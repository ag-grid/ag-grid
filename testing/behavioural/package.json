{
  "name": "ag-behavioural-testing",
  "version": "32.1.0",
  "private": true,
  "description": "Behavioural unit testing for ag-Grid",
  "dependencies": {
    "tslib": "^2.6.3"
  },
  "devDependencies": {
<<<<<<< HEAD
    "@ag-grid-community/core": "32.0.1",
    "@ag-grid-community/client-side-row-model": "32.0.1",
    "@ag-grid-community/infinite-row-model": "32.0.1",
    "@ag-grid-community/react": "32.0.1",
    "@ag-grid-enterprise/advanced-filter": "32.0.1",
    "@ag-grid-enterprise/core": "32.0.1",
    "@ag-grid-enterprise/row-grouping": "32.0.1",
    "@ag-grid-enterprise/server-side-row-model": "32.0.1",
=======
    "@ag-grid-community/core": "32.1.0",
    "@ag-grid-community/client-side-row-model": "32.1.0",
    "@ag-grid-community/react": "32.1.0",
>>>>>>> 0030a294
    "@types/jest": "^29.5.12",
    "@types/react": "^18.3.3",
    "@types/react-dom": "^18.3.0",
    "@testing-library/dom": "^10.4.0",
    "@testing-library/jest-dom": "^6.4.8",
    "@testing-library/react": "^16.0.0",
    "@testing-library/user-event": "^14.5.2",
    "jest": "^29.7.0",
    "jest-environment-jsdom": "^29.7.0",
    "react": "^18.3.1",
    "react-dom": "^18.3.1"
  },
  "repository": {
    "type": "git",
    "url": "https://github.com/ag-grid/ag-grid.git",
    "directory": "testing/behavioural"
  },
  "scripts": {
    "test": "jest"
  },
  "author": "Sean Landsman <sean@thelandsmans.com>",
  "license": "MIT",
  "bugs": {
    "url": "https://github.com/ag-grid/ag-grid/issues"
  }
}<|MERGE_RESOLUTION|>--- conflicted
+++ resolved
@@ -7,20 +7,14 @@
     "tslib": "^2.6.3"
   },
   "devDependencies": {
-<<<<<<< HEAD
-    "@ag-grid-community/core": "32.0.1",
-    "@ag-grid-community/client-side-row-model": "32.0.1",
-    "@ag-grid-community/infinite-row-model": "32.0.1",
-    "@ag-grid-community/react": "32.0.1",
-    "@ag-grid-enterprise/advanced-filter": "32.0.1",
-    "@ag-grid-enterprise/core": "32.0.1",
-    "@ag-grid-enterprise/row-grouping": "32.0.1",
-    "@ag-grid-enterprise/server-side-row-model": "32.0.1",
-=======
     "@ag-grid-community/core": "32.1.0",
     "@ag-grid-community/client-side-row-model": "32.1.0",
+    "@ag-grid-community/infinite-row-model": "32.1.0",
     "@ag-grid-community/react": "32.1.0",
->>>>>>> 0030a294
+    "@ag-grid-enterprise/advanced-filter": "32.1.0",
+    "@ag-grid-enterprise/core": "32.1.0",
+    "@ag-grid-enterprise/row-grouping": "32.1.0",
+    "@ag-grid-enterprise/server-side-row-model": "32.1.0",
     "@types/jest": "^29.5.12",
     "@types/react": "^18.3.3",
     "@types/react-dom": "^18.3.0",
