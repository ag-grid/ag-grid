--- conflicted
+++ resolved
@@ -16,14 +16,9 @@
     "@ag-grid-enterprise/core": "32.1.0",
     "@ag-grid-enterprise/row-grouping": "32.1.0",
     "@ag-grid-enterprise/server-side-row-model": "32.1.0",
-<<<<<<< HEAD
     "@ag-grid-enterprise/viewport-row-model": "^32.1.0",
-    "@types/jest": "^29.5.12",
-    "@types/react": "^18.3.3",
-=======
     "@vitejs/plugin-react": "^4.3.1",
     "@types/react": "^18.3.5",
->>>>>>> ffbba9f1
     "@types/react-dom": "^18.3.0",
     "@testing-library/dom": "^10.4.0",
     "@testing-library/jest-dom": "^6.5.0",
