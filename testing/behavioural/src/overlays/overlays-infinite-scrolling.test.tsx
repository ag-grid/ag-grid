<<<<<<< HEAD
import { ValidationsModule } from '@ag-grid-community/core';
import { InfiniteRowModelModule } from '@ag-grid-community/infinite-row-model';
=======
>>>>>>> ed3a6a0c
import type { MockInstance } from 'vitest';

import { CommunityFeaturesModule, InfiniteRowModelModule } from 'ag-grid-community';

import { TestGridsManager } from '../test-utils';

describe('ag-grid overlays infinite scrolling state', () => {
<<<<<<< HEAD
    const gridsManager = new TestGridsManager({ modules: [InfiniteRowModelModule, ValidationsModule] });
=======
    const gridsManager = new TestGridsManager({ modules: [CommunityFeaturesModule, InfiniteRowModelModule] });
>>>>>>> ed3a6a0c

    const columnDefs = [{ field: 'athlete' }, { field: 'sport' }, { field: 'age' }];
    let consoleWarnSpy: MockInstance | undefined;

    function hasLoadingOverlay() {
        return !!document.querySelector('.ag-overlay-loading-center');
    }

    function hasNoRowsOverlay() {
        return !!document.querySelector('.ag-overlay-no-rows-center');
    }

    beforeEach(() => {
        gridsManager.reset();
    });

    afterEach(() => {
        gridsManager.reset();
        consoleWarnSpy?.mockRestore();
    });

    test('does not shows no-rows when using InfiniteRowModelModule', () => {
        const pendingGetRows: (() => void)[] = [];

        const api = gridsManager.createGrid('myGrid', {
            columnDefs,
            rowModelType: 'infinite',
            datasource: { getRows: (params) => pendingGetRows.push(() => params.successCallback([], 0)) },
        });

        expect(hasLoadingOverlay()).toBe(false);
        expect(hasNoRowsOverlay()).toBe(false);

        for (const pending of pendingGetRows) {
            pending();
        }

        expect(hasLoadingOverlay()).toBe(false);
        expect(hasNoRowsOverlay()).toBe(false);

        consoleWarnSpy = vitest.spyOn(console, 'warn').mockImplementation(() => {});

        api.setGridOption('rowData', []);

        expect(consoleWarnSpy).toHaveBeenCalledWith("AG Grid: rowData is not supported with the 'infinite' row model.");

        expect(hasLoadingOverlay()).toBe(false);
        expect(hasNoRowsOverlay()).toBe(false);
    });

    test('it does show loading if forced', () => {
        gridsManager.createGrid('myGrid', {
            columnDefs,
            rowModelType: 'infinite',
            datasource: { getRows: () => {} },
            loading: true,
        });

        expect(hasLoadingOverlay()).toBe(true);
        expect(hasNoRowsOverlay()).toBe(false);
    });
});<|MERGE_RESOLUTION|>--- conflicted
+++ resolved
@@ -1,8 +1,3 @@
-<<<<<<< HEAD
-import { ValidationsModule } from '@ag-grid-community/core';
-import { InfiniteRowModelModule } from '@ag-grid-community/infinite-row-model';
-=======
->>>>>>> ed3a6a0c
 import type { MockInstance } from 'vitest';
 
 import { CommunityFeaturesModule, InfiniteRowModelModule } from 'ag-grid-community';
@@ -10,11 +5,9 @@
 import { TestGridsManager } from '../test-utils';
 
 describe('ag-grid overlays infinite scrolling state', () => {
-<<<<<<< HEAD
-    const gridsManager = new TestGridsManager({ modules: [InfiniteRowModelModule, ValidationsModule] });
-=======
-    const gridsManager = new TestGridsManager({ modules: [CommunityFeaturesModule, InfiniteRowModelModule] });
->>>>>>> ed3a6a0c
+    const gridsManager = new TestGridsManager({
+        modules: [CommunityFeaturesModule, InfiniteRowModelModule, ValidationsModule],
+    });
 
     const columnDefs = [{ field: 'athlete' }, { field: 'sport' }, { field: 'age' }];
     let consoleWarnSpy: MockInstance | undefined;
