<<<<<<< HEAD
import { ClientSideRowModelModule } from '@ag-grid-community/client-side-row-model';
import { ValidationsModule } from '@ag-grid-community/core';
=======
>>>>>>> ed3a6a0c
import type { MockInstance } from 'vitest';

import { ClientSideRowModelModule, CommunityFeaturesModule } from 'ag-grid-community';

import { TestGridsManager } from '../test-utils';

describe('ag-grid overlays state', () => {
<<<<<<< HEAD
    const gridsManager = new TestGridsManager({ modules: [ClientSideRowModelModule, ValidationsModule] });
=======
    const gridsManager = new TestGridsManager({ modules: [CommunityFeaturesModule, ClientSideRowModelModule] });
>>>>>>> ed3a6a0c
    const columnDefs = [{ field: 'athlete' }, { field: 'sport' }, { field: 'age' }];
    let consoleWarnSpy: MockInstance;

    function hasLoadingOverlay() {
        return !!document.querySelector('.ag-overlay-loading-center');
    }

    function hasNoRowsOverlay() {
        return !!document.querySelector('.ag-overlay-no-rows-center');
    }

    beforeEach(() => {
        consoleWarnSpy = vitest.spyOn(console, 'warn').mockImplementation(() => {});
        gridsManager.reset();
    });

    afterEach(() => {
        gridsManager.reset();
        consoleWarnSpy.mockRestore();
    });

    describe('deprecation warnings', () => {
        test('showLoadingOverlay', () => {
            const api = gridsManager.createGrid('myGrid', { columnDefs });
            api.showLoadingOverlay();
            expect(consoleWarnSpy).toHaveBeenCalledTimes(1);
        });

        test('suppressLoadingOverlay initial property', () => {
            gridsManager.createGrid('myGrid', { columnDefs, suppressLoadingOverlay: true });
            expect(consoleWarnSpy).toHaveBeenCalledTimes(1);
        });
    });

    describe('with loading unset, classic behaviour', () => {
        test('without rows should show the loading overlay', () => {
            gridsManager.createGrid('myGrid', { columnDefs });
            expect(hasLoadingOverlay()).toBeTruthy();
            expect(hasNoRowsOverlay()).toBeFalsy();
        });

        test('with empty rows should show the no rows overlay', () => {
            gridsManager.createGrid('myGrid', { columnDefs, rowData: [] });
            expect(hasNoRowsOverlay()).toBeTruthy();
        });

        test('should not show any overlay if rows are present', () => {
            gridsManager.createGrid('myGrid', { columnDefs, rowData: [{ athlete: 'foo', sport: 'bar', age: 20 }] });
            expect(hasLoadingOverlay()).toBeFalsy();
            expect(hasNoRowsOverlay()).toBeFalsy();
        });

        test('should hide the loading overlay when rows are added', () => {
            const api = gridsManager.createGrid('myGrid', { columnDefs });
            expect(hasLoadingOverlay()).toBeTruthy();

            api.setGridOption('rowData', [{}, {}]);
            expect(hasLoadingOverlay()).toBeFalsy();
        });

        test('should hide the loading overlay when rows are added via a transaction', () => {
            const api = gridsManager.createGrid('myGrid', { columnDefs });
            expect(hasLoadingOverlay()).toBeTruthy();

            api.applyTransaction({
                add: [{}, {}],
            });
            expect(hasLoadingOverlay()).toBeFalsy();
        });

        test('should show no-rows overlay when empty rows are loaded', () => {
            const api = gridsManager.createGrid('myGrid', { columnDefs });
            expect(hasNoRowsOverlay()).toBeFalsy();

            api.setGridOption('rowData', []);
            expect(hasNoRowsOverlay()).toBeTruthy();
        });

        test('should show no-rows overlay when empty rows are loaded via a transaction', () => {
            const api = gridsManager.createGrid('myGrid', { columnDefs });
            expect(hasNoRowsOverlay()).toBeFalsy();

            api.applyTransaction({
                add: [],
            });
            expect(hasNoRowsOverlay()).toBeTruthy();
        });

        describe('with suppressNoRowsOverlay', () => {
            test('should not show no-rows overlay with initial empty rows', () => {
                gridsManager.createGrid('myGrid', { columnDefs, suppressNoRowsOverlay: true, rowData: [] });
                expect(hasNoRowsOverlay()).toBeFalsy();
            });

            test('should not show no-rows overlay when empty rows are loaded', () => {
                const api = gridsManager.createGrid('myGrid', { columnDefs, suppressNoRowsOverlay: true });
                expect(hasNoRowsOverlay()).toBeFalsy();
                expect(hasLoadingOverlay()).toBeTruthy();

                api.setGridOption('rowData', []);
                expect(hasNoRowsOverlay()).toBeFalsy();
                expect(hasLoadingOverlay()).toBeFalsy();

                api.applyTransaction({ add: [] });
                expect(hasNoRowsOverlay()).toBeFalsy();
                expect(hasLoadingOverlay()).toBeFalsy();

                api.setGridOption('rowData', [{}]);
                expect(hasNoRowsOverlay()).toBeFalsy();
                expect(hasLoadingOverlay()).toBeFalsy();
            });
        });

        describe('with suppressLoadingOverlay', () => {
            test('should not show loading overlay with initial empty rows', () => {
                gridsManager.createGrid('myGrid', { columnDefs, suppressLoadingOverlay: true, rowData: [] });
                expect(hasLoadingOverlay()).toBeFalsy();
            });

            test('should show no-rows overlay', () => {
                const api = gridsManager.createGrid('myGrid', { columnDefs, suppressLoadingOverlay: true });
                expect(hasNoRowsOverlay()).toBeTruthy();
                expect(hasLoadingOverlay()).toBeFalsy();

                api.setGridOption('rowData', []);
                expect(hasLoadingOverlay()).toBeFalsy();
                expect(hasNoRowsOverlay()).toBeTruthy();

                api.setGridOption('rowData', [{}]);
                expect(hasNoRowsOverlay()).toBeFalsy();
                expect(hasLoadingOverlay()).toBeFalsy();
            });
        });

        test('setting the rowdata and coldefs to undefined does not cause loading to reappear', () => {
            const api = gridsManager.createGrid('myGrid', { columnDefs });
            expect(hasLoadingOverlay()).toBeTruthy();

            api.setGridOption('rowData', [{ athlete: 'Michael Phelps', country: 'US' }]);
            expect(hasLoadingOverlay()).toBeFalsy();

            api.setGridOption('columnDefs', undefined);
            expect(hasLoadingOverlay()).toBeFalsy();

            api.setGridOption('rowData', undefined);
            expect(hasLoadingOverlay()).toBeFalsy();

            api.setGridOption('columnDefs', columnDefs);
            expect(hasLoadingOverlay()).toBeFalsy();

            api.setGridOption('rowData', []);
            expect(hasLoadingOverlay()).toBeFalsy();
            expect(hasNoRowsOverlay()).toBeTruthy();

            api.setGridOption('rowData', [{ athlete: 'Michael Phelps', country: 'US' }]);
            expect(hasLoadingOverlay()).toBeFalsy();
            expect(hasNoRowsOverlay()).toBeFalsy();
        });

        test('it behaves correctly also when columns are set after rows', () => {
            const api = gridsManager.createGrid('myGrid', { rowData: [{ athlete: 'Michael Phelps', country: 'US' }] });
            expect(hasLoadingOverlay()).toBeTruthy();

            api.setGridOption('columnDefs', columnDefs);
            expect(hasLoadingOverlay()).toBeFalsy();

            api.setGridOption('columnDefs', undefined);
            expect(hasLoadingOverlay()).toBeFalsy();
        });
    });

    describe('When loading=true:', () => {
        test('Loading overlay is displayed even if rowData=undefined', () => {
            gridsManager.createGrid('myGrid', { columnDefs, loading: true });
            expect(hasLoadingOverlay()).toBeTruthy();
            expect(hasNoRowsOverlay()).toBeFalsy();
        });

        test('When rowData=null/undefined or empty array, no rows overlay is not displayed', () => {
            const api = gridsManager.createGrid('myGrid', { columnDefs, loading: true });
            expect(hasLoadingOverlay()).toBeTruthy();
            expect(hasNoRowsOverlay()).toBeFalsy();

            api.setGridOption('rowData', []);
            expect(hasLoadingOverlay()).toBeTruthy();
            expect(hasNoRowsOverlay()).toBeFalsy();

            api.setGridOption('rowData', undefined);
            expect(hasLoadingOverlay()).toBeTruthy();
            expect(hasNoRowsOverlay()).toBeFalsy();
        });

        test('When rowData is an array, rows are shown in the grid and the loading overlay on top of them', () => {
            let api = gridsManager.createGrid('myGrid', { columnDefs, loading: true, rowData: [{}] });

            expect(hasLoadingOverlay()).toBeTruthy();
            expect(hasNoRowsOverlay()).toBeFalsy();

            api.destroy();

            api = gridsManager.createGrid('myGrid', { columnDefs, loading: true });

            api.setGridOption('rowData', [{}]);
            expect(hasLoadingOverlay()).toBeTruthy();
            expect(hasNoRowsOverlay()).toBeFalsy();

            api.destroy();

            api = gridsManager.createGrid('myGrid', { columnDefs, loading: true });

            api.applyTransaction({ add: [{}] });
            expect(hasLoadingOverlay()).toBeTruthy();
            expect(hasNoRowsOverlay()).toBeFalsy();
        });

        test('loading=true has higher priority than suppressLoadingOverlay', () => {
            const api = gridsManager.createGrid('myGrid', { columnDefs, loading: true, suppressLoadingOverlay: true });
            expect(hasLoadingOverlay()).toBeTruthy();
            expect(hasNoRowsOverlay()).toBeFalsy();
            api.showNoRowsOverlay();
            expect(hasLoadingOverlay()).toBeTruthy();
            expect(hasNoRowsOverlay()).toBeFalsy();
        });

        test('Calls to api.showLoadingOverlay() will have no effect', () => {
            const api = gridsManager.createGrid('myGrid', { columnDefs, loading: true });
            expect(hasLoadingOverlay()).toBeTruthy();
            api.showLoadingOverlay();
            expect(hasLoadingOverlay()).toBeTruthy();
            api.hideOverlay();
            expect(hasLoadingOverlay()).toBeTruthy();
        });

        test('Calls to api.showNoRowsOverlay() will have no effect', () => {
            const api = gridsManager.createGrid('myGrid', { columnDefs, loading: true });
            expect(hasLoadingOverlay()).toBeTruthy();
            api.showNoRowsOverlay();
            expect(hasLoadingOverlay()).toBeTruthy();
            api.hideOverlay();
            expect(hasLoadingOverlay()).toBeTruthy();
        });

        test('Calls to api.hideOverlay() will have no effect', () => {
            const api = gridsManager.createGrid('myGrid', { columnDefs, loading: true });
            expect(hasLoadingOverlay()).toBeTruthy();
            api.hideOverlay();
            expect(hasLoadingOverlay()).toBeTruthy();
        });
    });

    describe('When loading=false:', () => {
        test('Before rowData is set, grid is not showing the loading overlay and shows the no rows overlay', () => {
            gridsManager.createGrid('myGrid', { columnDefs, loading: false });
            expect(hasLoadingOverlay()).toBeFalsy();
            expect(hasNoRowsOverlay()).toBeTruthy();
        });

        test('When rowData=null/undefined or empty array shows no rows overlay', () => {
            const api = gridsManager.createGrid('myGrid', { columnDefs, loading: false });
            expect(hasNoRowsOverlay()).toBeTruthy();

            api.setGridOption('rowData', []);
            expect(hasNoRowsOverlay()).toBeTruthy();

            api.setGridOption('rowData', undefined);
            expect(hasNoRowsOverlay()).toBeTruthy();
        });

        test('When rowData is an array, grid shows rows normally', () => {
            gridsManager.createGrid('myGrid', { columnDefs, loading: false, rowData: [{}] });
            expect(hasLoadingOverlay()).toBeFalsy();
            expect(hasNoRowsOverlay()).toBeFalsy();
        });

        test('Calls to api.showLoadingOverlay() will have no effect', () => {
            const api = gridsManager.createGrid('myGrid', { columnDefs, loading: false });
            expect(hasNoRowsOverlay()).toBeTruthy();
            api.showLoadingOverlay();
            expect(hasNoRowsOverlay()).toBeTruthy();
        });

        test('Calls to api.showNoRowsOverlay() will work normally and the no rows overlay shown', () => {
            const api = gridsManager.createGrid('myGrid', { columnDefs, loading: false });
            expect(hasNoRowsOverlay()).toBeTruthy();
            api.showNoRowsOverlay();
            expect(hasNoRowsOverlay()).toBeTruthy();
        });

        test('Calls to api.hideOverlay() will work normally to hide the no rows overlay if shown', () => {
            const api = gridsManager.createGrid('myGrid', { columnDefs, loading: false });
            expect(hasNoRowsOverlay()).toBeTruthy();
            api.hideOverlay();
            expect(hasNoRowsOverlay()).toBeFalsy();
        });
    });

    describe('update, with loading initially set to true', () => {
        test('initial no rows, loading true has priority', () => {
            const api = gridsManager.createGrid('myGrid', { columnDefs, loading: true });
            expect(hasLoadingOverlay()).toBeTruthy();
            expect(hasNoRowsOverlay()).toBeFalsy();

            api.setGridOption('loading', undefined); // undefined is coerced to false
            expect(hasLoadingOverlay()).toBeFalsy();
            expect(hasNoRowsOverlay()).toBeTruthy();

            api.setGridOption('rowData', [{}, {}]);
            expect(hasLoadingOverlay()).toBeFalsy();

            api.setGridOption('loading', true);
            expect(hasLoadingOverlay()).toBeTruthy();
            expect(hasNoRowsOverlay()).toBeFalsy();

            api.setGridOption('loading', undefined); // undefined is coerced to false
            expect(hasLoadingOverlay()).toBeFalsy();

            api.setGridOption('loading', false);
            expect(hasLoadingOverlay()).toBeFalsy();
        });

        test('initial empty rows, loading true has priority', () => {
            const api = gridsManager.createGrid('myGrid', { columnDefs, loading: true, rowData: [] });
            expect(hasLoadingOverlay()).toBeTruthy();
            expect(hasNoRowsOverlay()).toBeFalsy();

            api.setGridOption('loading', undefined); // undefined is coerced to false
            expect(hasNoRowsOverlay()).toBeTruthy();

            api.setGridOption('rowData', [{}, {}]);
            expect(hasLoadingOverlay()).toBeFalsy();

            api.setGridOption('loading', true);
            expect(hasLoadingOverlay()).toBeTruthy();
            expect(hasNoRowsOverlay()).toBeFalsy();

            api.setGridOption('loading', undefined); // undefined is coerced to false
            expect(hasLoadingOverlay()).toBeFalsy();
            expect(hasNoRowsOverlay()).toBeFalsy();

            api.setGridOption('loading', false);
            expect(hasLoadingOverlay()).toBeFalsy();
        });

        test('initial rows, loading true has priority', () => {
            const api = gridsManager.createGrid('myGrid', { columnDefs, loading: true, rowData: [{}, {}] });
            expect(hasLoadingOverlay()).toBeTruthy();
            expect(hasNoRowsOverlay()).toBeFalsy();

            api.setGridOption('loading', undefined); // undefined is coerced to false
            expect(hasLoadingOverlay()).toBeFalsy();
            expect(hasNoRowsOverlay()).toBeFalsy();

            api.setGridOption('rowData', []);
            expect(hasLoadingOverlay()).toBeFalsy();
            expect(hasNoRowsOverlay()).toBeTruthy();

            api.setGridOption('loading', true);
            expect(hasLoadingOverlay()).toBeTruthy();
            expect(hasNoRowsOverlay()).toBeFalsy();

            api.setGridOption('loading', undefined); // undefined is coerced to false
            expect(hasLoadingOverlay()).toBeFalsy();

            api.setGridOption('loading', false);
            expect(hasLoadingOverlay()).toBeFalsy();
        });

        test('suppressLoadingOverlay has less priority', () => {
            const api = gridsManager.createGrid('myGrid', { columnDefs, loading: true, suppressLoadingOverlay: true });
            expect(hasLoadingOverlay()).toBeTruthy();
            expect(hasNoRowsOverlay()).toBeFalsy();

            api.setGridOption('loading', undefined); // undefined is coerced to false
            expect(hasLoadingOverlay()).toBeFalsy();
            expect(hasNoRowsOverlay()).toBeTruthy();

            api.setGridOption('loading', true);
            api.setGridOption('rowData', []);
            expect(hasLoadingOverlay()).toBeTruthy();
            expect(hasNoRowsOverlay()).toBeFalsy();

            api.setGridOption('rowData', [{}]);
            expect(hasLoadingOverlay()).toBeTruthy();
            expect(hasNoRowsOverlay()).toBeFalsy();

            api.setGridOption('loading', false);
            expect(hasLoadingOverlay()).toBeFalsy();
            expect(hasNoRowsOverlay()).toBeFalsy();
        });
    });

    describe('update, with loading initially set to false', () => {
        test('initial no rows, loading false', () => {
            const api = gridsManager.createGrid('myGrid', { columnDefs, loading: false });
            expect(hasLoadingOverlay()).toBeFalsy();
            expect(hasNoRowsOverlay()).toBeTruthy();

            api.setGridOption('loading', true);
            expect(hasLoadingOverlay()).toBeTruthy();
            expect(hasNoRowsOverlay()).toBeFalsy();

            api.setGridOption('loading', undefined); // undefined is coerced to false
            expect(hasLoadingOverlay()).toBeFalsy();
            expect(hasNoRowsOverlay()).toBeTruthy();
        });

        test('initial empty rows, loading false', () => {
            const api = gridsManager.createGrid('myGrid', { columnDefs, loading: false, rowData: [] });
            expect(hasLoadingOverlay()).toBeFalsy();
            expect(hasNoRowsOverlay()).toBeTruthy();

            api.setGridOption('loading', true);
            expect(hasLoadingOverlay()).toBeTruthy();
            expect(hasNoRowsOverlay()).toBeFalsy();

            api.setGridOption('loading', undefined); // undefined is coerced to false
            expect(hasLoadingOverlay()).toBeFalsy();
            expect(hasNoRowsOverlay()).toBeTruthy();
        });

        test('initial rows, loading false', () => {
            const api = gridsManager.createGrid('myGrid', { columnDefs, loading: false, rowData: [{}, {}] });
            expect(hasLoadingOverlay()).toBeFalsy();
            expect(hasNoRowsOverlay()).toBeFalsy();

            api.setGridOption('loading', true);
            expect(hasLoadingOverlay()).toBeTruthy();
            expect(hasNoRowsOverlay()).toBeFalsy();

            api.setGridOption('loading', undefined); // undefined is coerced to false
            expect(hasLoadingOverlay()).toBeFalsy();
            expect(hasNoRowsOverlay()).toBeFalsy();
        });

        test('suppressLoadingOverlay has no effect', () => {
            const api = gridsManager.createGrid('myGrid', { columnDefs, loading: false, suppressLoadingOverlay: true });
            expect(hasLoadingOverlay()).toBeFalsy();
            expect(hasNoRowsOverlay()).toBeTruthy();

            api.setGridOption('loading', true);
            expect(hasLoadingOverlay()).toBeTruthy();
            expect(hasNoRowsOverlay()).toBeFalsy();

            api.setGridOption('loading', false);
            expect(hasLoadingOverlay()).toBeFalsy();
            expect(hasNoRowsOverlay()).toBeTruthy();
        });

        test('suppressNoRowsOverlay has priority', () => {
            const api = gridsManager.createGrid('myGrid', { columnDefs, loading: false, suppressNoRowsOverlay: true });
            expect(hasLoadingOverlay()).toBeFalsy();
            expect(hasNoRowsOverlay()).toBeFalsy();

            api.setGridOption('rowData', []);
            expect(hasLoadingOverlay()).toBeFalsy();
            expect(hasNoRowsOverlay()).toBeFalsy();

            api.setGridOption('rowData', [{}]);
            expect(hasLoadingOverlay()).toBeFalsy();
            expect(hasNoRowsOverlay()).toBeFalsy();
        });
    });

    describe('changing suppressNoRowsOverlay option', () => {
        test('it gets applied next time the no-rows is shown and cannot be used to hide the current no-rows overlay (partially reactive)', () => {
            const api = gridsManager.createGrid('myGrid', { columnDefs, rowData: [] });
            expect(hasNoRowsOverlay()).toBeTruthy();

            api.setGridOption('suppressNoRowsOverlay', true);
            expect(hasNoRowsOverlay()).toBeTruthy();

            api.setGridOption('rowData', []);
            expect(hasNoRowsOverlay()).toBeFalsy();

            api.setGridOption('suppressNoRowsOverlay', false);
            expect(hasNoRowsOverlay()).toBeFalsy();

            api.setGridOption('rowData', []);
            expect(hasNoRowsOverlay()).toBeTruthy();
        });
    });
});<|MERGE_RESOLUTION|>--- conflicted
+++ resolved
@@ -1,8 +1,3 @@
-<<<<<<< HEAD
-import { ClientSideRowModelModule } from '@ag-grid-community/client-side-row-model';
-import { ValidationsModule } from '@ag-grid-community/core';
-=======
->>>>>>> ed3a6a0c
 import type { MockInstance } from 'vitest';
 
 import { ClientSideRowModelModule, CommunityFeaturesModule } from 'ag-grid-community';
@@ -10,11 +5,9 @@
 import { TestGridsManager } from '../test-utils';
 
 describe('ag-grid overlays state', () => {
-<<<<<<< HEAD
-    const gridsManager = new TestGridsManager({ modules: [ClientSideRowModelModule, ValidationsModule] });
-=======
-    const gridsManager = new TestGridsManager({ modules: [CommunityFeaturesModule, ClientSideRowModelModule] });
->>>>>>> ed3a6a0c
+    const gridsManager = new TestGridsManager({
+        modules: [CommunityFeaturesModule, ClientSideRowModelModule, ValidationsModule],
+    });
     const columnDefs = [{ field: 'athlete' }, { field: 'sport' }, { field: 'age' }];
     let consoleWarnSpy: MockInstance;
 
