--- conflicted
+++ resolved
@@ -147,11 +147,7 @@
                         'tried to insert columns in invalid location, toIndex = ',
                         2,
                         'remember that you should not count the moving columns when calculating the new index',
-<<<<<<< HEAD
-                        `\nSee https://www.ag-grid.com/javascript-data-grid/errors/30?_version_=${VERSION}&toIndex=2`
-=======
-                        expect.stringContaining('/javascript-data-grid/errors/30?toIndex=2')
->>>>>>> 81216800
+                        expect.stringContaining('/javascript-data-grid/errors/30?_version_=${VERSION}&toIndex=2')
                     );
                 }
 
