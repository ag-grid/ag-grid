--- conflicted
+++ resolved
@@ -1,28 +1,12 @@
-<<<<<<< HEAD
-import { ClientSideRowModelModule, CommunityFeaturesModule } from 'ag-grid-community';
-<<<<<<< HEAD
+import { ClientSideRowModelModule } from 'ag-grid-community';
 import { RowGroupingModule, TreeDataModule } from 'ag-grid-enterprise';
-=======
-=======
-import { ClientSideRowModelModule } from 'ag-grid-community';
->>>>>>> d71ff80c
-import { RowGroupingModule } from 'ag-grid-enterprise';
->>>>>>> latest
 
 import type { GridRowsOptions } from '../../../test-utils';
 import { GridRows, TestGridsManager, cachedJSONObjects } from '../../../test-utils';
 
 describe('ag-grid tree selection', () => {
     const gridsManager = new TestGridsManager({
-<<<<<<< HEAD
-<<<<<<< HEAD
-        modules: [CommunityFeaturesModule, ClientSideRowModelModule, RowGroupingModule, TreeDataModule],
-=======
-        modules: [CommunityFeaturesModule, ClientSideRowModelModule, RowGroupingModule],
->>>>>>> latest
-=======
-        modules: [ClientSideRowModelModule, RowGroupingModule],
->>>>>>> d71ff80c
+        modules: [ClientSideRowModelModule, RowGroupingModule, TreeDataModule],
     });
 
     beforeEach(() => {
