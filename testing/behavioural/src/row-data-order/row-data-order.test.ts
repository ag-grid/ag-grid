import type { MockInstance } from 'vitest';

import { ClientSideRowModelModule } from 'ag-grid-community';
import type { GridOptions, RowDataTransaction } from 'ag-grid-community';

import type { GridRowsOptions } from '../test-utils';
import { GridRows, TestGridsManager, cachedJSONObjects, executeTransactionsAsync } from '../test-utils';
import { VERSION } from '../version';

const defaultGridRowsOptions: GridRowsOptions = {
    columns: ['x'],
    checkDom: 'myGrid',
};

describe('ag-grid rows-ordering', () => {
    const gridsManager = new TestGridsManager({
        modules: [ClientSideRowModelModule],
    });
    let consoleWarnSpy: MockInstance | undefined;
    let consoleErrorSpy: MockInstance | undefined;

    beforeEach(() => {
        cachedJSONObjects.clear();
        gridsManager.reset();
        consoleWarnSpy?.mockRestore();
        consoleErrorSpy?.mockRestore();
    });

    afterEach(() => {
        gridsManager.reset();
        consoleWarnSpy?.mockRestore();
        consoleErrorSpy?.mockRestore();
    });

    test('row order is the same as row data (without id)', async () => {
        const rowData1 = [{ x: 1 }, { x: 2 }, { x: 3 }, { x: 4 }];
        const rowData2 = [{ x: 2 }, { x: 1 }, { x: 4 }];

        const gridOptions: GridOptions = {
            columnDefs: [{ field: 'x' }],
            animateRows: false,
            rowData: rowData1,
        };

        const api = gridsManager.createGrid('myGrid', gridOptions);

        await new GridRows(api, 'data', defaultGridRowsOptions).check(`
            ROOT id:ROOT_NODE_ID
            ├── LEAF id:0 x:1
            ├── LEAF id:1 x:2
            ├── LEAF id:2 x:3
            └── LEAF id:3 x:4
        `);

        api.setGridOption('rowData', rowData2);

        await new GridRows(api, 'data', defaultGridRowsOptions).check(`
            ROOT id:ROOT_NODE_ID
            ├── LEAF id:0 x:2
            ├── LEAF id:1 x:1
            └── LEAF id:2 x:4
        `);

        api.applyTransaction({ add: [{ x: 7 }, { x: 5 }] });

        await new GridRows(api, 'data', defaultGridRowsOptions).check(`
            ROOT id:ROOT_NODE_ID
            ├── LEAF id:0 x:2
            ├── LEAF id:1 x:1
            ├── LEAF id:2 x:4
            ├── LEAF id:3 x:7
            └── LEAF id:4 x:5
        `);

        api.applyTransaction({ addIndex: 1, add: [{ x: 6 }] });

        await new GridRows(api, 'data', defaultGridRowsOptions).check(`
            ROOT id:ROOT_NODE_ID
            ├── LEAF id:0 x:2
            ├── LEAF id:5 x:6
            ├── LEAF id:1 x:1
            ├── LEAF id:2 x:4
            ├── LEAF id:3 x:7
            └── LEAF id:4 x:5
        `);
    });

    test('row order is the same as row data (with id)', async () => {
        const rowData1 = [
            { id: '1', x: 1 },
            { id: '2', x: 2 },
            { id: '3', x: 3 },
            { id: '4', x: 4 },
        ];
        const rowData2 = [
            { id: '2', x: 2 },
            { id: '1', x: 1 },
            { id: '4', x: 4 },
        ];

        const api = gridsManager.createGrid('myGrid', {
            columnDefs: [{ field: 'x' }],
            animateRows: false,
            rowData: rowData1,
            getRowId: (params) => params.data.id,
        });

        await new GridRows(api, 'data', defaultGridRowsOptions).check(`
            ROOT id:ROOT_NODE_ID
            ├── LEAF id:1 x:1
            ├── LEAF id:2 x:2
            ├── LEAF id:3 x:3
            └── LEAF id:4 x:4
        `);

        api.setGridOption('rowData', rowData2);

        await new GridRows(api, 'data', defaultGridRowsOptions).check(`
            ROOT id:ROOT_NODE_ID
            ├── LEAF id:2 x:2
            ├── LEAF id:1 x:1
            └── LEAF id:4 x:4
        `);

        api.applyTransaction({
            add: [
                { id: '7', x: 7 },
                { id: '5', x: 5 },
            ],
        });

        await new GridRows(api, 'data', defaultGridRowsOptions).check(`
            ROOT id:ROOT_NODE_ID
            ├── LEAF id:2 x:2
            ├── LEAF id:1 x:1
            ├── LEAF id:4 x:4
            ├── LEAF id:7 x:7
            └── LEAF id:5 x:5
        `);

        api.applyTransaction({
            addIndex: 1,
            add: [{ id: '6', x: 6 }],
        });

        await new GridRows(api, 'data', defaultGridRowsOptions).check(`
            ROOT id:ROOT_NODE_ID
            ├── LEAF id:2 x:2
            ├── LEAF id:6 x:6
            ├── LEAF id:1 x:1
            ├── LEAF id:4 x:4
            ├── LEAF id:7 x:7
            └── LEAF id:5 x:5
        `);

        consoleWarnSpy = vitest.spyOn(console, 'warn').mockImplementation(() => {});

        await executeTransactionsAsync(
            [
                {
                    add: [
                        { id: '9', x: 9 },
                        { id: '8', x: 8 },
                    ],
                },
                {
                    addIndex: 5,
                    remove: [{ id: '6' }],
                    update: [{ id: '8', x: 80 }],
                    add: [
                        { id: '9', x: 91 },
                        { id: '10', x: 10 },
                    ],
                },
            ],
            api
        );

        expect(consoleWarnSpy).toHaveBeenCalledWith(
            'AG Grid: error #2',
            "Duplicate node id '9' detected from getRowId callback, this could cause issues in your grid.",
<<<<<<< HEAD
            `\nSee https://www.ag-grid.com/javascript-data-grid/errors/2?_version_=${VERSION}&nodeId=9`
=======
            expect.stringContaining('/javascript-data-grid/errors/2?nodeId=9')
>>>>>>> 81216800
        );

        consoleWarnSpy.mockRestore();

        await new GridRows(api, 'data', { ...defaultGridRowsOptions, checkDom: false }).check(`
            ROOT id:ROOT_NODE_ID
            ├── LEAF id:2 x:2
            ├── LEAF id:1 x:1
            ├── LEAF id:4 x:4
            ├── LEAF id:7 x:7
            ├── LEAF id:5 x:5
            ├── LEAF id:9 x:91
            ├── LEAF id:10 x:10
            ├── LEAF id:9 x:9
            └── LEAF id:8 x:80
        `);
    });

    test('setRowData after a transaction overrides the order (with id)', async () => {
        const rowData1 = [{ id: '1', x: 1 }];

        const api = gridsManager.createGrid('myGrid', {
            columnDefs: [{ field: 'x' }],
            animateRows: false,
            rowData: rowData1,
            getRowId: (params) => params.data.id,
        });

        api.applyTransaction({
            add: [{ id: '2', x: 2 }],
        });

        api.setGridOption('rowData', [
            { id: '2', x: 2 },
            { id: '1', x: 1 },
        ]);

        await new GridRows(api, 'data', defaultGridRowsOptions).check(`
            ROOT id:ROOT_NODE_ID
            ├── LEAF id:2 x:2
            └── LEAF id:1 x:1
        `);

        api.setGridOption('suppressMaintainUnsortedOrder', true);

        api.applyTransaction({
            add: [{ id: '3', x: 3 }],
        });

        api.setGridOption('rowData', [
            { id: '3', x: 13 },
            { id: '2', x: 12 },
            { id: '1', x: 11 },
        ]);

        await new GridRows(api, 'data', defaultGridRowsOptions).check(`
            ROOT id:ROOT_NODE_ID
            ├── LEAF id:2 x:12
            ├── LEAF id:1 x:11
            └── LEAF id:3 x:13
        `);
    });

    test('suppressMaintainUnsortedOrder (with id)', async () => {
        const rowData1 = [
            { id: '1', x: 1 },
            { id: '2', x: 2 },
            { id: '3', x: 3 },
            { id: '4', x: 4 },
        ];
        const rowData2 = [
            { id: '4', x: 14 },
            { id: '1', x: 11 },
            { id: '3', x: 13 },
            { id: '5', x: 15 },
            { id: '6', x: 16 },
        ];

        const api = gridsManager.createGrid('myGrid', {
            columnDefs: [{ field: 'x' }],
            animateRows: false,
            rowData: rowData1,
            getRowId: (params) => params.data.id,
            suppressMaintainUnsortedOrder: true,
        });

        await new GridRows(api, 'data', defaultGridRowsOptions).check(`
            ROOT id:ROOT_NODE_ID
            ├── LEAF id:1 x:1
            ├── LEAF id:2 x:2
            ├── LEAF id:3 x:3
            └── LEAF id:4 x:4
        `);

        api.setGridOption('rowData', rowData2);

        await new GridRows(api, 'data', defaultGridRowsOptions).check(`
            ROOT id:ROOT_NODE_ID
            ├── LEAF id:1 x:11
            ├── LEAF id:3 x:13
            ├── LEAF id:4 x:14
            ├── LEAF id:5 x:15
            └── LEAF id:6 x:16
        `);
    });

    test('complex setRowData with remove, update, change order, add', async () => {
        const rowData1 = [
            { id: '1', x: 1 },
            { id: '2', x: 2 },
            { id: '3', x: 3 },
            { id: '4', x: 4 },
            { id: '5', x: 5 },
            { id: '6', x: 6 },
        ];

        const api = gridsManager.createGrid('myGrid', {
            columnDefs: [{ field: 'x' }],
            animateRows: false,
            rowData: rowData1,
            getRowId: (params) => params.data.id,
        });

        api.setGridOption('rowData', [
            { id: '5', x: 11 },
            { id: '2', x: 13 },
            { id: '6', x: 12 },
            { id: '3', x: 14 },
        ]);

        await new GridRows(api, 'data', defaultGridRowsOptions).check(`
            ROOT id:ROOT_NODE_ID
            ├── LEAF id:5 x:11
            ├── LEAF id:2 x:13
            ├── LEAF id:6 x:12
            └── LEAF id:3 x:14
        `);

        api.applyTransaction({
            remove: [{ id: '5' }],
            update: [
                { id: '6', x: 100 },
                { id: '3', x: 101 },
            ],
            addIndex: 1,
            add: [
                { id: '7', x: 102 },
                { id: '8', x: 103 },
                { id: '9', x: 104 },
            ],
        });

        await new GridRows(api, 'data', defaultGridRowsOptions).check(`
            ROOT id:ROOT_NODE_ID
            ├── LEAF id:2 x:13
            ├── LEAF id:7 x:102
            ├── LEAF id:8 x:103
            ├── LEAF id:9 x:104
            ├── LEAF id:6 x:100
            └── LEAF id:3 x:101
        `);
    });

    test('multiple interleaved addIndex with async transaction', async () => {
        const rowData1 = [
            { id: '1', x: 1 },
            { id: '2', x: 2 },
            { id: '3', x: 3 },
            { id: '4', x: 4 },
            { id: '5', x: 5 },
            { id: '6', x: 6 },
        ];

        const api = gridsManager.createGrid('myGrid', {
            columnDefs: [{ field: 'x' }],
            animateRows: false,
            rowData: rowData1,
            getRowId: (params) => params.data.id,
        });

        await executeTransactionsAsync(
            [
                {
                    remove: [{ id: '5' }],
                    addIndex: 1,
                    add: [
                        { id: '7', x: 7 },
                        { id: '8', x: 8 },
                    ],
                },
                {
                    remove: [{ id: '6' }],
                    update: [{ id: '7', x: 33 }],
                    addIndex: 3,
                    add: [{ id: '9', x: 9 }],
                },
                {
                    addIndex: 5,
                    update: [{ id: '9', x: 99 }],
                    add: [
                        { id: '10', x: 10 },
                        { id: '5', x: 105 },
                        { id: '11', x: 11 },
                    ],
                },
            ],
            api
        );

        await new GridRows(api, 'data', defaultGridRowsOptions).check(`
            ROOT id:ROOT_NODE_ID
            ├── LEAF id:1 x:1
            ├── LEAF id:7 x:33
            ├── LEAF id:8 x:8
            ├── LEAF id:9 x:99
            ├── LEAF id:2 x:2
            ├── LEAF id:10 x:10
            ├── LEAF id:5 x:105
            ├── LEAF id:11 x:11
            ├── LEAF id:3 x:3
            └── LEAF id:4 x:4
        `);
    });

    test('can swap rows by updating row data', async () => {
        const rowData1 = cachedJSONObjects.array([
            { id: '0', x: 1 },
            { id: '1', x: 1 },
            { id: '2', x: 1 },
            { id: '3', x: 1 },
            { id: '4', x: 1 },
            { id: '5', x: 1 },
        ]);

        const rowData2 = cachedJSONObjects.array([
            { id: '0', x: 1 },
            { id: '1', x: 1 },
            { id: '3', x: 1 },
            { id: '2', x: 1 },
            { id: '4', x: 1 },
            { id: '5', x: 1 },
        ]);

        const rowData3 = cachedJSONObjects.array([
            { id: '4', x: 1 },
            { id: '1', x: 1 },
            { id: '3', x: 1 },
            { id: '2', x: 1 },
            { id: '0', x: 1 },
            { id: '5', x: 1 },
        ]);

        const rowData4 = cachedJSONObjects.array([
            { id: '5', x: 1 },
            { id: '1', x: 1 },
            { id: '3', x: 1 },
            { id: '2', x: 1 },
            { id: '0', x: 1 },
            { id: '4', x: 1 },
        ]);

        const api = gridsManager.createGrid('myGrid', {
            columnDefs: [{ field: 'x' }],
            animateRows: false,
            rowData: rowData1,
            getRowId: (params) => params.data.id,
        });

        await new GridRows(api, 'data', defaultGridRowsOptions).check(`
            ROOT id:ROOT_NODE_ID
            ├── LEAF id:0 x:1
            ├── LEAF id:1 x:1
            ├── LEAF id:2 x:1
            ├── LEAF id:3 x:1
            ├── LEAF id:4 x:1
            └── LEAF id:5 x:1
        `);

        api.setGridOption('rowData', rowData2);
        await new GridRows(api, 'data', defaultGridRowsOptions).check(`
            ROOT id:ROOT_NODE_ID
            ├── LEAF id:0 x:1
            ├── LEAF id:1 x:1
            ├── LEAF id:3 x:1
            ├── LEAF id:2 x:1
            ├── LEAF id:4 x:1
            └── LEAF id:5 x:1
        `);

        api.setGridOption('rowData', rowData3);
        await new GridRows(api, 'data', defaultGridRowsOptions).check(`
            ROOT id:ROOT_NODE_ID
            ├── LEAF id:4 x:1
            ├── LEAF id:1 x:1
            ├── LEAF id:3 x:1
            ├── LEAF id:2 x:1
            ├── LEAF id:0 x:1
            └── LEAF id:5 x:1
        `);

        api.setGridOption('rowData', rowData4);
        await new GridRows(api, 'data', defaultGridRowsOptions).check(`
            ROOT id:ROOT_NODE_ID
            ├── LEAF id:5 x:1
            ├── LEAF id:1 x:1
            ├── LEAF id:3 x:1
            ├── LEAF id:2 x:1
            ├── LEAF id:0 x:1
            └── LEAF id:4 x:1
        `);
    });

    describe('complex transaction', () => {
        test('ag-grid sync complex transaction', async () => {
            const row0 = { id: '0', x: '0' };
            const row1a = { id: '1', x: '1a' };
            const row2 = { id: '2', x: '2' };
            const row3 = { id: '3', x: '3' };
            const row4 = { id: '4', x: '4' };
            const row5a = { id: '5', x: '5a' };
            const row6a = { id: '6', x: '6a' };

            const row1b = { id: '1', x: '1b' };
            const row5b = { id: '5', x: '5b' };
            const row6b = { id: '6', x: '6b' };

            const rowData = [row0, row1a];
            const transactions: RowDataTransaction[] = [
                { add: [row2] },
                { update: [row1b], add: [row3, row4] },
                { remove: [row1b], add: [row5a, row6a] },
                { remove: [row2], update: [row6b] },
                { update: [row5b] },
            ];

            const api = gridsManager.createGrid('myGrid', {
                columnDefs: [{ field: 'x' }],
                animateRows: false,
                rowData,
                getRowId: (params) => params.data.id,
            });

            await new GridRows(api, 'data', defaultGridRowsOptions).check(`
                ROOT id:ROOT_NODE_ID
                ├── LEAF id:0 x:"0"
                └── LEAF id:1 x:"1a"
            `);

            api.applyTransaction(transactions[0]);

            await new GridRows(api, 'data', defaultGridRowsOptions).check(`
                ROOT id:ROOT_NODE_ID
                ├── LEAF id:0 x:"0"
                ├── LEAF id:1 x:"1a"
                └── LEAF id:2 x:"2"
            `);

            api.applyTransaction(transactions[1]);

            await new GridRows(api, 'data', defaultGridRowsOptions).check(`
                ROOT id:ROOT_NODE_ID
                ├── LEAF id:0 x:"0"
                ├── LEAF id:1 x:"1b"
                ├── LEAF id:2 x:"2"
                ├── LEAF id:3 x:"3"
                └── LEAF id:4 x:"4"
            `);

            api.applyTransaction(transactions[2]);

            await new GridRows(api, 'data', defaultGridRowsOptions).check(`
                ROOT id:ROOT_NODE_ID
                ├── LEAF id:0 x:"0"
                ├── LEAF id:2 x:"2"
                ├── LEAF id:3 x:"3"
                ├── LEAF id:4 x:"4"
                ├── LEAF id:5 x:"5a"
                └── LEAF id:6 x:"6a"
            `);

            api.applyTransaction(transactions[3]);

            await new GridRows(api, 'data', defaultGridRowsOptions).check(`
                ROOT id:ROOT_NODE_ID
                ├── LEAF id:0 x:"0"
                ├── LEAF id:3 x:"3"
                ├── LEAF id:4 x:"4"
                ├── LEAF id:5 x:"5a"
                └── LEAF id:6 x:"6b"
            `);

            api.applyTransaction(transactions[4]);

            await new GridRows(api, 'data', defaultGridRowsOptions).check(`
                ROOT id:ROOT_NODE_ID
                ├── LEAF id:0 x:"0"
                ├── LEAF id:3 x:"3"
                ├── LEAF id:4 x:"4"
                ├── LEAF id:5 x:"5b"
                └── LEAF id:6 x:"6b"
            `);
        });

        test('ag-grid async complex transaction', async () => {
            const row0 = { id: '0', x: '0' };
            const row1a = { id: '1', x: '1a' };
            const row2 = { id: '2', x: '2' };
            const row3 = { id: '3', x: '3' };
            const row4 = { id: '4', x: '4' };
            const row5a = { id: '5', x: '5a' };
            const row6a = { id: '6', x: '6a' };

            const row1b = { id: '1', x: '1b' };
            const row5b = { id: '5', x: '5b' };
            const row6b = { id: '6', x: '6b' };

            const rowData = [row0, row1a];
            const transactions: RowDataTransaction[] = [
                { add: [row2] },
                { update: [row1b], add: [row3, row4] },
                { remove: [row1b], add: [row5a, row6a] },
                { remove: [row2], update: [row6b] },
                { update: [row5b] },
            ];

            const api = gridsManager.createGrid('myGrid', {
                columnDefs: [{ field: 'x' }],
                animateRows: false,
                rowData,
                getRowId: (params) => params.data.id,
            });

            await executeTransactionsAsync(transactions, api);

            await new GridRows(api, 'data', defaultGridRowsOptions).check(`
                ROOT id:ROOT_NODE_ID
                ├── LEAF id:0 x:"0"
                ├── LEAF id:3 x:"3"
                ├── LEAF id:4 x:"4"
                ├── LEAF id:5 x:"5b"
                └── LEAF id:6 x:"6b"
            `);
        });
    });

    describe('edge cases', () => {
        test('updating rows that do not exists do not add them', async () => {
            const rowData1 = [
                { id: '1', x: 1 },
                { id: '2', x: 2 },
            ];

            const api = gridsManager.createGrid('myGrid', {
                columnDefs: [{ field: 'x' }],
                animateRows: false,
                rowData: rowData1,
                getRowId: (params) => params.data.id,
            });

            consoleErrorSpy = vitest.spyOn(console, 'error').mockImplementation(() => {});

            api.applyTransaction({ update: [{ id: 'jhDjSi3Ec-3', x: 3 }] });

            expect(consoleErrorSpy).toHaveBeenCalledWith(
                'AG Grid: error #4',
                'Could not find row id=jhDjSi3Ec-3, data item was not found for this id',
<<<<<<< HEAD
                `\nSee https://www.ag-grid.com/javascript-data-grid/errors/4?_version_=${VERSION}&id=jhDjSi3Ec-3`
=======
                expect.stringContaining('/javascript-data-grid/errors/4?id=jhDjSi3Ec-3')
>>>>>>> 81216800
            );

            await executeTransactionsAsync({ update: [{ id: 'jhDjSi3Ec-4', x: 4 }] }, api);

            expect(consoleErrorSpy).toHaveBeenCalledWith(
                'AG Grid: error #4',
                'Could not find row id=jhDjSi3Ec-4, data item was not found for this id',
<<<<<<< HEAD
                `\nSee https://www.ag-grid.com/javascript-data-grid/errors/4?_version_=${VERSION}&id=jhDjSi3Ec-4`
=======
                expect.stringContaining('/javascript-data-grid/errors/4?id=jhDjSi3Ec-4')
>>>>>>> 81216800
            );

            consoleErrorSpy.mockRestore();

            await new GridRows(api, 'data', defaultGridRowsOptions).check(`
                ROOT id:ROOT_NODE_ID
                ├── LEAF id:1 x:1
                └── LEAF id:2 x:2
            `);
        });

        test('duplicate IDs do not cause sourceRowIndex to be invalid', async () => {
            const rowData1 = [
                { id: '1', x: 1 },
                { id: '2', x: 2 },
                { id: '3', x: 3 },
                { id: '4', x: 4 },
                { id: '3', x: 5 },
                { id: '3', x: 6 },
            ];

            const gridRowsOptions: GridRowsOptions = {
                ...defaultGridRowsOptions,
                checkDom: false,
            };

            consoleWarnSpy = vitest.spyOn(console, 'warn').mockImplementation(() => {});

            const api = gridsManager.createGrid('myGrid', {
                columnDefs: [{ field: 'x' }],
                animateRows: false,
                rowData: rowData1,
                getRowId: (params) => params.data.id,
            });

            expect(consoleWarnSpy).toHaveBeenCalled();
            consoleWarnSpy.mockReset();

            await new GridRows(api, 'data', gridRowsOptions).check(`
                ROOT id:ROOT_NODE_ID
                ├── LEAF id:1 x:1
                ├── LEAF id:2 x:2
                ├── LEAF id:3 x:3
                ├── LEAF id:4 x:4
                ├── LEAF id:3 x:5
                └── LEAF id:3 x:6
            `);

            await executeTransactionsAsync(
                [
                    {
                        addIndex: 1,
                        add: [
                            { id: '13', x: 131 },
                            { id: '13', x: 132 },
                        ],
                    },
                    { addIndex: 5, add: [{ id: '13', x: 133 }] },
                    { remove: [{ id: '4' }], update: [{ id: '2', x: 33 }] },
                    { addIndex: 3, add: [{ id: '13', x: 134 }] },
                ],
                api
            );

            expect(consoleWarnSpy).toHaveBeenCalled();
            consoleWarnSpy.mockReset();

            await new GridRows(api, 'data', gridRowsOptions).check(`
                ROOT id:ROOT_NODE_ID
                ├── LEAF id:1 x:1
                ├── LEAF id:13 x:131
                ├── LEAF id:13 x:132
                ├── LEAF id:13 x:134
                ├── LEAF id:2 x:33
                ├── LEAF id:3 x:3
                ├── LEAF id:13 x:133
                ├── LEAF id:3 x:5
                └── LEAF id:3 x:6
            `);
        });

        test('addIndex is tolerant to floating point numbers, negative values, and values bigger than the array', async () => {
            const rowData = [
                { id: '1', x: 1 },
                { id: '2', x: 2 },
                { id: '3', x: 3 },
                { id: '4', x: 4 },
                { id: '5', x: 5 },
            ];

            const api = gridsManager.createGrid('myGrid', {
                columnDefs: [{ field: 'x' }],
                animateRows: false,
                rowData: rowData,
                getRowId: (params) => params.data.id,
            });

            await executeTransactionsAsync(
                [
                    { addIndex: rowData.length / 2, add: [{ id: '7', x: 7 }] },
                    { addIndex: 1.5, add: [{ id: '6', x: 6 }] },
                    { addIndex: -1, add: [{ id: '8', x: 8 }] },
                    { addIndex: rowData.length + 3, add: [{ id: '9', x: 9 }] },
                    { addIndex: rowData.length + 10, add: [{ id: '10', x: 10 }] },
                    { addIndex: Number.NEGATIVE_INFINITY, add: [{ id: '11', x: 11 }] },
                    { addIndex: Number.POSITIVE_INFINITY, add: [{ id: '12', x: 12 }] },
                    { addIndex: Number.NaN, add: [{ id: '13', x: 13 }] },
                ],
                api
            );

            await new GridRows(api, 'data', defaultGridRowsOptions).check(`
                ROOT id:ROOT_NODE_ID
                ├── LEAF id:1 x:1
                ├── LEAF id:2 x:2
                ├── LEAF id:6 x:6
                ├── LEAF id:3 x:3
                ├── LEAF id:7 x:7
                ├── LEAF id:4 x:4
                ├── LEAF id:5 x:5
                ├── LEAF id:8 x:8
                ├── LEAF id:9 x:9
                ├── LEAF id:10 x:10
                ├── LEAF id:11 x:11
                ├── LEAF id:12 x:12
                └── LEAF id:13 x:13
            `);
        });
    });
});<|MERGE_RESOLUTION|>--- conflicted
+++ resolved
@@ -179,11 +179,7 @@
         expect(consoleWarnSpy).toHaveBeenCalledWith(
             'AG Grid: error #2',
             "Duplicate node id '9' detected from getRowId callback, this could cause issues in your grid.",
-<<<<<<< HEAD
-            `\nSee https://www.ag-grid.com/javascript-data-grid/errors/2?_version_=${VERSION}&nodeId=9`
-=======
-            expect.stringContaining('/javascript-data-grid/errors/2?nodeId=9')
->>>>>>> 81216800
+            expect.stringContaining('/javascript-data-grid/errors/2?_version_=${VERSION}&nodeId=9')
         );
 
         consoleWarnSpy.mockRestore();
@@ -650,11 +646,7 @@
             expect(consoleErrorSpy).toHaveBeenCalledWith(
                 'AG Grid: error #4',
                 'Could not find row id=jhDjSi3Ec-3, data item was not found for this id',
-<<<<<<< HEAD
-                `\nSee https://www.ag-grid.com/javascript-data-grid/errors/4?_version_=${VERSION}&id=jhDjSi3Ec-3`
-=======
-                expect.stringContaining('/javascript-data-grid/errors/4?id=jhDjSi3Ec-3')
->>>>>>> 81216800
+                expect.stringContaining('/javascript-data-grid/errors/4?_version_=${VERSION}&id=jhDjSi3Ec-3')
             );
 
             await executeTransactionsAsync({ update: [{ id: 'jhDjSi3Ec-4', x: 4 }] }, api);
@@ -662,11 +654,7 @@
             expect(consoleErrorSpy).toHaveBeenCalledWith(
                 'AG Grid: error #4',
                 'Could not find row id=jhDjSi3Ec-4, data item was not found for this id',
-<<<<<<< HEAD
-                `\nSee https://www.ag-grid.com/javascript-data-grid/errors/4?_version_=${VERSION}&id=jhDjSi3Ec-4`
-=======
-                expect.stringContaining('/javascript-data-grid/errors/4?id=jhDjSi3Ec-4')
->>>>>>> 81216800
+                expect.stringContaining('/javascript-data-grid/errors/4?_version_=${VERSION}&id=jhDjSi3Ec-4')
             );
 
             consoleErrorSpy.mockRestore();
