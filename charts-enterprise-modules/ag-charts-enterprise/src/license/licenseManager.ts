--- conflicted
+++ resolved
@@ -10,11 +10,7 @@
 }
 
 export class LicenseManager {
-<<<<<<< HEAD
-    private static RELEASE_INFORMATION: string = 'MTY4OTUzMzE0MDAzNw==';
-=======
     private static RELEASE_INFORMATION: string = 'MTY5MjU1NDg5NTU1NA==';
->>>>>>> 7ec8e927
     private static licenseKey: string;
     private watermarkMessage: string | undefined = undefined;
 
