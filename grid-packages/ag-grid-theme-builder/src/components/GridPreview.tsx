--- conflicted
+++ resolved
@@ -1,8 +1,4 @@
-<<<<<<< HEAD
 import { ColDef, createGrid, GridApi, GridOptions } from '@ag-grid-community/core';
-=======
-import { ColDef, GridApi, GridOptions, createGrid } from '@ag-grid-community/core';
->>>>>>> c013c47c
 import styled from '@emotion/styled';
 import { useCurrentFeature } from 'atoms/currentFeature';
 import { useEnabledFeatures } from 'atoms/enabledFeatures';
@@ -12,10 +8,6 @@
 import { getColumnDefs, getGroupColumnDefs, getRowData } from 'model/exampleData';
 import { Feature } from 'model/features';
 import { isNotNull } from 'model/utils';
-<<<<<<< HEAD
-import { valueToCss } from 'model/values';
-=======
->>>>>>> c013c47c
 import { memo, useEffect, useRef, useState } from 'react';
 
 const variablesRequiringRebuild = [
@@ -67,13 +59,8 @@
       },
     };
 
-<<<<<<< HEAD
-    setApi(null);
-    const api = createGrid(wrapperRef.current, options);
-=======
     const api = createGrid(wrapperRef.current, options);
     setApi(api);
->>>>>>> c013c47c
 
     return () => {
       for (const feature of features) {
