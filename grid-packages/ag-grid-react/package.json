{
  "name": "ag-grid-react",
<<<<<<< HEAD
  "version": "30.0.1",
=======
  "version": "30.0.2",
>>>>>>> 2d5be2b7
  "description": "AG Grid React Component",
  "main": "main.js",
  "typings": "./main.d.ts",
  "scripts": {
    "clean": "rimraf bundles lib .hash",
    "build": "npx gulp && npm run hash",
    "build-prod": "npm run build",
    "umd": "npx rollup -c",
    "testx": "npx jest",
    "test:e2ex": "npx gulp link-umd-e2e && npm run cypress:e2e && npm run cypress:components",
    "test:watch": "npx jest --watch",
    "test:debug": "node --inspect-brk node_modules/.bin/jest --runInBand",
    "cypress:open": "npx cross-env NODE_ENV=test npx cypress open",
    "cypress:e2e": "npx cross-env NODE_ENV=test npx cypress run --spec 'cypress/integration/*spec.js'",
    "cypress:components": "npx cross-env NODE_ENV=test npx cypress run --spec 'cypress/components/**/*spec.js'",
    "hash": "sh ../../scripts/hashDirectory.sh > .hash"
  },
  "repository": {
    "type": "git",
    "url": "https://github.com/ag-grid/ag-grid.git"
  },
  "keywords": [
    "react-component",
    "grid",
    "data",
    "table",
    "react"
  ],
  "author": "Niall Crosby <niall.crosby@ag-grid.com>",
  "license": "MIT",
  "bugs": {
    "url": "https://github.com/ag-grid/ag-grid/issues"
  },
  "homepage": "https://www.ag-grid.com/react-grid/",
  "devDependencies": {
    "@babel/runtime": "^7.16.3",
    "prop-types": "^15.6.2",
<<<<<<< HEAD
    "ag-grid-community": "~30.0.1",
    "@ag-grid-community/react": "~30.0.1",
    "@ag-grid-community/client-side-row-model": "~30.0.1",
    "@ag-grid-community/core": "~30.0.1",
=======
    "ag-grid-community": "~30.0.2",
    "@ag-grid-community/react": "~30.0.2",
    "@ag-grid-community/client-side-row-model": "~30.0.2",
    "@ag-grid-community/core": "~30.0.2",
>>>>>>> 2d5be2b7
    "gulp": "^4.0.0",
    "gulp-clean": "^0.4.0",
    "gulp-header": "^2.0.0",
    "gulp-merge": "^0.1.1",
    "gulp-sourcemaps": "^2.6.0",
    "gulp-typescript": "^5.0.0",
    "react": "^16.9.0",
    "react-dom": "^16.9.0",
    "@types/react": "~18.0.0",
    "@types/react-dom": "~18.0.0",
    "rollup": "~0.67.3",
    "rollup-plugin-commonjs": "^9.1.6",
    "rollup-plugin-typescript": "^1.0.0",
    "rollup-plugin-uglify": "^6.0.0",
    "vinyl-source-stream": "^2.0.0",
    "gulp-replace": "^1.0.0",
    "rollup-stream": "^1.24.0",
    "lnk": "^1.1.0",
    "jest": "26.6.0",
    "enzyme": "^3.10.0",
    "enzyme-adapter-react-16": "^1.14.0",
    "cypress": "^5.6.0",
    "cypress-react-unit-test": "^4.17.0",
    "react-app-polyfill": "^2.0.0",
    "jest-circus": "26.6.0",
    "jest-watch-typeahead": "0.6.1",
    "@babel/preset-typescript": "7.15.0",
    "@babel/plugin-proposal-throw-expressions": "7.14.5",
    "babel-preset-react-app": "^10.0.0",
    "webpack": "^5.64.4",
    "typescript": "~4.3.5",
    "rimraf": "3.0.2",
    "tslib": "2.5.0"
  },
  "dependencies": {
    "prop-types": "^15.8.1"
  },
  "peerDependencies": {
<<<<<<< HEAD
    "ag-grid-community": "~30.0.1",
=======
    "ag-grid-community": "~30.0.2",
>>>>>>> 2d5be2b7
    "react": "^16.3.0 || ^17.0.0 || ^18.0.0",
    "react-dom": "^16.3.0 || ^17.0.0 || ^18.0.0"
  },
  "eslintConfig": {
    "extends": [
      "react-app",
      "react-app/jest"
    ]
  },
  "browserslist": {
    "production": [
      "> 1%",
      "last 2 versions",
      "not ie >= 0",
      "not ie_mob >= 0",
      "not dead",
      "not op_mini all"
    ],
    "development": [
      "last 1 chrome version",
      "last 1 firefox version",
      "last 1 safari version"
    ]
  },
  "jest": {
    "roots": [
      "<rootDir>/src"
    ],
    "collectCoverageFrom": [
      "src/**/*.{js,jsx,ts,tsx}",
      "!src/**/*.d.ts"
    ],
    "setupFiles": [
      "react-app-polyfill/jsdom"
    ],
    "setupFilesAfterEnv": [
      "<rootDir>/jest/setupTests.ts"
    ],
    "testMatch": [
      "<rootDir>/src/**/__tests__/**/*.{js,jsx,ts,tsx}",
      "<rootDir>/src/**/*.{spec,test}.{js,jsx,ts,tsx}"
    ],
    "testEnvironment": "jsdom",
    "testRunner": "./node_modules/jest-circus/runner.js",
    "transform": {
      "^.+\\.(js|jsx|mjs|cjs|ts|tsx)$": "<rootDir>/node_modules/babel-jest",
      "^(?!.*\\.(js|jsx|mjs|cjs|ts|tsx|css|json)$)": "<rootDir>/jest/fileTransform.js"
    },
    "transformIgnorePatterns": [
      "[/\\\\]node_modules[/\\\\].+\\.(js|jsx|mjs|cjs|ts|tsx)$",
      "^.+\\.module\\.(css|sass|scss)$"
    ],
    "modulePaths": [],
    "moduleNameMapper": {
      "^react-native$": "react-native-web",
      "^.+\\.module\\.(css|sass|scss)$": "identity-obj-proxy"
    },
    "moduleFileExtensions": [
      "web.js",
      "js",
      "web.ts",
      "ts",
      "web.tsx",
      "tsx",
      "json",
      "web.jsx",
      "jsx",
      "node"
    ],
    "watchPlugins": [
      "jest-watch-typeahead/filename",
      "jest-watch-typeahead/testname"
    ],
    "resetMocks": true
  },
  "babel": {
    "presets": [
      "react-app"
    ]
  },
  "publishConfig": {
    "access": "public"
  }
}<|MERGE_RESOLUTION|>--- conflicted
+++ resolved
@@ -1,10 +1,6 @@
 {
   "name": "ag-grid-react",
-<<<<<<< HEAD
-  "version": "30.0.1",
-=======
   "version": "30.0.2",
->>>>>>> 2d5be2b7
   "description": "AG Grid React Component",
   "main": "main.js",
   "typings": "./main.d.ts",
@@ -42,17 +38,10 @@
   "devDependencies": {
     "@babel/runtime": "^7.16.3",
     "prop-types": "^15.6.2",
-<<<<<<< HEAD
-    "ag-grid-community": "~30.0.1",
-    "@ag-grid-community/react": "~30.0.1",
-    "@ag-grid-community/client-side-row-model": "~30.0.1",
-    "@ag-grid-community/core": "~30.0.1",
-=======
     "ag-grid-community": "~30.0.2",
     "@ag-grid-community/react": "~30.0.2",
     "@ag-grid-community/client-side-row-model": "~30.0.2",
     "@ag-grid-community/core": "~30.0.2",
->>>>>>> 2d5be2b7
     "gulp": "^4.0.0",
     "gulp-clean": "^0.4.0",
     "gulp-header": "^2.0.0",
@@ -91,11 +80,7 @@
     "prop-types": "^15.8.1"
   },
   "peerDependencies": {
-<<<<<<< HEAD
-    "ag-grid-community": "~30.0.1",
-=======
     "ag-grid-community": "~30.0.2",
->>>>>>> 2d5be2b7
     "react": "^16.3.0 || ^17.0.0 || ^18.0.0",
     "react-dom": "^16.3.0 || ^17.0.0 || ^18.0.0"
   },
