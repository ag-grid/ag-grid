import React, { memo, useCallback, useContext, useEffect, useLayoutEffect, useMemo, useRef, useState } from 'react';
import { BeansContext } from '../beansContext';
import { ColumnSortState, CssClassManager, HeaderCellCtrl, IHeader, IHeaderCellComp, UserCompDetails, _ } from 'ag-grid-community';
import { isComponentStateless } from '../utils';
import { showJsComp } from '../jsComp';

const HeaderCellComp = (props: {ctrl: HeaderCellCtrl}) => {

    const { ctrl } = props;

    const { context } = useContext(BeansContext);
<<<<<<< HEAD
    const [colId, setColId] = useState<string>();
    const [ariaSort, setAriaSort] = useState<ColumnSortState>();
    const [ariaDescription, setAriaDescription] = useState<string>();
=======
    const colId = ctrl.getColId();
>>>>>>> c556eb43
    const [userCompDetails, setUserCompDetails] = useState<UserCompDetails>();

    const eGui = useRef<HTMLDivElement | null>(null);
    const eResize = useRef<HTMLDivElement>(null);
    const eHeaderCompWrapper = useRef<HTMLDivElement>(null);
    const userCompRef = useRef<IHeader>();

    const cssClassManager = useMemo(() => new CssClassManager(() => eGui.current!), []);

    const setRef = useCallback((e: HTMLDivElement) => {
        eGui.current = e;
        if (!eGui.current) {
            // Any clean up required?
            return;
        }

        const compProxy: IHeaderCellComp = {
            setWidth: width => {
                if (eGui.current) {
                    eGui.current.style.width = width;
                }
            },
            addOrRemoveCssClass: (name, on) => cssClassManager.addOrRemoveCssClass(name, on),
<<<<<<< HEAD
            setColId: id => setColId(id),

            setAriaDescription: description => setAriaDescription(description),
            setAriaSort: sort => setAriaSort(sort),
=======
            setTitle: title => _.addOrRemoveAttribute(eGui.current!, 'title', title),
            setAriaDescription: label => _.setAriaDescription(eGui.current!, label),
            setAriaSort: sort => sort ? _.setAriaSort(eGui.current!, sort) : _.removeAriaSort(eGui.current!),
>>>>>>> c556eb43
            setUserCompDetails: compDetails => setUserCompDetails(compDetails),
            getUserCompInstance: () => userCompRef.current || undefined
        };

        ctrl.setComp(compProxy, eGui.current, eResize.current!, eHeaderCompWrapper.current!);

        const selectAllGui = ctrl.getSelectAllGui();
        eResize.current?.insertAdjacentElement('afterend', selectAllGui);
    }, []);

    // js comps
    useLayoutEffect(() => showJsComp(userCompDetails, context, eHeaderCompWrapper.current!, userCompRef), [userCompDetails]);

    // add drag handling, must be done after component is added to the dom
    useEffect(() => {
        ctrl.setDragSource(eGui.current!);
    }, [userCompDetails]);

    const userCompStateless = useMemo(() => {
        const res = userCompDetails?.componentFromFramework && isComponentStateless(userCompDetails.componentClass);
        return !!res;
    }, [userCompDetails]);

    const reactUserComp = userCompDetails && userCompDetails.componentFromFramework;
    const UserCompClass = userCompDetails && userCompDetails.componentClass;

    return (
        <div
            ref={setRef}
            className="ag-header-cell"
<<<<<<< HEAD
            col-id={ colId }
            aria-sort={ ariaSort }
=======
            col-id={colId}
>>>>>>> c556eb43
            role="columnheader"
            tabIndex={-1}
        >
            <div ref={eResize} className="ag-header-cell-resize" role="presentation"></div>
            <div ref={eHeaderCompWrapper} className="ag-header-cell-comp-wrapper" role="presentation">
            { reactUserComp && userCompStateless && <UserCompClass { ...userCompDetails!.params } /> }
            { reactUserComp && !userCompStateless && <UserCompClass { ...userCompDetails!.params } ref={ userCompRef }/> }
            </div>
        </div>
    );
};

export default memo(HeaderCellComp);<|MERGE_RESOLUTION|>--- conflicted
+++ resolved
@@ -1,6 +1,6 @@
 import React, { memo, useCallback, useContext, useEffect, useLayoutEffect, useMemo, useRef, useState } from 'react';
 import { BeansContext } from '../beansContext';
-import { ColumnSortState, CssClassManager, HeaderCellCtrl, IHeader, IHeaderCellComp, UserCompDetails, _ } from 'ag-grid-community';
+import { CssClassManager, HeaderCellCtrl, IHeader, IHeaderCellComp, UserCompDetails, _ } from 'ag-grid-community';
 import { isComponentStateless } from '../utils';
 import { showJsComp } from '../jsComp';
 
@@ -9,13 +9,7 @@
     const { ctrl } = props;
 
     const { context } = useContext(BeansContext);
-<<<<<<< HEAD
-    const [colId, setColId] = useState<string>();
-    const [ariaSort, setAriaSort] = useState<ColumnSortState>();
-    const [ariaDescription, setAriaDescription] = useState<string>();
-=======
     const colId = ctrl.getColId();
->>>>>>> c556eb43
     const [userCompDetails, setUserCompDetails] = useState<UserCompDetails>();
 
     const eGui = useRef<HTMLDivElement | null>(null);
@@ -39,16 +33,8 @@
                 }
             },
             addOrRemoveCssClass: (name, on) => cssClassManager.addOrRemoveCssClass(name, on),
-<<<<<<< HEAD
-            setColId: id => setColId(id),
-
-            setAriaDescription: description => setAriaDescription(description),
-            setAriaSort: sort => setAriaSort(sort),
-=======
-            setTitle: title => _.addOrRemoveAttribute(eGui.current!, 'title', title),
             setAriaDescription: label => _.setAriaDescription(eGui.current!, label),
             setAriaSort: sort => sort ? _.setAriaSort(eGui.current!, sort) : _.removeAriaSort(eGui.current!),
->>>>>>> c556eb43
             setUserCompDetails: compDetails => setUserCompDetails(compDetails),
             getUserCompInstance: () => userCompRef.current || undefined
         };
@@ -79,12 +65,7 @@
         <div
             ref={setRef}
             className="ag-header-cell"
-<<<<<<< HEAD
-            col-id={ colId }
-            aria-sort={ ariaSort }
-=======
             col-id={colId}
->>>>>>> c556eb43
             role="columnheader"
             tabIndex={-1}
         >
