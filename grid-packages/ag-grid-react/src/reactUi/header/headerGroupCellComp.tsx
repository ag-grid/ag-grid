--- conflicted
+++ resolved
@@ -12,11 +12,6 @@
     const [cssClasses, setCssClasses] = useState<CssClasses>(new CssClasses());
     const [cssResizableClasses, setResizableCssClasses] = useState<CssClasses>(new CssClasses());
     const [resizableAriaHidden, setResizableAriaHidden] = useState<"true" | "false">("false");
-<<<<<<< HEAD
-    const [colId, setColId] = useState<string>();
-=======
-    const [title, setTitle] = useState<string>();
->>>>>>> c556eb43
     const [ariaExpanded, setAriaExpanded] = useState<'true'|'false'|undefined>();
     const [userCompDetails, setUserCompDetails] = useState<UserCompDetails>();
     const colId = useMemo(() => ctrl.getColId(), []);
@@ -37,11 +32,6 @@
                 }
             },
             addOrRemoveCssClass: (name, on) => setCssClasses(prev => prev.setClass(name, on)),
-<<<<<<< HEAD
-            setColId: id => setColId(id),
-=======
-            setTitle: title => setTitle(title),
->>>>>>> c556eb43
             setUserCompDetails: compDetails => setUserCompDetails(compDetails),
             setResizableDisplayed: (displayed) => {
                 setResizableCssClasses(prev => prev.setClass('ag-hidden', !displayed))
@@ -71,11 +61,7 @@
     const UserCompClass = userCompDetails && userCompDetails.componentClass;
 
     return (
-<<<<<<< HEAD
-        <div ref={eGui} className={className} col-id={colId} 
-=======
-        <div ref={setRef} className={className} title={title} col-id={colId} 
->>>>>>> c556eb43
+        <div ref={setRef} className={className} col-id={colId} 
                     role="columnheader" tabIndex={-1} aria-expanded={ariaExpanded}>
             { reactUserComp && <UserCompClass { ...userCompDetails!.params } /> }
             <div ref={eResize} aria-hidden={resizableAriaHidden} className={resizableClassName}></div>
