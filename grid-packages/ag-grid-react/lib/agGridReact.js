<<<<<<< HEAD
// ag-grid-react v30.0.1
"use strict";
var __extends = (this && this.__extends) || (function () {
    var extendStatics = function (d, b) {
        extendStatics = Object.setPrototypeOf ||
            ({ __proto__: [] } instanceof Array && function (d, b) { d.__proto__ = b; }) ||
            function (d, b) { for (var p in b) if (Object.prototype.hasOwnProperty.call(b, p)) d[p] = b[p]; };
        return extendStatics(d, b);
    };
    return function (d, b) {
        if (typeof b !== "function" && b !== null)
            throw new TypeError("Class extends value " + String(b) + " is not a constructor or null");
        extendStatics(d, b);
        function __() { this.constructor = d; }
        d.prototype = b === null ? Object.create(b) : (__.prototype = b.prototype, new __());
    };
})();
var __assign = (this && this.__assign) || function () {
    __assign = Object.assign || function(t) {
        for (var s, i = 1, n = arguments.length; i < n; i++) {
            s = arguments[i];
            for (var p in s) if (Object.prototype.hasOwnProperty.call(s, p))
                t[p] = s[p];
        }
        return t;
    };
    return __assign.apply(this, arguments);
};
var __createBinding = (this && this.__createBinding) || (Object.create ? (function(o, m, k, k2) {
    if (k2 === undefined) k2 = k;
    Object.defineProperty(o, k2, { enumerable: true, get: function() { return m[k]; } });
}) : (function(o, m, k, k2) {
    if (k2 === undefined) k2 = k;
    o[k2] = m[k];
}));
var __setModuleDefault = (this && this.__setModuleDefault) || (Object.create ? (function(o, v) {
    Object.defineProperty(o, "default", { enumerable: true, value: v });
}) : function(o, v) {
    o["default"] = v;
});
var __importStar = (this && this.__importStar) || function (mod) {
    if (mod && mod.__esModule) return mod;
    var result = {};
    if (mod != null) for (var k in mod) if (k !== "default" && Object.prototype.hasOwnProperty.call(mod, k)) __createBinding(result, mod, k);
    __setModuleDefault(result, mod);
    return result;
};
Object.defineProperty(exports, "__esModule", { value: true });
exports.AgGridReact = void 0;
var react_1 = __importStar(require("react"));
var agGridReactLegacy_1 = require("./legacy/agGridReactLegacy");
var agGridReactUi_1 = require("./reactUi/agGridReactUi");
var AgGridReact = /** @class */ (function (_super) {
    __extends(AgGridReact, _super);
    function AgGridReact() {
        var _this = _super !== null && _super.apply(this, arguments) || this;
        _this.setGridApi = function (api, columnApi) {
            _this.api = api;
            _this.columnApi = columnApi;
=======
// ag-grid-react v30.0.2
import React, { Component } from 'react';
import { AgGridReactLegacy } from './legacy/agGridReactLegacy';
import { AgGridReactUi } from './reactUi/agGridReactUi';
export class AgGridReact extends Component {
    constructor() {
        super(...arguments);
        this.setGridApi = (api, columnApi) => {
            this.api = api;
            this.columnApi = columnApi;
>>>>>>> 2d5be2b7
        };
    }
    render() {
        const ReactComponentToUse = this.props.suppressReactUi ?
            React.createElement(AgGridReactLegacy, Object.assign({}, this.props, { setGridApi: this.setGridApi }))
            : React.createElement(AgGridReactUi, Object.assign({}, this.props, { setGridApi: this.setGridApi }));
        return ReactComponentToUse;
    }
}<|MERGE_RESOLUTION|>--- conflicted
+++ resolved
@@ -1,64 +1,3 @@
-<<<<<<< HEAD
-// ag-grid-react v30.0.1
-"use strict";
-var __extends = (this && this.__extends) || (function () {
-    var extendStatics = function (d, b) {
-        extendStatics = Object.setPrototypeOf ||
-            ({ __proto__: [] } instanceof Array && function (d, b) { d.__proto__ = b; }) ||
-            function (d, b) { for (var p in b) if (Object.prototype.hasOwnProperty.call(b, p)) d[p] = b[p]; };
-        return extendStatics(d, b);
-    };
-    return function (d, b) {
-        if (typeof b !== "function" && b !== null)
-            throw new TypeError("Class extends value " + String(b) + " is not a constructor or null");
-        extendStatics(d, b);
-        function __() { this.constructor = d; }
-        d.prototype = b === null ? Object.create(b) : (__.prototype = b.prototype, new __());
-    };
-})();
-var __assign = (this && this.__assign) || function () {
-    __assign = Object.assign || function(t) {
-        for (var s, i = 1, n = arguments.length; i < n; i++) {
-            s = arguments[i];
-            for (var p in s) if (Object.prototype.hasOwnProperty.call(s, p))
-                t[p] = s[p];
-        }
-        return t;
-    };
-    return __assign.apply(this, arguments);
-};
-var __createBinding = (this && this.__createBinding) || (Object.create ? (function(o, m, k, k2) {
-    if (k2 === undefined) k2 = k;
-    Object.defineProperty(o, k2, { enumerable: true, get: function() { return m[k]; } });
-}) : (function(o, m, k, k2) {
-    if (k2 === undefined) k2 = k;
-    o[k2] = m[k];
-}));
-var __setModuleDefault = (this && this.__setModuleDefault) || (Object.create ? (function(o, v) {
-    Object.defineProperty(o, "default", { enumerable: true, value: v });
-}) : function(o, v) {
-    o["default"] = v;
-});
-var __importStar = (this && this.__importStar) || function (mod) {
-    if (mod && mod.__esModule) return mod;
-    var result = {};
-    if (mod != null) for (var k in mod) if (k !== "default" && Object.prototype.hasOwnProperty.call(mod, k)) __createBinding(result, mod, k);
-    __setModuleDefault(result, mod);
-    return result;
-};
-Object.defineProperty(exports, "__esModule", { value: true });
-exports.AgGridReact = void 0;
-var react_1 = __importStar(require("react"));
-var agGridReactLegacy_1 = require("./legacy/agGridReactLegacy");
-var agGridReactUi_1 = require("./reactUi/agGridReactUi");
-var AgGridReact = /** @class */ (function (_super) {
-    __extends(AgGridReact, _super);
-    function AgGridReact() {
-        var _this = _super !== null && _super.apply(this, arguments) || this;
-        _this.setGridApi = function (api, columnApi) {
-            _this.api = api;
-            _this.columnApi = columnApi;
-=======
 // ag-grid-react v30.0.2
 import React, { Component } from 'react';
 import { AgGridReactLegacy } from './legacy/agGridReactLegacy';
@@ -69,7 +8,6 @@
         this.setGridApi = (api, columnApi) => {
             this.api = api;
             this.columnApi = columnApi;
->>>>>>> 2d5be2b7
         };
     }
     render() {
