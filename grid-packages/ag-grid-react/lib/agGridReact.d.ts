// ag-grid-react v25.1.0
import * as React from "react";
import { Component, ReactPortal } from "react";
import { ColumnApi, GridApi, GridOptions, Module } from "ag-grid-community";
import { ChangeDetectionService, ChangeDetectionStrategyType } from "./changeDetectionService";
import { ReactComponent } from "./reactComponent";
export interface AgGridReactProps extends GridOptions {
    gridOptions?: GridOptions;
    modules?: Module[];
    rowDataChangeDetectionStrategy?: ChangeDetectionStrategyType;
    componentWrappingElement?: string;
    disableStaticMarkup?: boolean;
    maxComponentCreationTimeMs?: number;
    legacyComponentRendering?: boolean;
    containerStyle?: any;
}
export declare class AgGridReact extends Component<AgGridReactProps, {}> {
    props: any;
    private static MAX_COMPONENT_CREATION_TIME_IN_MS;
    static propTypes: any;
    static defaultProps: {
        legacyComponentRendering: boolean;
        disableStaticMarkup: boolean;
        maxComponentCreationTimeMs: number;
    };
    gridOptions: GridOptions;
    changeDetectionService: ChangeDetectionService;
    api: GridApi | null;
    columnApi: ColumnApi;
    portals: ReactPortal[];
    hasPendingPortalUpdate: boolean;
    destroyed: boolean;
    protected eGridDiv: HTMLElement;
<<<<<<< HEAD
=======
    readonly SYNCHRONOUS_CHANGE_PROPERTIES: string[];
>>>>>>> 558c6ff6
    constructor(props: any);
    render(): React.DetailedReactHTMLElement<{
        style: any;
        className: any;
        ref: (e: HTMLElement) => void;
    }, HTMLElement>;
    createStyleForDiv(): any;
    componentDidMount(): void;
    waitForInstance(reactComponent: ReactComponent, resolve: (value: any) => void, startTime?: number): void;
    /**
     * Mounts a react portal for components registered under the componentFramework.
     * We do this because we want all portals to be in the same tree - in order to get
     * Context to work properly.
     */
    mountReactPortal(portal: ReactPortal, reactComponent: ReactComponent, resolve: (value: any) => void): void;
    updateReactPortal(oldPortal: ReactPortal, newPortal: ReactPortal): void;
    batchUpdate(): void;
    destroyPortal(portal: ReactPortal): void;
    private getStrategyTypeForProp;
    private isImmutableDataActive;
    shouldComponentUpdate(nextProps: any): boolean;
    componentDidUpdate(prevProps: any): void;
    processPropsChanges(prevProps: any, nextProps: any): void;
    private extractDeclarativeColDefChanges;
    private extractGridPropertyChanges;
    componentWillUnmount(): void;
    isDisableStaticMarkup(): boolean;
    isLegacyComponentRendering(): boolean;
    private processSynchronousChanges;
    private processAsynchronousChanges;
}<|MERGE_RESOLUTION|>--- conflicted
+++ resolved
@@ -31,10 +31,7 @@
     hasPendingPortalUpdate: boolean;
     destroyed: boolean;
     protected eGridDiv: HTMLElement;
-<<<<<<< HEAD
-=======
     readonly SYNCHRONOUS_CHANGE_PROPERTIES: string[];
->>>>>>> 558c6ff6
     constructor(props: any);
     render(): React.DetailedReactHTMLElement<{
         style: any;
