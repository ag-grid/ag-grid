<<<<<<< HEAD
// ag-grid-react v30.0.1
"use strict";
var __createBinding = (this && this.__createBinding) || (Object.create ? (function(o, m, k, k2) {
    if (k2 === undefined) k2 = k;
    Object.defineProperty(o, k2, { enumerable: true, get: function() { return m[k]; } });
}) : (function(o, m, k, k2) {
    if (k2 === undefined) k2 = k;
    o[k2] = m[k];
}));
var __setModuleDefault = (this && this.__setModuleDefault) || (Object.create ? (function(o, v) {
    Object.defineProperty(o, "default", { enumerable: true, value: v });
}) : function(o, v) {
    o["default"] = v;
});
var __importStar = (this && this.__importStar) || function (mod) {
    if (mod && mod.__esModule) return mod;
    var result = {};
    if (mod != null) for (var k in mod) if (k !== "default" && Object.prototype.hasOwnProperty.call(mod, k)) __createBinding(result, mod, k);
    __setModuleDefault(result, mod);
    return result;
};
var __importDefault = (this && this.__importDefault) || function (mod) {
    return (mod && mod.__esModule) ? mod : { "default": mod };
};
Object.defineProperty(exports, "__esModule", { value: true });
var ag_grid_community_1 = require("ag-grid-community");
var react_1 = __importStar(require("react"));
var beansContext_1 = require("./beansContext");
var gridBodyComp_1 = __importDefault(require("./gridBodyComp"));
var reactComment_1 = __importDefault(require("./reactComment"));
var tabGuardComp_1 = __importDefault(require("./tabGuardComp"));
var utils_1 = require("./utils");
var GridComp = function (_a) {
    var context = _a.context;
    var _b = react_1.useState(''), rtlClass = _b[0], setRtlClass = _b[1];
    var _c = react_1.useState(''), keyboardFocusClass = _c[0], setKeyboardFocusClass = _c[1];
    var _d = react_1.useState(''), layoutClass = _d[0], setLayoutClass = _d[1];
    var _e = react_1.useState(null), cursor = _e[0], setCursor = _e[1];
    var _f = react_1.useState(null), userSelect = _f[0], setUserSelect = _f[1];
    var _g = react_1.useState(false), initialised = _g[0], setInitialised = _g[1];
    var _h = react_1.useState(), tabGuardReady = _h[0], setTabGuardReady = _h[1];
    var gridCtrlRef = react_1.useRef(null);
    var eRootWrapperRef = react_1.useRef(null);
    var tabGuardRef = react_1.useRef();
    var eGridBodyParentRef = react_1.useRef(null);
    var focusInnerElementRef = react_1.useRef(function () { return undefined; });
    var onTabKeyDown = react_1.useCallback(function () { return undefined; }, []);
    var beans = react_1.useMemo(function () {
=======
// ag-grid-react v30.0.2
import { FocusService, GridCtrl } from 'ag-grid-community';
import React, { memo, useCallback, useEffect, useMemo, useRef, useState, useLayoutEffect } from 'react';
import { BeansContext } from './beansContext';
import GridBodyComp from './gridBodyComp';
import useReactCommentEffect from './reactComment';
import TabGuardComp from './tabGuardComp';
import { classesList } from './utils';
const GridComp = ({ context }) => {
    const [rtlClass, setRtlClass] = useState('');
    const [keyboardFocusClass, setKeyboardFocusClass] = useState('');
    const [layoutClass, setLayoutClass] = useState('');
    const [cursor, setCursor] = useState(null);
    const [userSelect, setUserSelect] = useState(null);
    const [initialised, setInitialised] = useState(false);
    const [tabGuardReady, setTabGuardReady] = useState();
    const gridCtrlRef = useRef(null);
    const eRootWrapperRef = useRef(null);
    const tabGuardRef = useRef();
    const eGridBodyParentRef = useRef(null);
    const focusInnerElementRef = useRef(() => undefined);
    const onTabKeyDown = useCallback(() => undefined, []);
    const beans = useMemo(() => {
>>>>>>> 2d5be2b7
        if (context.isDestroyed()) {
            return null;
        }
        return context.getBean('beans');
    }, [context]);
<<<<<<< HEAD
    reactComment_1.default(' AG Grid ', eRootWrapperRef);
    // create shared controller.
    react_1.useLayoutEffect(function () {
        if (context.isDestroyed()) {
            return;
        }
        var currentController = gridCtrlRef.current = context.createBean(new ag_grid_community_1.GridCtrl());
        var gridCtrl = gridCtrlRef.current;
=======
    useReactCommentEffect(' AG Grid ', eRootWrapperRef);
    // create shared controller.
    useLayoutEffect(() => {
        if (context.isDestroyed()) {
            return;
        }
        const currentController = gridCtrlRef.current = context.createBean(new GridCtrl());
        const gridCtrl = gridCtrlRef.current;
>>>>>>> 2d5be2b7
        focusInnerElementRef.current = gridCtrl.focusInnerElement.bind(gridCtrl);
        const compProxy = {
            destroyGridUi: () => { },
            setRtlClass: setRtlClass,
<<<<<<< HEAD
            addOrRemoveKeyboardFocusClass: function (addOrRemove) { return setKeyboardFocusClass(addOrRemove ? ag_grid_community_1.FocusService.AG_KEYBOARD_FOCUS : ''); },
            forceFocusOutOfContainer: function () {
=======
            addOrRemoveKeyboardFocusClass: (addOrRemove) => setKeyboardFocusClass(addOrRemove ? FocusService.AG_KEYBOARD_FOCUS : ''),
            forceFocusOutOfContainer: () => {
>>>>>>> 2d5be2b7
                var _a;
                (_a = tabGuardRef.current) === null || _a === void 0 ? void 0 : _a.forceFocusOutOfContainer();
            },
            updateLayoutClasses: setLayoutClass,
<<<<<<< HEAD
            getFocusableContainers: function () {
                var _a, _b;
                var els = [];
                var gridBodyCompEl = (_a = eRootWrapperRef.current) === null || _a === void 0 ? void 0 : _a.querySelector('.ag-root');
                var sideBarEl = (_b = eRootWrapperRef.current) === null || _b === void 0 ? void 0 : _b.querySelector('.ag-side-bar:not(.ag-hidden)');
=======
            getFocusableContainers: () => {
                var _a, _b;
                const els = [];
                const gridBodyCompEl = (_a = eRootWrapperRef.current) === null || _a === void 0 ? void 0 : _a.querySelector('.ag-root');
                const sideBarEl = (_b = eRootWrapperRef.current) === null || _b === void 0 ? void 0 : _b.querySelector('.ag-side-bar:not(.ag-hidden)');
>>>>>>> 2d5be2b7
                if (gridBodyCompEl) {
                    els.push(gridBodyCompEl);
                }
                if (sideBarEl) {
                    els.push(sideBarEl);
                }
                return els;
            },
            setCursor,
            setUserSelect
        };
        gridCtrl.setComp(compProxy, eRootWrapperRef.current, eRootWrapperRef.current);
        setInitialised(true);
<<<<<<< HEAD
        return function () {
=======
        return () => {
>>>>>>> 2d5be2b7
            context.destroyBean(currentController);
            gridCtrlRef.current = null;
        };
    }, [context]);
    // initialise the extra components
<<<<<<< HEAD
    react_1.useEffect(function () {
=======
    useEffect(() => {
>>>>>>> 2d5be2b7
        if (!tabGuardReady || !beans || !gridCtrlRef.current) {
            return;
        }
        const gridCtrl = gridCtrlRef.current;
        const beansToDestroy = [];
        const { agStackComponentsRegistry } = beans;
        const HeaderDropZonesClass = agStackComponentsRegistry.getComponentClass('AG-GRID-HEADER-DROP-ZONES');
        const SideBarClass = agStackComponentsRegistry.getComponentClass('AG-SIDE-BAR');
        const StatusBarClass = agStackComponentsRegistry.getComponentClass('AG-STATUS-BAR');
        const WatermarkClass = agStackComponentsRegistry.getComponentClass('AG-WATERMARK');
        const PaginationClass = agStackComponentsRegistry.getComponentClass('AG-PAGINATION');
        const additionalEls = [];
        const eRootWrapper = eRootWrapperRef.current;
        const eGridBodyParent = eGridBodyParentRef.current;
        if (gridCtrl.showDropZones() && HeaderDropZonesClass) {
            const headerDropZonesComp = context.createBean(new HeaderDropZonesClass());
            const eGui = headerDropZonesComp.getGui();
            eRootWrapper.insertAdjacentElement('afterbegin', eGui);
            additionalEls.push(eGui);
            beansToDestroy.push(headerDropZonesComp);
        }
        if (gridCtrl.showSideBar() && SideBarClass) {
            const sideBarComp = context.createBean(new SideBarClass());
            const eGui = sideBarComp.getGui();
            const bottomTabGuard = eGridBodyParent.querySelector('.ag-tab-guard-bottom');
            if (bottomTabGuard) {
                bottomTabGuard.insertAdjacentElement('beforebegin', eGui);
                additionalEls.push(eGui);
            }
            beansToDestroy.push(sideBarComp);
        }
        if (gridCtrl.showStatusBar() && StatusBarClass) {
            const statusBarComp = context.createBean(new StatusBarClass());
            const eGui = statusBarComp.getGui();
            eRootWrapper.insertAdjacentElement('beforeend', eGui);
            additionalEls.push(eGui);
            beansToDestroy.push(statusBarComp);
        }
        if (PaginationClass) {
            const paginationComp = context.createBean(new PaginationClass());
            const eGui = paginationComp.getGui();
            eRootWrapper.insertAdjacentElement('beforeend', eGui);
            additionalEls.push(eGui);
            beansToDestroy.push(paginationComp);
        }
        if (gridCtrl.showWatermark() && WatermarkClass) {
            const watermarkComp = context.createBean(new WatermarkClass());
            const eGui = watermarkComp.getGui();
            eRootWrapper.insertAdjacentElement('beforeend', eGui);
            additionalEls.push(eGui);
            beansToDestroy.push(watermarkComp);
        }
        return () => {
            context.destroyBeans(beansToDestroy);
            additionalEls.forEach(el => {
                if (el.parentElement) {
                    el.parentElement.removeChild(el);
                }
            });
        };
    }, [tabGuardReady]);
    const rootWrapperClasses = useMemo(() => classesList('ag-root-wrapper', rtlClass, keyboardFocusClass, layoutClass), [rtlClass, keyboardFocusClass, layoutClass]);
    const rootWrapperBodyClasses = useMemo(() => classesList('ag-root-wrapper-body', 'ag-focus-managed', layoutClass), [layoutClass]);
    const topStyle = useMemo(() => ({
        userSelect: userSelect != null ? userSelect : '',
        WebkitUserSelect: userSelect != null ? userSelect : '',
        cursor: cursor != null ? cursor : ''
    }), [userSelect, cursor]);
    const eGridBodyParent = eGridBodyParentRef.current;
    const setTabGuardCompRef = useCallback((ref) => {
        tabGuardRef.current = ref;
        setTabGuardReady(ref !== null);
    }, []);
<<<<<<< HEAD
    return (react_1.default.createElement("div", { ref: eRootWrapperRef, className: rootWrapperClasses, style: topStyle, role: "presentation" },
        react_1.default.createElement("div", { className: rootWrapperBodyClasses, ref: eGridBodyParentRef, role: "presentation" }, initialised && eGridBodyParent && beans &&
            react_1.default.createElement(beansContext_1.BeansContext.Provider, { value: beans },
                react_1.default.createElement(tabGuardComp_1.default, { ref: setTabGuardCompRef, eFocusableElement: eGridBodyParent, onTabKeyDown: onTabKeyDown, gridCtrl: gridCtrlRef.current }, // we wait for initialised before rending the children, so GridComp has created and registered with it's
=======
    return (React.createElement("div", { ref: eRootWrapperRef, className: rootWrapperClasses, style: topStyle, role: "presentation" },
        React.createElement("div", { className: rootWrapperBodyClasses, ref: eGridBodyParentRef, role: "presentation" }, initialised && eGridBodyParent && beans &&
            React.createElement(BeansContext.Provider, { value: beans },
                React.createElement(TabGuardComp, { ref: setTabGuardCompRef, eFocusableElement: eGridBodyParent, onTabKeyDown: onTabKeyDown, gridCtrl: gridCtrlRef.current }, // we wait for initialised before rending the children, so GridComp has created and registered with it's
>>>>>>> 2d5be2b7
                // GridCtrl before we create the child GridBodyComp. Otherwise the GridBodyComp would initialise first,
                // before we have set the the Layout CSS classes, causing the GridBodyComp to render rows to a grid that
                // doesn't have it's height specified, which would result if all the rows getting rendered (and if many rows,
                // hangs the UI)
                React.createElement(GridBodyComp, null))))));
};
export default memo(GridComp);<|MERGE_RESOLUTION|>--- conflicted
+++ resolved
@@ -1,53 +1,3 @@
-<<<<<<< HEAD
-// ag-grid-react v30.0.1
-"use strict";
-var __createBinding = (this && this.__createBinding) || (Object.create ? (function(o, m, k, k2) {
-    if (k2 === undefined) k2 = k;
-    Object.defineProperty(o, k2, { enumerable: true, get: function() { return m[k]; } });
-}) : (function(o, m, k, k2) {
-    if (k2 === undefined) k2 = k;
-    o[k2] = m[k];
-}));
-var __setModuleDefault = (this && this.__setModuleDefault) || (Object.create ? (function(o, v) {
-    Object.defineProperty(o, "default", { enumerable: true, value: v });
-}) : function(o, v) {
-    o["default"] = v;
-});
-var __importStar = (this && this.__importStar) || function (mod) {
-    if (mod && mod.__esModule) return mod;
-    var result = {};
-    if (mod != null) for (var k in mod) if (k !== "default" && Object.prototype.hasOwnProperty.call(mod, k)) __createBinding(result, mod, k);
-    __setModuleDefault(result, mod);
-    return result;
-};
-var __importDefault = (this && this.__importDefault) || function (mod) {
-    return (mod && mod.__esModule) ? mod : { "default": mod };
-};
-Object.defineProperty(exports, "__esModule", { value: true });
-var ag_grid_community_1 = require("ag-grid-community");
-var react_1 = __importStar(require("react"));
-var beansContext_1 = require("./beansContext");
-var gridBodyComp_1 = __importDefault(require("./gridBodyComp"));
-var reactComment_1 = __importDefault(require("./reactComment"));
-var tabGuardComp_1 = __importDefault(require("./tabGuardComp"));
-var utils_1 = require("./utils");
-var GridComp = function (_a) {
-    var context = _a.context;
-    var _b = react_1.useState(''), rtlClass = _b[0], setRtlClass = _b[1];
-    var _c = react_1.useState(''), keyboardFocusClass = _c[0], setKeyboardFocusClass = _c[1];
-    var _d = react_1.useState(''), layoutClass = _d[0], setLayoutClass = _d[1];
-    var _e = react_1.useState(null), cursor = _e[0], setCursor = _e[1];
-    var _f = react_1.useState(null), userSelect = _f[0], setUserSelect = _f[1];
-    var _g = react_1.useState(false), initialised = _g[0], setInitialised = _g[1];
-    var _h = react_1.useState(), tabGuardReady = _h[0], setTabGuardReady = _h[1];
-    var gridCtrlRef = react_1.useRef(null);
-    var eRootWrapperRef = react_1.useRef(null);
-    var tabGuardRef = react_1.useRef();
-    var eGridBodyParentRef = react_1.useRef(null);
-    var focusInnerElementRef = react_1.useRef(function () { return undefined; });
-    var onTabKeyDown = react_1.useCallback(function () { return undefined; }, []);
-    var beans = react_1.useMemo(function () {
-=======
 // ag-grid-react v30.0.2
 import { FocusService, GridCtrl } from 'ag-grid-community';
 import React, { memo, useCallback, useEffect, useMemo, useRef, useState, useLayoutEffect } from 'react';
@@ -71,22 +21,11 @@
     const focusInnerElementRef = useRef(() => undefined);
     const onTabKeyDown = useCallback(() => undefined, []);
     const beans = useMemo(() => {
->>>>>>> 2d5be2b7
         if (context.isDestroyed()) {
             return null;
         }
         return context.getBean('beans');
     }, [context]);
-<<<<<<< HEAD
-    reactComment_1.default(' AG Grid ', eRootWrapperRef);
-    // create shared controller.
-    react_1.useLayoutEffect(function () {
-        if (context.isDestroyed()) {
-            return;
-        }
-        var currentController = gridCtrlRef.current = context.createBean(new ag_grid_community_1.GridCtrl());
-        var gridCtrl = gridCtrlRef.current;
-=======
     useReactCommentEffect(' AG Grid ', eRootWrapperRef);
     // create shared controller.
     useLayoutEffect(() => {
@@ -95,35 +34,21 @@
         }
         const currentController = gridCtrlRef.current = context.createBean(new GridCtrl());
         const gridCtrl = gridCtrlRef.current;
->>>>>>> 2d5be2b7
         focusInnerElementRef.current = gridCtrl.focusInnerElement.bind(gridCtrl);
         const compProxy = {
             destroyGridUi: () => { },
             setRtlClass: setRtlClass,
-<<<<<<< HEAD
-            addOrRemoveKeyboardFocusClass: function (addOrRemove) { return setKeyboardFocusClass(addOrRemove ? ag_grid_community_1.FocusService.AG_KEYBOARD_FOCUS : ''); },
-            forceFocusOutOfContainer: function () {
-=======
             addOrRemoveKeyboardFocusClass: (addOrRemove) => setKeyboardFocusClass(addOrRemove ? FocusService.AG_KEYBOARD_FOCUS : ''),
             forceFocusOutOfContainer: () => {
->>>>>>> 2d5be2b7
                 var _a;
                 (_a = tabGuardRef.current) === null || _a === void 0 ? void 0 : _a.forceFocusOutOfContainer();
             },
             updateLayoutClasses: setLayoutClass,
-<<<<<<< HEAD
-            getFocusableContainers: function () {
-                var _a, _b;
-                var els = [];
-                var gridBodyCompEl = (_a = eRootWrapperRef.current) === null || _a === void 0 ? void 0 : _a.querySelector('.ag-root');
-                var sideBarEl = (_b = eRootWrapperRef.current) === null || _b === void 0 ? void 0 : _b.querySelector('.ag-side-bar:not(.ag-hidden)');
-=======
             getFocusableContainers: () => {
                 var _a, _b;
                 const els = [];
                 const gridBodyCompEl = (_a = eRootWrapperRef.current) === null || _a === void 0 ? void 0 : _a.querySelector('.ag-root');
                 const sideBarEl = (_b = eRootWrapperRef.current) === null || _b === void 0 ? void 0 : _b.querySelector('.ag-side-bar:not(.ag-hidden)');
->>>>>>> 2d5be2b7
                 if (gridBodyCompEl) {
                     els.push(gridBodyCompEl);
                 }
@@ -137,21 +62,13 @@
         };
         gridCtrl.setComp(compProxy, eRootWrapperRef.current, eRootWrapperRef.current);
         setInitialised(true);
-<<<<<<< HEAD
-        return function () {
-=======
         return () => {
->>>>>>> 2d5be2b7
             context.destroyBean(currentController);
             gridCtrlRef.current = null;
         };
     }, [context]);
     // initialise the extra components
-<<<<<<< HEAD
-    react_1.useEffect(function () {
-=======
     useEffect(() => {
->>>>>>> 2d5be2b7
         if (!tabGuardReady || !beans || !gridCtrlRef.current) {
             return;
         }
@@ -225,17 +142,10 @@
         tabGuardRef.current = ref;
         setTabGuardReady(ref !== null);
     }, []);
-<<<<<<< HEAD
-    return (react_1.default.createElement("div", { ref: eRootWrapperRef, className: rootWrapperClasses, style: topStyle, role: "presentation" },
-        react_1.default.createElement("div", { className: rootWrapperBodyClasses, ref: eGridBodyParentRef, role: "presentation" }, initialised && eGridBodyParent && beans &&
-            react_1.default.createElement(beansContext_1.BeansContext.Provider, { value: beans },
-                react_1.default.createElement(tabGuardComp_1.default, { ref: setTabGuardCompRef, eFocusableElement: eGridBodyParent, onTabKeyDown: onTabKeyDown, gridCtrl: gridCtrlRef.current }, // we wait for initialised before rending the children, so GridComp has created and registered with it's
-=======
     return (React.createElement("div", { ref: eRootWrapperRef, className: rootWrapperClasses, style: topStyle, role: "presentation" },
         React.createElement("div", { className: rootWrapperBodyClasses, ref: eGridBodyParentRef, role: "presentation" }, initialised && eGridBodyParent && beans &&
             React.createElement(BeansContext.Provider, { value: beans },
                 React.createElement(TabGuardComp, { ref: setTabGuardCompRef, eFocusableElement: eGridBodyParent, onTabKeyDown: onTabKeyDown, gridCtrl: gridCtrlRef.current }, // we wait for initialised before rending the children, so GridComp has created and registered with it's
->>>>>>> 2d5be2b7
                 // GridCtrl before we create the child GridBodyComp. Otherwise the GridBodyComp would initialise first,
                 // before we have set the the Layout CSS classes, causing the GridBodyComp to render rows to a grid that
                 // doesn't have it's height specified, which would result if all the rows getting rendered (and if many rows,
