<<<<<<< HEAD
// ag-grid-react v30.0.1
"use strict";
var __assign = (this && this.__assign) || function () {
    __assign = Object.assign || function(t) {
        for (var s, i = 1, n = arguments.length; i < n; i++) {
            s = arguments[i];
            for (var p in s) if (Object.prototype.hasOwnProperty.call(s, p))
                t[p] = s[p];
        }
        return t;
    };
    return __assign.apply(this, arguments);
};
var __createBinding = (this && this.__createBinding) || (Object.create ? (function(o, m, k, k2) {
    if (k2 === undefined) k2 = k;
    Object.defineProperty(o, k2, { enumerable: true, get: function() { return m[k]; } });
}) : (function(o, m, k, k2) {
    if (k2 === undefined) k2 = k;
    o[k2] = m[k];
}));
var __setModuleDefault = (this && this.__setModuleDefault) || (Object.create ? (function(o, v) {
    Object.defineProperty(o, "default", { enumerable: true, value: v });
}) : function(o, v) {
    o["default"] = v;
});
var __importStar = (this && this.__importStar) || function (mod) {
    if (mod && mod.__esModule) return mod;
    var result = {};
    if (mod != null) for (var k in mod) if (k !== "default" && Object.prototype.hasOwnProperty.call(mod, k)) __createBinding(result, mod, k);
    __setModuleDefault(result, mod);
    return result;
};
Object.defineProperty(exports, "__esModule", { value: true });
var react_1 = __importStar(require("react"));
var beansContext_1 = require("../beansContext");
var ag_grid_community_1 = require("ag-grid-community");
var utils_1 = require("../utils");
var jsComp_1 = require("../jsComp");
var useEffectOnce_1 = require("../useEffectOnce");
var HeaderFilterCellComp = function (props) {
    var context = react_1.useContext(beansContext_1.BeansContext).context;
    var _a = react_1.useState(new utils_1.CssClasses('ag-header-cell', 'ag-floating-filter')), cssClasses = _a[0], setCssClasses = _a[1];
    var _b = react_1.useState(new utils_1.CssClasses()), cssBodyClasses = _b[0], setBodyCssClasses = _b[1];
    var _c = react_1.useState(new utils_1.CssClasses('ag-floating-filter-button', 'ag-hidden')), cssButtonWrapperClasses = _c[0], setButtonWrapperCssClasses = _c[1];
    var _d = react_1.useState("false"), buttonWrapperAriaHidden = _d[0], setButtonWrapperAriaHidden = _d[1];
    var _e = react_1.useState(), userCompDetails = _e[0], setUserCompDetails = _e[1];
    var eGui = react_1.useRef(null);
    var eFloatingFilterBody = react_1.useRef(null);
    var eButtonWrapper = react_1.useRef(null);
    var eButtonShowMainFilter = react_1.useRef(null);
    var userCompResolve = react_1.useRef();
    var userCompPromise = react_1.useRef();
    var userCompRef = function (value) {
=======
// ag-grid-react v30.0.2
import React, { memo, useContext, useLayoutEffect, useMemo, useRef, useState } from 'react';
import { BeansContext } from '../beansContext';
import { AgPromise } from 'ag-grid-community';
import { CssClasses, isComponentStateless } from '../utils';
import { showJsComp } from '../jsComp';
import { useLayoutEffectOnce } from '../useEffectOnce';
const HeaderFilterCellComp = (props) => {
    const { context } = useContext(BeansContext);
    const [cssClasses, setCssClasses] = useState(new CssClasses('ag-header-cell', 'ag-floating-filter'));
    const [cssBodyClasses, setBodyCssClasses] = useState(new CssClasses());
    const [cssButtonWrapperClasses, setButtonWrapperCssClasses] = useState(new CssClasses('ag-floating-filter-button', 'ag-hidden'));
    const [buttonWrapperAriaHidden, setButtonWrapperAriaHidden] = useState("false");
    const [userCompDetails, setUserCompDetails] = useState();
    const eGui = useRef(null);
    const eFloatingFilterBody = useRef(null);
    const eButtonWrapper = useRef(null);
    const eButtonShowMainFilter = useRef(null);
    const userCompResolve = useRef();
    const userCompPromise = useRef();
    const userCompRef = (value) => {
>>>>>>> 2d5be2b7
        // We skip when it's un-setting
        if (value == null) {
            return;
        }
        userCompResolve.current && userCompResolve.current(value);
    };
<<<<<<< HEAD
    var ctrl = props.ctrl;
    useEffectOnce_1.useLayoutEffectOnce(function () {
        userCompPromise.current = new ag_grid_community_1.AgPromise(function (resolve) {
            userCompResolve.current = resolve;
        });
        var compProxy = {
            addOrRemoveCssClass: function (name, on) { return setCssClasses(function (prev) { return prev.setClass(name, on); }); },
            addOrRemoveBodyCssClass: function (name, on) { return setBodyCssClasses(function (prev) { return prev.setClass(name, on); }); },
            setButtonWrapperDisplayed: function (displayed) {
                setButtonWrapperCssClasses(function (prev) { return prev.setClass('ag-hidden', !displayed); });
                setButtonWrapperAriaHidden(!displayed ? "true" : "false");
            },
            setWidth: function (width) {
=======
    const { ctrl } = props;
    useLayoutEffectOnce(() => {
        userCompPromise.current = new AgPromise(resolve => {
            userCompResolve.current = resolve;
        });
        const compProxy = {
            addOrRemoveCssClass: (name, on) => setCssClasses(prev => prev.setClass(name, on)),
            addOrRemoveBodyCssClass: (name, on) => setBodyCssClasses(prev => prev.setClass(name, on)),
            setButtonWrapperDisplayed: (displayed) => {
                setButtonWrapperCssClasses(prev => prev.setClass('ag-hidden', !displayed));
                setButtonWrapperAriaHidden(!displayed ? "true" : "false");
            },
            setWidth: width => {
>>>>>>> 2d5be2b7
                if (eGui.current) {
                    eGui.current.style.width = width;
                }
            },
<<<<<<< HEAD
            setCompDetails: function (compDetails) { return setUserCompDetails(compDetails); },
            getFloatingFilterComp: function () { return userCompPromise.current ? userCompPromise.current : null; },
            setMenuIcon: function (eIcon) { var _a; return (_a = eButtonShowMainFilter.current) === null || _a === void 0 ? void 0 : _a.appendChild(eIcon); }
=======
            setCompDetails: compDetails => setUserCompDetails(compDetails),
            getFloatingFilterComp: () => userCompPromise.current ? userCompPromise.current : null,
            setMenuIcon: eIcon => { var _a; return (_a = eButtonShowMainFilter.current) === null || _a === void 0 ? void 0 : _a.appendChild(eIcon); }
>>>>>>> 2d5be2b7
        };
        ctrl.setComp(compProxy, eGui.current, eButtonShowMainFilter.current, eFloatingFilterBody.current);
    });
    // js comps
    useLayoutEffect(() => showJsComp(userCompDetails, context, eFloatingFilterBody.current, userCompRef), [userCompDetails]);
    const className = useMemo(() => cssClasses.toString(), [cssClasses]);
    const bodyClassName = useMemo(() => cssBodyClasses.toString(), [cssBodyClasses]);
    const buttonWrapperClassName = useMemo(() => cssButtonWrapperClasses.toString(), [cssButtonWrapperClasses]);
    const userCompStateless = useMemo(() => {
        const res = userCompDetails
            && userCompDetails.componentFromFramework
            && isComponentStateless(userCompDetails.componentClass);
        return !!res;
    }, [userCompDetails]);
<<<<<<< HEAD
    var reactUserComp = userCompDetails && userCompDetails.componentFromFramework;
    var UserCompClass = userCompDetails && userCompDetails.componentClass;
    return (react_1.default.createElement("div", { ref: eGui, className: className, role: "gridcell", tabIndex: -1 },
        react_1.default.createElement("div", { ref: eFloatingFilterBody, className: bodyClassName, role: "presentation" },
            reactUserComp && userCompStateless && react_1.default.createElement(UserCompClass, __assign({}, userCompDetails.params)),
            reactUserComp && !userCompStateless && react_1.default.createElement(UserCompClass, __assign({}, userCompDetails.params, { ref: userCompRef }))),
        react_1.default.createElement("div", { ref: eButtonWrapper, "aria-hidden": buttonWrapperAriaHidden, className: buttonWrapperClassName, role: "presentation" },
            react_1.default.createElement("button", { ref: eButtonShowMainFilter, type: "button", className: "ag-button ag-floating-filter-button-button", tabIndex: -1 }))));
=======
    const reactUserComp = userCompDetails && userCompDetails.componentFromFramework;
    const UserCompClass = userCompDetails && userCompDetails.componentClass;
    return (React.createElement("div", { ref: eGui, className: className, role: "gridcell", tabIndex: -1 },
        React.createElement("div", { ref: eFloatingFilterBody, className: bodyClassName, role: "presentation" },
            reactUserComp && userCompStateless && React.createElement(UserCompClass, Object.assign({}, userCompDetails.params)),
            reactUserComp && !userCompStateless && React.createElement(UserCompClass, Object.assign({}, userCompDetails.params, { ref: userCompRef }))),
        React.createElement("div", { ref: eButtonWrapper, "aria-hidden": buttonWrapperAriaHidden, className: buttonWrapperClassName, role: "presentation" },
            React.createElement("button", { ref: eButtonShowMainFilter, type: "button", className: "ag-button ag-floating-filter-button-button", tabIndex: -1 }))));
>>>>>>> 2d5be2b7
};
export default memo(HeaderFilterCellComp);<|MERGE_RESOLUTION|>--- conflicted
+++ resolved
@@ -1,58 +1,3 @@
-<<<<<<< HEAD
-// ag-grid-react v30.0.1
-"use strict";
-var __assign = (this && this.__assign) || function () {
-    __assign = Object.assign || function(t) {
-        for (var s, i = 1, n = arguments.length; i < n; i++) {
-            s = arguments[i];
-            for (var p in s) if (Object.prototype.hasOwnProperty.call(s, p))
-                t[p] = s[p];
-        }
-        return t;
-    };
-    return __assign.apply(this, arguments);
-};
-var __createBinding = (this && this.__createBinding) || (Object.create ? (function(o, m, k, k2) {
-    if (k2 === undefined) k2 = k;
-    Object.defineProperty(o, k2, { enumerable: true, get: function() { return m[k]; } });
-}) : (function(o, m, k, k2) {
-    if (k2 === undefined) k2 = k;
-    o[k2] = m[k];
-}));
-var __setModuleDefault = (this && this.__setModuleDefault) || (Object.create ? (function(o, v) {
-    Object.defineProperty(o, "default", { enumerable: true, value: v });
-}) : function(o, v) {
-    o["default"] = v;
-});
-var __importStar = (this && this.__importStar) || function (mod) {
-    if (mod && mod.__esModule) return mod;
-    var result = {};
-    if (mod != null) for (var k in mod) if (k !== "default" && Object.prototype.hasOwnProperty.call(mod, k)) __createBinding(result, mod, k);
-    __setModuleDefault(result, mod);
-    return result;
-};
-Object.defineProperty(exports, "__esModule", { value: true });
-var react_1 = __importStar(require("react"));
-var beansContext_1 = require("../beansContext");
-var ag_grid_community_1 = require("ag-grid-community");
-var utils_1 = require("../utils");
-var jsComp_1 = require("../jsComp");
-var useEffectOnce_1 = require("../useEffectOnce");
-var HeaderFilterCellComp = function (props) {
-    var context = react_1.useContext(beansContext_1.BeansContext).context;
-    var _a = react_1.useState(new utils_1.CssClasses('ag-header-cell', 'ag-floating-filter')), cssClasses = _a[0], setCssClasses = _a[1];
-    var _b = react_1.useState(new utils_1.CssClasses()), cssBodyClasses = _b[0], setBodyCssClasses = _b[1];
-    var _c = react_1.useState(new utils_1.CssClasses('ag-floating-filter-button', 'ag-hidden')), cssButtonWrapperClasses = _c[0], setButtonWrapperCssClasses = _c[1];
-    var _d = react_1.useState("false"), buttonWrapperAriaHidden = _d[0], setButtonWrapperAriaHidden = _d[1];
-    var _e = react_1.useState(), userCompDetails = _e[0], setUserCompDetails = _e[1];
-    var eGui = react_1.useRef(null);
-    var eFloatingFilterBody = react_1.useRef(null);
-    var eButtonWrapper = react_1.useRef(null);
-    var eButtonShowMainFilter = react_1.useRef(null);
-    var userCompResolve = react_1.useRef();
-    var userCompPromise = react_1.useRef();
-    var userCompRef = function (value) {
-=======
 // ag-grid-react v30.0.2
 import React, { memo, useContext, useLayoutEffect, useMemo, useRef, useState } from 'react';
 import { BeansContext } from '../beansContext';
@@ -74,28 +19,12 @@
     const userCompResolve = useRef();
     const userCompPromise = useRef();
     const userCompRef = (value) => {
->>>>>>> 2d5be2b7
         // We skip when it's un-setting
         if (value == null) {
             return;
         }
         userCompResolve.current && userCompResolve.current(value);
     };
-<<<<<<< HEAD
-    var ctrl = props.ctrl;
-    useEffectOnce_1.useLayoutEffectOnce(function () {
-        userCompPromise.current = new ag_grid_community_1.AgPromise(function (resolve) {
-            userCompResolve.current = resolve;
-        });
-        var compProxy = {
-            addOrRemoveCssClass: function (name, on) { return setCssClasses(function (prev) { return prev.setClass(name, on); }); },
-            addOrRemoveBodyCssClass: function (name, on) { return setBodyCssClasses(function (prev) { return prev.setClass(name, on); }); },
-            setButtonWrapperDisplayed: function (displayed) {
-                setButtonWrapperCssClasses(function (prev) { return prev.setClass('ag-hidden', !displayed); });
-                setButtonWrapperAriaHidden(!displayed ? "true" : "false");
-            },
-            setWidth: function (width) {
-=======
     const { ctrl } = props;
     useLayoutEffectOnce(() => {
         userCompPromise.current = new AgPromise(resolve => {
@@ -109,20 +38,13 @@
                 setButtonWrapperAriaHidden(!displayed ? "true" : "false");
             },
             setWidth: width => {
->>>>>>> 2d5be2b7
                 if (eGui.current) {
                     eGui.current.style.width = width;
                 }
             },
-<<<<<<< HEAD
-            setCompDetails: function (compDetails) { return setUserCompDetails(compDetails); },
-            getFloatingFilterComp: function () { return userCompPromise.current ? userCompPromise.current : null; },
-            setMenuIcon: function (eIcon) { var _a; return (_a = eButtonShowMainFilter.current) === null || _a === void 0 ? void 0 : _a.appendChild(eIcon); }
-=======
             setCompDetails: compDetails => setUserCompDetails(compDetails),
             getFloatingFilterComp: () => userCompPromise.current ? userCompPromise.current : null,
             setMenuIcon: eIcon => { var _a; return (_a = eButtonShowMainFilter.current) === null || _a === void 0 ? void 0 : _a.appendChild(eIcon); }
->>>>>>> 2d5be2b7
         };
         ctrl.setComp(compProxy, eGui.current, eButtonShowMainFilter.current, eFloatingFilterBody.current);
     });
@@ -137,16 +59,6 @@
             && isComponentStateless(userCompDetails.componentClass);
         return !!res;
     }, [userCompDetails]);
-<<<<<<< HEAD
-    var reactUserComp = userCompDetails && userCompDetails.componentFromFramework;
-    var UserCompClass = userCompDetails && userCompDetails.componentClass;
-    return (react_1.default.createElement("div", { ref: eGui, className: className, role: "gridcell", tabIndex: -1 },
-        react_1.default.createElement("div", { ref: eFloatingFilterBody, className: bodyClassName, role: "presentation" },
-            reactUserComp && userCompStateless && react_1.default.createElement(UserCompClass, __assign({}, userCompDetails.params)),
-            reactUserComp && !userCompStateless && react_1.default.createElement(UserCompClass, __assign({}, userCompDetails.params, { ref: userCompRef }))),
-        react_1.default.createElement("div", { ref: eButtonWrapper, "aria-hidden": buttonWrapperAriaHidden, className: buttonWrapperClassName, role: "presentation" },
-            react_1.default.createElement("button", { ref: eButtonShowMainFilter, type: "button", className: "ag-button ag-floating-filter-button-button", tabIndex: -1 }))));
-=======
     const reactUserComp = userCompDetails && userCompDetails.componentFromFramework;
     const UserCompClass = userCompDetails && userCompDetails.componentClass;
     return (React.createElement("div", { ref: eGui, className: className, role: "gridcell", tabIndex: -1 },
@@ -155,6 +67,5 @@
             reactUserComp && !userCompStateless && React.createElement(UserCompClass, Object.assign({}, userCompDetails.params, { ref: userCompRef }))),
         React.createElement("div", { ref: eButtonWrapper, "aria-hidden": buttonWrapperAriaHidden, className: buttonWrapperClassName, role: "presentation" },
             React.createElement("button", { ref: eButtonShowMainFilter, type: "button", className: "ag-button ag-floating-filter-button-button", tabIndex: -1 }))));
->>>>>>> 2d5be2b7
 };
 export default memo(HeaderFilterCellComp);