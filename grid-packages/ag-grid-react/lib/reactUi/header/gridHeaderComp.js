--- conflicted
+++ resolved
@@ -1,45 +1,3 @@
-<<<<<<< HEAD
-// ag-grid-react v30.0.1
-"use strict";
-var __createBinding = (this && this.__createBinding) || (Object.create ? (function(o, m, k, k2) {
-    if (k2 === undefined) k2 = k;
-    Object.defineProperty(o, k2, { enumerable: true, get: function() { return m[k]; } });
-}) : (function(o, m, k, k2) {
-    if (k2 === undefined) k2 = k;
-    o[k2] = m[k];
-}));
-var __setModuleDefault = (this && this.__setModuleDefault) || (Object.create ? (function(o, v) {
-    Object.defineProperty(o, "default", { enumerable: true, value: v });
-}) : function(o, v) {
-    o["default"] = v;
-});
-var __importStar = (this && this.__importStar) || function (mod) {
-    if (mod && mod.__esModule) return mod;
-    var result = {};
-    if (mod != null) for (var k in mod) if (k !== "default" && Object.prototype.hasOwnProperty.call(mod, k)) __createBinding(result, mod, k);
-    __setModuleDefault(result, mod);
-    return result;
-};
-var __importDefault = (this && this.__importDefault) || function (mod) {
-    return (mod && mod.__esModule) ? mod : { "default": mod };
-};
-Object.defineProperty(exports, "__esModule", { value: true });
-var react_1 = __importStar(require("react"));
-var beansContext_1 = require("../beansContext");
-var ag_grid_community_1 = require("ag-grid-community");
-var utils_1 = require("../utils");
-var headerRowContainerComp_1 = __importDefault(require("./headerRowContainerComp"));
-var useEffectOnce_1 = require("../useEffectOnce");
-var GridHeaderComp = function () {
-    var _a = react_1.useState(new utils_1.CssClasses()), cssClasses = _a[0], setCssClasses = _a[1];
-    var _b = react_1.useState(), height = _b[0], setHeight = _b[1];
-    var context = react_1.useContext(beansContext_1.BeansContext).context;
-    var eGui = react_1.useRef(null);
-    useEffectOnce_1.useLayoutEffectOnce(function () {
-        var compProxy = {
-            addOrRemoveCssClass: function (name, on) { return setCssClasses(function (prev) { return prev.setClass(name, on); }); },
-            setHeightAndMinHeight: function (height) { return setHeight(height); }
-=======
 // ag-grid-react v30.0.2
 import React, { memo, useContext, useMemo, useRef, useState } from 'react';
 import { BeansContext } from '../beansContext';
@@ -56,7 +14,6 @@
         const compProxy = {
             addOrRemoveCssClass: (name, on) => setCssClasses(prev => prev.setClass(name, on)),
             setHeightAndMinHeight: height => setHeight(height)
->>>>>>> 2d5be2b7
         };
         const ctrl = context.createBean(new GridHeaderCtrl());
         ctrl.setComp(compProxy, eGui.current, eGui.current);
