<<<<<<< HEAD
// ag-grid-react v30.0.1
=======
// ag-grid-react v30.0.2
>>>>>>> 2d5be2b7
/// <reference types="react" />
import { AgReactUiProps } from '../shared/interfaces';
export declare const AgGridReactUi: <TData>(props: AgReactUiProps<TData>) => JSX.Element;<|MERGE_RESOLUTION|>--- conflicted
+++ resolved
@@ -1,8 +1,4 @@
-<<<<<<< HEAD
-// ag-grid-react v30.0.1
-=======
 // ag-grid-react v30.0.2
->>>>>>> 2d5be2b7
 /// <reference types="react" />
 import { AgReactUiProps } from '../shared/interfaces';
 export declare const AgGridReactUi: <TData>(props: AgReactUiProps<TData>) => JSX.Element;