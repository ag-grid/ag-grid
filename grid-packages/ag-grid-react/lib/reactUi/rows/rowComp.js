--- conflicted
+++ resolved
@@ -1,54 +1,3 @@
-<<<<<<< HEAD
-// ag-grid-react v30.0.1
-"use strict";
-var __assign = (this && this.__assign) || function () {
-    __assign = Object.assign || function(t) {
-        for (var s, i = 1, n = arguments.length; i < n; i++) {
-            s = arguments[i];
-            for (var p in s) if (Object.prototype.hasOwnProperty.call(s, p))
-                t[p] = s[p];
-        }
-        return t;
-    };
-    return __assign.apply(this, arguments);
-};
-var __createBinding = (this && this.__createBinding) || (Object.create ? (function(o, m, k, k2) {
-    if (k2 === undefined) k2 = k;
-    Object.defineProperty(o, k2, { enumerable: true, get: function() { return m[k]; } });
-}) : (function(o, m, k, k2) {
-    if (k2 === undefined) k2 = k;
-    o[k2] = m[k];
-}));
-var __setModuleDefault = (this && this.__setModuleDefault) || (Object.create ? (function(o, v) {
-    Object.defineProperty(o, "default", { enumerable: true, value: v });
-}) : function(o, v) {
-    o["default"] = v;
-});
-var __importStar = (this && this.__importStar) || function (mod) {
-    if (mod && mod.__esModule) return mod;
-    var result = {};
-    if (mod != null) for (var k in mod) if (k !== "default" && Object.prototype.hasOwnProperty.call(mod, k)) __createBinding(result, mod, k);
-    __setModuleDefault(result, mod);
-    return result;
-};
-var __spreadArray = (this && this.__spreadArray) || function (to, from) {
-    for (var i = 0, il = from.length, j = to.length; i < il; i++, j++)
-        to[j] = from[i];
-    return to;
-};
-var __importDefault = (this && this.__importDefault) || function (mod) {
-    return (mod && mod.__esModule) ? mod : { "default": mod };
-};
-Object.defineProperty(exports, "__esModule", { value: true });
-var react_1 = __importStar(require("react"));
-var ag_grid_community_1 = require("ag-grid-community");
-var jsComp_1 = require("../jsComp");
-var utils_1 = require("../utils");
-var beansContext_1 = require("../beansContext");
-var cellComp_1 = __importDefault(require("../cells/cellComp"));
-var useEffectOnce_1 = require("../useEffectOnce");
-var maintainOrderOnColumns = function (prev, next, domOrder) {
-=======
 // ag-grid-react v30.0.2
 import React, { useEffect, useRef, useState, useMemo, memo, useContext, useLayoutEffect } from 'react';
 import { CssClassManager } from 'ag-grid-community';
@@ -58,7 +7,6 @@
 import CellComp from '../cells/cellComp';
 import { useLayoutEffectOnce } from '../useEffectOnce';
 const maintainOrderOnColumns = (prev, next, domOrder) => {
->>>>>>> 2d5be2b7
     if (domOrder) {
         const res = { list: next, instanceIdMap: new Map() };
         next.forEach(c => res.instanceIdMap.set(c.getInstanceId(), c));
@@ -85,13 +33,8 @@
             newInstanceIdMap.set(instanceId, c);
         }
     });
-<<<<<<< HEAD
-    var res = {
-        list: __spreadArray(__spreadArray([], oldCellCtrls), newCellCtrls),
-=======
     const res = {
         list: [...oldCellCtrls, ...newCellCtrls],
->>>>>>> 2d5be2b7
         instanceIdMap: newInstanceIdMap
     };
     return res;
@@ -168,15 +111,6 @@
             setRole: value => setRole(value),
             // if we don't maintain the order, then cols will be ripped out and into the dom
             // when cols reordered, which would stop the CSS transitions from working
-<<<<<<< HEAD
-            setCellCtrls: function (next, useFlushSync) {
-                utils_1.agFlushSync(useFlushSync, function () {
-                    setCellCtrls(function (prev) { return maintainOrderOnColumns(prev, next, domOrder); });
-                });
-            },
-            showFullWidth: function (compDetails) { return setFullWidthCompDetails(compDetails); },
-            getFullWidthCellRenderer: function () { return fullWidthCompRef.current; },
-=======
             setCellCtrls: (next, useFlushSync) => {
                 agFlushSync(useFlushSync, () => {
                     setCellCtrls(prev => maintainOrderOnColumns(prev, next, domOrder));
@@ -184,7 +118,6 @@
             },
             showFullWidth: compDetails => setFullWidthCompDetails(compDetails),
             getFullWidthCellRenderer: () => fullWidthCompRef.current,
->>>>>>> 2d5be2b7
         };
         rowCtrl.setComp(compProxy, eGui.current, containerType);
         return () => {
