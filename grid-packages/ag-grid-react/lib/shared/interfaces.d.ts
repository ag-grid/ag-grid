--- conflicted
+++ resolved
@@ -1,8 +1,4 @@
-<<<<<<< HEAD
-// ag-grid-react v30.0.1
-=======
 // ag-grid-react v30.0.2
->>>>>>> 2d5be2b7
 import { ColumnApi, GridApi, GridOptions, ICellEditor, ICellRenderer, IDate, IFilter, IFloatingFilter, IHeader, IHeaderGroup, IStatusPanel, IToolPanel, Module } from 'ag-grid-community';
 /** @deprecated v29 ChangeDetectionStrategyType has been deprecated. IdentityCheck will always be used now for a more consistent approach. */
 export declare enum ChangeDetectionStrategyType {
