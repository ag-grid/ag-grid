--- conflicted
+++ resolved
@@ -1,26 +1,3 @@
-<<<<<<< HEAD
-// ag-grid-react v30.0.1
-"use strict";
-var __extends = (this && this.__extends) || (function () {
-    var extendStatics = function (d, b) {
-        extendStatics = Object.setPrototypeOf ||
-            ({ __proto__: [] } instanceof Array && function (d, b) { d.__proto__ = b; }) ||
-            function (d, b) { for (var p in b) if (Object.prototype.hasOwnProperty.call(b, p)) d[p] = b[p]; };
-        return extendStatics(d, b);
-    };
-    return function (d, b) {
-        if (typeof b !== "function" && b !== null)
-            throw new TypeError("Class extends value " + String(b) + " is not a constructor or null");
-        extendStatics(d, b);
-        function __() { this.constructor = d; }
-        d.prototype = b === null ? Object.create(b) : (__.prototype = b.prototype, new __());
-    };
-})();
-Object.defineProperty(exports, "__esModule", { value: true });
-exports.ReactComponent = void 0;
-var BaseReactComponent = /** @class */ (function () {
-    function BaseReactComponent() {
-=======
 // ag-grid-react v30.0.2
 class BaseReactComponent {
 }
@@ -32,7 +9,6 @@
         this.portalManager = portalManager;
         this.componentType = componentType;
         this.statelessComponent = this.isStateless(this.reactComponent);
->>>>>>> 2d5be2b7
     }
     getGui() {
         return this.eParentElement;
