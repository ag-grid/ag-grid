--- conflicted
+++ resolved
@@ -1,7 +1,7 @@
 {
   "name": "ag-grid-vue3",
   "description": "AG Grid Vue 3 Component",
-  "version": "29.3.4",
+  "version": "29.3.0",
   "author": "Sean Landsman <sean@thelandsmans.com>",
   "license": "MIT",
   "main": "./lib/AgGridVue.js",
@@ -29,13 +29,8 @@
     "test:unit": "vue-cli-service test:unit",
     "test:e2ex": "vue-cli-service test:e2e"
   },
-<<<<<<< HEAD
   "peerDependencies": {
     "ag-grid-community": "~29.3.0",
-=======
-  "dependencies": {
-    "ag-grid-community": "~29.3.4",
->>>>>>> a0233bd6
     "vue": "^3.0.0"
   },
   "devDependencies": {
