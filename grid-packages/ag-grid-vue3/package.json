--- conflicted
+++ resolved
@@ -1,11 +1,7 @@
 {
   "name": "ag-grid-vue3",
   "description": "AG Grid Vue 3 Component",
-<<<<<<< HEAD
-  "version": "30.0.1",
-=======
   "version": "30.0.2",
->>>>>>> 2d5be2b7
   "author": "Sean Landsman <sean@thelandsmans.com>",
   "license": "MIT",
   "main": "./lib/AgGridVue.js",
@@ -34,19 +30,11 @@
     "test:e2ex": "vue-cli-service test:e2e"
   },
   "peerDependencies": {
-<<<<<<< HEAD
-    "ag-grid-community": "~30.0.1",
-    "vue": "^3.0.0"
-  },
-  "devDependencies": {
-    "ag-grid-community": "~30.0.1",
-=======
     "ag-grid-community": "~30.0.2",
     "vue": "^3.0.0"
   },
   "devDependencies": {
     "ag-grid-community": "~30.0.2",
->>>>>>> 2d5be2b7
     "vue": "^3.0.0",
     "@types/jest": "^24.0.19",
     "@vue/cli-plugin-e2e-cypress": "~4.5.0",
