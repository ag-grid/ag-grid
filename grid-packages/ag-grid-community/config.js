--- conflicted
+++ resolved
@@ -63,11 +63,7 @@
     const config = {
         input: opts.entry,
         plugins: [
-<<<<<<< HEAD
-            node({browser: true}),      // for utils package - defaulting to use index.js
-=======
             node({format: opts.nodeFormatOverride }),      // for utils package - defaulting to use index.js
->>>>>>> 2d5be2b7
             typescript({
                 tsconfig: "tsconfig.es6.json"
             }),
