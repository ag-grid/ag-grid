--- conflicted
+++ resolved
@@ -21,12 +21,7 @@
     GridOptions,
     GridParams,
     Module,
-<<<<<<< HEAD
-    Promise,
-    _
-=======
     AgPromise
->>>>>>> 338ea6d7
 } from "ag-grid-community";
 
 import {AngularFrameworkOverrides} from "./angularFrameworkOverrides";
@@ -222,10 +217,7 @@
     @Input() public pivotRowTotals : any = undefined;
     @Input() public pivotPanelShow : any = undefined;
     @Input() public fillHandleDirection : any = undefined;
-<<<<<<< HEAD
-=======
     @Input() public serverSideStoreType : any = undefined;
->>>>>>> 338ea6d7
     @Input() public rowHeight : any = undefined;
     @Input() public detailRowHeight : any = undefined;
     @Input() public rowBuffer : any = undefined;
@@ -315,12 +307,9 @@
     @Input() public processChartOptions : any = undefined;
     @Input() public getChartToolbarItems : any = undefined;
     @Input() public fillOperation : any = undefined;
-<<<<<<< HEAD
-=======
     @Input() public isApplyServerSideTransaction : any = undefined;
     @Input() public getServerSideStoreParams : any = undefined;
     @Input() public isServerSideGroupOpenByDefault : any = undefined;
->>>>>>> 338ea6d7
     @Input() public suppressMakeColumnVisibleAfterUnGroup : any = undefined;
     @Input() public suppressRowClickSelection : any = undefined;
     @Input() public suppressCellSelection : any = undefined;
@@ -463,10 +452,7 @@
     @Output() public columnResized: EventEmitter<any> = new EventEmitter<any>();
     @Output() public displayedColumnsChanged: EventEmitter<any> = new EventEmitter<any>();
     @Output() public virtualColumnsChanged: EventEmitter<any> = new EventEmitter<any>();
-<<<<<<< HEAD
-=======
     @Output() public asyncTransactionsFlushed: EventEmitter<any> = new EventEmitter<any>();
->>>>>>> 338ea6d7
     @Output() public rowGroupOpened: EventEmitter<any> = new EventEmitter<any>();
     @Output() public rowDataChanged: EventEmitter<any> = new EventEmitter<any>();
     @Output() public rowDataUpdated: EventEmitter<any> = new EventEmitter<any>();
