import {Component} from "@angular/core";

<<<<<<< HEAD
=======
import {GridOptions, AllCommunityModules} from "@ag-grid-community/all-modules";
>>>>>>> bb5a3154

import "@ag-grid-community/all-modules/dist/styles/ag-grid.css";
import "@ag-grid-community/all-modules/dist/styles/ag-theme-alpine.css";

<<<<<<< HEAD
import { MockServerService } from "./mockServer.service";
import { GridOptions } from "@ag-grid-community/core";
import { ClientSideRowModelModule } from "@ag-grid-community/client-side-row-model";
=======
import {MockServerService} from "./mockServer.service";
>>>>>>> bb5a3154

@Component({
    selector: 'my-app',
    templateUrl: './rxjs-by-row.component.html',
    providers: [MockServerService]
})
export class RxJsComponentByRow {
    gridOptions: GridOptions;
    initialRowDataLoad$;
    rowDataUpdates$;
    modules = [ClientSideRowModelModule];

    constructor(mockServerService: MockServerService) {
        this.initialRowDataLoad$ = mockServerService.initialLoad();
        this.rowDataUpdates$ = mockServerService.byRowupdates();

        this.gridOptions = <GridOptions> {
            enableRangeSelection: true,
            columnDefs: this.createColumnDefs(),
            getRowNodeId: function (data) {
                // the code is unique, so perfect for the id
                return data.code;
            },
            onGridReady: () => {
                this.initialRowDataLoad$.subscribe(
                    rowData => {
                        // the initial full set of data
                        // note that we don't need to un-subscribe here as it's a one off data load
                        if (this.gridOptions.api) { // can be null when tabbing between the examples
                            this.gridOptions.api.setRowData(rowData);
                        }

                        // now listen for updates
                        // we process the updates with a transaction - this ensures that only the changes
                        // rows will get re-rendered, improving performance
                        this.rowDataUpdates$.subscribe((updates) => {
                            if (this.gridOptions.api) { // can be null when tabbing between the examples
                                this.gridOptions.api.applyTransaction({update: updates})
                            }
                        });
                    }
                );
            },

            onFirstDataRendered(params) {
                params.api.sizeColumnsToFit();
            }
        };
    }

    private createColumnDefs() {
        return [
            {headerName: "Code", field: "code", width: 70, resizable: true},
            {headerName: "Name", field: "name", width: 280, resizable: true},
            {
                headerName: "Bid", field: "bid", width: 100, resizable: true,
                cellClass: 'cell-number',
                valueFormatter: this.numberFormatter,
                cellRenderer: 'agAnimateShowChangeCellRenderer'
            },
            {
                headerName: "Mid", field: "mid", width: 100, resizable: true,
                cellClass: 'cell-number',
                valueFormatter: this.numberFormatter,
                cellRenderer: 'agAnimateShowChangeCellRenderer'
            },
            {
                headerName: "Ask", field: "ask", width: 100, resizable: true,
                cellClass: 'cell-number',
                valueFormatter: this.numberFormatter,
                cellRenderer: 'agAnimateShowChangeCellRenderer'
            },
            {
                headerName: "Volume", field: "volume", width: 100, resizable: true,
                cellClass: 'cell-number',
                cellRenderer: 'agAnimateSlideCellRenderer'
            }
        ]
    }

    numberFormatter(params) {
        if (typeof params.value === 'number') {
            return params.value.toFixed(2);
        } else {
            return params.value;
        }
    }
}<|MERGE_RESOLUTION|>--- conflicted
+++ resolved
@@ -1,20 +1,10 @@
-import {Component} from "@angular/core";
-
-<<<<<<< HEAD
-=======
-import {GridOptions, AllCommunityModules} from "@ag-grid-community/all-modules";
->>>>>>> bb5a3154
-
 import "@ag-grid-community/all-modules/dist/styles/ag-grid.css";
 import "@ag-grid-community/all-modules/dist/styles/ag-theme-alpine.css";
+import { ClientSideRowModelModule } from "@ag-grid-community/client-side-row-model";
+import { GridOptions } from "@ag-grid-community/core";
+import { Component } from "@angular/core";
+import { MockServerService } from "./mockServer.service";
 
-<<<<<<< HEAD
-import { MockServerService } from "./mockServer.service";
-import { GridOptions } from "@ag-grid-community/core";
-import { ClientSideRowModelModule } from "@ag-grid-community/client-side-row-model";
-=======
-import {MockServerService} from "./mockServer.service";
->>>>>>> bb5a3154
 
 @Component({
     selector: 'my-app',
@@ -31,7 +21,7 @@
         this.initialRowDataLoad$ = mockServerService.initialLoad();
         this.rowDataUpdates$ = mockServerService.byRowupdates();
 
-        this.gridOptions = <GridOptions> {
+        this.gridOptions = <GridOptions>{
             enableRangeSelection: true,
             columnDefs: this.createColumnDefs(),
             getRowNodeId: function (data) {
@@ -52,7 +42,7 @@
                         // rows will get re-rendered, improving performance
                         this.rowDataUpdates$.subscribe((updates) => {
                             if (this.gridOptions.api) { // can be null when tabbing between the examples
-                                this.gridOptions.api.applyTransaction({update: updates})
+                                this.gridOptions.api.applyTransaction({ update: updates })
                             }
                         });
                     }
@@ -67,8 +57,8 @@
 
     private createColumnDefs() {
         return [
-            {headerName: "Code", field: "code", width: 70, resizable: true},
-            {headerName: "Name", field: "name", width: 280, resizable: true},
+            { headerName: "Code", field: "code", width: 70, resizable: true },
+            { headerName: "Name", field: "name", width: 280, resizable: true },
             {
                 headerName: "Bid", field: "bid", width: 100, resizable: true,
                 cellClass: 'cell-number',
