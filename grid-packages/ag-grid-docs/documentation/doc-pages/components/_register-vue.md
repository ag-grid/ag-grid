[[only-vue]]
|
|## Registering Custom Components
|
|The pages for each component type (cell renderer, cell editor etc) contain examples on how to register and use each component type.
|It is however useful here to step back and focus on the component registration process which is common across all component types.
|
|There are generally two ways to register custom components ("inline" components can only be registered by name):
|
|- By name
|- Direct reference (deprecated)
|
<<<<<<< HEAD
|Registering by name is AG Grid's preferred option as it's more flexible. All of the examples in the documentation use the by name approach.
|The direct reference approach has been deprecated but is kept for backwards compatibility as this was the original way to do it in AG Grid.
=======
|Both options are fully supported by the grid - however we recommend referencing by name as registering by Direct Reference is deprecated. 
| It's also the case that registering by name the more flexible of the two options - given these this all of the examples in the documentation 
| use registering by name.
|The direct reference approach is kept for backwards compatibility as this was the original way to do it in AG Grid.
>>>>>>> 7641be31
|
|## Registering Inline Custom Components
|
|Inline Custom Components can only be registered within the Grid by name:
|
|```js
|<template>
|   <ag-grid-vue :columnDefs="columnDefs" ...other properties>
|   </ag-grid-vue>
|</template>
|
|<script>
|//...other imports
|import {AgGridVue} from "@ag-grid-community/vue";
|
|export default {
|   components: {
|       AgGridVue,
|       CubeComponent: {
|           template: '<span>{{ valueCubed() }}</span>',
|           methods: {
|               valueCubed() {
|                   return this.params.value * this.params.value * this.params.value;
|               }
|           }
|       }
|   },
|   data() {
|       return {
|           columnDefs: [
|                {
|                   headerName: "Cube",
|                   field: "value",
|                   cellRenderer: 'CubeComponent',     
|               }
|           ]
|       }
|   }
|   //...other properties & methods
|}
|</script>
|```
|
|## Registering Non-Inline Custom Components
|
|### 1. By Name
| To use a component within the grid you will reference components by **case-sensitive**
| name, for example:
|
|```js
|<template>
|   <ag-grid-vue ...other properties>
|   </ag-grid-vue>
|</template>
|
|<script>
|//...other imports
|import {AgGridVue} from "@ag-grid-community/vue";
|import CubeComponent from './CubeComponent.vue';
|
|export default {
|   components: {
|       AgGridVue,
|       CubeComponent
|   }
|   data() {
|       return {
|           columnDefs: [
|                {
|                   headerName: "Cube",
|                   field: "value",
|                   cellRenderer: 'CubeComponent'     
|               }
|           ]
|       }
|   }
|   //...other properties & methods
|}
|</script>
|```
|### 2. By Direct Reference
|
|[[note]]
||<strong>Deprecated.</strong>
||
||This approach is supported but not recommend and will be removed in a future release.
||
|When registering components within the Grid by direct reference the target components *must* be wrapped in `Vue.extend(...)` (for Vue 2), or
|`defineComponent(...)` (for Vue 3):
|
|```js
|<template>
|   <ag-grid-vue ...other properties>
|   </ag-grid-vue>
|</template>
|
|<script>
|//...other imports
|import Vue from "vue";
|import {AgGridVue} from "@ag-grid-community/vue";
|
|// component wrapped in Vue.extend for direct reference
|const CubeComponent = Vue.extend({
|   template: '<span>{{ valueCubed() }}</span>',
|   methods: {
|       valueCubed() {
|           return this.params.value * this.params.value * this.params.value;
|       }
|   }
|};
|
|
|export default {
|   components: {
|       AgGridVue,
|       // CubeComponent does not have to be registered here when registering by direct reference
|   }
|   data() {
|       return {
|           columnDefs: [
|                {
|                   headerName: "Cube",
|                   field: "value",
|                   cellRenderer: CubeComponent
|               }
|           ]
|       }
|   }
|   //...other properties & methods
|}
|</script><|MERGE_RESOLUTION|>--- conflicted
+++ resolved
@@ -10,15 +10,10 @@
 |- By name
 |- Direct reference (deprecated)
 |
-<<<<<<< HEAD
-|Registering by name is AG Grid's preferred option as it's more flexible. All of the examples in the documentation use the by name approach.
-|The direct reference approach has been deprecated but is kept for backwards compatibility as this was the original way to do it in AG Grid.
-=======
 |Both options are fully supported by the grid - however we recommend referencing by name as registering by Direct Reference is deprecated. 
 | It's also the case that registering by name the more flexible of the two options - given these this all of the examples in the documentation 
 | use registering by name.
 |The direct reference approach is kept for backwards compatibility as this was the original way to do it in AG Grid.
->>>>>>> 7641be31
 |
 |## Registering Inline Custom Components
 |
