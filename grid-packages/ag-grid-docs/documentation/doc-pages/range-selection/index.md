---
title: "Range Selection"
enterprise: true
---

Range selection allows Excel-like range selection of cells. Range selections are useful for visually highlighting data, copying data to the [Clipboard](/clipboard/), or for doing aggregations using the [Status Bar](/status-bar/).

## Selecting Ranges

Range Selection is enabled using the following grid option property `enableRangeSelection=true`.
When enabled, ranges can be selected in the following ways:

- **Mouse Drag:** Click the mouse down on a cell and drag and release the mouse over another cell. A range will be created between the two cells and clear any existing ranges.

- **Ctrl & Mouse Drag:** Holding <kbd>Ctrl</kbd> key while creating a range using mouse drag <b>outside an existing range</b> will create a new range selection and keep any existing ranges.

- **Shift & Click:** Clicking on one cell to focus that cell, then holding down <kbd>Shift</kbd> while clicking another cell, will create a range between both cells.

- **Shift & Arrow Keys:** Focusing a cell and then holding down <kbd>Shift</kbd> and using the arrow keys will create a range starting from the focused cell.

- **Ctrl & Shift & Arrow Keys:** Focusing a cell and then holding down <kbd>Ctrl</kbd> + <kbd>Shift</kbd> and using the arrow keys will create a range starting from the focused cell to the last cell in the direction of the Arrow pressed.

### Range Deselection

It is possible to deselect part of existing ranges in the following ways:

- **Ctrl & Mouse Drag:** Holding <kbd>Ctrl</kbd> and dragging a range starting <b>within an existing range</b> will cause any cells covered by the new range to be deselected.

- **Ctrl & Click:**  Holding <kbd>Ctrl</kbd> and clicking a cell will deselect just that cell.

Note that deselecting part of a range can split the range into multiple ranges, since individual ranges have the limitation of being rectangular.

The example below demonstrates simple range selection. Ranges can be selected in all the ways described above.

<grid-example title='Range Selection / Deselection' name='range-selection' type='generated' options='{ "enterprise": true, "modules": ["clientside", "range", "menu", "clipboard"] }'></grid-example>

## Suppress Multi Range Selection

By default multiple ranges can be selected. To restrict range selection to a single range, even if the <kbd>Ctrl</kbd> key is held down, enable the following grid options property: `suppressMultiRangeSelection=true`.

The following example demonstrates single range selection:

<grid-example title='Range Selection Suppress Multi' name='range-selection-suppress-multi' type='generated' options='{ "enterprise": true, "modules": ["clientside", "range", "menu", "clipboard"] }'></grid-example>

## Ranges with Pinning and Floating

It is possible to select a range that spans pinned and non-pinned sections of the grid. If you do this, the selected range will not have any gaps with regards to the column order. For example, if you start the drag on the left pinned area and drag to the right pinned area, then all of the columns in the center area will also be part of the range.

Likewise with floating, no row gaps will occur if a range spans into pinned rows. A range will be continuous between the floating top rows, the center, and the floating bottom rows.

The above two (pinning and floating) can be thought of as follows: if you have a grid with pinning and / or floating, then 'flatten out' the grid in your head so that all rows and columns are visible, then the range selection will work as you would expect in the flattened out version where only full rectangles can be selectable.

## Range Selection Changed Event

The `rangeSelectionChanged` event tells you that the range selection has changed. The event has two properties, `started` and `finished`, which are `true` when the selection is starting or finishing. For example, if selecting a range of 10 cells in a row, the user will click the first cell and drag to the last cell. This will result in up to 11 events. The first event will have `started=true`, the last will have `finished=true`, and all the intermediary events will have both of these values as `false`.

<api-documentation source='grid-events/events.json' section='selection' names='["rangeSelectionChanged"]' ></api-documentation>

## Range Selection API

The following methods are available on the `GridApi` for managing range selection.

### getCellRanges()

Get the selected ranges using `api.getCellRanges()`. This will return back a list of cell range objects, each of which contains the details of one range. 

The start is the first cell the user clicked on and the end is the cell where the user stopped dragging. Do not assume that the start cell's index is numerically before the end cell, as the user could have dragged up.

<api-documentation source='grid-api/api.json' section='selection' names='["getCellRanges"]' ></api-documentation>

### clearRangeSelection()

<api-documentation source='grid-api/api.json' section='selection' names='["clearRangeSelection"]' ></api-documentation>

### addCellRange(rangeSelection)

Adds a range to the selection. This keeps any previous ranges. If you wish to only have the new range selected, then call `clearRangeSelection()` first. The method takes the params of type `CellRangeParams`.

<api-documentation source='grid-api/api.json' section='selection' names='["addCellRange"]' ></api-documentation>

Ranges are normally bounded by a start and end row. However it is also possible to define a range unbounded by rows (i.e. to contain all rows). For an unbounded range, do not provide start or end row positions.

Row positions are defined by a row index and pinned. Row indexes start at zero and increment. Pinned can be either `'top'` (row is in pinned top section), `'bottom'` (row is in pinned bottom section) or `null` (row is in the main body). See [Row Pinning](/row-pinning/) for information on row pinning.

Ranges are defined by a list of columns. Pass in either a) a list of columns or b) a start and end column and let the grid work out the columns in between. Passing a list of columns instead of a start and end column has the advantage that the columns do not need to be contiguous.

## Copy Range Down

When you have more than one row selected in a range, pressing keys <kbd>Ctrl</kbd>+<kbd>D</kbd> will copy the top row values to all other rows in the selected range.

<<<<<<< HEAD
## Delete Range

When [Cell Editing](/cell-editing/) is enabled, pressing the <kbd>Delete</kbd> key will clear all of the cells in the range (by setting the cell values to `null`).

This will also emit the following events, which can be seen in the [Advanced Range Selection Example](#example-advanced-range-selection) below.

<api-documentation source='grid-events/events.json' section='editing' names='["rangeDeleteStart","rangeDeleteEnd"]' ></api-documentation>
=======
The Value Formatter and Value Parser can be used whilst copying the range by setting the [Use Value Formatter For Export](/value-formatters/#use-value-formatter-for-export) and [Use Value Parser for Import](/value-parsers/#use-value-parser-for-import) properties.
>>>>>>> 5be7d245

## Example: Advanced Range Selection

The example below demonstrates a more complex range selection scenario. The example listens for the `rangeSelectionChanged` event and creates a sum of all the number values that are in the range (it ignores all non-number values). The `finished` flag is used to update the eager and lazy figures separately.

The example also shows use of the `processCellForClipboard` and `processCellFromClipboard` [callbacks](/clipboard/#processing-clipboard-data) by making all the athlete names uppercase when copying into the clipboard and lowercase when copying from the clipboard.

<grid-example title='Advanced Range Selection' name='range-selection-advanced' type='generated' options='{ "enterprise": true, "exampleHeight": 700, "modules": ["clientside", "range", "menu", "clipboard"] }'></grid-example><|MERGE_RESOLUTION|>--- conflicted
+++ resolved
@@ -88,7 +88,8 @@
 
 When you have more than one row selected in a range, pressing keys <kbd>Ctrl</kbd>+<kbd>D</kbd> will copy the top row values to all other rows in the selected range.
 
-<<<<<<< HEAD
+The Value Formatter and Value Parser can be used whilst copying the range by setting the [Use Value Formatter For Export](/value-formatters/#use-value-formatter-for-export) and [Use Value Parser for Import](/value-parsers/#use-value-parser-for-import) properties.
+
 ## Delete Range
 
 When [Cell Editing](/cell-editing/) is enabled, pressing the <kbd>Delete</kbd> key will clear all of the cells in the range (by setting the cell values to `null`).
@@ -96,9 +97,6 @@
 This will also emit the following events, which can be seen in the [Advanced Range Selection Example](#example-advanced-range-selection) below.
 
 <api-documentation source='grid-events/events.json' section='editing' names='["rangeDeleteStart","rangeDeleteEnd"]' ></api-documentation>
-=======
-The Value Formatter and Value Parser can be used whilst copying the range by setting the [Use Value Formatter For Export](/value-formatters/#use-value-formatter-for-export) and [Use Value Parser for Import](/value-parsers/#use-value-parser-for-import) properties.
->>>>>>> 5be7d245
 
 ## Example: Advanced Range Selection
 
