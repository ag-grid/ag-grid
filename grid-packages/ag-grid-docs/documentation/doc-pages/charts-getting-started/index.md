--- conflicted
+++ resolved
@@ -779,11 +779,7 @@
 
 The default `axes` configuration is a `category` axis on the bottom and `number` axis on the left of a chart, both of which are exactly what we need in this case, so we don't need to supply these here.
 
-<<<<<<< HEAD
-The chart also features a legend by default which uses the `yKey` for the series, which in this case is `'spending'`. 
-=======
 ## Legend
->>>>>>> cdddc1b8
 
 By default, the chart displays a legend when there is more than one series present. To enable the legend for a chart with a single series, set `legend.enabled` to `true`.
 
@@ -799,15 +795,9 @@
 |         yKey: 'spending',
 |+         yName: 'Coffee Spending',
 |     }],
-<<<<<<< HEAD
-|+    legend: {
-|+        position: 'bottom',
-|+    },
-=======
 | +   legend: {
 | +       enabled: true,
 | +   },
->>>>>>> cdddc1b8
 | });
 </snippet>
 </framework-specific-section>
@@ -822,15 +812,9 @@
 |             yKey: 'spending',
 |+            yName: 'Coffee Spending',
 |         }],
-<<<<<<< HEAD
-|+        legend: {
-|+            position: 'bottom',
-|+        },
-=======
 | +       legend: {
 | +           enabled: true,
 | +       },
->>>>>>> cdddc1b8
 |     };
 | }
 </snippet>
@@ -849,15 +833,9 @@
 |                 yKey: 'spending',
 |+                yName: 'Coffee Spending',
 |             }],
-<<<<<<< HEAD
-|+            legend: {
-|+                position: 'bottom',
-|+            },
-=======
 | +           legend: {
 | +               enabled: true,
 | +           },
->>>>>>> cdddc1b8
 |         }
 |     }
 | }
@@ -892,15 +870,9 @@
 |         yKey: 'spending',
 |+        yName: 'Coffee Spending',
 |       }],
-<<<<<<< HEAD
-|+      legend: {
-|+        position: 'bottom',
-|+      },
-=======
 | +     legend: {
 | +       enabled: true,
 | +     },
->>>>>>> cdddc1b8
 |     },
 |   };
 | }
