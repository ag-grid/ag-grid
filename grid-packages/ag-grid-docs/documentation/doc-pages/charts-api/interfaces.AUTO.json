--- conflicted
+++ resolved
@@ -3013,7 +3013,6 @@
     "meta": { "isTypeAlias": true },
     "type": "Record<string, { vertical: [ Date, Date ]; horizontal: [ number, number ]; }>"
   },
-<<<<<<< HEAD
   "Page": {
     "meta": { "isTypeAlias": true },
     "type": "{ columns: Column[]; pageWidth: number; pageHeight: number; startIndex: number; endIndex: number; }"
@@ -3026,9 +3025,7 @@
     "meta": { "isTypeAlias": true },
     "type": "{ [column: number]: Column; }"
   },
-=======
   "CursorState": { "meta": {}, "type": { "style": "string" } },
->>>>>>> 9e8d4562
   "InteractionTypes": {
     "meta": { "isTypeAlias": true },
     "type": "'click' | 'hover' | 'drag-start' | 'drag' | 'drag-end' | 'leave' | 'page-left'"
