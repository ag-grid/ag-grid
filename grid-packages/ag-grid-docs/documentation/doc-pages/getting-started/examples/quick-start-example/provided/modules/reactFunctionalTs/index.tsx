import React, { useState } from 'react';
import { createRoot } from 'react-dom/client';
import { AgGridReact } from 'ag-grid-react'; // React Grid Logic
import "ag-grid-community/styles/ag-grid.css"; // Core CSS
import "ag-grid-community/styles/ag-theme-quartz.css"; // Theme
import { ColDef } from 'ag-grid-community';

// Row Data Interface
interface IRow {
  mission: string;
  company: string;
  location: string;
  date: string;
  time: string;
  rocket: string;
  price: number;
  successful: boolean;
}

// Create new GridExample component
const GridExample = () => {
  // Row Data: The data to be displayed.
  const [rowData, setRowData] = useState<IRow[]>([
    {mission: "CRS SpX-25", company: "SpaceX", location: "LC-39A, Kennedy Space Center, Florida, USA", date: "2022-07-15", time: "0:44:00", rocket: "Falcon 9 Block 5", price: 12480000, successful: true},
    {mission: "LARES 2 & Cubesats", company: "ESA", location: "ELV-1, Guiana Space Centre, French Guiana, France", date: "2022-07-13", time: "13:13:00", rocket: "Vega C", price: 4470000, successful: true},
    {mission: "Wise One Looks Ahead (NROL-162)", company: "Rocket Lab", location: "Rocket Lab LC-1A, Māhia Peninsula, New Zealand", date: "2022-07-13", time: "6:30:00", rocket: "Electron/Curie", price: 9750000, successful: true}    
  ]);
  
  // Column Definitions: Defines & controls grid columns.
<<<<<<< HEAD
  const [colDefs, setColDefs] = useState<ColDef[]>([
=======
  const [colDefs] = useState<ColDef<IRow>[]>([
>>>>>>> 3a915f9e
    { field: "mission" },
    { field: "company" },
    { field: "location" },
    { field: "date" },
    { field: "price" },
    { field: "successful" },
    { field: "rocket" } 
  ]);

  // Container: Defines the grid's theme & dimensions.
  return (
    <div className={/** DARK MODE START **/document.documentElement?.dataset.defaultTheme || 'ag-theme-quartz'/** DARK MODE END **/} style={{ width: '100%', height: '100%' }}>
      <AgGridReact 
        rowData={rowData}
        columnDefs={colDefs}
      />
    </div>
  );
}

// Render GridExample
const root = createRoot(document.getElementById("root")!);
root.render(<GridExample />);<|MERGE_RESOLUTION|>--- conflicted
+++ resolved
@@ -27,11 +27,7 @@
   ]);
   
   // Column Definitions: Defines & controls grid columns.
-<<<<<<< HEAD
-  const [colDefs, setColDefs] = useState<ColDef[]>([
-=======
-  const [colDefs] = useState<ColDef<IRow>[]>([
->>>>>>> 3a915f9e
+  const [colDefs, setColDefs] = useState<ColDef<IRow>[]>([
     { field: "mission" },
     { field: "company" },
     { field: "location" },
