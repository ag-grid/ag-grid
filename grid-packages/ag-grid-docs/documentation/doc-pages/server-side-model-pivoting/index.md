--- conflicted
+++ resolved
@@ -54,142 +54,78 @@
 Note in the snippet above that `pivotCols` contains all the columns the grid is pivoting on,
 and `pivotMode` is used to determine if pivoting is currently enabled in the grid.
 
-## Providing Pivot Result Columns
+## Setting Pivot Result Columns
 
 Pivot Result Columns are the columns that are created as part of the pivot function. You must provide
 these to the grid in order for the grid to display the correct columns for the active pivot function.
 
-For instance, when pivoting on the `year` field, you must provide columns to the grid corresponding to each distinct 
-year present in the data, such as `2000`, `2002`, `2004`, and so on.
+For example, if you pivot on `Year`, you need to add columns to the grid for each year contained in the
+data, e.g. `2000`, `2002`, `2004` e.t.c.
 
-### Supplying Pivot Result Fields (Simple)
+### Providing Pivot Result Fields (Simple)
 
-The simplest way to provide pivot result columns is by supplying the fields containing your pivoted data to the
-`pivotResultFields` attribute in the `getRows` success callback. These fields are used to generate pivot result columns
-and appropriate column groups. By default, the grid expects the fields to be separated by an underscore (`'_'`), however, 
-this can be altered via the `serverSidePivotResultSeparator` grid option as shown below:
+The simplest way to provide pivot result columns is by returning the fields containing your pivoted data via the `pivotResultFields` attribute in the `getRows` success callback. These fields are used to generate pivot result columns and appropriate column groups, by splitting the string by `serverSidePivotResultSeparator` (which defaults to `_`).
 
-<snippet spaceBetweenProperties="true">
+The following example has the following basic configuration:
+
+<snippet>
 const gridOptions = {
     columnDefs: [
         { field: 'country', rowGroup: true },
-        { field: 'year', pivot: true }, // pivot on 'year'
-        { field: 'gold', aggFunc: 'sum' },
-        { field: 'silver', aggFunc: 'sum' },
-        { field: 'bronze', aggFunc: 'sum' },
+        { field: 'year', pivot: true },
+        { field: 'total', aggFunc: 'sum' },
     ],
     rowModelType: 'serverSide',
     pivotMode: true,
-    // specify the field separator, e.g. '2000_gold' should be '_' which is also the default
-    serverSidePivotResultFieldSeparator: '_',
 }
 </snippet>
 
-Note above that `serverSidePivotResultFieldSeparator` is not necessary as the default value is `'_'`.
+The example below demonstrates this in action, note the following:
+- The `pivotResultFields` attribute is returned from the server, and then passed to the grid via the `getRows` success callback. These are logged to the console as a demonstration.
+- The grid splits the `pivotResultFields` by `_` and creates the pivot result columns and column groups. The generated columns use the provided fields to access the data from the rows.
+- Because the final section of the `pivotResultField` string is `total`, the grid links the secondary column to the primary column with the id `total`. This allows the grid to populate the aggregation function, e.g. `sum` for the secondary column.
 
-The following snippet shows how to supply the `pivotResultFields` to the grid via the `success` callback:
-
-```js
-const createDatasource = server => {
-    return {
-        // called by the grid when more rows are required
-        getRows: params => {
-
-            // get data for request from server
-            const response = server.getData(params.request);
-
-            if (response.success) {
-                // supply rows for requested block to grid
-                params.success({
-                    rowData: response.rows,
-                    pivotResultFields: response.pivotFields, // ['2000_gold', '2000_silver',...]
-                });
-            } else {
-                // inform grid request failed
-                params.fail();
-            }
-        }
-    };
-}
-```
-
-The example below demonstrates this, note the following:
-- The pivot fields are returned from the server and then passed to the grid via the `getRows` success callback via the `pivotResultFields` property. These are logged to the console as a demonstration.
-- The grid splits the `pivotResultFields` by `_` and creates the pivot result columns and column groups where the generated columns use the provided fields to access the data from the rows.
-
-<grid-example title='Providing Pivot Result Fields' name='providing_pivot_result_fields' type='generated' options='{ "enterprise": true, "exampleHeight": 605, "extras": ["alasql"], "modules": ["serverside", "rowgrouping", "menu", "columnpanel"] }'></grid-example>
+<grid-example title='Simple Managed Pivot' name='simple-managed-pivot' type='generated' options='{ "enterprise": true, "exampleHeight": 605, "extras": ["alasql"], "modules": ["serverside", "rowgrouping", "menu", "columnpanel"] }'></grid-example>
 
 <note>
 When using managed columns, you can use [Pivot Callbacks](../pivoting/#pivot-result-column-definitions) to customise the pivot result column definitions.
 </note>
 
-### Creating Pivot Result Columns (Advanced)
+### Providing Pivot Result Columns (Advanced)
 
-It is also possible to create your own pivot result columns and provide them to the grid. This offers complete flexibility
-but can become complex when column groups are involved.
-
-Pivot result columns are defined identically to the columns supplied to the grid options: you provide a list of [Column Definitions](/column-definitions/) 
-passing a list of columns and / or column groups using the following column API method:
+For more flexibility, you can provide the pivot result columns yourself via the API.
 
 <api-documentation source='column-api/api.json' section='Pivoting' names='["setPivotResultColumns"]' ></api-documentation>
 
-There is no limit or restriction as to the number of columns or groups you pass. However, it's important that the field 
-(or value getter) that you set for the columns match.
+Pivot result columns are defined identically to the columns supplied to the grid options: you provide a list of [Column Definitions](/column-definitions/) passing a list of columns and / or column groups using the following column API method:
 
-Here is how pivot result columns can be created and supplied to the grid via `setPivotResultColumns`:
+<snippet>
+gridOptions.columnApi.setPivotResultColumns(pivotColDefs);
+</snippet>
 
-```js
-const createDatasource = server => {
-    return {
-        // called by the grid when more rows are required
-        getRows: params => {
+There is no limit or restriction as to the number of columns or groups you pass. However, it's important that the field (or value getter) that you set for the columns match.
 
-            // get data for request from server
-            const response = server.getData(params.request);
+The following example has the following basic configuration:
 
-            // add pivot result cols to the grid
-            addPivotResultCols(response, params.columnApi)
-            
-            if (response.success) {
-                // supply rows for requested block to grid
-                params.success({
-                    rowData: response.rows,
-                });
-            } else {
-                // inform grid request failed
-                params.fail();
-            }
-        }
-    };
+<snippet>
+const gridOptions = {
+    columnDefs: [
+        { field: 'country', rowGroup: true },
+        { field: 'year', pivot: true },
+        { field: 'total', aggFunc: 'sum' },
+    ],
+    rowModelType: 'serverSide',
+    pivotMode: true,
 }
+</snippet>
 
-function addPivotResultCols(response, columnApi) {
-    // create colDefs
-    var pivotColDefs = response.pivotFields.map(function (field) {
-        var headerName = field.split('_')[0]
-        return { headerName: headerName, field: field }
-    })
-
-    // supply pivot result columns to the grid
-    columnApi.setPivotResultColumns(pivotColDefs)
-}
-```
-
-In the code above, `addPivotColDefs` does not create column groups for simplicity. However, the example below shows a
-more complex implementation that creates column groups. Note the following:
-
-<<<<<<< HEAD
-- Column definitions are created from the `pivotFields` are returned from the server.
-=======
-- Column definitions are created from the `pivotFields` that are returned from the server.
->>>>>>> 9e1d8c2d
-- These column definitions are then supplied to the grid via `columnApi.setPivotResultColumns()`.
-
-<grid-example title='Providing Pivot Result Columns' name='providing_pivot_result_columns' type='generated' options='{ "enterprise": true, "exampleHeight": 605, "extras": ["alasql"], "modules": ["serverside", "rowgrouping", "menu", "columnpanel"] }'></grid-example>
+The example below demonstrates providing pivot result columns via API. Note that new column definitions created from the `pivotFields` are returned from the server and supplied to the grid using `columnApi.setPivotResultColumns(pivotColDefs)`.
 
 <note>
 The pivot result columns are displayed in the order they are supplied to `columnApi.setPivotResultColumns(pivotColDefs)`. You can control the order of the columns by sorting the `pivotColDefs` array before passing it to the grid.
 </note>
+
+<grid-example title='Simple Pivot' name='simple-pivot' type='generated' options='{ "enterprise": true, "exampleHeight": 605, "extras": ["alasql"], "modules": ["serverside", "rowgrouping", "menu", "columnpanel"] }'></grid-example>
 
 ## Example: Pivot Column Groups
 
