{
  "name": "ag-grid-documentation",
  "private": true,
  "description": "The website for AG Grid",
  "version": "31.0.2",
  "license": "BSD",
  "scripts": {
    "generate-examples": "cd .. && npm run generate-examples && cd documentation",
    "generate-doc-files": "cd ../../../grid-community-modules/all-modules && npm run generate-doc-files",
    "generate-cypress-config": "node generate-cypress-config.js",
    "customise": "node customise.js",
    "build": "npm run clean && npm run generate-doc-files && npm run customise && npm run generate-examples && npm run generate-cypress-config",
    "build-prod": "npm run build",
    "package": "npm run build && npm run publish",
    "publish": "npx gatsby build --prefix-paths",
    "publish-debug": "node --inspect-brk node_modules/.bin/gatsby build --prefix-paths",
    "develop-debug": "NODE_ENV=development npx gatsby develop --inspect-brk --https --key-file ${AG_DOCS_KEY:-../selfsigned.key} --cert-file ${AG_DOCS_CRT:-../selfsigned.crt} --ca-file ${AG_DOCS_CRT:-../selfsigned.crt} -H 0.0.0.0",
    "develop": "NODE_ENV=development npx gatsby develop --https --key-file ${AG_DOCS_KEY:-../selfsigned.key} --cert-file ${AG_DOCS_CRT:-../selfsigned.crt} --ca-file ${AG_DOCS_CRT:-../selfsigned.crt} -H 0.0.0.0",
    "format": "prettier --write \"**/*.{js,jsx,ts,tsx,json,md}\"",
    "start": "unset NODE_OPTIONS npm run clean && npm run generate-doc-files && npm run customise && npm run develop",
    "serve": "npx gatsby serve --prefix-paths -H 0.0.0.0",
    "clean": "npx gatsby clean && rimraf _gen",
    "test": "npx jest",
    "gulp": "gulp"
  },
  "dependencies": {
    "@ag-grid-community/angular": "~31.0.2",
    "@ag-grid-community/client-side-row-model": "~31.0.2",
    "@ag-grid-community/core": "~31.0.2",
    "@ag-grid-community/csv-export": "~31.0.2",
    "@ag-grid-community/react": "~31.0.2",
    "@ag-grid-community/styles": "~31.0.2",
    "@ag-grid-enterprise/advanced-filter": "~31.0.2",
    "@ag-grid-enterprise/charts": "~31.0.2",
    "@ag-grid-enterprise/charts-enterprise": "~31.0.2",
    "@ag-grid-enterprise/clipboard": "~31.0.2",
    "@ag-grid-enterprise/column-tool-panel": "~31.0.2",
    "@ag-grid-enterprise/core": "~31.0.2",
    "@ag-grid-enterprise/excel-export": "~31.0.2",
    "@ag-grid-enterprise/filter-tool-panel": "~31.0.2",
    "@ag-grid-enterprise/master-detail": "~31.0.2",
    "@ag-grid-enterprise/menu": "~31.0.2",
    "@ag-grid-enterprise/multi-filter": "~31.0.2",
    "@ag-grid-enterprise/range-selection": "~31.0.2",
    "@ag-grid-enterprise/rich-select": "~31.0.2",
    "@ag-grid-enterprise/row-grouping": "~31.0.2",
    "@ag-grid-enterprise/server-side-row-model": "~31.0.2",
    "@ag-grid-enterprise/set-filter": "~31.0.2",
    "@ag-grid-enterprise/side-bar": "~31.0.2",
    "@ag-grid-enterprise/sparklines": "~31.0.2",
    "@ag-grid-enterprise/status-bar": "~31.0.2",
    "@ag-grid-enterprise/viewport-row-model": "~31.0.2",
    "@carbon/icons-react": "^11.16.0",
    "@tweenjs/tween.js": "^18.6.4",
    "@types/jquery": "3.5.8",
    "@types/jqueryui": "1.12.16",
    "@types/react-helmet": "^6.1.6",
<<<<<<< HEAD
    "ag-charts-community": "latest",
    "ag-charts-react": "latest",
=======
    "ag-charts-community": "9.0.2-beta.20240216.1549",
    "ag-charts-react": "9.0.2-beta.20240216.1549",
>>>>>>> 9d041e86
    "algoliasearch": "4.11.0",
    "bootstrap": "4.6.0",
    "classnames": "2.3.1",
    "eslint": "7.32.0",
    "fs-extra": "10.0.0",
    "gatsby": "5.9.1",
    "gatsby-alias-imports": "1.0.6",
    "gatsby-cli": "5.13.0",
    "gatsby-link": "5.9.0",
    "gatsby-plugin-catch-links": "5.9.0",
    "gatsby-plugin-compile-es6-packages": "2.1.1",
    "gatsby-plugin-google-tagmanager": "5.9.0",
    "gatsby-plugin-image": "3.9.0",
    "gatsby-plugin-layout": "4.9.0",
    "gatsby-plugin-minify-classnames": "5.0.0",
    "gatsby-plugin-page-creator": "5.9.0",
    "gatsby-plugin-react-helmet": "6.9.0",
    "gatsby-plugin-react-svg": "3.3.0",
    "gatsby-plugin-remove-generator": "1.3.0",
    "gatsby-plugin-sass": "6.9.0",
    "gatsby-plugin-sharp": "5.9.0",
    "gatsby-plugin-sitemap": "6.9.0",
    "gatsby-react-router-scroll": "6.9.0",
    "gatsby-remark-attr": "0.1.0",
    "gatsby-remark-autolink-headers": "6.9.0",
    "gatsby-remark-component-parent2div": "1.2.3",
    "gatsby-remark-copy-linked-files": "6.9.0",
    "gatsby-remark-embed-snippet": "8.9.0",
    "gatsby-remark-prismjs": "7.9.0",
    "gatsby-source-filesystem": "5.9.0",
    "gatsby-transformer-rehype": "2.0.1",
    "gatsby-transformer-remark": "6.9.0",
    "gatsby-transformer-sharp": "5.9.0",
    "gif-frames": "1.0.1",
    "graceful-fs": "4.2.4",
    "jquery": "3.6.0",
    "lucide-react": "0.320.0",
    "popper.js": "1.16.1",
    "prismjs": "1.29.0",
    "public-ip": "4.0.3",
    "query-string": "5.1.1",
    "react": "18.2.0",
    "react-animate-height": "^3.1.1",
    "react-color": "2.19.3",
    "react-dom": "18.2.0",
    "react-gif-player": "0.4.2",
    "react-helmet": "6.1.0",
    "react-instantsearch-dom": "6.39.1",
    "react-visibility-sensor": "5.1.1",
    "rehype-react": "7.2.0",
    "sass": "1.62.1",
    "typescript": "~4.7.4"
  },
  "devDependencies": {
    "@types/node": "18.19.10",
    "@types/react": "~18.0.0",
    "@types/react-dom": "~18.0.0",
    "@types/react-test-renderer": "^18.0.0",
    "ag-grid-testing": "0.0.3",
    "babel-jest": "29.7.0",
    "babel-preset-gatsby": "3.9.0",
    "commander": "7.1.0",
    "del": "5.1.0",
    "glob": "7.2.0",
    "gulp-if": "3.0.0",
    "gulp-ignore": "3.0.0",
    "gulp-prettier": "4.0.0",
    "gulp-rename": "2.0.0",
    "gulp-string-replace": "1.1.2",
    "gulp-tap": "2.0.0",
    "identity-obj-proxy": "3.0.0",
    "jest": "29.5.0",
    "jsdom": "16.4.0",
    "prettier": "2.2.1",
    "prettier-plugin-organize-imports": "3.2.4",
    "probe-image-size": "^7.0.0",
    "puppeteer-core": "7.1.0",
    "react-markdown": "5.0.3",
    "react-test-renderer": "18.2.0",
    "rehype-sanitize": "5.0.1",
    "rehype-stringify": "9.0.3",
    "remark-parse": "10.0.1",
    "remark-rehype": "10.1.0",
    "rimraf": "3.0.2",
    "ts-jest": "29.1.0",
    "unified": "10.1.2",
    "yargs": "16.2.0"
  },
  "overrides": {
    "gatsby-plugin-sharp": {
      "probe-image-size": "~7.0.0"
    }
  }
}<|MERGE_RESOLUTION|>--- conflicted
+++ resolved
@@ -55,13 +55,8 @@
     "@types/jquery": "3.5.8",
     "@types/jqueryui": "1.12.16",
     "@types/react-helmet": "^6.1.6",
-<<<<<<< HEAD
-    "ag-charts-community": "latest",
-    "ag-charts-react": "latest",
-=======
     "ag-charts-community": "9.0.2-beta.20240216.1549",
     "ag-charts-react": "9.0.2-beta.20240216.1549",
->>>>>>> 9d041e86
     "algoliasearch": "4.11.0",
     "bootstrap": "4.6.0",
     "classnames": "2.3.1",
