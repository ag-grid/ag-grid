--- conflicted
+++ resolved
@@ -195,12 +195,8 @@
                             event.stopPropagation();
                         }
                     }}
-<<<<<<< HEAD
-                    {...bootstrapCollapseProps}
-=======
                     data-toggle={!item.newWindow ? "collapse" : undefined}
                     data-target={!item.newWindow ? "#side-nav" : undefined}
->>>>>>> f783dae9
                 >
                     {item.title}
                     {item.enterprise && (
