--- conflicted
+++ resolved
@@ -136,12 +136,8 @@
         .map(node => ({
             path: node.relativePath.replace(sourcePath, ''),
             publicURL: node.publicURL,
-<<<<<<< HEAD
-            isFramework: node.relativePath.replace(sourcePath, '') === 'package.json'
-=======
-            isFramework: false,
-            content: node.content,
->>>>>>> 8ad025c0
+            isFramework: node.relativePath.replace(sourcePath, '') === 'package.json',
+            content: node.content
         }));
 
     getFrameworkFiles(framework, internalFramework, importType).forEach(file => filesForExample.push({
