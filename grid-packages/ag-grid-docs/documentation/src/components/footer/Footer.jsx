--- conflicted
+++ resolved
@@ -18,11 +18,7 @@
                             </DocumentationLink>
                         ) : (
                             <a href={url} {...(newTab ? { target: '_blank', rel: 'noreferrer' } : {})}>
-<<<<<<< HEAD
-                                {iconUrl && <img src={iconUrl} alt={name} />}
-=======
                                 {iconUrl && <img src={`${hostPrefix}${iconUrl}`} alt={name} />}
->>>>>>> fcbb0a7a
                                 {name}
                             </a>
                         )}
