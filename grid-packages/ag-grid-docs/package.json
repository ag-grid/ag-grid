{
  "name": "ag-grid-docs",
  "version": "31.0.2",
  "description": "Documentation for AG Grid",
  "scripts": {
    "clean": "npm run clean-examples-dir && rimraf dist _dev .cache-loader",
    "generate-doc-files": "cd ../../grid-community-modules/all-modules && npm run generate-doc-files",
    "clean-examples-dir": "cd documentation/doc-pages && find . -type d -name _gen -exec rm -rf {} +",
    "generate-examples": "node new-dev-server.js generate-examples",
    "clean-documentation": "cd documentation && npm run clean",
    "start-new": "npm run clean-documentation && npm run generate-doc-files && NODE_OPTIONS=\"--openssl-legacy-provider --max-old-space-size=${AG_DOCS_HEAP_SIZE:-6144}\" ./node_modules/.bin/gulp serve-new",
    "serve-core-only-new": "npm run clean-examples-dir && AG_FW_EXAMPLES_TO_GENERATE=vanilla AG_SKIP_PACKAGE_EXAMPLES=true NODE_OPTIONS=\"--openssl-legacy-provider --max-old-space-size=${AG_DOCS_HEAP_SIZE:-6144}\" ./node_modules/.bin/gulp serve-core-only-new",
    "serve-with-formatting": "NODE_OPTIONS=--openssl-legacy-provider  ./node_modules/.bin/gulp serve-with-formatting",
    "serve-framework-only-new": "NODE_OPTIONS=--openssl-legacy-provider ./node_modules/.bin/gulp serve-framework-only-new",
    "serve-website-only-new": "NODE_OPTIONS=--openssl-legacy-provider ./node_modules/.bin/gulp serve-website-only-new",
    "tsc": "npx tsc -p tests/config/tsconfig.json",
    "test": "npx jest",
    "test:e2e": "npm run lint-examples && npm run validate-examples && npm run validate-docs",
    "dev-server": "node dev-server.js",
    "validate-examples": "node example-validator.js validate",
    "validate-docs": "node documentation-api-validator.js",
    "validate-examples-watch": "node example-validator.js watch",
    "lint-examples": "eslint ./documentation/doc-pages --ext .ts"
  },
  "repository": {
    "type": "git",
    "url": "https://github.com/ag-grid/ag-grid.git"
  },
  "keywords": [
    "web-components",
    "grid",
    "data",
    "table",
    "angular",
    "angular-component",
    "react",
    "react-component",
    "reactjs",
    "vue",
    "vuejs"
  ],
  "author": "Niall Crosby <niall.crosby@ag-grid.com>",
  "license": "MIT",
  "bugs": {
    "url": "https://github.com/ag-grid/ag-grid-docs/issues"
  },
  "private": true,
  "homepage": "https://www.ag-grid.com/",
  "dependencies": {
    "@types/jscodeshift": "^0.11.7",
    "chokidar": "3.5.1",
    "codesandbox": "2.2.3",
    "escodegen": "1.11.0",
    "esprima": "4.0.1",
    "file-loader": "2.0.0",
    "fs-extra": "9.1.0",
    "glob": "7.1.2",
    "jquery": "3.3.1",
    "jscodeshift": "^0.15.0",
    "jsdom": "13.0.0",
    "lnk": "1.1.0",
    "moment": "2.22.2",
    "prettier": "2.2.1",
    "prettier-plugin-organize-imports": "3.2.4",
    "tcp-port-used": "1.0.1",
    "ts-node": "7.0.1",
    "typescript-require": "0.2.10",
    "webpack-dev-middleware": "3.3.0",
    "webpack-merge": "4.1.4"
  },
  "devDependencies": {
    "@ag-grid-community/angular": "~31.0.2",
    "@ag-grid-community/core": "~31.0.2",
    "@ag-grid-community/infinite-row-model": "~31.0.2",
    "@ag-grid-community/react": "~31.0.2",
    "@ag-grid-community/vue": "~31.0.2",
    "@ag-grid-enterprise/advanced-filter": "~31.0.2",
    "@ag-grid-enterprise/charts": "~31.0.2",
    "@ag-grid-enterprise/charts-enterprise": "~31.0.2",
    "@ag-grid-enterprise/clipboard": "~31.0.2",
    "@ag-grid-enterprise/column-tool-panel": "~31.0.2",
    "@ag-grid-enterprise/core": "~31.0.2",
    "@ag-grid-enterprise/excel-export": "~31.0.2",
    "@ag-grid-enterprise/filter-tool-panel": "~31.0.2",
    "@ag-grid-enterprise/master-detail": "~31.0.2",
    "@ag-grid-enterprise/menu": "~31.0.2",
    "@ag-grid-enterprise/multi-filter": "~31.0.2",
    "@ag-grid-enterprise/range-selection": "~31.0.2",
    "@ag-grid-enterprise/rich-select": "~31.0.2",
    "@ag-grid-enterprise/row-grouping": "~31.0.2",
    "@ag-grid-enterprise/server-side-row-model": "~31.0.2",
    "@ag-grid-enterprise/set-filter": "~31.0.2",
    "@ag-grid-enterprise/side-bar": "~31.0.2",
    "@ag-grid-enterprise/sparklines": "~31.0.2",
    "@ag-grid-enterprise/status-bar": "~31.0.2",
    "@ag-grid-enterprise/viewport-row-model": "~31.0.2",
    "@angular/animations": "^14",
    "@angular/common": "^14",
    "@angular/compiler": "^14",
    "@angular/core": "^14",
    "@angular/forms": "^14",
    "@angular/material": "^14",
    "@angular/platform-browser": "^14",
    "@angular/platform-browser-dynamic": "^14",
    "@babel/core": "7.2.2",
    "@babel/plugin-proposal-class-properties": "7.3.0",
    "@babel/preset-env": "7.3.1",
    "@babel/preset-react": "7.0.0",
    "@types/angular": "1.6.50",
    "@types/angular-cookies": "1.4.5",
    "@types/escodegen": "0.0.6",
    "@types/esprima": "4.0.2",
    "@types/jasmine": "^3.4.6",
    "@types/jest": "^25.2.1",
    "@types/node": "18.19.10",
    "@types/react": "~18.0.0",
    "@types/react-dom": "~18.0.0",
    "@typescript-eslint/eslint-plugin": "^5.10.0",
    "@typescript-eslint/parser": "^5.10.0",
    "@vue/compiler-sfc": "^3.2.26",
    "@vue/component-compiler-utils": "^2.6.0",
<<<<<<< HEAD
    "ag-charts-angular": "latest",
    "ag-charts-community": "latest",
    "ag-charts-enterprise": "latest",
    "ag-charts-react": "latest",
    "ag-charts-vue": "latest",
=======
    "ag-charts-angular": "9.0.2-beta.20240216.1549",
    "ag-charts-community": "9.0.2-beta.20240216.1549",
    "ag-charts-enterprise": "9.0.2-beta.20240216.1549",
    "ag-charts-react": "9.0.2-beta.20240216.1549",
    "ag-charts-vue": "9.0.2-beta.20240216.1549",
>>>>>>> 9d041e86
    "ag-grid-angular": "~31.0.2",
    "ag-grid-community": "~31.0.2",
    "ag-grid-enterprise": "~31.0.2",
    "ag-grid-enterprise-charts-enterprise": "~31.0.2",
    "ag-grid-react": "~31.0.2",
    "ag-grid-testing": "0.0.3",
    "autoprefixer": "^9.6.0",
    "babel-loader": "8.0.5",
    "bootstrap": "4.4.1",
    "cache-loader": "1.2.2",
    "core-js": "^2.6.5",
    "css-loader": "1.0.0",
    "eslint": "^7.32.0",
    "eslint-config-standard": "^16.0.3",
    "eslint-plugin-deprecation": "^1.3.2",
    "eslint-plugin-import": "^2.25.4",
    "eslint-plugin-node": "^11.1.0",
    "eslint-plugin-promise": "^5.2.0",
    "execa": "^3.2.0",
    "express": "4.16.3",
    "gulp": "4.0.0",
    "gulp-debug": "4.0.0",
    "gulp-filter": "6.0.0",
    "gulp-if": "3.0.0",
    "gulp-inline-source": "4.0.0",
    "gulp-postcss": "8.0.0",
    "gulp-prettier": "3.0.0",
    "gulp-replace": "1.0.0",
    "html-loader": "0.5.5",
    "html-webpack-plugin": "3.2.0",
    "http": "0.0.1-security",
    "https": "1.0.0",
    "jest": "^29.5.0",
    "json5": "2.2.0",
    "merge-stream": "1.0.1",
    "mini-css-extract-plugin": "1.6.0",
    "optimize-css-assets-webpack-plugin": "^5.0.3",
    "popper.js": "1.16.1",
    "postcss-loader": "3.0.0",
    "postcss-scss": "2.0.0",
    "postcss-uncss": "0.16.1",
    "protractor": "5.4.0",
    "purgecss-webpack-plugin": "^1.5.0",
    "raw-loader": "1.0.0",
    "react": "16.7.0",
    "react-dom": "16.7.0",
    "rimraf": "3.0.2",
    "rxjs": "^6.5.3",
    "sass-loader": "~10.2.0",
    "source-map-loader": "^0.2.4",
    "style-loader": "0.23.0",
    "sucrase": "^3.20.3",
    "terser-webpack-plugin": "^2.0.1",
    "thread-loader": "1.2.0",
    "ts-jest": "^29.1.0",
    "ts-loader": "5.1.0",
    "typescript": "~4.7.4",
    "uglifyjs-webpack-plugin": "1.3.0",
    "uncss": "0.16.2",
    "url-loader": "1.1.1",
    "vinyl-named": "1.1.0",
    "vue": "2.5.22",
    "vue-loader": "15.6.2",
    "vue-property-decorator": "7.3.0",
    "vue-style-loader": "4.1.2",
    "vue-template-compiler": "^2.5.22",
    "webpack": "4.46.0",
    "webpack-cli": "^3.3.10",
    "webpack-dev-server": "3.1.8",
    "webpack-filter-warnings-plugin": "1.2.1",
    "webpack-hot-middleware": "2.23.1",
    "webpack-stream": "5.1.1",
    "zone.js": "^0.11.4"
  }
}<|MERGE_RESOLUTION|>--- conflicted
+++ resolved
@@ -119,19 +119,11 @@
     "@typescript-eslint/parser": "^5.10.0",
     "@vue/compiler-sfc": "^3.2.26",
     "@vue/component-compiler-utils": "^2.6.0",
-<<<<<<< HEAD
-    "ag-charts-angular": "latest",
-    "ag-charts-community": "latest",
-    "ag-charts-enterprise": "latest",
-    "ag-charts-react": "latest",
-    "ag-charts-vue": "latest",
-=======
     "ag-charts-angular": "9.0.2-beta.20240216.1549",
     "ag-charts-community": "9.0.2-beta.20240216.1549",
     "ag-charts-enterprise": "9.0.2-beta.20240216.1549",
     "ag-charts-react": "9.0.2-beta.20240216.1549",
     "ag-charts-vue": "9.0.2-beta.20240216.1549",
->>>>>>> 9d041e86
     "ag-grid-angular": "~31.0.2",
     "ag-grid-community": "~31.0.2",
     "ag-grid-enterprise": "~31.0.2",
