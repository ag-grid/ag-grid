--- conflicted
+++ resolved
@@ -4,11 +4,7 @@
 
 const agGridVersion = "^" + require('../../community-modules/core/package.json').version;
 const agChartsVersion = "^" + require('../../charts-packages/ag-charts-community/package.json').version;
-<<<<<<< HEAD
 const agChartsAngularVersion = "^" + require('../../charts-packages/ag-charts-angular/package.json').version;
-=======
-const agChartsAngularVersion = require('../../charts-packages/ag-charts-angular/package.json').version;
->>>>>>> 3fb3764d
 const agGridEnterpriseVersion = "^" + require('../../enterprise-modules/core/package.json').version;
 const agGridReactVersion = "^" + require('../../community-modules/react/package.json').version;
 const agGridAngularVersion = "^" + require('../../community-modules/angular/package.json').version;
@@ -717,6 +713,6 @@
 
     return new Promise(resolve => {
         module.exports.generateChartExamples(scope, trigger, chartsOnly ? () => resolve() :
-            () => module.exports.generateGridExamples(scope, trigger, () => resolve() , true), true)
+            () => module.exports.generateGridExamples(scope, trigger, () => resolve(), true), true)
     });
 };