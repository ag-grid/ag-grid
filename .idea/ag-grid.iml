<?xml version="1.0" encoding="UTF-8"?>
<module type="JAVA_MODULE" version="4">
  <component name="NewModuleRootManager" inherit-compiler-output="true">
    <exclude-output />
    <content url="file://$MODULE_DIR$">
      <sourceFolder url="file://$MODULE_DIR$/grid-packages/ag-grid-community/src" isTestSource="false" />
      <sourceFolder url="file://$MODULE_DIR$/community-modules/infinite-row-model/src" isTestSource="false" />
<<<<<<< HEAD
=======
      <excludeFolder url="file://$MODULE_DIR$/.github" />
      <excludeFolder url="file://$MODULE_DIR$/.idea" />
      <excludeFolder url="file://$MODULE_DIR$/charts-community-modules/core/dist" />
>>>>>>> 75a4e896
      <excludeFolder url="file://$MODULE_DIR$/charts-community-modules/core/node_modules.nosync" />
      <excludeFolder url="file://$MODULE_DIR$/charts-community-modules/react/node_modules.nosync" />
      <excludeFolder url="file://$MODULE_DIR$/community-modules/all-modules/node_modules.nosync" />
      <excludeFolder url="file://$MODULE_DIR$/community-modules/angular/node_modules.nosync" />
      <excludeFolder url="file://$MODULE_DIR$/community-modules/client-side-row-model/node_modules.nosync" />
      <excludeFolder url="file://$MODULE_DIR$/community-modules/core/node_modules.nosync" />
      <excludeFolder url="file://$MODULE_DIR$/community-modules/core/typings" />
      <excludeFolder url="file://$MODULE_DIR$/community-modules/csv-export/dist" />
      <excludeFolder url="file://$MODULE_DIR$/community-modules/csv-export/node_modules.nosync" />
      <excludeFolder url="file://$MODULE_DIR$/community-modules/infinite-row-model/node_modules.nosync" />
      <excludeFolder url="file://$MODULE_DIR$/community-modules/polymer/node_modules.nosync" />
      <excludeFolder url="file://$MODULE_DIR$/community-modules/react/bundles" />
      <excludeFolder url="file://$MODULE_DIR$/community-modules/react/lib" />
      <excludeFolder url="file://$MODULE_DIR$/community-modules/react/node_modules.nosync" />
      <excludeFolder url="file://$MODULE_DIR$/community-modules/react/umd" />
      <excludeFolder url="file://$MODULE_DIR$/community-modules/vue-legacy/dist" />
      <excludeFolder url="file://$MODULE_DIR$/community-modules/vue-legacy/lib" />
      <excludeFolder url="file://$MODULE_DIR$/community-modules/vue/dist" />
      <excludeFolder url="file://$MODULE_DIR$/community-modules/vue/lib" />
      <excludeFolder url="file://$MODULE_DIR$/community-modules/vue/node_modules.nosync" />
      <excludeFolder url="file://$MODULE_DIR$/enterprise-modules/all-modules/node_modules.nosync" />
      <excludeFolder url="file://$MODULE_DIR$/enterprise-modules/charts/node_modules" />
      <excludeFolder url="file://$MODULE_DIR$/enterprise-modules/charts/node_modules.nosync" />
      <excludeFolder url="file://$MODULE_DIR$/enterprise-modules/clipboard/node_modules.nosync" />
      <excludeFolder url="file://$MODULE_DIR$/enterprise-modules/column-tool-panel/node_modules.nosync" />
      <excludeFolder url="file://$MODULE_DIR$/enterprise-modules/core/node_modules.nosync" />
      <excludeFolder url="file://$MODULE_DIR$/enterprise-modules/date-time-cell-editor/dist" />
      <excludeFolder url="file://$MODULE_DIR$/enterprise-modules/excel-export/dist" />
      <excludeFolder url="file://$MODULE_DIR$/enterprise-modules/excel-export/node_modules.nosync" />
      <excludeFolder url="file://$MODULE_DIR$/enterprise-modules/filter-tool-panel/node_modules.nosync" />
      <excludeFolder url="file://$MODULE_DIR$/enterprise-modules/master-detail/node_modules.nosync" />
      <excludeFolder url="file://$MODULE_DIR$/enterprise-modules/menu/node_modules.nosync" />
      <excludeFolder url="file://$MODULE_DIR$/enterprise-modules/range-selection/node_modules.nosync" />
      <excludeFolder url="file://$MODULE_DIR$/enterprise-modules/rich-select/node_modules.nosync" />
      <excludeFolder url="file://$MODULE_DIR$/enterprise-modules/row-grouping/node_modules.nosync" />
      <excludeFolder url="file://$MODULE_DIR$/enterprise-modules/server-side-row-model/node_modules.nosync" />
      <excludeFolder url="file://$MODULE_DIR$/enterprise-modules/set-filter/node_modules.nosync" />
      <excludeFolder url="file://$MODULE_DIR$/enterprise-modules/side-bar/node_modules.nosync" />
      <excludeFolder url="file://$MODULE_DIR$/enterprise-modules/status-bar/node_modules.nosync" />
      <excludeFolder url="file://$MODULE_DIR$/enterprise-modules/viewport-row-model/node_modules.nosync" />
      <excludeFolder url="file://$MODULE_DIR$/examples-charts/ag-charts-react-example/build" />
      <excludeFolder url="file://$MODULE_DIR$/examples-grid/ag-grid-angular-cli-package-example/tmp" />
      <excludeFolder url="file://$MODULE_DIR$/grid-packages/ag-charts-react-example/build" />
      <excludeFolder url="file://$MODULE_DIR$/grid-packages/ag-charts-react-example/node_modules.nosync" />
      <excludeFolder url="file://$MODULE_DIR$/grid-packages/ag-grid-angular-cli-example/node_modules.nosync" />
      <excludeFolder url="file://$MODULE_DIR$/grid-packages/ag-grid-angular-cli-example/tmp" />
      <excludeFolder url="file://$MODULE_DIR$/grid-packages/ag-grid-angular/node_modules.nosync" />
      <excludeFolder url="file://$MODULE_DIR$/grid-packages/ag-grid-aurelia-example/docs" />
      <excludeFolder url="file://$MODULE_DIR$/grid-packages/ag-grid-aurelia-example/scripts" />
      <excludeFolder url="file://$MODULE_DIR$/grid-packages/ag-grid-aurelia/lib" />
      <excludeFolder url="file://$MODULE_DIR$/grid-packages/ag-grid-community/.cache-loader" />
      <excludeFolder url="file://$MODULE_DIR$/grid-packages/ag-grid-community/dist_orig" />
      <excludeFolder url="file://$MODULE_DIR$/grid-packages/ag-grid-community/node_modules.nosync" />
      <excludeFolder url="file://$MODULE_DIR$/grid-packages/ag-grid-dev/bundle-size-tests" />
      <excludeFolder url="file://$MODULE_DIR$/grid-packages/ag-grid-dev/bundles" />
      <excludeFolder url="file://$MODULE_DIR$/grid-packages/ag-grid-dev/node_modules.nosync" />
      <excludeFolder url="file://$MODULE_DIR$/grid-packages/ag-grid-docs/.cache-loader" />
      <excludeFolder url="file://$MODULE_DIR$/grid-packages/ag-grid-docs/.vscode" />
      <excludeFolder url="file://$MODULE_DIR$/grid-packages/ag-grid-docs/_dev" />
      <excludeFolder url="file://$MODULE_DIR$/grid-packages/ag-grid-docs/node_modules" />
      <excludeFolder url="file://$MODULE_DIR$/grid-packages/ag-grid-docs/node_modules.nosync" />
      <excludeFolder url="file://$MODULE_DIR$/grid-packages/ag-grid-docs/src/framework-examples" />
      <excludeFolder url="file://$MODULE_DIR$/grid-packages/ag-grid-docs/src/javascript-grid-cell-editor/polymer-editor/node_modules" />
      <excludeFolder url="file://$MODULE_DIR$/grid-packages/ag-grid-docs/src/javascript-grid-cell-rendering-components/polymer-dynamic/node_modules" />
      <excludeFolder url="file://$MODULE_DIR$/grid-packages/ag-grid-enterprise/coverage" />
      <excludeFolder url="file://$MODULE_DIR$/grid-packages/ag-grid-enterprise/node_modules.nosync" />
      <excludeFolder url="file://$MODULE_DIR$/grid-packages/ag-grid-polymer-example/build" />
      <excludeFolder url="file://$MODULE_DIR$/grid-packages/ag-grid-polymer-example/node_modules.nosync" />
      <excludeFolder url="file://$MODULE_DIR$/grid-packages/ag-grid-polymer/node_modules.nosync" />
      <excludeFolder url="file://$MODULE_DIR$/grid-packages/ag-grid-react-example/node_modules.nosync" />
      <excludeFolder url="file://$MODULE_DIR$/grid-packages/ag-grid-react/.vscode" />
      <excludeFolder url="file://$MODULE_DIR$/grid-packages/ag-grid-react/bundles" />
      <excludeFolder url="file://$MODULE_DIR$/grid-packages/ag-grid-react/lib" />
      <excludeFolder url="file://$MODULE_DIR$/grid-packages/ag-grid-react/node_modules.nosync" />
      <excludeFolder url="file://$MODULE_DIR$/grid-packages/ag-grid-react/umd" />
      <excludeFolder url="file://$MODULE_DIR$/grid-packages/ag-grid-vue-example/node_modules.nosync" />
      <excludeFolder url="file://$MODULE_DIR$/grid-packages/ag-grid-vue/lib" />
      <excludeFolder url="file://$MODULE_DIR$/grid-packages/ag-grid-vue/node_modules.nosync" />
      <excludeFolder url="file://$MODULE_DIR$/grid-packages/node_modules" />
      <excludeFolder url="file://$MODULE_DIR$/grid-packages/seans-react-examples/node_modules.nosync" />
      <excludeFolder url="file://$MODULE_DIR$/ignore" />
      <excludeFolder url="file://$MODULE_DIR$/node_modules.nosync" />
      <excludeFolder url="file://$MODULE_DIR$/packages" />
    </content>
    <content url="file://$MODULE_DIR$/grid-packages/ag-grid-docs/node_modules" />
    <orderEntry type="inheritedJdk" />
    <orderEntry type="sourceFolder" forTests="false" />
  </component>
  <component name="TemplatesService">
    <option name="TEMPLATE_FOLDERS">
      <list>
        <option value="$MODULE_DIR$/grid-packages/ag-grid/node_modules/uri-templates" />
      </list>
    </option>
  </component>
</module><|MERGE_RESOLUTION|>--- conflicted
+++ resolved
@@ -5,12 +5,9 @@
     <content url="file://$MODULE_DIR$">
       <sourceFolder url="file://$MODULE_DIR$/grid-packages/ag-grid-community/src" isTestSource="false" />
       <sourceFolder url="file://$MODULE_DIR$/community-modules/infinite-row-model/src" isTestSource="false" />
-<<<<<<< HEAD
-=======
       <excludeFolder url="file://$MODULE_DIR$/.github" />
       <excludeFolder url="file://$MODULE_DIR$/.idea" />
       <excludeFolder url="file://$MODULE_DIR$/charts-community-modules/core/dist" />
->>>>>>> 75a4e896
       <excludeFolder url="file://$MODULE_DIR$/charts-community-modules/core/node_modules.nosync" />
       <excludeFolder url="file://$MODULE_DIR$/charts-community-modules/react/node_modules.nosync" />
       <excludeFolder url="file://$MODULE_DIR$/community-modules/all-modules/node_modules.nosync" />
