import {
    _,
    AgEvent,
    Autowired,
    Bean,
    BeanStub,
    Column,
    ColumnModel,
    ColumnMenuTab,
    FilterManager,
    FilterWrapper,
    IMenuFactory,
    ModuleNames,
    ModuleRegistry,
    PopupService,
    PostConstruct,
    RefSelector,
    AgPromise,
    TabbedItem,
    TabbedLayout,
    FocusService,
    IAfterGuiAttachedParams,
    ContainerType,
    CtrlsService,
    AgMenuList,
    AgMenuItemComponent,
<<<<<<< HEAD
    MenuItemSelectedEvent,
    PopupEventParams,
    Component
=======
    CloseMenuEvent,
    HeaderNavigationService,
    HeaderPosition,
    PopupEventParams
>>>>>>> 20bb2190
} from '@ag-grid-community/core';
import { ColumnChooserFactory } from './columnChooserFactory';
import { ColumnMenuFactory } from './columnMenuFactory';
import { MenuUtils } from './menuUtils';

export interface TabSelectedEvent extends AgEvent {
    key: string;
}

interface EnterpriseColumnMenu {
    getGui(): HTMLElement;
    showTab?(tab: string): void;
    afterGuiAttached(params?: IAfterGuiAttachedParams): void;
    showTabBasedOnPreviousSelection?(): void;
}

@Bean('enterpriseMenuFactory')
export class EnterpriseMenuFactory extends BeanStub implements IMenuFactory {
    @Autowired('popupService') private readonly popupService: PopupService;
    @Autowired('focusService') private readonly focusService: FocusService;
    @Autowired('ctrlsService') private readonly ctrlsService: CtrlsService;
    @Autowired('columnModel') private readonly columnModel: ColumnModel;
    @Autowired('filterManager') private readonly filterManager: FilterManager;
    @Autowired('menuUtils') private readonly menuUtils: MenuUtils;

    private lastSelectedTab: string;
    private activeMenu: EnterpriseColumnMenu | null;

    public hideActiveMenu(): void {
        this.destroyBean(this.activeMenu);
    }

    public showMenuAfterMouseEvent(column: Column | undefined, mouseEvent: MouseEvent | Touch, containerType: ContainerType, filtersOnly?: boolean): void {
        const defaultTab = filtersOnly ? 'filterMenuTab' : undefined;
        this.showMenu(column, (menu: EnterpriseColumnMenu) => {
            const ePopup = menu.getGui();

            this.popupService.positionPopupUnderMouseEvent({
                type: containerType,
                column,
                mouseEvent,
                ePopup
            });

            if (defaultTab) {
                menu.showTab?.(defaultTab);
            }
        }, containerType, defaultTab, undefined, mouseEvent.target as HTMLElement);
    }

    public showMenuAfterButtonClick(column: Column | undefined, eventSource: HTMLElement, containerType: ContainerType, filtersOnly?: boolean): void {
        let multiplier = -1;
        let alignSide: 'left' | 'right' = 'left';

        if (this.gridOptionsService.get('enableRtl')) {
            multiplier = 1;
            alignSide = 'right';
        }

        const defaultTab: ColumnMenuTab | undefined = filtersOnly ? 'filterMenuTab' : undefined;
        const restrictToTabs = defaultTab ? [defaultTab] : undefined;

        this.showMenu(column, (menu: EnterpriseColumnMenu) => {
            const ePopup = menu.getGui();

            this.popupService.positionPopupByComponent({
                type: containerType,
                column,
                eventSource,
                ePopup,
                alignSide,
                nudgeX: 9 * multiplier,
                nudgeY: -23,
                position: 'under',
                keepWithinBounds: true,
            });

            if (defaultTab) {
                menu.showTab?.(defaultTab);
            }
        }, containerType, defaultTab, restrictToTabs, eventSource);
    }

    private showMenu(
        column: Column | undefined,
        positionCallback: (menu: EnterpriseColumnMenu) => void,
        containerType: ContainerType,
        defaultTab?: string,
        restrictToTabs?: ColumnMenuTab[],
        eventSource?: HTMLElement
    ): void {
        const { menu, eMenuGui, currentHeaderPosition, currentColumnIndex, anchorToElement } = this.getMenuParams(column, restrictToTabs, eventSource);
        const closedFuncs: ((e?: Event) => void)[] = [];

        if (column) {
            // if we don't have a column, then the menu wasn't launched via keyboard navigation
            closedFuncs.push(
                (e) => {
                    const eComp = menu.getGui();
                    this.destroyBean(menu);
                    column?.setMenuVisible(false, 'contextMenu');
                    this.menuUtils.restoreFocusOnClose(column, eComp, currentHeaderPosition, currentColumnIndex, eventSource, e);
                }
            );
        }

        const translate = this.localeService.getLocaleTextFunc();

        // need to show filter before positioning, as only after filter
        // is visible can we find out what the width of it is
        const addPopupRes = this.popupService.addPopup({
            modal: true,
            eChild: eMenuGui,
            closeOnEsc: true,
            closedCallback: (e?: Event) => { // menu closed callback
                closedFuncs.forEach(f => f(e));
            },
            afterGuiAttached: params => menu.afterGuiAttached(Object.assign({}, { container: containerType }, params)),
            // if defaultTab is not present, positionCallback will be called
            // after `showTabBasedOnPreviousSelection` is called.
            positionCallback: !!defaultTab ? () => positionCallback(menu) : undefined,
            ariaLabel: translate('ariaLabelColumnMenu', 'Column Menu')
        });

        if (!defaultTab) {
            menu.showTabBasedOnPreviousSelection?.();
            // reposition the menu because the method above could load
            // an element that is bigger than enterpriseMenu header.
            positionCallback(menu);
        }

        if (!column?.getMenuParams()?.suppressColumnMenuAnchoring) {
            // if user starts showing / hiding columns, or otherwise move the underlying column
            // for this menu, we want to stop tracking the menu with the column position. otherwise
            // the menu would move as the user is using the columns tab inside the menu.
            const stopAnchoringPromise = this.popupService.setPopupPositionRelatedToElement(eMenuGui, anchorToElement);
            
            if (stopAnchoringPromise && column) {
                this.addStopAnchoring(stopAnchoringPromise, column, closedFuncs);
            }
        }

        menu.addEventListener(TabbedColumnMenu.EVENT_TAB_SELECTED, (event: any) => {
            this.lastSelectedTab = event.key;
        });

        column?.setMenuVisible(true, 'contextMenu');

        this.activeMenu = menu;

        menu.addEventListener(BeanStub.EVENT_DESTROYED, () => {
            if (this.activeMenu === menu) {
                this.activeMenu = null;
            }
        });
    }

    private addStopAnchoring(
        stopAnchoringPromise: AgPromise<() => void>,
        column: Column,
        closedFuncsArr: (() => void)[]
    ) {
        stopAnchoringPromise.then((stopAnchoringFunc: () => void) => {
            column.addEventListener('leftChanged', stopAnchoringFunc);
            column.addEventListener('visibleChanged', stopAnchoringFunc);

            closedFuncsArr.push(() => {
                column.removeEventListener('leftChanged', stopAnchoringFunc);
                column.removeEventListener('visibleChanged', stopAnchoringFunc);
            });
        });
    }

    private getMenuParams(
        column: Column | undefined,
        restrictToTabs?: ColumnMenuTab[],
        eventSource?: HTMLElement
    ) {
        const menu = this.createMenu(column, restrictToTabs, eventSource);
        return {
            menu,
            eMenuGui: menu.getGui(),
            currentHeaderPosition: this.focusService.getFocusedHeader(),
            currentColumnIndex: this.columnModel.getAllDisplayedColumns().indexOf(column!),
            anchorToElement: eventSource || this.ctrlsService.getGridBodyCtrl().getGui()
        }
    }

    private createMenu(
        column: Column | undefined,
        restrictToTabs?: ColumnMenuTab[],
        eventSource?: HTMLElement
    ): (EnterpriseColumnMenu & BeanStub) {
        const menuParams = column ? column.getMenuParams() : this.gridOptionsService.get('defaultColDef')?.menuParams;
        if (menuParams?.enableNewFormat) {
            return this.createBean(new ColumnContextMenu(column, eventSource));
        } else {
            return this.createBean(new TabbedColumnMenu(column, this.lastSelectedTab, restrictToTabs, eventSource));
        }
    }

    public isMenuEnabled(column: Column): boolean {
        if (column?.getMenuParams()?.enableNewFormat) {
            return true;
        }
        // Determine whether there are any tabs to show in the menu, given that the filter tab may be hidden
        const isFilterDisabled = !this.filterManager.isFilterAllowed(column);
        const tabs = column.getColDef().menuTabs ?? TabbedColumnMenu.TABS_DEFAULT;
        const numActiveTabs = isFilterDisabled && tabs.includes(TabbedColumnMenu.TAB_FILTER)
            ? tabs.length - 1
            : tabs.length;
        return numActiveTabs > 0;
    }

    public showMenuAfterContextMenuEvent(column: Column<any> | undefined, mouseEvent?: MouseEvent | null, touchEvent?: TouchEvent | null): void {
        this.menuUtils.onContextMenu(mouseEvent, touchEvent, (eventOrTouch) => {
            this.showMenuAfterMouseEvent(column, eventOrTouch, 'columnMenu');
            return true;
        })
    }
}

class TabbedColumnMenu extends BeanStub implements EnterpriseColumnMenu {

    public static EVENT_TAB_SELECTED = 'tabSelected';
    public static TAB_FILTER: 'filterMenuTab' = 'filterMenuTab';
    public static TAB_GENERAL: 'generalMenuTab' = 'generalMenuTab';
    public static TAB_COLUMNS: 'columnsMenuTab' = 'columnsMenuTab';
    public static TABS_DEFAULT: ColumnMenuTab[] = [TabbedColumnMenu.TAB_GENERAL, TabbedColumnMenu.TAB_FILTER, TabbedColumnMenu.TAB_COLUMNS];

    @Autowired('filterManager') private readonly filterManager: FilterManager;
    @Autowired('columnChooserFactory') private readonly columnChooserFactory: ColumnChooserFactory;
    @Autowired('columnMenuFactory') private readonly columnMenuFactory: ColumnMenuFactory;
    @Autowired('menuUtils') private readonly menuUtils: MenuUtils;

    private tabbedLayout: TabbedLayout;
    private hidePopupFunc: (popupParams?: PopupEventParams) => void;
<<<<<<< HEAD
=======
    private column: Column;
>>>>>>> 20bb2190
    private mainMenuList: AgMenuList;

    private tabItemFilter: TabbedItem;
    private tabItemGeneral: TabbedItem;
    private tabItemColumns: TabbedItem;

    private tabFactories: { [p: string]: () => TabbedItem; } = {};
    private includeChecks: { [p: string]: () => boolean; } = {};

    constructor(
        private readonly column: Column | undefined,
        private readonly initialSelection: string,
        private readonly restrictTo?: ColumnMenuTab[],
        private readonly sourceElement?: HTMLElement
    ) {
        super();
        this.tabFactories[TabbedColumnMenu.TAB_GENERAL] = this.createMainPanel.bind(this);
        this.tabFactories[TabbedColumnMenu.TAB_FILTER] = this.createFilterPanel.bind(this);
        this.tabFactories[TabbedColumnMenu.TAB_COLUMNS] = this.createColumnsPanel.bind(this);

        this.includeChecks[TabbedColumnMenu.TAB_GENERAL] = () => true;
        this.includeChecks[TabbedColumnMenu.TAB_FILTER] = () => column ? this.filterManager.isFilterAllowed(column) : false;
        this.includeChecks[TabbedColumnMenu.TAB_COLUMNS] = () => true;
    }

    @PostConstruct
    public init(): void {
        const tabs = this.getTabsToCreate().map(name => this.createTab(name));

        this.tabbedLayout = new TabbedLayout({
            items: tabs,
            cssClass: 'ag-menu',
            onActiveItemClicked: this.onHidePopup.bind(this),
            onItemClicked: this.onTabItemClicked.bind(this)
        });

        this.createBean(this.tabbedLayout);

        if (this.mainMenuList) {
            this.mainMenuList.setParentComponent(this.tabbedLayout);
        }

        this.addDestroyFunc(() => this.destroyBean(this.tabbedLayout));
    }

    private getTabsToCreate() {
        if (this.restrictTo) { return this.restrictTo; }

        return (this.column?.getColDef().menuTabs ?? TabbedColumnMenu.TABS_DEFAULT)
            .filter(tabName => this.isValidMenuTabItem(tabName))
            .filter(tabName => this.isNotSuppressed(tabName))
            .filter(tabName => this.isModuleLoaded(tabName));
    }

    private isModuleLoaded(menuTabName: string): boolean {
        if (menuTabName === TabbedColumnMenu.TAB_COLUMNS) {
            return ModuleRegistry.__isRegistered(ModuleNames.ColumnsToolPanelModule, this.context.getGridId());
        }

        return true;
    }

    private isValidMenuTabItem(menuTabName: ColumnMenuTab): boolean {
        let isValid: boolean = true;
        let itemsToConsider = TabbedColumnMenu.TABS_DEFAULT;

        if (this.restrictTo != null) {
            isValid = this.restrictTo.indexOf(menuTabName) > -1;
            itemsToConsider = this.restrictTo;
        }

        isValid = isValid && TabbedColumnMenu.TABS_DEFAULT.indexOf(menuTabName) > -1;

        if (!isValid) { console.warn(`AG Grid: Trying to render an invalid menu item '${menuTabName}'. Check that your 'menuTabs' contains one of [${itemsToConsider}]`); }

        return isValid;
    }

    private isNotSuppressed(menuTabName: string): boolean {
        return this.includeChecks[menuTabName]();
    }

    private createTab(name: string): TabbedItem {
        return this.tabFactories[name]();
    }

    public showTabBasedOnPreviousSelection(): void {
        // show the tab the user was on last time they had a menu open
        this.showTab(this.initialSelection);
    }

    public showTab(toShow: string) {
        if (this.tabItemColumns && toShow === TabbedColumnMenu.TAB_COLUMNS) {
            this.tabbedLayout.showItem(this.tabItemColumns);
        } else if (this.tabItemFilter && toShow === TabbedColumnMenu.TAB_FILTER) {
            this.tabbedLayout.showItem(this.tabItemFilter);
        } else if (this.tabItemGeneral && toShow === TabbedColumnMenu.TAB_GENERAL) {
            this.tabbedLayout.showItem(this.tabItemGeneral);
        } else {
            this.tabbedLayout.showFirstItem();
        }
    }

    private onTabItemClicked(event: { item: TabbedItem }): void {
        let key: string | null = null;

        switch (event.item) {
            case this.tabItemColumns: key = TabbedColumnMenu.TAB_COLUMNS; break;
            case this.tabItemFilter: key = TabbedColumnMenu.TAB_FILTER; break;
            case this.tabItemGeneral: key = TabbedColumnMenu.TAB_GENERAL; break;
        }

        if (key) { this.activateTab(key); }
    }

    private activateTab(tab: string): void {
        const ev: TabSelectedEvent = {
            type: TabbedColumnMenu.EVENT_TAB_SELECTED,
            key: tab
        };
        this.dispatchEvent(ev);
    }

    private createMainPanel(): TabbedItem {
<<<<<<< HEAD
        this.mainMenuList = this.columnMenuFactory.createMenu(this, this.column, () => this.sourceElement ?? this.getGui());
        this.mainMenuList.addEventListener(AgMenuItemComponent.EVENT_MENU_ITEM_SELECTED, this.onHidePopup.bind(this));
=======
        this.mainMenuList = this.createManagedBean(new AgMenuList());

        const menuItems = this.getMenuItems();
        const menuItemsMapped = this.menuItemMapper.mapWithStockItems(menuItems, this.column);

        this.mainMenuList.addMenuItems(menuItemsMapped);
        this.mainMenuList.addEventListener(AgMenuItemComponent.EVENT_CLOSE_MENU, this.onHidePopup.bind(this));
>>>>>>> 20bb2190

        this.tabItemGeneral = {
            title: _.createIconNoSpan('menu', this.gridOptionsService, this.column)!,
            titleLabel: TabbedColumnMenu.TAB_GENERAL.replace('MenuTab', ''),
            bodyPromise: AgPromise.resolve(this.mainMenuList.getGui()),
            name: TabbedColumnMenu.TAB_GENERAL
        };

        return this.tabItemGeneral;
    }

<<<<<<< HEAD
    private onHidePopup(event?: MenuItemSelectedEvent): void {
        this.menuUtils.closePopupAndRestoreFocusOnSelect(this.hidePopupFunc, event);
=======
    private onHidePopup(event?: CloseMenuEvent): void {
        let keyboardEvent: KeyboardEvent | undefined;

        if (event && event.event && event.event instanceof KeyboardEvent) {
            keyboardEvent = event.event;
        }

        this.hidePopupFunc(keyboardEvent && { keyboardEvent: keyboardEvent });

        // this method only gets called when the menu was closed by selection an option
        // in this case we highlight the cell that was previously highlighted
        const focusedCell = this.focusService.getFocusedCell();
        const eDocument = this.gridOptionsService.getDocument();

        if (eDocument.activeElement === eDocument.body && focusedCell) {
            const { rowIndex, rowPinned, column } = focusedCell;
            this.focusService.setFocusedCell({ rowIndex, column, rowPinned, forceBrowserFocus: true, preventScrollOnBrowserFocus: true });
        }
>>>>>>> 20bb2190
    }

    private createFilterPanel(): TabbedItem {
        const filterWrapper: FilterWrapper | null = this.column ? this.filterManager.getOrCreateFilterWrapper(this.column, 'COLUMN_MENU') : null;
        if (!filterWrapper) {
            throw new Error('AG Grid - Unable to instantiate filter');
        }

        const afterFilterAttachedCallback = (params: IAfterGuiAttachedParams) => {
            if (!filterWrapper?.filterPromise) { return; }

            // slightly odd block this - this promise will always have been resolved by the time it gets here, so won't be
            // async (_unless_ in react or similar, but if so why not encountered before now?).
            // I'd suggest a future improvement would be to remove/replace this promise as this block just wont work if it is
            // async and is confusing if you don't have this context
            filterWrapper.filterPromise.then(filter => {
                if (filter && filter.afterGuiAttached) {
                    filter.afterGuiAttached(params);
                }
            });
        };

        // see comment above
        const afterDetachedCallback = () => filterWrapper?.filterPromise?.then(filter => filter?.afterGuiDetached?.());

        this.tabItemFilter = {
            title: _.createIconNoSpan('filter', this.gridOptionsService, this.column)!,
            titleLabel: TabbedColumnMenu.TAB_FILTER.replace('MenuTab', ''),
            bodyPromise: filterWrapper?.guiPromise as AgPromise<HTMLElement>,
            afterAttachedCallback: afterFilterAttachedCallback,
            afterDetachedCallback,
            name: TabbedColumnMenu.TAB_FILTER
        };

        return this.tabItemFilter;
    }

    private createColumnsPanel(): TabbedItem {
        const eWrapperDiv = document.createElement('div');
        eWrapperDiv.classList.add('ag-menu-column-select-wrapper');

        const columnSelectPanel = this.columnChooserFactory.createColumnSelectPanel(this, this.column);

        const columnSelectPanelGui = columnSelectPanel.getGui();
        columnSelectPanelGui.classList.add('ag-menu-column-select');
        eWrapperDiv.appendChild(columnSelectPanelGui);

        this.tabItemColumns = {
            title: _.createIconNoSpan('columns', this.gridOptionsService, this.column)!, //createColumnsIcon(),
            titleLabel: TabbedColumnMenu.TAB_COLUMNS.replace('MenuTab', ''),
            bodyPromise: AgPromise.resolve(eWrapperDiv),
            // afterAttachedCallback: () => columnSelectPanel.toggleResizable(true),
            // afterDetachedCallback: () => columnSelectPanel.toggleResizable(false),
            name: TabbedColumnMenu.TAB_COLUMNS
        };

        return this.tabItemColumns;
    }

    public afterGuiAttached(params: IAfterGuiAttachedParams): void {
        const { container, hidePopup } = params;

        this.tabbedLayout.setAfterAttachedParams({ container, hidePopup });

        if (hidePopup) {
            this.hidePopupFunc = hidePopup;
            this.addDestroyFunc(hidePopup);
        }
    }

    public getGui(): HTMLElement {
        return this.tabbedLayout.getGui();
    }
}

class ColumnContextMenu extends Component implements EnterpriseColumnMenu {
    @Autowired('columnMenuFactory') private readonly columnMenuFactory: ColumnMenuFactory;
    @Autowired('menuUtils') private readonly menuUtils: MenuUtils;
    @Autowired('focusService') private readonly focusService: FocusService;

    @RefSelector('eColumnMenu') private readonly eColumnMenu: HTMLElement;

    private hidePopupFunc: (popupParams?: PopupEventParams) => void;
    private mainMenuList: AgMenuList;

    constructor(private readonly column: Column | undefined, private readonly sourceElement?: HTMLElement) {
        super(/* html */`
            <div ref="eColumnMenu" role="presentation" class="ag-menu"></div>
        `);
    }

    @PostConstruct
    private init(): void {
        this.mainMenuList = this.columnMenuFactory.createMenu(this, this.column, () => this.sourceElement ?? this.getGui());
        this.mainMenuList.addEventListener(AgMenuItemComponent.EVENT_MENU_ITEM_SELECTED, this.onHidePopup.bind(this));
        this.eColumnMenu.appendChild(this.mainMenuList.getGui());
    }

    private onHidePopup(event?: MenuItemSelectedEvent): void {
        this.menuUtils.closePopupAndRestoreFocusOnSelect(this.hidePopupFunc, event);
    }

    public afterGuiAttached({ hidePopup }: IAfterGuiAttachedParams): void {
        if (hidePopup) {
            this.hidePopupFunc = hidePopup;
            this.addDestroyFunc(hidePopup);
        }
        this.focusService.focusInto(this.mainMenuList.getGui());
    }
}<|MERGE_RESOLUTION|>--- conflicted
+++ resolved
@@ -24,16 +24,9 @@
     CtrlsService,
     AgMenuList,
     AgMenuItemComponent,
-<<<<<<< HEAD
-    MenuItemSelectedEvent,
     PopupEventParams,
-    Component
-=======
-    CloseMenuEvent,
-    HeaderNavigationService,
-    HeaderPosition,
-    PopupEventParams
->>>>>>> 20bb2190
+    Component,
+    CloseMenuEvent
 } from '@ag-grid-community/core';
 import { ColumnChooserFactory } from './columnChooserFactory';
 import { ColumnMenuFactory } from './columnMenuFactory';
@@ -271,10 +264,6 @@
 
     private tabbedLayout: TabbedLayout;
     private hidePopupFunc: (popupParams?: PopupEventParams) => void;
-<<<<<<< HEAD
-=======
-    private column: Column;
->>>>>>> 20bb2190
     private mainMenuList: AgMenuList;
 
     private tabItemFilter: TabbedItem;
@@ -399,18 +388,8 @@
     }
 
     private createMainPanel(): TabbedItem {
-<<<<<<< HEAD
         this.mainMenuList = this.columnMenuFactory.createMenu(this, this.column, () => this.sourceElement ?? this.getGui());
-        this.mainMenuList.addEventListener(AgMenuItemComponent.EVENT_MENU_ITEM_SELECTED, this.onHidePopup.bind(this));
-=======
-        this.mainMenuList = this.createManagedBean(new AgMenuList());
-
-        const menuItems = this.getMenuItems();
-        const menuItemsMapped = this.menuItemMapper.mapWithStockItems(menuItems, this.column);
-
-        this.mainMenuList.addMenuItems(menuItemsMapped);
         this.mainMenuList.addEventListener(AgMenuItemComponent.EVENT_CLOSE_MENU, this.onHidePopup.bind(this));
->>>>>>> 20bb2190
 
         this.tabItemGeneral = {
             title: _.createIconNoSpan('menu', this.gridOptionsService, this.column)!,
@@ -422,29 +401,8 @@
         return this.tabItemGeneral;
     }
 
-<<<<<<< HEAD
-    private onHidePopup(event?: MenuItemSelectedEvent): void {
+    private onHidePopup(event?: CloseMenuEvent): void {
         this.menuUtils.closePopupAndRestoreFocusOnSelect(this.hidePopupFunc, event);
-=======
-    private onHidePopup(event?: CloseMenuEvent): void {
-        let keyboardEvent: KeyboardEvent | undefined;
-
-        if (event && event.event && event.event instanceof KeyboardEvent) {
-            keyboardEvent = event.event;
-        }
-
-        this.hidePopupFunc(keyboardEvent && { keyboardEvent: keyboardEvent });
-
-        // this method only gets called when the menu was closed by selection an option
-        // in this case we highlight the cell that was previously highlighted
-        const focusedCell = this.focusService.getFocusedCell();
-        const eDocument = this.gridOptionsService.getDocument();
-
-        if (eDocument.activeElement === eDocument.body && focusedCell) {
-            const { rowIndex, rowPinned, column } = focusedCell;
-            this.focusService.setFocusedCell({ rowIndex, column, rowPinned, forceBrowserFocus: true, preventScrollOnBrowserFocus: true });
-        }
->>>>>>> 20bb2190
     }
 
     private createFilterPanel(): TabbedItem {
@@ -539,11 +497,11 @@
     @PostConstruct
     private init(): void {
         this.mainMenuList = this.columnMenuFactory.createMenu(this, this.column, () => this.sourceElement ?? this.getGui());
-        this.mainMenuList.addEventListener(AgMenuItemComponent.EVENT_MENU_ITEM_SELECTED, this.onHidePopup.bind(this));
+        this.mainMenuList.addEventListener(AgMenuItemComponent.EVENT_CLOSE_MENU, this.onHidePopup.bind(this));
         this.eColumnMenu.appendChild(this.mainMenuList.getGui());
     }
 
-    private onHidePopup(event?: MenuItemSelectedEvent): void {
+    private onHidePopup(event?: CloseMenuEvent): void {
         this.menuUtils.closePopupAndRestoreFocusOnSelect(this.hidePopupFunc, event);
     }
 
