import { ChartType } from '@ag-grid-community/core';
<<<<<<< HEAD
import { _Scene, _Util } from 'ag-charts-community';
=======
import { _Scene, _Theme, _Util } from 'ag-charts-enterprise';
>>>>>>> ffb37708
import { MiniChartWithAxes } from '../miniChartWithAxes';
import { ThemeTemplateParameters } from '../../miniChartsContainer';

export class MiniBoxPlot extends MiniChartWithAxes {
    static chartType: ChartType = 'boxPlot';

    private readonly boxPlotGroups: _Scene.Group[];

    constructor(
        container: HTMLElement,
        fills: string[],
        strokes: string[],
        themeTemplateParameters: ThemeTemplateParameters,
        isCustomTheme: boolean
    ) {
        super(container, 'boxPlotTooltip');

        const padding = this.padding;
        const size = this.size;

        const data = [11, 11.5, 10.5];

        const maxRatio = 1.2;
        const q3Ratio = 1.1;
        const q1Ratio = 0.9;
        const minRatio = 0.8;

        const yScale = new _Scene.LinearScale();
        yScale.domain = [
            data.reduce((a, b) => Math.min(a, b), Infinity) * minRatio,
            data.reduce((a, b) => Math.max(a, b), 0) * maxRatio,
        ];
        yScale.range = [size - 1.5 * padding, padding];

        const xScale = new _Scene.BandScale();
        xScale.domain = data.map((_, index) => index);
        xScale.range = [padding, size - padding];
        xScale.paddingInner = 0.4;
        xScale.paddingOuter = 0.2;

        const bandwidth = Math.round(xScale.bandwidth);
        const halfBandWidth = Math.round(xScale.bandwidth / 2);

        this.boxPlotGroups = data.map((datum, i) => {
            let [minValue, q1Value, q3Value, maxValue] = [
                datum * minRatio,
                datum * q1Ratio,
                datum * q3Ratio,
                datum * maxRatio,
            ];

            const top = Math.round(yScale.convert(q3Value));
            const left = Math.round(xScale.convert(i));
            const right = Math.round(left + bandwidth);
            const bottom = Math.round(yScale.convert(q1Value));
            const min = Math.round(yScale.convert(minValue));
            const mid = Math.round(yScale.convert(datum));
            const max = Math.round(yScale.convert(maxValue));
            const whiskerX = left + halfBandWidth;

            const boxPlotGroup = new _Scene.Group();

            const box = new _Scene.Rect();
            const median = new _Scene.Line();
            const topWhisker = new _Scene.Line();
            const bottomWhisker = new _Scene.Line();
            const topCap = new _Scene.Line();
            const bottomCap = new _Scene.Line();

            box.x = left;
            box.y = top;
            box.width = bandwidth;
            box.height = bottom - top;
            box.strokeWidth = 1;
            box.crisp = true;

            this.setLineProperties(median, left, right, mid, mid);
            this.setLineProperties(topWhisker, whiskerX, whiskerX, max, top);
            this.setLineProperties(bottomWhisker, whiskerX, whiskerX, min, bottom);
            this.setLineProperties(topCap, left, right, max, max);
            this.setLineProperties(bottomCap, left, right, min, min);

            boxPlotGroup.append([box, median, topWhisker, bottomWhisker, topCap, bottomCap]);
            return boxPlotGroup;
        });

        this.updateColors(fills, strokes, themeTemplateParameters, isCustomTheme);
        this.root.append(this.boxPlotGroups);
    }

    updateColors(
        fills: string[],
        strokes: string[],
        themeTemplateParameters?: ThemeTemplateParameters,
        isCustomTheme?: boolean
    ) {
        const themeBackgroundColor = themeTemplateParameters?.properties.get(_Theme.DEFAULT_BACKGROUND_COLOUR);
        const backgroundFill =
            (Array.isArray(themeBackgroundColor) ? themeBackgroundColor[0] : themeBackgroundColor) ?? 'white';

        this.boxPlotGroups.forEach((group, i) => {
            group.children?.forEach((node: _Scene.Rect | _Scene.Line) => {
                const fill = fills[i % fills.length];
                node.fill = isCustomTheme ? fill : _Util.Color.interpolate(fill, backgroundFill)(0.7);
                node.stroke = strokes[i % strokes.length];
            });
        });
    }

    setLineProperties(line: _Scene.Line, x1: number, x2: number, y1: number, y2: number) {
        line.x1 = x1;
        line.x2 = x2;
        line.y1 = y1;
        line.y2 = y2;
    }
}<|MERGE_RESOLUTION|>--- conflicted
+++ resolved
@@ -1,9 +1,5 @@
 import { ChartType } from '@ag-grid-community/core';
-<<<<<<< HEAD
-import { _Scene, _Util } from 'ag-charts-community';
-=======
-import { _Scene, _Theme, _Util } from 'ag-charts-enterprise';
->>>>>>> ffb37708
+import { _Scene, _Theme, _Util } from 'ag-charts-community';
 import { MiniChartWithAxes } from '../miniChartWithAxes';
 import { ThemeTemplateParameters } from '../../miniChartsContainer';
 
