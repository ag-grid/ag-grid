--- conflicted
+++ resolved
@@ -50,11 +50,7 @@
     "@ag-grid-community/core": "~31.0.1",
     "@ag-grid-enterprise/core": "~31.0.1",
     "@ag-grid-enterprise/range-selection": "~31.0.1",
-<<<<<<< HEAD
-    "ag-charts-community": "latest"
-=======
     "ag-charts-community": "9.0.1-beta.20240110"
->>>>>>> 878c052b
   },
   "devDependencies": {
     "@babel/types": "7.12.7",
