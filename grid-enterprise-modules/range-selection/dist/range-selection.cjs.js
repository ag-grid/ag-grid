--- conflicted
+++ resolved
@@ -1,9 +1,5 @@
 /**
-<<<<<<< HEAD
-          * @ag-grid-enterprise/range-selection - Advanced Data Grid / Data Table supporting Javascript / Typescript / React / Angular / Vue * @version v30.0.1
-=======
           * @ag-grid-enterprise/range-selection - Advanced Data Grid / Data Table supporting Javascript / Typescript / React / Angular / Vue * @version v30.0.2
->>>>>>> 2d5be2b7
           * @link https://www.ag-grid.com/
           * @license Commercial
           */
@@ -1705,11 +1701,7 @@
 }(core.BeanStub));
 
 // DO NOT UPDATE MANUALLY: Generated from script during build time
-<<<<<<< HEAD
-var VERSION = '30.0.1';
-=======
 var VERSION = '30.0.2';
->>>>>>> 2d5be2b7
 
 var RangeSelectionModule = {
     version: VERSION,
