{
  "name": "@ag-grid-enterprise/range-selection",
<<<<<<< HEAD
  "version": "30.0.1",
  "description": "Advanced Data Grid / Data Table supporting Javascript / Typescript / React / Angular / Vue",
  "main": "./dist/esm/es6/main.js",
  "module": "./dist/esm/es6/main.js",

=======
  "version": "30.0.2",
  "description": "Advanced Data Grid / Data Table supporting Javascript / Typescript / React / Angular / Vue",
  "main": "./dist/esm/es6/main.js",
  "module": "./dist/esm/es6/main.js",
>>>>>>> 2d5be2b7
  "types": "./dist/esm/es6/main.d.ts",
  "scripts": {
    "clean": "rimraf dist .hash",
    "build-cjs": "rimraf dist/tsconfig.esm.es6.docs.tsbuildinfo && npx tsc -p tsconfig.cjs.es5.json && npx tsc -p tsconfig.cjs.es6.json",
    "build-esm": "npx tsc -p tsconfig.esm.es5.json && npx tsc -p tsconfig.esm.es6.json",
    "build-cjs-prod": "npx tsc -p tsconfig.cjs.es5.json --sourceMap false && npx tsc -p tsconfig.cjs.es6.json --sourceMap false",
    "build-esm-prod": "npx tsc -p tsconfig.esm.es5.json --sourceMap false --inlineSourceMap false && npx tsc -p tsconfig.esm.es6.json --sourceMap false --inlineSourceMap false",
    "package": "node ../../module-build/rollup/build.js",
    "build": "npm run build-cjs && npm run build-esm && npm run hash",
    "build-prod": "npm run build-cjs-prod && npm run build-esm-prod && npm run hash",
    "hash": "sh ../../scripts/hashDirectory.sh > .hash"
  },
  "repository": {
    "type": "git",
    "url": "https://github.com/ag-grid/ag-grid.git"
  },
  "keywords": [
    "web-components",
    "grid",
    "data",
    "table",
    "angular",
    "angular-component",
    "react",
    "react-component",
    "reactjs",
    "vue",
    "vuejs"
  ],
  "author": "Sean Landsman <sean@thelandsmans.com>",
  "license": "Commercial",
  "bugs": {
    "url": "https://github.com/ag-grid/ag-grid/issues"
  },
  "browserslist": [
    "> 1%",
    "last 2 versions",
    "not ie >= 0",
    "not ie_mob >= 0",
    "not blackberry > 0"
  ],
  "homepage": "https://www.ag-grid.com/",
  "dependencies": {
<<<<<<< HEAD
    "@ag-grid-community/core": "~30.0.1",
    "@ag-grid-enterprise/core": "~30.0.1"
=======
    "@ag-grid-community/core": "~30.0.2",
    "@ag-grid-enterprise/core": "~30.0.2"
>>>>>>> 2d5be2b7
  },
  "devDependencies": {
    "typescript": "~4.3.5",
    "rimraf": "3.0.2"
  },
  "publishConfig": {
    "access": "public"
  }
}<|MERGE_RESOLUTION|>--- conflicted
+++ resolved
@@ -1,17 +1,9 @@
 {
   "name": "@ag-grid-enterprise/range-selection",
-<<<<<<< HEAD
-  "version": "30.0.1",
-  "description": "Advanced Data Grid / Data Table supporting Javascript / Typescript / React / Angular / Vue",
-  "main": "./dist/esm/es6/main.js",
-  "module": "./dist/esm/es6/main.js",
-
-=======
   "version": "30.0.2",
   "description": "Advanced Data Grid / Data Table supporting Javascript / Typescript / React / Angular / Vue",
   "main": "./dist/esm/es6/main.js",
   "module": "./dist/esm/es6/main.js",
->>>>>>> 2d5be2b7
   "types": "./dist/esm/es6/main.d.ts",
   "scripts": {
     "clean": "rimraf dist .hash",
@@ -55,13 +47,8 @@
   ],
   "homepage": "https://www.ag-grid.com/",
   "dependencies": {
-<<<<<<< HEAD
-    "@ag-grid-community/core": "~30.0.1",
-    "@ag-grid-enterprise/core": "~30.0.1"
-=======
     "@ag-grid-community/core": "~30.0.2",
     "@ag-grid-enterprise/core": "~30.0.2"
->>>>>>> 2d5be2b7
   },
   "devDependencies": {
     "typescript": "~4.3.5",
