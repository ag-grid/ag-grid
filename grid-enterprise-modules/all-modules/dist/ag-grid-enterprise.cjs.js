--- conflicted
+++ resolved
@@ -1,9 +1,5 @@
 /**
-<<<<<<< HEAD
-          * @ag-grid-enterprise/all-modules - Advanced Data Grid / Data Table supporting Javascript / Typescript / React / Angular / Vue * @version v30.0.1
-=======
           * @ag-grid-enterprise/all-modules - Advanced Data Grid / Data Table supporting Javascript / Typescript / React / Angular / Vue * @version v30.0.2
->>>>>>> 2d5be2b7
           * @link https://www.ag-grid.com/
           * @license Commercial
           */
