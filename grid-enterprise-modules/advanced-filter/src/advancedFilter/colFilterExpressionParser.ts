
import { AdvancedFilterModel, AutocompleteEntry, AutocompleteListParams, BaseCellDataType, Column, _ } from "@ag-grid-community/core";
import { ADVANCED_FILTER_LOCALE_TEXT } from "./advancedFilterLocaleText";
import {
    AutocompleteUpdate,
    checkAndUpdateExpression,
    FilterExpressionParserParams,
    getSearchString,
    updateExpression,
    escapeQuotes,
    findEndPosition,
    findStartPosition,
    FilterExpressionValidationError,
    FilterExpressionFunctionParams
} from "./filterExpressionUtils";

interface Parser {
    type: string;
    parse(char: string, position: number): boolean | undefined;
    complete(position: number): void;
    getValidationError(): FilterExpressionValidationError | null;
}

class ColumnParser implements Parser {
    public readonly type = 'column';

    public valid = true;
    public endPosition: number | undefined;
    public baseCellDataType: BaseCellDataType;
    public column: Column | null | undefined;
    public hasStartChar = false;
    public hasEndChar = false;
    private colName: string = '';
    private colId: string;

    constructor(
        private params: FilterExpressionParserParams,
        public readonly startPosition: number
    ) {}

    public parse(char: string, position: number): boolean | undefined {
        if (char === ColFilterExpressionParser.COL_START_CHAR && !this.colName) {
            this.hasStartChar = true;
        } else if (char === ColFilterExpressionParser.COL_END_CHAR && this.hasStartChar) {
            const isMatch = this.parseColumn(false, position);
            if (isMatch) {
                this.hasEndChar = true;
                return false;
            } else {
                this.colName += char;
            }
        } else {
            this.colName += char;
        }
        return undefined;
    }
    
    public getDisplayValue(): string {
        return (this.hasStartChar ? ColFilterExpressionParser.COL_START_CHAR : '') +
            this.colName +
            (this.hasEndChar ? ColFilterExpressionParser.COL_END_CHAR : '');
    }

    public getColId(): string {
        return this.colId;
    }

    public complete(position: number): void {
        this.parseColumn(true, position);
    }

    public getValidationError(): FilterExpressionValidationError | null {
        return this.valid ? null : {
            message: this.params.advancedFilterExpressionService.translate('advancedFilterValidationInvalidColumn'),
            startPosition: this.startPosition,
            endPosition: this.endPosition ?? this.params.expression.length - 1
        };
    }

    private parseColumn(fromComplete: boolean, endPosition: number): boolean {
        this.endPosition = endPosition;
        const colValue = this.params.advancedFilterExpressionService.getColId(this.colName);
        if (colValue && this.hasStartChar) {
            this.colId = colValue.colId;
            checkAndUpdateExpression(this.params, this.colName, colValue.columnName, endPosition - 1);
            this.colName = colValue.columnName;
            this.column = this.params.columnModel.getPrimaryColumn(this.colId);
            if (this.column) {
                this.baseCellDataType = this.params.dataTypeService.getBaseDataType(this.column) ?? 'text';
                return true;
            }
        }
        if (fromComplete) {
            this.valid = false;
        }
        this.baseCellDataType = 'text';
        return false;
    }
}

class OperatorParser implements Parser {
    public readonly type = 'operator';

    public valid = true;
    public endPosition: number | undefined;
    public expectedNumOperands: number = 0;
    private operator: string = '';
    private parsedOperator: string;

    constructor(
        private params: FilterExpressionParserParams,
        public readonly startPosition: number,
        private readonly baseCellDataType: BaseCellDataType
    ) {}

    public parse(char: string, position: number): boolean | undefined {
        if (char === ' ' || char === ')') {
            const isMatch = this.parseOperator(false, position - 1);
            if (isMatch) {
                return true;
            } else {
                this.operator += char;
            }
        } else {
            this.operator += char;
        }
        return undefined;
    }

    public complete(position: number): void {
        this.parseOperator(true, position);
    }

    public getValidationError(): FilterExpressionValidationError | null {
        return this.valid ? null : {
            message: this.params.advancedFilterExpressionService.translate('advancedFilterValidationInvalidOption'),
            startPosition: this.startPosition,
            endPosition: this.endPosition ?? this.params.expression.length - 1
        };
    }

    public getDisplayValue(): string {
        return this.operator;
    }

    public getOperatorKey(): string {
        return this.parsedOperator;
    }

    private parseOperator(fromComplete: boolean, endPosition: number): boolean {
        const operatorForType = this.params.advancedFilterExpressionService.getDataTypeExpressionOperator(this.baseCellDataType)!;
        const parsedOperator = operatorForType.findOperator(this.operator);
        this.endPosition = endPosition;
        if (parsedOperator) {
            this.parsedOperator = parsedOperator;
            const operator = operatorForType.operators[parsedOperator];
            this.expectedNumOperands = operator.numOperands;
            const operatorDisplayValue = operator.displayValue;
            checkAndUpdateExpression(this.params, this.operator, operatorDisplayValue, endPosition);
            this.operator = operatorDisplayValue;
            return true;
        }
        const isPartialMatch = parsedOperator === null;
        if (fromComplete || !isPartialMatch) {
            this.valid = false;
        }
        return false;
    }
}

class OperandParser implements Parser {
    public readonly type = 'operand';

    public valid = true;
    public endPosition: number | undefined;
    private quotes: `'` | `"` | undefined;
    private operand = '';
    private modelValue: number | string;
    private validationMessage: string | null = null;

    constructor(
        private params: FilterExpressionParserParams,
        public readonly startPosition: number,
        private readonly baseCellDataType: BaseCellDataType,
        private readonly column: Column | null | undefined,
    ) {}

    public parse(char: string, position: number): boolean | undefined {
        if (char === ' ') {
            if (this.quotes) {
                this.operand += char;
            } else {
                this.parseOperand(false, position);
                return true;
            }
        } else if (char === ')') {
            if (this.baseCellDataType === 'number' || !this.quotes) {
                this.parseOperand(false, position - 1);
                return true;
            } else {
                this.operand += char;
            }
        } else if (!this.operand && !this.quotes && (char === `'` || char === `"`)) {
            this.quotes = char;
        } else if (this.quotes && char === this.quotes) {
            this.parseOperand(false, position);
            return false;
        } else {
            this.operand += char;
        }
        return undefined;
    }

    public complete(position: number): void {
        this.parseOperand(true, position);
    }

    public getValidationError(): FilterExpressionValidationError | null {
        return this.validationMessage ? {
            message: this.validationMessage,
            startPosition: this.startPosition,
            endPosition: this.endPosition ?? this.params.expression.length - 1
        } : null;
    }

    public getRawValue(): string {
        return this.operand;
    }

    public getModelValue(): string | number {
        return this.modelValue;
    }

    private parseOperand(fromComplete: boolean, position: number): void {
        const { advancedFilterExpressionService } = this.params;
        this.endPosition = position;
        this.modelValue = this.operand;
        if (fromComplete && this.quotes) {
            // missing end quote
            this.valid = false;
<<<<<<< HEAD
            this.validationMessage = advancedFilterExpressionService.translate('advancedFilterValidationMissingQuote');
=======
            this.validationMessage = this.params.translate('advancedFilterValidationMissingQuote');
        } else if (this.modelValue === '') {
            this.valid = false;
            this.validationMessage = this.params.translate('advancedFilterValidationMissingValue');
>>>>>>> 663dc2e6
        } else {
            const modelValue = advancedFilterExpressionService.getOperandModelValue(this.operand, this.baseCellDataType, this.column!);
            if (modelValue != null) {
                this.modelValue = modelValue;
            }
            switch (this.baseCellDataType) {
                case 'number':
                    if (this.quotes || isNaN(this.modelValue as number)) {
                        this.valid = false;
                        this.validationMessage = advancedFilterExpressionService.translate('advancedFilterValidationNotANumber');
                    }
                    break;
                case 'date':
                case 'dateString':
                    if (modelValue == null) {
                        this.valid = false;
                        this.validationMessage = advancedFilterExpressionService.translate('advancedFilterValidationInvalidDate');
                    }
                    break;
            }
        }
    }
}

export class ColFilterExpressionParser {
    public static readonly COL_START_CHAR = '[';
    public static readonly COL_END_CHAR = ']';

    private endPosition: number | undefined;
    private isAwaiting = true;
    private parser: Parser | undefined;
    private columnParser: ColumnParser | undefined;
    private operatorParser: OperatorParser | undefined;
    private operandParser: OperandParser | undefined;

    constructor(
        private params: FilterExpressionParserParams,
        public readonly startPosition: number
    ) {}

    public parseExpression(): number {
        let i = this.startPosition;
        const { expression } = this.params;
        while (i < expression.length) {
            const char = expression[i];
            if (char === ' ' && this.isAwaiting) {
                // ignore duplicate spaces
            } else {
                this.isAwaiting = false;
                if (!this.parser) {
                    let parser: Parser;
                    if (!this.columnParser) {
                        this.columnParser = new ColumnParser(this.params, i);
                        parser = this.columnParser;
                    } else if (!this.operatorParser) {
                        this.operatorParser = new OperatorParser(this.params, i, this.columnParser!.baseCellDataType);
                        parser = this.operatorParser;
                    } else {
                        this.operandParser = new OperandParser(this.params, i, this.columnParser!.baseCellDataType, this.columnParser!.column);
                        parser = this.operandParser;
                    }
                    this.parser = parser;
                }
                const hasCompletedOnPrevChar = this.parser.parse(char, i);
                if (hasCompletedOnPrevChar != null) {
                    if (this.isComplete()) {
                        return this.returnEndPosition(hasCompletedOnPrevChar ? i - 1 : i, true);
                    }
                    this.parser = undefined;
                    this.isAwaiting = true;
                }
            }
            i++;
        }
        this.parser?.complete?.(i - 1);
        return this.returnEndPosition(i);
    }

    public isValid(): boolean {
        return this.isComplete() && this.columnParser!.valid && this.operatorParser!.valid && (!this.operandParser || this.operandParser!.valid);
    }

    public getValidationError(): FilterExpressionValidationError | null {
        const validationError = this.columnParser?.getValidationError() ?? this.operatorParser?.getValidationError() ?? this.operandParser?.getValidationError();
        if (validationError) { return validationError; }
        const endPosition = this.params.expression.length;
        let translateKey: keyof typeof ADVANCED_FILTER_LOCALE_TEXT | undefined;
        if (!this.columnParser) {
            translateKey = 'advancedFilterValidationMissingColumn';
        } else if (!this.operatorParser) {
            translateKey =  'advancedFilterValidationMissingOption';
        } else if (this.operatorParser.expectedNumOperands && !this.operandParser) {
            translateKey = 'advancedFilterValidationMissingValue';
        }
        if (translateKey) {
            return {
                message: this.params.advancedFilterExpressionService.translate(translateKey),
                startPosition: endPosition,
                endPosition
            };
        }
        return null;
    }

    public getFunction(params: FilterExpressionFunctionParams): string {
        const colId = this.columnParser!.getColId();
        const escapedColId = escapeQuotes(colId);
        const operator = this.operatorParser?.getOperatorKey();
        const { operators, evaluatorParams, operands } = params;
        const operatorForColumn = this.params.advancedFilterExpressionService.getExpressionOperator(this.columnParser!.baseCellDataType, operator);
        const operatorIndex = this.addToListAndGetIndex(operators, operatorForColumn);
        const evaluatorParamsForColumn = this.params.advancedFilterExpressionService.getExpressionEvaluatorParams(colId);
        const evaluatorParamsIndex = this.addToListAndGetIndex(evaluatorParams, evaluatorParamsForColumn);
        let operand: string;
        if (this.operatorParser?.expectedNumOperands === 0) {
            operand = '';
        } else {
            const operandIndex = this.addToListAndGetIndex(operands, this.getOperandValue());
            operand = `, params.operands[${operandIndex}]`;
        }
        return `params.operators[${operatorIndex}].evaluator(expressionProxy.getValue('${escapedColId}', node), node, params.evaluatorParams[${evaluatorParamsIndex}]${operand})`;
    }

    public getAutocompleteListParams(position: number): AutocompleteListParams | undefined {
        if (this.isColumnPosition(position)) { return this.getColumnAutocompleteListParams(position); }
        if (this.isOperatorPosition(position)) { return this.getOperatorAutocompleteListParams(position); }
        if (this.isBeyondEndPosition(position)) { return undefined; }
        return { enabled: false };
    }

    public updateExpression(position: number, updateEntry: AutocompleteEntry, type?: string): AutocompleteUpdate | null {
        const { expression } = this.params;
        if (this.isColumnPosition(position)) {
            return updateExpression(
                this.params.expression,
                this.startPosition,
                this.columnParser?.getColId() ? this.columnParser!.endPosition! : findEndPosition(expression, position),
                this.params.advancedFilterExpressionService.getColumnValue(updateEntry),
                true
            );
        } else if (this.isOperatorPosition(position)) {
            const baseCellDataType = this.getBaseCellDataTypeFromOperatorAutocompleteType(type);
            const hasOperand = this.hasOperand(baseCellDataType, updateEntry.key);
            const doesOperandNeedQuotes = hasOperand && this.doesOperandNeedQuotes(baseCellDataType);
            let update: AutocompleteUpdate;
            if (this.operatorParser?.startPosition != null && position < this.operatorParser.startPosition) {
                // in between multiple spaces, just insert direct
                update = updateExpression(
                    expression,
                    position,
                    position,
                    updateEntry.displayValue ?? updateEntry.key,
                    hasOperand,
                    doesOperandNeedQuotes
                );
            } else {
                const endPosition = this.operatorParser?.getOperatorKey() ? this.operatorParser!.endPosition! : findEndPosition(expression, position);
                update = updateExpression(
                    expression,
                    findStartPosition(expression, this.columnParser!.endPosition! + 1, endPosition),
                    endPosition,
                    updateEntry.displayValue ?? updateEntry.key,
                    hasOperand,
                    doesOperandNeedQuotes
                );
            }
            return { ...update, hideAutocomplete: !hasOperand };
        }
        return null;
    }

    public getModel(): AdvancedFilterModel {
        const colId = this.columnParser!.getColId();
        const model = {
            filterType: this.columnParser!.baseCellDataType,
            colId,
            type: this.operatorParser!.getOperatorKey(),
        };
        if (this.operatorParser!.expectedNumOperands) {
            (model as any).filter = this.operandParser!.getModelValue();
        }
        return model as AdvancedFilterModel;
    }

    private getOperandValue(): any {
        let operand: any = this.operandParser!.getRawValue();
        const { baseCellDataType, column } = this.columnParser!;
        switch (baseCellDataType) {
            case 'number':
                operand = Number(operand);
                break;
            case 'date':
            case 'dateString':
                operand = this.params.valueParserService.parseValue(column!, null, operand, undefined);
                break;
        }
        if (baseCellDataType === 'dateString') {
            return this.params.dataTypeService.getDateParserFunction()(operand as string);
        }
        return operand;
    }

    private isComplete(): boolean {
        return !!(this.operatorParser && (!this.operatorParser.expectedNumOperands || (this.operatorParser.expectedNumOperands && this.operandParser)));
    }

    private isColumnPosition(position: number): boolean {
        return !this.columnParser || this.columnParser.endPosition == null || position <= this.columnParser.endPosition + 1;
    }

    private isOperatorPosition(position: number): boolean {
        return !this.operatorParser || this.operatorParser.endPosition == null || position <= this.operatorParser.endPosition + 1;
    }

    private isBeyondEndPosition(position: number): boolean {
        return this.isComplete() && this.endPosition != null && position > this.endPosition + 1 && this.endPosition + 1 < this.params.expression.length;
    }

    private returnEndPosition(returnPosition: number, treatAsEnd?: boolean): number {
        this.endPosition = treatAsEnd ? returnPosition : returnPosition - 1;
        return returnPosition;
    }

    private getColumnAutocompleteListParams(position: number): AutocompleteListParams {
        return this.params.advancedFilterExpressionService.generateAutocompleteListParams(
            this.params.advancedFilterExpressionService.getColumnAutocompleteEntries(),
            'column',
            this.getColumnSearchString(position)
        );
    }

    private getColumnSearchString(position: number): string {
        const columnName = this.columnParser?.getDisplayValue() ?? '';
        const searchString = getSearchString(
            columnName,
            position,
            this.columnParser?.endPosition == null
                ? this.params.expression.length
                : (this.columnParser.endPosition + 1)
        );
        const containsStartChar = this.columnParser?.hasStartChar && searchString.length > 0;
        const containsEndChar = this.columnParser?.hasEndChar && searchString.length === columnName.length + 2;
        if (containsStartChar) {
            return searchString.slice(1, containsEndChar ? -1 : undefined);
        }
        return searchString;
    }

    private getOperatorAutocompleteListParams(position: number): AutocompleteListParams {
        const column = this.columnParser?.column;
        if (!column) {
            return { enabled: false };
        }

        const baseCellDataType = this.columnParser!.baseCellDataType;
        const searchString = this.operatorParser?.startPosition != null && position < this.operatorParser.startPosition ? '' : getSearchString(
            this.operatorParser?.getDisplayValue() ?? '',
            position,
            this.operatorParser?.endPosition == null ? this.params.expression.length : (this.operatorParser.endPosition + 1)
        );
        return this.params.advancedFilterExpressionService.generateAutocompleteListParams(
            this.params.advancedFilterExpressionService.getOperatorAutocompleteEntries(column, baseCellDataType),
            `operator-${baseCellDataType}`,
            searchString
        );
    }

    private getBaseCellDataTypeFromOperatorAutocompleteType(type?: string): BaseCellDataType | undefined {
        return type?.replace('operator-', '') as BaseCellDataType;
    }

    private hasOperand(baseCellDataType?: BaseCellDataType, operator?: string): boolean {
        return !baseCellDataType
            || !operator
            || (this.params.advancedFilterExpressionService.getExpressionOperator(baseCellDataType, operator)?.numOperands ?? 0) > 0;
    }

    private doesOperandNeedQuotes(baseCellDataType?: BaseCellDataType): boolean {
        return baseCellDataType !== 'number';
    }

    private addToListAndGetIndex<T>(list: T[], value: T): number {
        const index = list.length;
        list.push(value);
        return index;
    }
}<|MERGE_RESOLUTION|>--- conflicted
+++ resolved
@@ -238,14 +238,10 @@
         if (fromComplete && this.quotes) {
             // missing end quote
             this.valid = false;
-<<<<<<< HEAD
             this.validationMessage = advancedFilterExpressionService.translate('advancedFilterValidationMissingQuote');
-=======
-            this.validationMessage = this.params.translate('advancedFilterValidationMissingQuote');
         } else if (this.modelValue === '') {
             this.valid = false;
-            this.validationMessage = this.params.translate('advancedFilterValidationMissingValue');
->>>>>>> 663dc2e6
+            this.validationMessage = advancedFilterExpressionService.translate('advancedFilterValidationMissingValue');
         } else {
             const modelValue = advancedFilterExpressionService.getOperandModelValue(this.operand, this.baseCellDataType, this.column!);
             if (modelValue != null) {
