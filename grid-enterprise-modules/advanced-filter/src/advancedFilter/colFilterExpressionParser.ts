
import { AdvancedFilterModel, AutocompleteEntry, AutocompleteListParams, BaseCellDataType, Column, _ } from "@ag-grid-community/core";
import { ADVANCED_FILTER_LOCALE_TEXT } from "./advancedFilterLocaleText";
import {
    AutocompleteUpdate,
    checkAndUpdateExpression,
    FilterExpressionParserParams,
    getSearchString,
    updateExpression,
    escapeQuotes,
    findEndPosition,
    findStartPosition,
    FilterExpressionValidationError,
    FilterExpressionFunctionParams
} from "./filterExpressionUtils";

interface Parser {
    type: string;
    parse(char: string, position: number): boolean | undefined;
    complete(position: number): void;
    getValidationError(): FilterExpressionValidationError | null;
}

class ColumnParser implements Parser {
    public readonly type = 'column';

    public valid = true;
    public endPosition: number | undefined;
    public baseCellDataType: BaseCellDataType;
    public column: Column | null | undefined;
    public hasStartChar = false;
    public hasEndChar = false;
    private colName: string = '';
    private colId: string;

    constructor(
        private params: FilterExpressionParserParams,
        public readonly startPosition: number
    ) {}

    public parse(char: string, position: number): boolean | undefined {
        if (char === ColFilterExpressionParser.COL_START_CHAR && !this.colName) {
            this.hasStartChar = true;
        } else if (char === ColFilterExpressionParser.COL_END_CHAR && this.hasStartChar) {
            const isMatch = this.parseColumn(false, position);
            if (isMatch) {
                this.hasEndChar = true;
                return false;
            } else {
                this.colName += char;
            }
        } else {
            this.colName += char;
        }
        return undefined;
    }
    
    public getDisplayValue(): string {
        return (this.hasStartChar ? ColFilterExpressionParser.COL_START_CHAR : '') +
            this.colName +
            (this.hasEndChar ? ColFilterExpressionParser.COL_END_CHAR : '');
    }

    public getColId(): string {
        return this.colId;
    }

    public complete(position: number): void {
        this.parseColumn(true, position);
    }

    public getValidationError(): FilterExpressionValidationError | null {
        return this.valid ? null : {
            message: this.params.advancedFilterExpressionService.translate('advancedFilterValidationInvalidColumn'),
            startPosition: this.startPosition,
            endPosition: this.endPosition ?? this.params.expression.length - 1
        };
    }

    private parseColumn(fromComplete: boolean, endPosition: number): boolean {
        this.endPosition = endPosition;
        const colValue = this.params.advancedFilterExpressionService.getColId(this.colName);
        if (colValue && this.hasStartChar) {
            this.colId = colValue.colId;
            checkAndUpdateExpression(this.params, this.colName, colValue.columnName, endPosition - 1);
            this.colName = colValue.columnName;
            this.column = this.params.columnModel.getPrimaryColumn(this.colId);
            if (this.column) {
                this.baseCellDataType = this.params.dataTypeService.getBaseDataType(this.column) ?? 'text';
                return true;
            }
        }
        if (fromComplete) {
            this.valid = false;
        }
        this.baseCellDataType = 'text';
        return false;
    }
}

class OperatorParser implements Parser {
    public readonly type = 'operator';

    public valid = true;
    public endPosition: number | undefined;
    public expectedNumOperands: number = 0;
    private operator: string = '';
    private parsedOperator: string;

    constructor(
        private params: FilterExpressionParserParams,
        public readonly startPosition: number,
        private readonly baseCellDataType: BaseCellDataType
    ) {}

    public parse(char: string, position: number): boolean | undefined {
        if (char === ' ' || char === ')') {
            const isMatch = this.parseOperator(false, position - 1);
            if (isMatch) {
                return true;
            } else {
                this.operator += char;
            }
        } else {
            this.operator += char;
        }
        return undefined;
    }

    public complete(position: number): void {
        this.parseOperator(true, position);
    }

    public getValidationError(): FilterExpressionValidationError | null {
        return this.valid ? null : {
            message: this.params.advancedFilterExpressionService.translate('advancedFilterValidationInvalidOption'),
            startPosition: this.startPosition,
            endPosition: this.endPosition ?? this.params.expression.length - 1
        };
    }

    public getDisplayValue(): string {
        return this.operator;
    }

    public getOperatorKey(): string {
        return this.parsedOperator;
    }

    private parseOperator(fromComplete: boolean, endPosition: number): boolean {
        const operatorForType = this.params.advancedFilterExpressionService.getDataTypeExpressionOperator(this.baseCellDataType)!;
        const parsedOperator = operatorForType.findOperator(this.operator);
        this.endPosition = endPosition;
        if (parsedOperator) {
            this.parsedOperator = parsedOperator;
            const operator = operatorForType.operators[parsedOperator];
            this.expectedNumOperands = operator.numOperands;
            const operatorDisplayValue = operator.displayValue;
            checkAndUpdateExpression(this.params, this.operator, operatorDisplayValue, endPosition);
            this.operator = operatorDisplayValue;
            return true;
        }
        const isPartialMatch = parsedOperator === null;
        if (fromComplete || !isPartialMatch) {
            this.valid = false;
        }
        return false;
    }
}

class OperandParser implements Parser {
    public readonly type = 'operand';

    public valid = true;
    public endPosition: number | undefined;
    private quotes: `'` | `"` | undefined;
    private operand = '';
    private modelValue: number | string;
    private validationMessage: string | null = null;

    constructor(
        private params: FilterExpressionParserParams,
        public readonly startPosition: number,
        private readonly baseCellDataType: BaseCellDataType,
        private readonly column: Column | null | undefined,
    ) {}

    public parse(char: string, position: number): boolean | undefined {
        if (char === ' ') {
            if (this.quotes) {
                this.operand += char;
            } else {
                this.parseOperand(false, position);
                return true;
            }
        } else if (char === ')') {
            if (this.baseCellDataType === 'number' || !this.quotes) {
                this.parseOperand(false, position - 1);
                return true;
            } else {
                this.operand += char;
            }
        } else if (!this.operand && !this.quotes && (char === `'` || char === `"`)) {
            this.quotes = char;
        } else if (this.quotes && char === this.quotes) {
            this.parseOperand(false, position);
            return false;
        } else {
            this.operand += char;
        }
        return undefined;
    }

    public complete(position: number): void {
        this.parseOperand(true, position);
    }

    public getValidationError(): FilterExpressionValidationError | null {
        return this.validationMessage ? {
            message: this.validationMessage,
            startPosition: this.startPosition,
            endPosition: this.endPosition ?? this.params.expression.length - 1
        } : null;
    }

    public getRawValue(): string {
        return this.operand;
    }

    public getModelValue(): string | number {
        return this.modelValue;
    }

    private parseOperand(fromComplete: boolean, position: number): void {
        this.endPosition = position;
        this.modelValue = this.operand;
        if (fromComplete && this.quotes) {
            // missing end quote
            this.valid = false;
<<<<<<< HEAD
            this.validationMessage = this.params.advancedFilterExpressionService.translate('advancedFilterValidationMissingQuote');
        } else if (this.baseCellDataType === 'number') {
            this.modelValue = this.params.valueParserService.parseValue(this.column!, null, this.operand, undefined);
            if (isNaN(this.modelValue as number)) {
                this.valid = false;
                this.validationMessage = this.params.advancedFilterExpressionService.translate('advancedFilterValidationNotANumber');
=======
            this.validationMessage = this.params.translate('advancedFilterValidationMissingQuote');
        } else {
            const modelValue = this.params.parseOperandModelValue(this.operand, this.baseCellDataType, this.column!);
            if (modelValue != null) {
                this.modelValue = modelValue;
            }
            switch (this.baseCellDataType) {
                case 'number':
                    if (isNaN(this.modelValue as number)) {
                        this.valid = false;
                        this.validationMessage = this.params.translate('advancedFilterValidationNotANumber');
                    }
                    break;
                case 'date':
                case 'dateString':
                    if (modelValue == null) {
                        this.valid = false;
                        this.validationMessage = this.params.translate('advancedFilterValidationInvalidDate');
                    }
                    break;
>>>>>>> 3e828ded
            }
        }
    }
}

export class ColFilterExpressionParser {
    public static readonly COL_START_CHAR = '[';
    public static readonly COL_END_CHAR = ']';

    private endPosition: number | undefined;
    private isAwaiting = true;
    private parser: Parser | undefined;
    private columnParser: ColumnParser | undefined;
    private operatorParser: OperatorParser | undefined;
    private operandParser: OperandParser | undefined;

    constructor(
        private params: FilterExpressionParserParams,
        public readonly startPosition: number
    ) {}

    public parseExpression(): number {
        let i = this.startPosition;
        const { expression } = this.params;
        while (i < expression.length) {
            const char = expression[i];
            if (char === ' ' && this.isAwaiting) {
                // ignore duplicate spaces
            } else {
                this.isAwaiting = false;
                if (!this.parser) {
                    let parser: Parser;
                    if (!this.columnParser) {
                        this.columnParser = new ColumnParser(this.params, i);
                        parser = this.columnParser;
                    } else if (!this.operatorParser) {
                        this.operatorParser = new OperatorParser(this.params, i, this.columnParser!.baseCellDataType);
                        parser = this.operatorParser;
                    } else {
                        this.operandParser = new OperandParser(this.params, i, this.columnParser!.baseCellDataType, this.columnParser!.column);
                        parser = this.operandParser;
                    }
                    this.parser = parser;
                }
                const hasCompletedOnPrevChar = this.parser.parse(char, i);
                if (hasCompletedOnPrevChar != null) {
                    if (this.isComplete()) {
                        return this.returnEndPosition(hasCompletedOnPrevChar ? i - 1 : i, true);
                    }
                    this.parser = undefined;
                    this.isAwaiting = true;
                }
            }
            i++;
        }
        this.parser?.complete?.(i - 1);
        return this.returnEndPosition(i);
    }

    public isValid(): boolean {
        return this.isComplete() && this.columnParser!.valid && this.operatorParser!.valid && (!this.operandParser || this.operandParser!.valid);
    }

    public getValidationError(): FilterExpressionValidationError | null {
        const validationError = this.columnParser?.getValidationError() ?? this.operatorParser?.getValidationError() ?? this.operandParser?.getValidationError();
        if (validationError) { return validationError; }
        const endPosition = this.params.expression.length;
        let translateKey: keyof typeof ADVANCED_FILTER_LOCALE_TEXT | undefined;
        if (!this.columnParser) {
            translateKey = 'advancedFilterValidationMissingColumn';
        } else if (!this.operatorParser) {
            translateKey =  'advancedFilterValidationMissingOption';
        } else if (this.operatorParser.expectedNumOperands && !this.operandParser) {
            translateKey = 'advancedFilterValidationMissingValue';
        }
        if (translateKey) {
            return {
                message: this.params.advancedFilterExpressionService.translate(translateKey),
                startPosition: endPosition,
                endPosition
            };
        }
        return null;
    }

    public getFunction(params: FilterExpressionFunctionParams): string {
        const colId = this.columnParser!.getColId();
        const escapedColId = escapeQuotes(colId);
        const operator = this.operatorParser?.getOperatorKey();
        const { operators, evaluatorParams, operands } = params;
        const operatorForColumn = this.params.advancedFilterExpressionService.getExpressionOperator(this.columnParser!.baseCellDataType, operator);
        const operatorIndex = this.addToListAndGetIndex(operators, operatorForColumn);
        const evaluatorParamsForColumn = this.params.advancedFilterExpressionService.getExpressionEvaluatorParams(colId);
        const evaluatorParamsIndex = this.addToListAndGetIndex(evaluatorParams, evaluatorParamsForColumn);
        let operand: string;
        if (this.operatorParser?.expectedNumOperands === 0) {
            operand = '';
        } else {
            const operandIndex = this.addToListAndGetIndex(operands, this.getOperandValue());
            operand = `, params.operands[${operandIndex}]`;
        }
        return `params.operators[${operatorIndex}].evaluator(expressionProxy.getValue('${escapedColId}', node), node, params.evaluatorParams[${evaluatorParamsIndex}]${operand})`;
    }

    public getAutocompleteListParams(position: number): AutocompleteListParams | undefined {
        if (this.isColumnPosition(position)) { return this.getColumnAutocompleteListParams(position); }
        if (this.isOperatorPosition(position)) { return this.getOperatorAutocompleteListParams(position); }
        if (this.isBeyondEndPosition(position)) { return undefined; }
        return { enabled: false };
    }

    public updateExpression(position: number, updateEntry: AutocompleteEntry, type?: string): AutocompleteUpdate | null {
        const { expression } = this.params;
        if (this.isColumnPosition(position)) {
            return updateExpression(
                this.params.expression,
                this.startPosition,
                this.columnParser?.getColId() ? this.columnParser!.endPosition! : findEndPosition(expression, position),
                this.params.advancedFilterExpressionService.getColumnValue(updateEntry),
                true
            );
        } else if (this.isOperatorPosition(position)) {
            const baseCellDataType = this.getBaseCellDataTypeFromOperatorAutocompleteType(type);
            const hasOperand = this.hasOperand(baseCellDataType, updateEntry.key);
            const doesOperandNeedQuotes = hasOperand && this.doesOperandNeedQuotes(baseCellDataType);
            let update: AutocompleteUpdate;
            if (this.operatorParser?.startPosition != null && position < this.operatorParser.startPosition) {
                // in between multiple spaces, just insert direct
                update = updateExpression(
                    expression,
                    position,
                    position,
                    updateEntry.displayValue ?? updateEntry.key,
                    hasOperand,
                    doesOperandNeedQuotes
                );
            } else {
                const endPosition = this.operatorParser?.getOperatorKey() ? this.operatorParser!.endPosition! : findEndPosition(expression, position);
                update = updateExpression(
                    expression,
                    findStartPosition(expression, this.columnParser!.endPosition! + 1, endPosition),
                    endPosition,
                    updateEntry.displayValue ?? updateEntry.key,
                    hasOperand,
                    doesOperandNeedQuotes
                );
            }
            return { ...update, hideAutocomplete: !hasOperand };
        }
        return null;
    }

    public getModel(): AdvancedFilterModel {
        const colId = this.columnParser!.getColId();
        const model = {
            filterType: this.columnParser!.baseCellDataType,
            colId,
            type: this.operatorParser!.getOperatorKey(),
        };
        if (this.operatorParser!.expectedNumOperands) {
            (model as any).filter = this.operandParser!.getModelValue();
        }
        return model as AdvancedFilterModel;
    }

    private getOperandValue(): any {
        let operand: any = this.operandParser!.getRawValue();
        const { baseCellDataType, column } = this.columnParser!;
        switch (baseCellDataType) {
            case 'number':
                operand = parseFloat(operand);
                break;
            case 'date':
            case 'dateString':
                operand = this.params.valueParserService.parseValue(column!, null, operand, undefined);
                break;
        }
        if (baseCellDataType === 'dateString') {
            return this.params.dataTypeService.getDateParserFunction()(operand as string);
        }
        return operand;
    }

    private isComplete(): boolean {
        return !!(this.operatorParser && (!this.operatorParser.expectedNumOperands || (this.operatorParser.expectedNumOperands && this.operandParser)));
    }

    private isColumnPosition(position: number): boolean {
        return !this.columnParser || this.columnParser.endPosition == null || position <= this.columnParser.endPosition + 1;
    }

    private isOperatorPosition(position: number): boolean {
        return !this.operatorParser || this.operatorParser.endPosition == null || position <= this.operatorParser.endPosition + 1;
    }

    private isBeyondEndPosition(position: number): boolean {
        return this.isComplete() && this.endPosition != null && position > this.endPosition + 1 && this.endPosition + 1 < this.params.expression.length;
    }

    private returnEndPosition(returnPosition: number, treatAsEnd?: boolean): number {
        this.endPosition = treatAsEnd ? returnPosition : returnPosition - 1;
        return returnPosition;
    }

    private getColumnAutocompleteListParams(position: number): AutocompleteListParams {
        return this.params.advancedFilterExpressionService.generateAutocompleteListParams(
            this.params.advancedFilterExpressionService.getColumnAutocompleteEntries(),
            'column',
            this.getColumnSearchString(position)
        );
    }

    private getColumnSearchString(position: number): string {
        const columnName = this.columnParser?.getDisplayValue() ?? '';
        const searchString = getSearchString(
            columnName,
            position,
            this.columnParser?.endPosition == null
                ? this.params.expression.length
                : (this.columnParser.endPosition + 1)
        );
        const containsStartChar = this.columnParser?.hasStartChar && searchString.length > 0;
        const containsEndChar = this.columnParser?.hasEndChar && searchString.length === columnName.length + 2;
        if (containsStartChar) {
            return searchString.slice(1, containsEndChar ? -1 : undefined);
        }
        return searchString;
    }

    private getOperatorAutocompleteListParams(position: number): AutocompleteListParams {
        const column = this.columnParser?.column;
        if (!column) {
            return { enabled: false };
        }

        const baseCellDataType = this.columnParser!.baseCellDataType;
        const searchString = this.operatorParser?.startPosition != null && position < this.operatorParser.startPosition ? '' : getSearchString(
            this.operatorParser?.getDisplayValue() ?? '',
            position,
            this.operatorParser?.endPosition == null ? this.params.expression.length : (this.operatorParser.endPosition + 1)
        );
        return this.params.advancedFilterExpressionService.generateAutocompleteListParams(
            this.params.advancedFilterExpressionService.getOperatorAutocompleteEntries(column, baseCellDataType),
            `operator-${baseCellDataType}`,
            searchString
        );
    }

    private getBaseCellDataTypeFromOperatorAutocompleteType(type?: string): BaseCellDataType | undefined {
        return type?.replace('operator-', '') as BaseCellDataType;
    }

    private hasOperand(baseCellDataType?: BaseCellDataType, operator?: string): boolean {
        return !baseCellDataType
            || !operator
            || (this.params.advancedFilterExpressionService.getExpressionOperator(baseCellDataType, operator)?.numOperands ?? 0) > 0;
    }

    private doesOperandNeedQuotes(baseCellDataType?: BaseCellDataType): boolean {
        return baseCellDataType !== 'number';
    }

    private addToListAndGetIndex<T>(list: T[], value: T): number {
        const index = list.length;
        list.push(value);
        return index;
    }
}<|MERGE_RESOLUTION|>--- conflicted
+++ resolved
@@ -232,22 +232,15 @@
     }
 
     private parseOperand(fromComplete: boolean, position: number): void {
+        const { advancedFilterExpressionService } = this.params;
         this.endPosition = position;
         this.modelValue = this.operand;
         if (fromComplete && this.quotes) {
             // missing end quote
             this.valid = false;
-<<<<<<< HEAD
-            this.validationMessage = this.params.advancedFilterExpressionService.translate('advancedFilterValidationMissingQuote');
-        } else if (this.baseCellDataType === 'number') {
-            this.modelValue = this.params.valueParserService.parseValue(this.column!, null, this.operand, undefined);
-            if (isNaN(this.modelValue as number)) {
-                this.valid = false;
-                this.validationMessage = this.params.advancedFilterExpressionService.translate('advancedFilterValidationNotANumber');
-=======
-            this.validationMessage = this.params.translate('advancedFilterValidationMissingQuote');
+            this.validationMessage = advancedFilterExpressionService.translate('advancedFilterValidationMissingQuote');
         } else {
-            const modelValue = this.params.parseOperandModelValue(this.operand, this.baseCellDataType, this.column!);
+            const modelValue = advancedFilterExpressionService.getOperandModelValue(this.operand, this.baseCellDataType, this.column!);
             if (modelValue != null) {
                 this.modelValue = modelValue;
             }
@@ -255,17 +248,16 @@
                 case 'number':
                     if (isNaN(this.modelValue as number)) {
                         this.valid = false;
-                        this.validationMessage = this.params.translate('advancedFilterValidationNotANumber');
+                        this.validationMessage = advancedFilterExpressionService.translate('advancedFilterValidationNotANumber');
                     }
                     break;
                 case 'date':
                 case 'dateString':
                     if (modelValue == null) {
                         this.valid = false;
-                        this.validationMessage = this.params.translate('advancedFilterValidationInvalidDate');
+                        this.validationMessage = advancedFilterExpressionService.translate('advancedFilterValidationInvalidDate');
                     }
                     break;
->>>>>>> 3e828ded
             }
         }
     }
