--- conflicted
+++ resolved
@@ -13,7 +13,6 @@
     IRowNode,
     NewColumnsLoadedEvent,
     PostConstruct,
-    PropertyChangedEvent,
     ValueParserService,
     ValueService,
     WithoutGridCommon,
@@ -61,21 +60,10 @@
             },
         }
 
-<<<<<<< HEAD
-        this.addManagedPropertyListener('enableAdvancedFilter', (event: PropertyChangedEvent) => this.setEnabled(!!event.currentValue))
+        this.addManagedPropertyListener('enableAdvancedFilter', (event) => this.setEnabled(!!event.currentValue))
         this.addManagedListener(this.eventService, Events.EVENT_NEW_COLUMNS_LOADED,
             (event: NewColumnsLoadedEvent) => this.onNewColumnsLoaded(event));
         this.addManagedPropertyListener('includeHiddenColumnsInAdvancedFilter', () => this.updateValidity());
-=======
-        this.addManagedPropertyListener('enableAdvancedFilter', (event) => this.setEnabled(!!event.currentValue))
-        this.addManagedListener(this.eventService, Events.EVENT_GRID_COLUMNS_CHANGED, () => this.resetColumnCaches());
-        this.addManagedListener(this.eventService, Events.EVENT_NEW_COLUMNS_LOADED,
-            (event: NewColumnsLoadedEvent) => this.onNewColumnsLoaded(event));
-        this.addManagedPropertyListener('includeHiddenColumnsInAdvancedFilter', (event) => {
-            this.includeHiddenColumns = !!event.currentValue;
-            this.resetColumnCaches();
-        });
->>>>>>> 2283f93c
     }
 
     public isEnabled(): boolean {
