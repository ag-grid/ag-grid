{
  "name": "@ag-grid-enterprise/sparklines",
  "version": "31.0.2",
  "description": "Advanced Data Grid / Data Table supporting Javascript / Typescript / React / Angular / Vue",
  "main": "./dist/esm/es6/main.mjs",
  "module": "./dist/esm/es6/main.mjs",
  "types": "./dist/esm/es6/main.d.ts",
  "scripts": {
    "clean": "rimraf dist",
    "build-cjs": "rimraf dist/tsconfig.cjs.es5.docs.tsbuildinfo && npx tsc -p tsconfig.cjs.es5.json && npx tsc -p tsconfig.cjs.es6.json",
    "build-esm": "npx tsc -p tsconfig.esm.es5.json && npx tsc -p tsconfig.esm.es6.json",
    "build-cjs-prod": "npx tsc -p tsconfig.cjs.es5.json --sourceMap false && npx tsc -p tsconfig.cjs.es6.json --sourceMap false",
    "build-esm-prod": "npx tsc -p tsconfig.esm.es5.json --sourceMap false && npx tsc -p tsconfig.esm.es6.json --sourceMap false",
    "package": "node ../../module-build/rollup/build.js",
    "build": "npm run build-cjs && npm run build-esm && npx gulp mjs-processing",
    "build-prod": "npm run build-cjs-prod && npm run build-esm-prod && npx gulp mjs-processing",
    "testx": "npx jest"
  },
  "repository": {
    "type": "git",
    "url": "https://github.com/ag-grid/ag-grid.git"
  },
  "keywords": [
    "web-components",
    "grid",
    "data",
    "table",
    "angular",
    "angular-component",
    "react",
    "react-component",
    "reactjs",
    "vue",
    "vuejs"
  ],
  "author": "Sean Landsman <sean@thelandsmans.com>",
  "license": "Commercial",
  "bugs": {
    "url": "https://github.com/ag-grid/ag-grid/issues"
  },
  "browserslist": [
    "> 1%",
    "last 2 versions",
    "not ie >= 0",
    "not ie_mob >= 0",
    "not blackberry > 0"
  ],
  "homepage": "https://www.ag-grid.com/",
  "dependencies": {
<<<<<<< HEAD
    "@ag-grid-community/core": "~31.0.2",
    "@ag-grid-enterprise/core": "~31.0.2",
    "ag-charts-community": "9.0.1-beta.20240115"
=======
    "@ag-grid-community/core": "~31.0.1",
    "@ag-grid-enterprise/core": "~31.0.1",
    "ag-charts-community": "9.0.1-beta.20240115.1744"
>>>>>>> e04268ed
  },
  "devDependencies": {
    "@types/jest": "^29.5.0",
    "@types/node": "12.20.20",
    "jest": "^29.5.0",
    "jest-canvas-mock": "2.5.1",
    "jest-environment-jsdom": "^29.5.0",
    "rimraf": "3.0.2",
    "ts-jest": "^29.1.0",
    "typescript": "~4.7.4",
    "gulp": "^4.0.2",
    "gulp-replace": "^1.0.0",
    "gulp-rename": "^2.0.0",
    "del": "^6.0.0"
  },
  "publishConfig": {
    "access": "public"
  }
}<|MERGE_RESOLUTION|>--- conflicted
+++ resolved
@@ -47,15 +47,9 @@
   ],
   "homepage": "https://www.ag-grid.com/",
   "dependencies": {
-<<<<<<< HEAD
     "@ag-grid-community/core": "~31.0.2",
     "@ag-grid-enterprise/core": "~31.0.2",
-    "ag-charts-community": "9.0.1-beta.20240115"
-=======
-    "@ag-grid-community/core": "~31.0.1",
-    "@ag-grid-enterprise/core": "~31.0.1",
     "ag-charts-community": "9.0.1-beta.20240115.1744"
->>>>>>> e04268ed
   },
   "devDependencies": {
     "@types/jest": "^29.5.0",
