--- conflicted
+++ resolved
@@ -49,11 +49,7 @@
   "dependencies": {
     "@ag-grid-community/core": "~31.0.2",
     "@ag-grid-enterprise/core": "~31.0.2",
-<<<<<<< HEAD
-    "ag-charts-community": "latest"
-=======
     "ag-charts-community": "9.0.2-beta.20240216.1549"
->>>>>>> 9d041e86
   },
   "devDependencies": {
     "@types/jest": "^29.5.0",
