{
  "name": "@ag-grid-enterprise/sparklines",
  "version": "31.0.0",
  "description": "Advanced Data Grid / Data Table supporting Javascript / Typescript / React / Angular / Vue",
  "main": "./dist/esm/es6/main.mjs",
  "module": "./dist/esm/es6/main.mjs",
  "types": "./dist/esm/es6/main.d.ts",
  "scripts": {
    "clean": "rimraf dist",
    "build-cjs": "rimraf dist/tsconfig.cjs.es5.docs.tsbuildinfo && npx tsc -p tsconfig.cjs.es5.json && npx tsc -p tsconfig.cjs.es6.json",
    "build-esm": "npx tsc -p tsconfig.esm.es5.json && npx tsc -p tsconfig.esm.es6.json",
    "build-cjs-prod": "npx tsc -p tsconfig.cjs.es5.json --sourceMap false && npx tsc -p tsconfig.cjs.es6.json --sourceMap false",
    "build-esm-prod": "npx tsc -p tsconfig.esm.es5.json --sourceMap false && npx tsc -p tsconfig.esm.es6.json --sourceMap false",
    "package": "node ../../module-build/rollup/build.js",
    "build": "npm run build-cjs && npm run build-esm && npx gulp mjs-processing",
    "build-prod": "npm run build-cjs-prod && npm run build-esm-prod && npx gulp mjs-processing",
    "testx": "npx jest"
  },
  "repository": {
    "type": "git",
    "url": "https://github.com/ag-grid/ag-grid.git"
  },
  "keywords": [
    "web-components",
    "grid",
    "data",
    "table",
    "angular",
    "angular-component",
    "react",
    "react-component",
    "reactjs",
    "vue",
    "vuejs"
  ],
  "author": "Sean Landsman <sean@thelandsmans.com>",
  "license": "Commercial",
  "bugs": {
    "url": "https://github.com/ag-grid/ag-grid/issues"
  },
  "browserslist": [
    "> 1%",
    "last 2 versions",
    "not ie >= 0",
    "not ie_mob >= 0",
    "not blackberry > 0"
  ],
  "homepage": "https://www.ag-grid.com/",
  "dependencies": {
<<<<<<< HEAD
    "@ag-grid-community/core": "~31.0.0",
    "@ag-grid-enterprise/core": "~31.0.0",
    "ag-charts-community": "~v9.0.0-beta.20231127"
=======
    "@ag-grid-community/core": "~30.2.0",
    "@ag-grid-enterprise/core": "~30.2.0",
    "ag-charts-community": "9.0.0-beta.20231127.1730"
>>>>>>> 49e57d34
  },
  "devDependencies": {
    "@types/jest": "^29.5.0",
    "@types/node": "12.20.20",
    "jest": "^29.5.0",
    "jest-canvas-mock": "2.5.1",
    "jest-environment-jsdom": "^29.5.0",
    "rimraf": "3.0.2",
    "ts-jest": "^29.1.0",
    "typescript": "~4.7.4",
    "gulp": "^4.0.2",
    "gulp-replace": "^1.0.0",
    "gulp-rename": "^2.0.0",
    "del": "^6.0.0"
  },
  "publishConfig": {
    "access": "public"
  }
}<|MERGE_RESOLUTION|>--- conflicted
+++ resolved
@@ -47,15 +47,9 @@
   ],
   "homepage": "https://www.ag-grid.com/",
   "dependencies": {
-<<<<<<< HEAD
-    "@ag-grid-community/core": "~31.0.0",
-    "@ag-grid-enterprise/core": "~31.0.0",
-    "ag-charts-community": "~v9.0.0-beta.20231127"
-=======
     "@ag-grid-community/core": "~30.2.0",
     "@ag-grid-enterprise/core": "~30.2.0",
     "ag-charts-community": "9.0.0-beta.20231127.1730"
->>>>>>> 49e57d34
   },
   "devDependencies": {
     "@types/jest": "^29.5.0",
