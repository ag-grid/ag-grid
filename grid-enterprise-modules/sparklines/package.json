--- conflicted
+++ resolved
@@ -49,11 +49,7 @@
   "dependencies": {
     "@ag-grid-community/core": "~31.0.2",
     "@ag-grid-enterprise/core": "~31.0.2",
-<<<<<<< HEAD
-    "ag-charts-community": "9.0.2-beta.20240208"
-=======
     "ag-charts-community": "9.1.0-beta.20240219"
->>>>>>> a77b46f1
   },
   "devDependencies": {
     "@types/jest": "^29.5.0",
