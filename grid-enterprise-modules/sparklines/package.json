{
  "name": "@ag-grid-enterprise/sparklines",
  "version": "31.0.0",
  "description": "Advanced Data Grid / Data Table supporting Javascript / Typescript / React / Angular / Vue",
  "main": "./dist/esm/es6/main.mjs",
  "module": "./dist/esm/es6/main.mjs",
  "types": "./dist/esm/es6/main.d.ts",
  "scripts": {
    "clean": "rimraf dist",
    "build-cjs": "rimraf dist/tsconfig.cjs.es5.docs.tsbuildinfo && npx tsc -p tsconfig.cjs.es5.json && npx tsc -p tsconfig.cjs.es6.json",
    "build-esm": "npx tsc -p tsconfig.esm.es5.json && npx tsc -p tsconfig.esm.es6.json",
    "build-cjs-prod": "npx tsc -p tsconfig.cjs.es5.json --sourceMap false && npx tsc -p tsconfig.cjs.es6.json --sourceMap false",
    "build-esm-prod": "npx tsc -p tsconfig.esm.es5.json --sourceMap false && npx tsc -p tsconfig.esm.es6.json --sourceMap false",
    "package": "node ../../module-build/rollup/build.js",
    "build": "npm run build-cjs && npm run build-esm && npx gulp mjs-processing",
    "build-prod": "npm run build-cjs-prod && npm run build-esm-prod && npx gulp mjs-processing",
    "testx": "npx jest"
  },
  "repository": {
    "type": "git",
    "url": "https://github.com/ag-grid/ag-grid.git"
  },
  "keywords": [
    "web-components",
    "grid",
    "data",
    "table",
    "angular",
    "angular-component",
    "react",
    "react-component",
    "reactjs",
    "vue",
    "vuejs"
  ],
  "author": "Sean Landsman <sean@thelandsmans.com>",
  "license": "Commercial",
  "bugs": {
    "url": "https://github.com/ag-grid/ag-grid/issues"
  },
  "browserslist": [
    "> 1%",
    "last 2 versions",
    "not ie >= 0",
    "not ie_mob >= 0",
    "not blackberry > 0"
  ],
  "homepage": "https://www.ag-grid.com/",
  "dependencies": {
<<<<<<< HEAD
    "@ag-grid-community/core": "~31.0.0",
    "@ag-grid-enterprise/core": "~31.0.0",
    "ag-charts-community": "~9.0.0-beta.20231127.1730"
=======
    "@ag-grid-community/core": "~30.2.0",
    "@ag-grid-enterprise/core": "~30.2.0",
    "ag-charts-community": "9.0.0-beta.20231128.1359"
>>>>>>> 255fbbbe
  },
  "devDependencies": {
    "@types/jest": "^29.5.0",
    "@types/node": "12.20.20",
    "jest": "^29.5.0",
    "jest-canvas-mock": "2.5.1",
    "jest-environment-jsdom": "^29.5.0",
    "rimraf": "3.0.2",
    "ts-jest": "^29.1.0",
    "typescript": "~4.7.4",
    "gulp": "^4.0.2",
    "gulp-replace": "^1.0.0",
    "gulp-rename": "^2.0.0",
    "del": "^6.0.0"
  },
  "publishConfig": {
    "access": "public"
  }
}<|MERGE_RESOLUTION|>--- conflicted
+++ resolved
@@ -47,15 +47,9 @@
   ],
   "homepage": "https://www.ag-grid.com/",
   "dependencies": {
-<<<<<<< HEAD
-    "@ag-grid-community/core": "~31.0.0",
-    "@ag-grid-enterprise/core": "~31.0.0",
-    "ag-charts-community": "~9.0.0-beta.20231127.1730"
-=======
     "@ag-grid-community/core": "~30.2.0",
     "@ag-grid-enterprise/core": "~30.2.0",
     "ag-charts-community": "9.0.0-beta.20231128.1359"
->>>>>>> 255fbbbe
   },
   "devDependencies": {
     "@types/jest": "^29.5.0",
