--- conflicted
+++ resolved
@@ -46,19 +46,11 @@
   ],
   "homepage": "https://www.ag-grid.com/",
   "dependencies": {
-<<<<<<< HEAD
     "@ag-grid-community/core": "~31.1.0",
     "@ag-grid-enterprise/core": "~31.1.0",
     "@ag-grid-enterprise/charts": "~31.1.0",
-    "ag-charts-community": "9.1.0-beta.20240219",
-    "ag-charts-enterprise": "9.1.0-beta.20240219"
-=======
-    "@ag-grid-community/core": "~31.0.2",
-    "@ag-grid-enterprise/core": "~31.0.2",
-    "@ag-grid-enterprise/charts": "~31.0.2",
     "ag-charts-community": "9.1.0-beta.20240219.1344",
     "ag-charts-enterprise": "9.1.0-beta.20240219.1344"
->>>>>>> 2db3dcdf
   },
   "devDependencies": {
     "@babel/types": "7.12.7",
