--- conflicted
+++ resolved
@@ -11,12 +11,8 @@
 
 export const Sitemap = (props: Props) => {
     return (
-<<<<<<< HEAD
-        <div className={styles.container}>
-=======
         <div className={classnames('layout-max-width-small', styles.container)}>
             <h1>AG {props?.site} Sitemap</h1>
->>>>>>> 003fe47d
             {Object.keys(props.sitemap).map((category, categoryIndex) => (
                 <div className={styles.categoryContainer} key={categoryIndex}>
                     <h2 className={styles.categoryTitle}>{category}</h2>
