; DO NOT EDIT (unless you know what you are doing)
;
; This subdirectory is a git "subrepo", and this file is maintained by the
; git-subrepo command. See https://github.com/ingydotnet/git-subrepo#readme
;
[subrepo]
	remote = git@github.com:ag-grid/ag-website-shared.git
	branch = latest
<<<<<<< HEAD
	commit = 14cac310eb9ea432250ca1a86aa6c43ee256af2f
	parent = e357b6fb45a86c58fba862931cfc765a51154763
=======
	commit = 7c870398b7cc859c48f8bc1e2a7ef0a8f54f290e
	parent = 0c2c940a75f70387806eaefd6d45890015b9da56
>>>>>>> 67c9c1a3
	method = rebase
	cmdver = 0.4.6<|MERGE_RESOLUTION|>--- conflicted
+++ resolved
@@ -6,12 +6,7 @@
 [subrepo]
 	remote = git@github.com:ag-grid/ag-website-shared.git
 	branch = latest
-<<<<<<< HEAD
-	commit = 14cac310eb9ea432250ca1a86aa6c43ee256af2f
-	parent = e357b6fb45a86c58fba862931cfc765a51154763
-=======
 	commit = 7c870398b7cc859c48f8bc1e2a7ef0a8f54f290e
 	parent = 0c2c940a75f70387806eaefd6d45890015b9da56
->>>>>>> 67c9c1a3
 	method = rebase
 	cmdver = 0.4.6