import type {
    BeanCollection,
    FilterManager,
    FuncColsService,
    IRowModel,
    IRowNode,
    ISelectionService,
    IServerSideGroupSelectionState,
    ISetNodesSelectedParams,
    RowNode,
} from '@ag-grid-community/core';
<<<<<<< HEAD
import {
    BeanStub,
    Events,
    _RowRangeSelectionContext as RowRangeSelectionContext,
    _last,
} from '@ag-grid-community/core';
=======
import { BeanStub } from '@ag-grid-community/core';
>>>>>>> 485d9439

import type { ISelectionStrategy } from './iSelectionStrategy';

interface SelectionState {
    selectAllChildren: boolean;
    toggledNodes: Map<string, SelectionState>;
}

export class GroupSelectsChildrenStrategy extends BeanStub implements ISelectionStrategy {
    private rowModel: IRowModel;
    private funcColsService: FuncColsService;
    private filterManager?: FilterManager;
    private selectionService: ISelectionService;
    private selectionContext = new RowRangeSelectionContext();

    public wireBeans(beans: BeanCollection) {
        this.rowModel = beans.rowModel;
        this.funcColsService = beans.funcColsService;
        this.filterManager = beans.filterManager;
        this.selectionService = beans.selectionService;
    }

    private selectedState: SelectionState = { selectAllChildren: false, toggledNodes: new Map() };

    public postConstruct(): void {
<<<<<<< HEAD
        // if model has updated, a store may now be fully loaded to clean up indeterminate states
        this.addManagedListener(this.eventService, Events.EVENT_MODEL_UPDATED, () => this.removeRedundantState());

        // when the grouping changes, the state no longer makes sense, so reset the state.
        this.addManagedListener(this.eventService, Events.EVENT_COLUMN_ROW_GROUP_CHANGED, () =>
            this.selectionService.reset('rowGroupChanged')
        );

        this.selectionContext.init(this.rowModel);
=======
        this.addManagedEventListeners({
            // if model has updated, a store may now be fully loaded to clean up indeterminate states
            modelUpdated: () => this.removeRedundantState(),
            // when the grouping changes, the state no longer makes sense, so reset the state.
            columnRowGroupChanged: () => this.selectionService.reset('rowGroupChanged'),
        });
>>>>>>> 485d9439
    }

    public getSelectedState() {
        const treeData = this.gos.get('treeData');
        const recursivelySerializeState = (state: SelectionState, level: number, nodeId?: string) => {
            const normalisedState: IServerSideGroupSelectionState = {
                nodeId,
            };

            if (treeData || level <= this.funcColsService.getRowGroupColumns().length) {
                normalisedState.selectAllChildren = state.selectAllChildren;
            }

            // omit toggledNodes if empty
            if (state.toggledNodes.size) {
                const toggledNodes: IServerSideGroupSelectionState[] = [];
                state.toggledNodes.forEach((value, key) => {
                    const newState = recursivelySerializeState(value, level + 1, key);
                    toggledNodes.push(newState);
                });
                normalisedState.toggledNodes = toggledNodes;
            }

            return normalisedState;
        };
        return recursivelySerializeState(this.selectedState, 0);
    }

    public setSelectedState(state: IServerSideGroupSelectionState) {
        const recursivelyDeserializeState = (
            normalisedState: IServerSideGroupSelectionState,
            parentSelected: boolean
        ): SelectionState => {
            if (typeof normalisedState !== 'object') {
                throw new Error('AG Grid: Each provided state object must be an object.');
            }
            if ('selectAllChildren' in normalisedState && typeof normalisedState.selectAllChildren !== 'boolean') {
                throw new Error('AG Grid: `selectAllChildren` must be a boolean value or undefined.');
            }
            if ('toggledNodes' in normalisedState) {
                if (!Array.isArray(normalisedState.toggledNodes)) {
                    throw new Error('AG Grid: `toggledNodes` must be an array.');
                }
                const allHaveIds = normalisedState.toggledNodes.every(
                    (innerState) =>
                        typeof innerState === 'object' &&
                        'nodeId' in innerState &&
                        typeof innerState.nodeId === 'string'
                );
                if (!allHaveIds) {
                    throw new Error('AG Grid: Every `toggledNode` requires an associated string id.');
                }
            }
            const isThisNodeSelected = normalisedState.selectAllChildren ?? !parentSelected;
            const convertedChildren = normalisedState.toggledNodes?.map<[string, SelectionState]>((innerState) => [
                innerState.nodeId!,
                recursivelyDeserializeState(innerState, isThisNodeSelected),
            ]);
            const doesRedundantStateExist = convertedChildren?.some(
                ([, innerState]) =>
                    isThisNodeSelected === innerState.selectAllChildren && innerState.toggledNodes.size === 0
            );
            if (doesRedundantStateExist) {
                throw new Error(`
                    AG Grid: AG Grid: Row selection state could not be parsed due to invalid data. Ensure all child state has toggledNodes or does not conform with the parent rule.
                    Please rebuild the selection state and reapply it.
                `);
            }
            return {
                selectAllChildren: isThisNodeSelected,
                toggledNodes: new Map(convertedChildren),
            };
        };

        try {
            this.selectedState = recursivelyDeserializeState(state, !!state.selectAllChildren);
        } catch (e) {
            console.error(e.message);
        }
    }

    public deleteSelectionStateFromParent(parentRoute: string[], removedNodeIds: string[]): boolean {
        let parentState: SelectionState | undefined = this.selectedState;
        const remainingRoute = [...parentRoute];
        while (parentState && remainingRoute.length) {
            parentState = parentState.toggledNodes.get(remainingRoute.pop()!);
        }

        // parent has no explicit state, nothing to remove
        if (!parentState) {
            return false;
        }

        let anyStateChanged = false;
        removedNodeIds.forEach((id) => {
            if (parentState?.toggledNodes.delete(id)) {
                anyStateChanged = true;
            }
        });

        if (anyStateChanged) {
            this.removeRedundantState();
        }
        return anyStateChanged;
    }

    public setNodesSelected({ nodes, newValue, rangeSelect, clearSelection }: ISetNodesSelectedParams): number {
        if (nodes.length === 0) return 0;

        if (rangeSelect) {
            if (nodes.length > 1) {
                throw new Error('AG Grid: cannot select multiple rows when using rangeSelect');
            }
            const node = nodes[0];

            if (this.selectionContext.isInRange(node)) {
                const [nodesToSet, nodesToUnset] = this.selectionContext.splitRangeAt(node);
                this.selectionContext.setEndRange(node);

                // When we are selecting a range, we may need to de-select part of the previously
                // selected range (see AG-9620)
                // When we are de-selecting a range, we can/should leave the other nodes unchanged
                // (i.e. selected nodes outside the current range should remain selected - see AG-10215)
                if (newValue) {
                    this.selectRange(nodesToUnset, false);
                }
                this.selectRange(nodesToSet, newValue);
                return 1;
            } else {
                this.selectionContext.setEndRange(node);
                const fromNode = this.selectionContext.getRoot();
                const toNode = node;
                if (fromNode !== toNode) {
                    this.selectBetween(fromNode, toNode, newValue);
                    return 1;
                }
            }
            return 1;
        }

        const onlyThisNode = clearSelection && newValue && !rangeSelect;
        if (this.gos.get('rowSelection') !== 'multiple' || onlyThisNode) {
            if (nodes.length > 1) {
                throw new Error("AG Grid: cannot select multiple rows when rowSelection is set to 'single'");
            }
            this.deselectAllRowNodes();
        }

        nodes.forEach((node) => {
            const idPathToNode = this.getRouteToNode(node);
            this.recursivelySelectNode(idPathToNode, this.selectedState, newValue);
        });
        this.removeRedundantState();
        this.selectionContext.reset(_last(nodes));
        return 1;
    }

    private selectBetween(from: RowNode | null, to: RowNode, newValue: boolean) {
        return this.selectRange(this.rowModel.getNodesInRangeForSelection(from, to), newValue);
    }

    private selectRange(nodes: RowNode[], newValue: boolean) {
        // sort routes longest to shortest, meaning we can do the lowest level children first
        const routes = nodes.map(this.getRouteToNode).sort((a, b) => a.length - b.length);

        // keep track of nodes we've seen so we can skip branches we've visited already
        const seen = new Set<RowNode>();
        routes.forEach((route) => {
            if (seen.has(_last(route))) {
                return;
            }
            route.forEach((part) => seen.add(part));

            this.recursivelySelectNode(route, this.selectedState, newValue);
        });

        this.removeRedundantState();
    }

    public isNodeSelected(node: RowNode): boolean | undefined {
        const path = this.getRouteToNode(node);
        return this.isNodePathSelected(path, this.selectedState);
    }

    private isNodePathSelected([nextNode, ...nodes]: RowNode[], state: SelectionState): boolean | undefined {
        if (nodes.length === 0) {
            const isToggled = state.toggledNodes.has(nextNode.id!);
            if (nextNode.hasChildren()) {
                const groupState = state.toggledNodes.get(nextNode.id!);
                if (groupState && groupState.toggledNodes.size) {
                    return undefined;
                }
            }
            return state.selectAllChildren ? !isToggled : isToggled;
        }

        // if there's a deeper level, check recursively
        if (state.toggledNodes.has(nextNode.id!)) {
            const nextState = state.toggledNodes.get(nextNode.id!);
            if (nextState) {
                return this.isNodePathSelected(nodes, nextState);
            }
        }

        // no deeper custom state, respect the closest default
        return state.selectAllChildren;
    }

    private getRouteToNode(node: RowNode) {
        const pathToNode = [];
        let tempNode = node;
        while (tempNode.parent) {
            pathToNode.push(tempNode);
            tempNode = tempNode.parent;
        }
        return pathToNode.reverse();
    }

    private removeRedundantState() {
        if (this.filterManager?.isAnyFilterPresent()) {
            return;
        }

        const forEachNodeStateDepthFirst = (
            state = this.selectedState,
            thisKey?: string,
            parentState?: SelectionState
        ) => {
            // clean up lowest level state first in order to calculate this levels state
            // from updated child state
            state.toggledNodes.forEach((value, key) => {
                forEachNodeStateDepthFirst(value, key, state);
            });

            if (thisKey) {
                const thisRow = this.rowModel.getRowNode(thisKey);
                const thisRowStore = thisRow?.childStore;
                const isStoreSizeKnown = thisRowStore?.isLastRowIndexKnown();
                if (isStoreSizeKnown) {
                    // have to check greater than, as we may have stale state still, if so all visible rows may not be
                    // toggled
                    const possibleAllNodesToggled = state.toggledNodes.size >= thisRowStore!.getRowCount();
                    if (possibleAllNodesToggled) {
                        // more complex checks nested for performance
                        for (const childState of state.toggledNodes.entries()) {
                            const [key, value] = childState;
                            // if any child has toggled rows, then this row is indeterminate
                            // and the state is relevant.
                            if (value.toggledNodes.size > 0) {
                                return;
                            }

                            const rowDoesNotExist = !this.rowModel.getRowNode(key);
                            if (rowDoesNotExist) {
                                // if row doesn't exist, it's not toggled.
                                return;
                            }
                        }

                        // no indeterminate rows, and all rows are toggled, flip this row state
                        // and clear child states.
                        state.selectAllChildren = !state.selectAllChildren;
                        state.toggledNodes.clear();
                    }
                }
            }

            // if this has no toggled rows, and is identical to parent state, it's redundant and can be removed.
            const hasNoToggledRows = state.toggledNodes.size === 0;
            const isIdenticalToParent = parentState?.selectAllChildren === state.selectAllChildren;
            if (hasNoToggledRows && isIdenticalToParent) {
                parentState?.toggledNodes.delete(thisKey!);
            }
        };
        forEachNodeStateDepthFirst();
    }

    private recursivelySelectNode([nextNode, ...nodes]: IRowNode[], selectedState: SelectionState, newValue: boolean) {
        if (!nextNode) {
            return;
        }

        // if this is the last node, hard add/remove based on its selectAllChildren state
        const isLastNode = !nodes.length;
        if (isLastNode) {
            // if the node is not selectable, we should never have it in selection state
            const isNodeSelectable = nextNode.selectable;
            const doesNodeConform = selectedState.selectAllChildren === newValue;
            if (doesNodeConform || !isNodeSelectable) {
                selectedState.toggledNodes.delete(nextNode.id!);
                return;
            }
            const newState: SelectionState = {
                selectAllChildren: newValue,
                toggledNodes: new Map(),
            };
            selectedState.toggledNodes.set(nextNode.id!, newState);
            return;
        }

        const doesStateAlreadyExist = selectedState.toggledNodes.has(nextNode.id!);
        const childState: SelectionState = selectedState.toggledNodes.get(nextNode.id!) ?? {
            selectAllChildren: selectedState.selectAllChildren,
            toggledNodes: new Map(),
        };

        if (!doesStateAlreadyExist) {
            selectedState.toggledNodes.set(nextNode.id!, childState);
        }

        this.recursivelySelectNode(nodes, childState, newValue);

        // cleans out groups which have no toggled nodes and an equivalent default to its parent
        if (selectedState.selectAllChildren === childState.selectAllChildren && childState.toggledNodes.size === 0) {
            selectedState.toggledNodes.delete(nextNode.id!);
        }
    }

    public getSelectedNodes(): RowNode<any>[] {
        console.warn(
            `AG Grid: \`getSelectedNodes\` and \`getSelectedRows\` functions cannot be used with \`groupSelectsChildren\` and the server-side row model.
            Use \`api.getServerSideSelectionState()\` instead.`
        );

        const selectedNodes: RowNode[] = [];
        this.rowModel.forEachNode((node) => {
            if (node.isSelected()) {
                selectedNodes.push(node);
            }
        });
        return selectedNodes;
    }

    public processNewRow(): void {
        // This is used for updating outdated node refs, as this model entirely uses ids it's irrelevant
    }

    public getSelectedRows(): any[] {
        return this.getSelectedNodes().map((node) => node.data);
    }

    public getSelectionCount(): number {
        return -1;
    }

    public isEmpty(): boolean {
        return !this.selectedState.selectAllChildren && !this.selectedState.toggledNodes?.size;
    }

    public selectAllRowNodes(): void {
        this.selectedState = { selectAllChildren: true, toggledNodes: new Map() };
    }

    public deselectAllRowNodes(): void {
        this.selectedState = { selectAllChildren: false, toggledNodes: new Map() };
    }

    public getSelectAllState(): boolean | null {
        if (this.selectedState.selectAllChildren) {
            if (this.selectedState.toggledNodes.size > 0) {
                return null;
            }
            return true;
        }

        if (this.selectedState.toggledNodes.size > 0) {
            return null;
        }
        return false;
    }
}<|MERGE_RESOLUTION|>--- conflicted
+++ resolved
@@ -9,16 +9,7 @@
     ISetNodesSelectedParams,
     RowNode,
 } from '@ag-grid-community/core';
-<<<<<<< HEAD
-import {
-    BeanStub,
-    Events,
-    _RowRangeSelectionContext as RowRangeSelectionContext,
-    _last,
-} from '@ag-grid-community/core';
-=======
-import { BeanStub } from '@ag-grid-community/core';
->>>>>>> 485d9439
+import { BeanStub, _RowRangeSelectionContext as RowRangeSelectionContext, _last } from '@ag-grid-community/core';
 
 import type { ISelectionStrategy } from './iSelectionStrategy';
 
@@ -44,24 +35,14 @@
     private selectedState: SelectionState = { selectAllChildren: false, toggledNodes: new Map() };
 
     public postConstruct(): void {
-<<<<<<< HEAD
-        // if model has updated, a store may now be fully loaded to clean up indeterminate states
-        this.addManagedListener(this.eventService, Events.EVENT_MODEL_UPDATED, () => this.removeRedundantState());
-
-        // when the grouping changes, the state no longer makes sense, so reset the state.
-        this.addManagedListener(this.eventService, Events.EVENT_COLUMN_ROW_GROUP_CHANGED, () =>
-            this.selectionService.reset('rowGroupChanged')
-        );
-
-        this.selectionContext.init(this.rowModel);
-=======
         this.addManagedEventListeners({
             // if model has updated, a store may now be fully loaded to clean up indeterminate states
             modelUpdated: () => this.removeRedundantState(),
             // when the grouping changes, the state no longer makes sense, so reset the state.
             columnRowGroupChanged: () => this.selectionService.reset('rowGroupChanged'),
         });
->>>>>>> 485d9439
+
+        this.selectionContext.init(this.rowModel);
     }
 
     public getSelectedState() {
