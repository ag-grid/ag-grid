<<<<<<< HEAD
import type {
    AdvancedFilterModel,
    BeanCollection,
    BeanName,
    FilterManager,
    FilterModel,
    StoreRefreshAfterParams} from '@ag-grid-community/core';
import {
    BeanStub,
    Events
} from '@ag-grid-community/core';
=======
import type { AdvancedFilterModel, FilterManager, FilterModel, StoreRefreshAfterParams } from '@ag-grid-community/core';
import { Autowired, Bean, BeanStub, Events } from '@ag-grid-community/core';
>>>>>>> a381279a

import type { ServerSideRowModel } from '../serverSideRowModel';
import type { ListenerUtils } from './listenerUtils';

export class FilterListener extends BeanStub {
    static BeanName: BeanName = 'ssrmFilterListener';

<<<<<<< HEAD
    private serverSideRowModel: ServerSideRowModel;
    private filterManager: FilterManager;
    private listenerUtils: ListenerUtils;

    public wireBeans(beans: BeanCollection) {
        super.wireBeans(beans);
        this.serverSideRowModel = beans.rowModel as ServerSideRowModel;
        this.filterManager = beans.filterManager;
        this.listenerUtils = beans.ssrmListenerUtils;
    }

=======
>>>>>>> a381279a
    public postConstruct(): void {
        // only want to be active if SSRM active, otherwise would be interfering with other row models
        if (!this.gos.isRowModelType('serverSide')) {
            return;
        }

        this.addManagedListener(this.eventService, Events.EVENT_ADVANCED_FILTER_ENABLED_CHANGED, () =>
            this.onFilterChanged(true)
        );
        this.addManagedListener(this.eventService, Events.EVENT_FILTER_CHANGED, () => this.onFilterChanged());
    }

    private onFilterChanged(advancedFilterEnabledChanged?: boolean): void {
        const storeParams = this.serverSideRowModel.getParams();
        if (!storeParams) {
            return;
        } // params is undefined if no datasource set

        const oldModel = storeParams.filterModel;
        let newModel: FilterModel | AdvancedFilterModel | null;
        let changedColumns: string[];

        if (this.filterManager.isAdvancedFilterEnabled()) {
            newModel = this.filterManager.getAdvancedFilterModel();
            // if advancedFilterEnabledChanged, old model is of type `FilterModel`
            const oldColumns = advancedFilterEnabledChanged
                ? Object.keys(oldModel ?? {})
                : this.getAdvancedFilterColumns(oldModel as AdvancedFilterModel | null);
            const newColumns = this.getAdvancedFilterColumns(newModel as AdvancedFilterModel | null);
            oldColumns.forEach((column) => newColumns.add(column));
            changedColumns = Array.from(newColumns);
        } else {
            newModel = this.filterManager.getFilterModel();
            if (advancedFilterEnabledChanged) {
                // old model is of type `AdvancedFilterModel | null`
                const oldColumns = this.getAdvancedFilterColumns(oldModel as AdvancedFilterModel | null);
                Object.keys(newModel).forEach((column) => oldColumns.add(column));
                changedColumns = Array.from(oldColumns);
            } else {
                changedColumns = this.findChangedColumns(oldModel as FilterModel, newModel as FilterModel);
            }
        }

        const valueColChanged = this.listenerUtils.isSortingWithValueColumn(changedColumns);
        const secondaryColChanged = this.listenerUtils.isSortingWithSecondaryColumn(changedColumns);

        const params: StoreRefreshAfterParams = {
            valueColChanged,
            secondaryColChanged,
            changedColumns,
        };

        this.serverSideRowModel.refreshAfterFilter(newModel, params);
    }

    private findChangedColumns(oldModel: FilterModel, newModel: FilterModel): string[] {
        const allColKeysMap: { [key: string]: boolean } = {};

        Object.keys(oldModel).forEach((key) => (allColKeysMap[key] = true));
        Object.keys(newModel).forEach((key) => (allColKeysMap[key] = true));

        const res: string[] = [];

        Object.keys(allColKeysMap).forEach((key) => {
            const oldJson = JSON.stringify(oldModel[key]);
            const newJson = JSON.stringify(newModel[key]);
            const filterChanged = oldJson != newJson;
            if (filterChanged) {
                res.push(key);
            }
        });

        return res;
    }

    private getAdvancedFilterColumns(model: AdvancedFilterModel | null): Set<string> {
        const columns = new Set<string>();
        if (!model) {
            return columns;
        }

        const processAdvancedFilterModel = (filterModel: AdvancedFilterModel) => {
            if (filterModel.filterType === 'join') {
                filterModel.conditions.forEach((condition) => processAdvancedFilterModel(condition));
            } else {
                columns.add(filterModel.colId);
            }
        };

        processAdvancedFilterModel(model);

        return columns;
    }
}<|MERGE_RESOLUTION|>--- conflicted
+++ resolved
@@ -1,19 +1,12 @@
-<<<<<<< HEAD
 import type {
     AdvancedFilterModel,
     BeanCollection,
     BeanName,
     FilterManager,
     FilterModel,
-    StoreRefreshAfterParams} from '@ag-grid-community/core';
-import {
-    BeanStub,
-    Events
+    StoreRefreshAfterParams,
 } from '@ag-grid-community/core';
-=======
-import type { AdvancedFilterModel, FilterManager, FilterModel, StoreRefreshAfterParams } from '@ag-grid-community/core';
-import { Autowired, Bean, BeanStub, Events } from '@ag-grid-community/core';
->>>>>>> a381279a
+import { BeanStub, Events } from '@ag-grid-community/core';
 
 import type { ServerSideRowModel } from '../serverSideRowModel';
 import type { ListenerUtils } from './listenerUtils';
@@ -21,7 +14,6 @@
 export class FilterListener extends BeanStub {
     static BeanName: BeanName = 'ssrmFilterListener';
 
-<<<<<<< HEAD
     private serverSideRowModel: ServerSideRowModel;
     private filterManager: FilterManager;
     private listenerUtils: ListenerUtils;
@@ -33,8 +25,6 @@
         this.listenerUtils = beans.ssrmListenerUtils;
     }
 
-=======
->>>>>>> a381279a
     public postConstruct(): void {
         // only want to be active if SSRM active, otherwise would be interfering with other row models
         if (!this.gos.isRowModelType('serverSide')) {
