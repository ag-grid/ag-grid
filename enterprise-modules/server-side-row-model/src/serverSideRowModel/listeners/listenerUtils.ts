<<<<<<< HEAD
import { Autowired, Bean, BeanStub, FuncColsService, PivotResultColsService } from '@ag-grid-community/core';
=======
import type { FuncColsService, PivotResultColsService } from '@ag-grid-community/core';
import { Autowired, Bean } from '@ag-grid-community/core';
>>>>>>> c75d6e7b

@Bean('ssrmListenerUtils')
export class ListenerUtils extends BeanStub {
    @Autowired('pivotResultColsService') private pivotResultColsService: PivotResultColsService;
    @Autowired('funcColsService') private funcColsService: FuncColsService;

    public isSortingWithValueColumn(changedColumnsInSort: string[]): boolean {
        const valueColIds = this.funcColsService.getValueColumns().map((col) => col.getColId());

        for (let i = 0; i < changedColumnsInSort.length; i++) {
            if (valueColIds.indexOf(changedColumnsInSort[i]) > -1) {
                return true;
            }
        }

        return false;
    }

    public isSortingWithSecondaryColumn(changedColumnsInSort: string[]): boolean {
        const pivotResultCols = this.pivotResultColsService.getPivotResultCols();
        if (!pivotResultCols) {
            return false;
        }

        const secondaryColIds = pivotResultCols.list.map((col) => col.getColId());

        for (let i = 0; i < changedColumnsInSort.length; i++) {
            if (secondaryColIds.indexOf(changedColumnsInSort[i]) > -1) {
                return true;
            }
        }

        return false;
    }
}<|MERGE_RESOLUTION|>--- conflicted
+++ resolved
@@ -1,9 +1,5 @@
-<<<<<<< HEAD
-import { Autowired, Bean, BeanStub, FuncColsService, PivotResultColsService } from '@ag-grid-community/core';
-=======
 import type { FuncColsService, PivotResultColsService } from '@ag-grid-community/core';
-import { Autowired, Bean } from '@ag-grid-community/core';
->>>>>>> c75d6e7b
+import { Autowired, Bean, BeanStub } from '@ag-grid-community/core';
 
 @Bean('ssrmListenerUtils')
 export class ListenerUtils extends BeanStub {
