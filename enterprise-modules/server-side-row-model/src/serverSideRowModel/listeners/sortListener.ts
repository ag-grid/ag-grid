--- conflicted
+++ resolved
@@ -1,17 +1,5 @@
-<<<<<<< HEAD
-import {
-    Autowired,
-    Bean,
-    BeanStub,
-    Events,
-    SortController,
-    SortModelItem,
-    StoreRefreshAfterParams,
-} from '@ag-grid-community/core';
-=======
 import type { SortController, SortModelItem, StoreRefreshAfterParams } from '@ag-grid-community/core';
-import { Autowired, Bean, BeanStub, Events, PostConstruct } from '@ag-grid-community/core';
->>>>>>> c75d6e7b
+import { Autowired, Bean, BeanStub, Events } from '@ag-grid-community/core';
 
 import type { ServerSideRowModel } from '../serverSideRowModel';
 import type { ListenerUtils } from './listenerUtils';
