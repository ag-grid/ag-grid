--- conflicted
+++ resolved
@@ -1,18 +1,11 @@
-<<<<<<< HEAD
 import type {
     BeanCollection,
     BeanName,
     SortController,
     SortModelItem,
-    StoreRefreshAfterParams} from '@ag-grid-community/core';
-import {
-    BeanStub,
-    Events
+    StoreRefreshAfterParams,
 } from '@ag-grid-community/core';
-=======
-import type { SortController, SortModelItem, StoreRefreshAfterParams } from '@ag-grid-community/core';
-import { Autowired, Bean, BeanStub, Events } from '@ag-grid-community/core';
->>>>>>> a381279a
+import { BeanStub, Events } from '@ag-grid-community/core';
 
 import type { ServerSideRowModel } from '../serverSideRowModel';
 import type { ListenerUtils } from './listenerUtils';
@@ -20,7 +13,6 @@
 export class SortListener extends BeanStub {
     static BeanName: BeanName = 'ssrmSortService';
 
-<<<<<<< HEAD
     private sortController: SortController;
     private serverSideRowModel: ServerSideRowModel;
     private listenerUtils: ListenerUtils;
@@ -32,8 +24,6 @@
         this.listenerUtils = beans.ssrmListenerUtils;
     }
 
-=======
->>>>>>> a381279a
     public postConstruct(): void {
         // only want to be active if SSRM active, otherwise would be interfering with other row models
         if (!this.gos.isRowModelType('serverSide')) {
