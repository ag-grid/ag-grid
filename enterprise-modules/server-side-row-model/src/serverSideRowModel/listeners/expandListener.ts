<<<<<<< HEAD
import {
    Autowired,
    Bean,
    BeanStub,
    Beans,
    Events,
    RowGroupOpenedEvent,
    RowNode,
    StoreUpdatedEvent,
    WithoutGridCommon,
    _exists,
    _missing,
} from '@ag-grid-community/core';
=======
import type { Beans, RowGroupOpenedEvent, StoreUpdatedEvent, WithoutGridCommon } from '@ag-grid-community/core';
import { Autowired, Bean, BeanStub, Events, PostConstruct, RowNode, _exists, _missing } from '@ag-grid-community/core';
>>>>>>> c75d6e7b

import type { ServerSideRowModel } from '../serverSideRowModel';
import type { StoreFactory } from '../stores/storeFactory';

@Bean('ssrmExpandListener')
export class ExpandListener extends BeanStub {
    @Autowired('rowModel') private serverSideRowModel: ServerSideRowModel;
    @Autowired('ssrmStoreFactory') private storeFactory: StoreFactory;
    @Autowired('beans') private beans: Beans;

    public postConstruct(): void {
        // only want to be active if SSRM active, otherwise would be interfering with other row models
        if (!this.gos.isRowModelType('serverSide')) {
            return;
        }

        this.addManagedListener(this.eventService, Events.EVENT_ROW_GROUP_OPENED, this.onRowGroupOpened.bind(this));
    }

    private onRowGroupOpened(event: RowGroupOpenedEvent): void {
        const rowNode = event.node as RowNode;

        if (rowNode.expanded) {
            if (rowNode.master) {
                this.createDetailNode(rowNode);
            } else if (_missing(rowNode.childStore)) {
                const storeParams = this.serverSideRowModel.getParams();
                rowNode.childStore = this.createBean(this.storeFactory.createStore(storeParams, rowNode));
            }
        } else if (this.gos.get('purgeClosedRowNodes') && _exists(rowNode.childStore)) {
            rowNode.childStore = this.destroyBean(rowNode.childStore)!;
        }

        const storeUpdatedEvent: WithoutGridCommon<StoreUpdatedEvent> = { type: Events.EVENT_STORE_UPDATED };
        this.eventService.dispatchEvent(storeUpdatedEvent);
    }

    private createDetailNode(masterNode: RowNode): RowNode {
        if (_exists(masterNode.detailNode)) {
            return masterNode.detailNode;
        }

        const detailNode = new RowNode(this.beans);

        detailNode.detail = true;
        detailNode.selectable = false;
        detailNode.parent = masterNode;

        if (_exists(masterNode.id)) {
            detailNode.id = 'detail_' + masterNode.id;
        }

        detailNode.data = masterNode.data;
        detailNode.level = masterNode.level + 1;

        const defaultDetailRowHeight = 200;
        const rowHeight = this.gos.getRowHeightForNode(detailNode).height;

        detailNode.rowHeight = rowHeight ? rowHeight : defaultDetailRowHeight;
        masterNode.detailNode = detailNode;

        return detailNode;
    }
}<|MERGE_RESOLUTION|>--- conflicted
+++ resolved
@@ -1,21 +1,5 @@
-<<<<<<< HEAD
-import {
-    Autowired,
-    Bean,
-    BeanStub,
-    Beans,
-    Events,
-    RowGroupOpenedEvent,
-    RowNode,
-    StoreUpdatedEvent,
-    WithoutGridCommon,
-    _exists,
-    _missing,
-} from '@ag-grid-community/core';
-=======
 import type { Beans, RowGroupOpenedEvent, StoreUpdatedEvent, WithoutGridCommon } from '@ag-grid-community/core';
-import { Autowired, Bean, BeanStub, Events, PostConstruct, RowNode, _exists, _missing } from '@ag-grid-community/core';
->>>>>>> c75d6e7b
+import { Autowired, Bean, BeanStub, Events, RowNode, _exists, _missing } from '@ag-grid-community/core';
 
 import type { ServerSideRowModel } from '../serverSideRowModel';
 import type { StoreFactory } from '../stores/storeFactory';
