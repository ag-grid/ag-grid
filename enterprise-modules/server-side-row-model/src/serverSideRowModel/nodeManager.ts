--- conflicted
+++ resolved
@@ -1,9 +1,5 @@
-<<<<<<< HEAD
-import { Bean, BeanStub, RowNode } from '@ag-grid-community/core';
-=======
 import type { RowNode } from '@ag-grid-community/core';
-import { Bean, PreDestroy } from '@ag-grid-community/core';
->>>>>>> c75d6e7b
+import { Bean, BeanStub } from '@ag-grid-community/core';
 
 @Bean('ssrmNodeManager')
 export class NodeManager extends BeanStub {
