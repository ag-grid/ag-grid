import type {
    Column,
    FilterManager,
    FuncColsService,
    IRowNode,
    ISelectionService,
    IServerSideStore,
    IsApplyServerSideTransactionParams,
    LoadSuccessParams,
<<<<<<< HEAD
    NumberSequence,
=======
>>>>>>> c75d6e7b
    PostSortRowsParams,
    RowBounds,
    RowNode,
    RowNodeBlockLoader,
    RowNodeSorter,
    SelectionChangedEvent,
    ServerSideGroupLevelParams,
    ServerSideGroupLevelState,
    ServerSideTransaction,
    ServerSideTransactionResult,
    SortController,
    StoreRefreshAfterParams,
    StoreUpdatedEvent,
    WithoutGridCommon,
} from '@ag-grid-community/core';
import {
    Autowired,
    ColumnModel,
    Events,
    NumberSequence,
    PostConstruct,
    PreDestroy,
    RowNodeBlock,
    ServerSideTransactionResultStatus,
    _getAllValuesInObject,
    _insertIntoArray,
    _missing,
    _missingOrEmpty,
    _warnOnce,
} from '@ag-grid-community/core';

import type { BlockUtils } from '../blocks/blockUtils';
import type { NodeManager } from '../nodeManager';
import type { SSRMParams, ServerSideRowModel } from '../serverSideRowModel';
import type { TransactionManager } from '../transactionManager';
import type { StoreUtils } from './storeUtils';

export class FullStore extends RowNodeBlock implements IServerSideStore {
    @Autowired('ssrmStoreUtils') private storeUtils: StoreUtils;
    @Autowired('ssrmBlockUtils') private blockUtils: BlockUtils;
    @Autowired('funcColsService') private funcColsService: FuncColsService;
    @Autowired('rowNodeBlockLoader') private rowNodeBlockLoader: RowNodeBlockLoader;
    @Autowired('rowNodeSorter') private rowNodeSorter: RowNodeSorter;
    @Autowired('sortController') private sortController: SortController;
    @Autowired('selectionService') private selectionService: ISelectionService;
    @Autowired('ssrmNodeManager') private nodeManager: NodeManager;
    @Autowired('filterManager') private filterManager: FilterManager;
    @Autowired('ssrmTransactionManager') private transactionManager: TransactionManager;
    @Autowired('rowModel') private serverSideRowModel: ServerSideRowModel;

    private readonly level: number;
    private readonly groupLevel: boolean | undefined;
    private readonly leafGroup: boolean;
    private readonly ssrmParams: SSRMParams;
    private readonly parentRowNode: RowNode;

    private nodeIdSequence: NumberSequence = new NumberSequence();

    private usingTreeData: boolean;

    private allRowNodes: RowNode[];
    private nodesAfterFilter: RowNode[];
    private nodesAfterSort: RowNode[];

    // when user is provide the id's, we also keep a map of ids to row nodes for convenience
    private allNodesMap: { [id: string]: RowNode };

    private groupField: string;
    private rowGroupColumn: Column;
    private nodeIdPrefix: string | undefined;

    private displayIndexStart: number | undefined;
    private displayIndexEnd: number | undefined;

    private topPx: number;
    private heightPx: number;

    private info: any = {};

    private postSortFunc: ((params: WithoutGridCommon<PostSortRowsParams>) => void) | undefined;

    constructor(ssrmParams: SSRMParams, storeParams: ServerSideGroupLevelParams, parentRowNode: RowNode) {
        // finite block represents a cache with just one block, thus 0 is the id, it's the first block
        super(0);
        this.ssrmParams = ssrmParams;
        this.parentRowNode = parentRowNode;
        this.level = parentRowNode.level + 1;
        this.groupLevel = ssrmParams.rowGroupCols ? this.level < ssrmParams.rowGroupCols.length : undefined;
        this.leafGroup = ssrmParams.rowGroupCols ? this.level === ssrmParams.rowGroupCols.length - 1 : false;
    }

    public postConstruct(): void {
        this.usingTreeData = this.gos.get('treeData');
        this.nodeIdPrefix = this.blockUtils.createNodeIdPrefix(this.parentRowNode);

        if (!this.usingTreeData && this.groupLevel) {
            const groupColVo = this.ssrmParams.rowGroupCols[this.level];
            this.groupField = groupColVo.field!;
            this.rowGroupColumn = this.funcColsService.getRowGroupColumns()[this.level];
        }

        let initialRowCount = 1;
        const isRootStore = this.parentRowNode.level === -1;
        const userInitialRowCount = this.storeUtils.getServerSideInitialRowCount();
        if (isRootStore && userInitialRowCount != null) {
            initialRowCount = userInitialRowCount;
        }
        this.initialiseRowNodes(initialRowCount);

        this.rowNodeBlockLoader.addBlock(this);
        this.addDestroyFunc(() => this.rowNodeBlockLoader.removeBlock(this));

        this.postSortFunc = this.gos.getCallback('postSortRows');

        if (userInitialRowCount != null) {
            this.eventService.dispatchEventOnce({
                type: Events.EVENT_ROW_COUNT_READY,
            });
        }
    }

    public override destroy(): void {
        this.destroyRowNodes();
        super.destroy();
    }

    private destroyRowNodes(): void {
        this.blockUtils.destroyRowNodes(this.allRowNodes);

        this.allRowNodes = [];
        this.nodesAfterSort = [];
        this.nodesAfterFilter = [];
        this.allNodesMap = {};
    }

    private initialiseRowNodes(loadingRowsCount: number, failedLoad = false): void {
        this.destroyRowNodes();
        for (let i = 0; i < loadingRowsCount; i++) {
            const loadingRowNode = this.blockUtils.createRowNode({
                field: this.groupField,
                group: this.groupLevel!,
                leafGroup: this.leafGroup,
                level: this.level,
                parent: this.parentRowNode,
                rowGroupColumn: this.rowGroupColumn,
            });
            if (failedLoad) {
                loadingRowNode.failedLoad = true;
            }
            this.allRowNodes.push(loadingRowNode);
            this.nodesAfterFilter.push(loadingRowNode);
            this.nodesAfterSort.push(loadingRowNode);
        }
    }

    public getBlockStateJson(): { id: string; state: any } {
        return {
            id: this.nodeIdPrefix ? this.nodeIdPrefix : '',
            state: this.getState(),
        };
    }

    protected loadFromDatasource(): void {
        this.storeUtils.loadFromDatasource({
            startRow: undefined,
            endRow: undefined,
            parentBlock: this,
            parentNode: this.parentRowNode,
            storeParams: this.ssrmParams,
            success: this.success.bind(this, this.getVersion()),
            fail: this.pageLoadFailed.bind(this, this.getVersion()),
        });
    }

    public getStartRow(): number {
        return 0; // always zero as not in a cache
    }

    public getEndRow(): number {
        return this.nodesAfterSort.length;
    }

    private createDataNode(data: any, index?: number): RowNode {
        const rowNode = this.blockUtils.createRowNode({
            field: this.groupField,
            group: this.groupLevel!,
            leafGroup: this.leafGroup,
            level: this.level,
            parent: this.parentRowNode,
            rowGroupColumn: this.rowGroupColumn,
        });

        if (index != null) {
            _insertIntoArray(this.allRowNodes, rowNode, index);
        } else {
            this.allRowNodes.push(rowNode);
        }

        const defaultId = this.prefixId(this.nodeIdSequence.next());
        this.blockUtils.setDataIntoRowNode(rowNode, data, defaultId, undefined);
        this.nodeManager.addRowNode(rowNode);

        this.blockUtils.checkOpenByDefault(rowNode);

        this.allNodesMap[rowNode.id!] = rowNode;

        return rowNode;
    }

    private prefixId(id: number): string {
        if (this.nodeIdPrefix) {
            return this.nodeIdPrefix + '-' + id;
        } else {
            return id.toString();
        }
    }

    protected processServerFail(): void {
        this.initialiseRowNodes(1, true);
        this.fireStoreUpdatedEvent();
        this.flushAsyncTransactions();
    }

    public processServerResult(params: LoadSuccessParams): void {
        if (!this.isAlive()) {
            return;
        }

        const info = params.groupLevelInfo;
        if (info) {
            Object.assign(this.info, info);
        }

        if (params.pivotResultFields) {
            this.serverSideRowModel.generateSecondaryColumns(params.pivotResultFields);
        }

        const nodesToRecycle = this.allRowNodes.length > 0 ? this.allNodesMap : undefined;

        this.allRowNodes = [];
        this.nodesAfterSort = [];
        this.nodesAfterFilter = [];
        this.allNodesMap = {};

        if (!params.rowData) {
            _warnOnce(
                '"params.data" is missing from Server-Side Row Model success() callback. Please use the "data" attribute. If no data is returned, set an empty list.'
            );
        }

        this.createOrRecycleNodes(nodesToRecycle, params.rowData);

        if (nodesToRecycle) {
            this.blockUtils.destroyRowNodes(_getAllValuesInObject(nodesToRecycle));
        }

        if (this.level === 0) {
            this.eventService.dispatchEventOnce({
                type: Events.EVENT_ROW_COUNT_READY,
            });
        }

        this.filterAndSortNodes();
        this.fireStoreUpdatedEvent();
        this.flushAsyncTransactions();
    }

    private createOrRecycleNodes(nodesToRecycle?: { [id: string]: RowNode }, rowData?: any[]): void {
        if (!rowData) {
            return;
        }

        const lookupNodeToRecycle = (data: any): RowNode | undefined => {
            if (!nodesToRecycle) {
                return undefined;
            }

            const getRowIdFunc = this.gos.getCallback('getRowId');
            if (!getRowIdFunc) {
                return undefined;
            }

            const parentKeys = this.parentRowNode.getGroupKeys();
            const level = this.level;
            const id = getRowIdFunc({
                data,
                parentKeys: parentKeys.length > 0 ? parentKeys : undefined,
                level,
            });
            const foundNode = nodesToRecycle[id];
            if (!foundNode) {
                return undefined;
            }

            delete nodesToRecycle[id];
            return foundNode;
        };

        const recycleNode = (rowNode: RowNode, dataItem: any) => {
            this.allNodesMap[rowNode.id!] = rowNode;
            this.blockUtils.updateDataIntoRowNode(rowNode, dataItem);
            this.allRowNodes.push(rowNode);
        };

        rowData.forEach((dataItem) => {
            const nodeToRecycle = lookupNodeToRecycle(dataItem);
            if (nodeToRecycle) {
                recycleNode(nodeToRecycle, dataItem);
            } else {
                this.createDataNode(dataItem);
            }
        });
    }

    private flushAsyncTransactions(): void {
        // we want to update the store with any outstanding transactions straight away,
        // as otherwise if waitTimeMillis is large (eg 5s), then the user could be looking
        // at old data for a few seconds before the transactions is applied, which isn't what
        // you would expect when we advertise 'transaction is applied when data is loaded'.
        // we do this in a timeout as flushAsyncTransactions expects the grid to be in a settled
        // state, not in the middle of loading rows! keeps the VM Turns more simple and deterministic.
        window.setTimeout(() => this.transactionManager.flushAsyncTransactions(), 0);
    }

    private filterAndSortNodes(): void {
        this.filterRowNodes();
        this.sortRowNodes();
    }

    private sortRowNodes(): void {
        const serverIsSorting =
            this.storeUtils.isServerSideSortAllLevels() || this.storeUtils.isServerSideSortOnServer();
        const sortOptions = this.sortController.getSortOptions();
        const noSortApplied = !sortOptions || sortOptions.length == 0;
        if (serverIsSorting || noSortApplied) {
            this.nodesAfterSort = this.nodesAfterFilter;
            return;
        }

        this.nodesAfterSort = this.rowNodeSorter.doFullSort(this.nodesAfterFilter, sortOptions);
        if (this.postSortFunc) {
            const params: WithoutGridCommon<PostSortRowsParams> = { nodes: this.nodesAfterSort };
            this.postSortFunc(params);
        }
    }

    private filterRowNodes(): void {
        const serverIsFiltering =
            !this.storeUtils.isServerSideOnlyRefreshFilteredGroups() || this.storeUtils.isServerSideFilterOnServer();
        // filtering for InFullStore only works at lowest level details.
        // reason is the logic for group filtering was to difficult to work out how it should work at time of writing.
        const groupLevel = this.groupLevel;

        if (serverIsFiltering || groupLevel) {
            this.nodesAfterFilter = this.allRowNodes;
            return;
        }

        this.nodesAfterFilter = this.allRowNodes.filter((rowNode) =>
            this.filterManager.doesRowPassFilter({ rowNode: rowNode })
        );
    }

    public clearDisplayIndexes(): void {
        this.displayIndexStart = undefined;
        this.displayIndexEnd = undefined;
        this.allRowNodes.forEach((rowNode) => this.blockUtils.clearDisplayIndex(rowNode));
    }

    public getDisplayIndexEnd(): number | undefined {
        return this.displayIndexEnd;
    }

    public isDisplayIndexInStore(displayIndex: number): boolean {
        if (this.getRowCount() === 0) {
            return false;
        }
        return displayIndex >= this.displayIndexStart! && displayIndex < this.displayIndexEnd!;
    }

    public setDisplayIndexes(displayIndexSeq: NumberSequence, nextRowTop: { value: number }): void {
        this.displayIndexStart = displayIndexSeq.peek();
        this.topPx = nextRowTop.value;

        const visibleNodeIds: { [id: string]: boolean } = {};

        // set on all visible nodes
        this.nodesAfterSort.forEach((rowNode) => {
            this.blockUtils.setDisplayIndex(rowNode, displayIndexSeq, nextRowTop);
            visibleNodeIds[rowNode.id!] = true;
        });

        // and clear on all non-visible nodes
        this.allRowNodes.forEach((rowNode) => {
            if (!visibleNodeIds[rowNode.id!]) {
                this.blockUtils.clearDisplayIndex(rowNode);
            }
        });

        this.displayIndexEnd = displayIndexSeq.peek();
        this.heightPx = nextRowTop.value - this.topPx;
    }

    public forEachStoreDeep(
        callback: (store: IServerSideStore, index: number) => void,
        sequence = new NumberSequence()
    ): void {
        callback(this, sequence.next());
        this.allRowNodes.forEach((rowNode) => {
            const childCache = rowNode.childStore;
            if (childCache) {
                childCache.forEachStoreDeep(callback, sequence);
            }
        });
    }

    public forEachNodeDeep(callback: (rowNode: RowNode, index: number) => void, sequence = new NumberSequence()): void {
        this.allRowNodes.forEach((rowNode) => {
            callback(rowNode, sequence.next());
            const childCache = rowNode.childStore;
            if (childCache) {
                childCache.forEachNodeDeep(callback, sequence);
            }
        });
    }

    public forEachNodeDeepAfterFilterAndSort(
        callback: (rowNode: RowNode, index: number) => void,
        sequence = new NumberSequence(),
        includeFooterNodes = false
    ): void {
        this.nodesAfterSort.forEach((rowNode) => {
            callback(rowNode, sequence.next());
            const childCache = rowNode.childStore;
            if (childCache) {
                childCache.forEachNodeDeepAfterFilterAndSort(callback, sequence, includeFooterNodes);
            }
        });

        if (includeFooterNodes && this.parentRowNode.sibling) {
            callback(this.parentRowNode.sibling, sequence.next());
        }
    }

    public getRowUsingDisplayIndex(displayRowIndex: number): IRowNode | undefined {
        // this can happen if asking for a row that doesn't exist in the model,
        // eg if a cell range is selected, and the user filters so rows no longer exists
        if (!this.isDisplayIndexInStore(displayRowIndex)) {
            return undefined;
        }

        const res = this.blockUtils.binarySearchForDisplayIndex(displayRowIndex, this.nodesAfterSort);
        return res;
    }

    public getRowBounds(index: number): RowBounds | null {
        for (let i = 0; i < this.nodesAfterSort.length; i++) {
            const rowNode = this.nodesAfterSort[i];
            const res = this.blockUtils.extractRowBounds(rowNode, index);
            if (res) {
                return res;
            }
        }

        return null;
    }

    public isPixelInRange(pixel: number): boolean {
        return pixel >= this.topPx && pixel < this.topPx + this.heightPx;
    }

    public getRowIndexAtPixel(pixel: number): number | null {
        // if pixel before block, return first row
        const pixelBeforeThisStore = pixel <= this.topPx;
        if (pixelBeforeThisStore) {
            const firstNode = this.nodesAfterSort[0];
            return firstNode.rowIndex!;
        }
        // if pixel after store, return last row, however the last
        // row could be a child store
        const pixelAfterThisStore = pixel >= this.topPx + this.heightPx;
        if (pixelAfterThisStore) {
            const lastRowNode = this.nodesAfterSort[this.nodesAfterSort.length - 1];
            const lastRowNodeBottomPx = lastRowNode.rowTop! + lastRowNode.rowHeight!;

            if (pixel >= lastRowNodeBottomPx && lastRowNode.expanded) {
                if (lastRowNode.childStore && lastRowNode.childStore.getRowCount() > 0) {
                    return lastRowNode.childStore.getRowIndexAtPixel(pixel);
                }
                if (lastRowNode.detailNode) {
                    return lastRowNode.detailNode.rowIndex;
                }
            }

            return lastRowNode.rowIndex;
        }

        let res: number | null = null;
        this.nodesAfterSort.forEach((rowNode) => {
            const res2 = this.blockUtils.getIndexAtPixel(rowNode, pixel);
            if (res2 != null) {
                res = res2;
            }
        });

        const pixelIsPastLastRow = res == null;

        if (pixelIsPastLastRow) {
            return this.displayIndexEnd! - 1;
        }

        return res;
    }

    public getChildStore(keys: string[]): IServerSideStore | null {
        return this.storeUtils.getChildStore(keys, this, (key: string) => {
            const rowNode = this.allRowNodes.find((currentRowNode) => {
                return currentRowNode.key == key;
            });

            return rowNode!;
        });
    }

    private forEachChildStoreShallow(callback: (childStore: IServerSideStore) => void): void {
        this.allRowNodes.forEach((rowNode) => {
            const childStore = rowNode.childStore;
            if (childStore) {
                callback(childStore);
            }
        });
    }

    public refreshAfterFilter(params: StoreRefreshAfterParams): void {
        const serverIsFiltering = this.storeUtils.isServerSideFilterOnServer();
        const storeIsImpacted = this.storeUtils.isServerRefreshNeeded(
            this.parentRowNode,
            this.ssrmParams.rowGroupCols,
            params
        );
        const serverIsFilteringAllLevels = !this.storeUtils.isServerSideOnlyRefreshFilteredGroups();
        if (serverIsFilteringAllLevels || (serverIsFiltering && storeIsImpacted)) {
            this.refreshStore(true);
            this.sortRowNodes();
            return;
        }

        this.filterRowNodes();
        this.sortRowNodes();
        this.forEachChildStoreShallow((store) => store.refreshAfterFilter(params));
    }

    public refreshAfterSort(params: StoreRefreshAfterParams): void {
        const serverIsSorting = this.storeUtils.isServerSideSortOnServer();
        const storeIsImpacted = this.storeUtils.isServerRefreshNeeded(
            this.parentRowNode,
            this.ssrmParams.rowGroupCols,
            params
        );
        const serverIsSortingAllLevels = this.storeUtils.isServerSideSortAllLevels();
        if (serverIsSortingAllLevels || (serverIsSorting && storeIsImpacted)) {
            this.refreshStore(true);
            this.filterRowNodes();
            return;
        }

        this.filterRowNodes();
        this.sortRowNodes();
        this.forEachChildStoreShallow((store) => store.refreshAfterSort(params));
    }

    public applyTransaction(transaction: ServerSideTransaction): ServerSideTransactionResult {
        // we only apply transactions to loaded state
        switch (this.getState()) {
            case RowNodeBlock.STATE_FAILED:
                return { status: ServerSideTransactionResultStatus.StoreLoadingFailed };
            case RowNodeBlock.STATE_LOADING:
                return { status: ServerSideTransactionResultStatus.StoreLoading };
            case RowNodeBlock.STATE_WAITING_TO_LOAD:
                return { status: ServerSideTransactionResultStatus.StoreWaitingToLoad };
        }

        const applyCallback = this.gos.getCallback('isApplyServerSideTransaction');
        if (applyCallback) {
            const params: WithoutGridCommon<IsApplyServerSideTransactionParams> = {
                transaction: transaction,
                parentNode: this.parentRowNode,
                groupLevelInfo: this.info,
            };
            const apply = applyCallback(params);
            if (!apply) {
                return { status: ServerSideTransactionResultStatus.Cancelled };
            }
        }

        const res: ServerSideTransactionResult = {
            status: ServerSideTransactionResultStatus.Applied,
            remove: [],
            update: [],
            add: [],
        };

        const nodesToUnselect: RowNode[] = [];

        this.executeAdd(transaction, res);
        this.executeRemove(transaction, res, nodesToUnselect);
        this.executeUpdate(transaction, res, nodesToUnselect);

        this.filterAndSortNodes();

        this.updateSelection(nodesToUnselect);

        return res;
    }

    private updateSelection(nodesToUnselect: RowNode[]): void {
        const selectionChanged = nodesToUnselect.length > 0;
        if (selectionChanged) {
            this.selectionService.setNodesSelected({
                newValue: false,
                nodes: nodesToUnselect,
                suppressFinishActions: true,
                clearSelection: false,
                source: 'rowDataChanged',
            });

            const event: WithoutGridCommon<SelectionChangedEvent> = {
                type: Events.EVENT_SELECTION_CHANGED,
                source: 'rowDataChanged',
            };
            this.eventService.dispatchEvent(event);
        }
    }

    private executeAdd(rowDataTran: ServerSideTransaction, rowNodeTransaction: ServerSideTransactionResult): void {
        const { add, addIndex } = rowDataTran;
        if (_missingOrEmpty(add)) {
            return;
        }

        const useIndex = typeof addIndex === 'number' && addIndex >= 0;
        if (useIndex) {
            // items get inserted in reverse order for index insertion
            add!.reverse().forEach((item) => {
                const newRowNode: RowNode = this.createDataNode(item, addIndex);
                rowNodeTransaction.add!.push(newRowNode);
            });
        } else {
            add!.forEach((item) => {
                const newRowNode: RowNode = this.createDataNode(item);
                rowNodeTransaction.add!.push(newRowNode);
            });
        }
    }

    private executeRemove(
        rowDataTran: ServerSideTransaction,
        rowNodeTransaction: ServerSideTransactionResult,
        nodesToUnselect: RowNode[]
    ): void {
        const { remove } = rowDataTran;

        if (remove == null) {
            return;
        }

        const rowIdsRemoved: { [key: string]: boolean } = {};

        remove.forEach((item) => {
            const rowNode = this.lookupRowNode(item);

            if (!rowNode) {
                return;
            }

            // do delete - setting 'suppressFinishActions = true' to ensure EVENT_SELECTION_CHANGED is not raised for
            // each row node updated, instead it is raised once by the calling code if any selected nodes exist.
            if (rowNode.isSelected()) {
                nodesToUnselect.push(rowNode);
            }

            // so row renderer knows to fade row out (and not reposition it)
            rowNode.clearRowTopAndRowIndex();

            // NOTE: were we could remove from allLeaveChildren, however _removeFromArray() is expensive, especially
            // if called multiple times (eg deleting lots of rows) and if allLeafChildren is a large list
            rowIdsRemoved[rowNode.id!] = true;
            // _removeFromArray(this.rootNode.allLeafChildren, rowNode);
            delete this.allNodesMap[rowNode.id!];

            rowNodeTransaction.remove!.push(rowNode);

            this.nodeManager.removeNode(rowNode);
        });

        this.allRowNodes = this.allRowNodes.filter((rowNode) => !rowIdsRemoved[rowNode.id!]);
    }

    private executeUpdate(
        rowDataTran: ServerSideTransaction,
        rowNodeTransaction: ServerSideTransactionResult,
        nodesToUnselect: RowNode[]
    ): void {
        const { update } = rowDataTran;
        if (update == null) {
            return;
        }

        update.forEach((item) => {
            const rowNode = this.lookupRowNode(item);

            if (!rowNode) {
                return;
            }

            this.blockUtils.updateDataIntoRowNode(rowNode, item);
            if (!rowNode.selectable && rowNode.isSelected()) {
                nodesToUnselect.push(rowNode);
            }

            rowNodeTransaction.update!.push(rowNode);
        });
    }

    private lookupRowNode(data: any): RowNode | null {
        const getRowIdFunc = this.gos.getCallback('getRowId');

        let rowNode: RowNode;
        if (getRowIdFunc != null) {
            // find rowNode using id
            const level = this.level;
            const parentKeys = this.parentRowNode.getGroupKeys();
            const id: string = getRowIdFunc({
                data,
                parentKeys: parentKeys.length > 0 ? parentKeys : undefined,
                level,
            });
            rowNode = this.allNodesMap[id];
            if (!rowNode) {
                console.error(`AG Grid: could not find row id=${id}, data item was not found for this id`);
                return null;
            }
        } else {
            // find rowNode using object references
            rowNode = this.allRowNodes.find((currentRowNode) => currentRowNode.data === data)!;
            if (!rowNode) {
                console.error(`AG Grid: could not find data item as object was not found`, data);
                return null;
            }
        }

        return rowNode;
    }

    public addStoreStates(result: ServerSideGroupLevelState[]): void {
        result.push({
            suppressInfiniteScroll: true,
            route: this.parentRowNode.getGroupKeys(),
            rowCount: this.allRowNodes.length,
            info: this.info,
        });
        this.forEachChildStoreShallow((childStore) => childStore.addStoreStates(result));
    }

    public refreshStore(purge: boolean): void {
        if (purge) {
            const loadingRowsToShow = this.nodesAfterSort ? this.nodesAfterSort.length : 1;
            this.initialiseRowNodes(loadingRowsToShow);
        }
        this.scheduleLoad();
        this.fireStoreUpdatedEvent();
    }

    public retryLoads(): void {
        if (this.getState() === RowNodeBlock.STATE_FAILED) {
            this.initialiseRowNodes(1);
            this.scheduleLoad();
        }

        this.forEachChildStoreShallow((store) => store.retryLoads());
    }

    private scheduleLoad(): void {
        this.setStateWaitingToLoad();
        this.rowNodeBlockLoader.checkBlockToLoad();
    }

    // gets called 1) row count changed 2) cache purged 3) items inserted
    private fireStoreUpdatedEvent(): void {
        // this results in row model firing ModelUpdated.
        // server side row model also updates the row indexes first
        const event: WithoutGridCommon<StoreUpdatedEvent> = {
            type: Events.EVENT_STORE_UPDATED,
        };
        this.eventService.dispatchEvent(event);
    }

    public getRowCount(): number {
        return this.nodesAfterSort.length;
    }

    public getTopLevelRowDisplayedIndex(topLevelIndex: number): number {
        const rowNode = this.nodesAfterSort[topLevelIndex];
        return rowNode.rowIndex!;
    }

    public isLastRowIndexKnown(): boolean {
        return this.getState() == RowNodeBlock.STATE_LOADED;
    }

    public getRowNodesInRange(firstInRange: RowNode, lastInRange: RowNode): RowNode[] {
        const result: RowNode[] = [];

        let inActiveRange = false;

        // if only one node passed, we start the selection at the top
        if (_missing(firstInRange)) {
            inActiveRange = true;
        }

        this.nodesAfterSort.forEach((rowNode) => {
            const hitFirstOrLast = rowNode === firstInRange || rowNode === lastInRange;
            if (inActiveRange || hitFirstOrLast) {
                result.push(rowNode);
            }

            if (hitFirstOrLast) {
                inActiveRange = !inActiveRange;
            }
        });

        // inActiveRange will be still true if we never hit the second rowNode
        const invalidRange = inActiveRange;
        return invalidRange ? [] : result;
    }

    public getStoreBounds() {
        return {
            topPx: this.topPx,
            heightPx: this.heightPx,
        };
    }
}<|MERGE_RESOLUTION|>--- conflicted
+++ resolved
@@ -7,10 +7,6 @@
     IServerSideStore,
     IsApplyServerSideTransactionParams,
     LoadSuccessParams,
-<<<<<<< HEAD
-    NumberSequence,
-=======
->>>>>>> c75d6e7b
     PostSortRowsParams,
     RowBounds,
     RowNode,
@@ -28,11 +24,8 @@
 } from '@ag-grid-community/core';
 import {
     Autowired,
-    ColumnModel,
     Events,
     NumberSequence,
-    PostConstruct,
-    PreDestroy,
     RowNodeBlock,
     ServerSideTransactionResultStatus,
     _getAllValuesInObject,
