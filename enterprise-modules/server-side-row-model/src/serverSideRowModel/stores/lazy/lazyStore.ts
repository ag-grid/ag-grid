import type {
    BeanCollection,
    Column,
    FuncColsService,
    IRowNode,
    ISelectionService,
    IServerSideStore,
    IsApplyServerSideTransactionParams,
    LoadSuccessParams,
    RowBounds,
    RowNode,
    ServerSideGroupLevelParams,
    ServerSideGroupLevelState,
    ServerSideTransaction,
    ServerSideTransactionResult,
    StoreRefreshAfterParams,
    StoreRefreshedEvent,
    StoreUpdatedEvent,
    WithoutGridCommon,
} from '@ag-grid-community/core';
<<<<<<< HEAD
import { BeanStub, Events, NumberSequence, ServerSideTransactionResultStatus, _missing } from '@ag-grid-community/core';
=======
import {
    Autowired,
    BeanStub,
    Events,
    NumberSequence,
    ServerSideTransactionResultStatus,
    _missing,
} from '@ag-grid-community/core';
>>>>>>> a381279a

import type { BlockUtils } from '../../blocks/blockUtils';
import type { SSRMParams } from '../../serverSideRowModel';
import type { StoreUtils } from '../storeUtils';
import { LazyCache } from './lazyCache';

export class LazyStore extends BeanStub implements IServerSideStore {
    private blockUtils: BlockUtils;
    private storeUtils: StoreUtils;
    private selectionService: ISelectionService;
    private funcColsService: FuncColsService;

    public wireBeans(beans: BeanCollection) {
        super.wireBeans(beans);
        this.blockUtils = beans.ssrmBlockUtils;
        this.storeUtils = beans.ssrmStoreUtils;
        this.selectionService = beans.selectionService;
        this.funcColsService = beans.funcColsService;
    }

    // display indexes
    private displayIndexStart: number | undefined;
    private displayIndexEnd: number | undefined;

    // group positioning
    private topPx: number;
    private heightPx: number;

    // group details
    private readonly level: number;
    private readonly group: boolean;
    private readonly leafGroup: boolean;
    private readonly ssrmParams: SSRMParams;
    private readonly storeParams: ServerSideGroupLevelParams;
    private readonly parentRowNode: RowNode;
    private groupField: string | undefined;
    private rowGroupColumn: Column;

    private idSequence = new NumberSequence();
    private cache: LazyCache;
    private info: any;

    constructor(ssrmParams: SSRMParams, storeParams: ServerSideGroupLevelParams, parentRowNode: RowNode) {
        super();
        this.ssrmParams = ssrmParams;
        this.parentRowNode = parentRowNode;
        this.storeParams = storeParams;
        this.level = parentRowNode.level + 1;
        this.group = ssrmParams.rowGroupCols ? this.level < ssrmParams.rowGroupCols.length : false;
        this.leafGroup = ssrmParams.rowGroupCols ? this.level === ssrmParams.rowGroupCols.length - 1 : false;
        this.info = {};
    }

    public postConstruct() {
        let numberOfRows = 1;
        if (this.level === 0) {
            numberOfRows = this.storeUtils.getServerSideInitialRowCount() ?? 1;

            this.eventService.dispatchEventOnce({
                type: Events.EVENT_ROW_COUNT_READY,
            });
        }
        this.cache = this.createManagedBean(new LazyCache(this, numberOfRows, this.storeParams));

        const usingTreeData = this.gos.get('treeData');

        if (!usingTreeData && this.group) {
            const groupColVo = this.ssrmParams.rowGroupCols[this.level];
            this.groupField = groupColVo.field!;
            this.rowGroupColumn = this.funcColsService.getRowGroupColumns()[this.level];
        }
    }

    public override destroy(): void {
        this.displayIndexStart = undefined;
        this.displayIndexEnd = undefined;
        this.destroyBean(this.cache);
        super.destroy();
    }

    /**
     * Given a server response, ingest the rows outside of the data source lifecycle.
     *
     * @param rowDataParams the server response containing the rows to ingest
     * @param startRow the index to start ingesting rows
     * @param expectedRows the expected number of rows in the response (used to determine if the last row index is known)
     */
    applyRowData(rowDataParams: LoadSuccessParams, startRow: number, expectedRows: number) {
        this.cache.onLoadSuccess(startRow, expectedRows, rowDataParams);
    }

    /**
     * Applies a given transaction to the data set within this store
     *
     * @param transaction an object containing delta instructions determining the changes to apply to this store
     * @returns an object determining the status of this transaction and effected nodes
     */
    applyTransaction(transaction: ServerSideTransaction): ServerSideTransactionResult {
        const idFunc = this.gos.getCallback('getRowId');
        if (!idFunc) {
            console.warn(
                'AG Grid: getRowId callback must be implemented for transactions to work. Transaction was ignored.'
            );
            return {
                status: ServerSideTransactionResultStatus.Cancelled,
            };
        }

        const applyCallback = this.gos.getCallback('isApplyServerSideTransaction');
        if (applyCallback) {
            const params: WithoutGridCommon<IsApplyServerSideTransactionParams> = {
                transaction: transaction,
                parentNode: this.parentRowNode,
                groupLevelInfo: this.info,
            };
            const apply = applyCallback(params);
            if (!apply) {
                return { status: ServerSideTransactionResultStatus.Cancelled };
            }
        }

        // needs checked before transactions are applied, as rows won't be contiguous immediately
        // after
        const allRowsLoaded = this.cache.isStoreFullyLoaded();

        let updatedNodes: RowNode[] | undefined = undefined;
        if (transaction.update?.length) {
            updatedNodes = this.cache.updateRowNodes(transaction.update);
        }

        let insertedNodes: RowNode[] | undefined = undefined;
        if (transaction.add?.length) {
            let addIndex = transaction.addIndex;
            if (addIndex != null && addIndex < 0) {
                addIndex = undefined;
            }
            insertedNodes = this.cache.insertRowNodes(transaction.add, addIndex);
        }

        let removedNodes: RowNode[] | undefined = undefined;
        if (transaction.remove?.length) {
            const allIdsToRemove = transaction.remove.map((data) =>
                idFunc({ level: this.level, parentKeys: this.parentRowNode.getGroupKeys(), data })
            );
            const allUniqueIdsToRemove = [...new Set(allIdsToRemove)];
            removedNodes = this.cache.removeRowNodes(allUniqueIdsToRemove);
        }

        const isClientSideSortingEnabled = this.gos.get('serverSideEnableClientSideSort');

        const isUpdateOrAdd = updatedNodes?.length || insertedNodes?.length;
        const isClientSideSort = allRowsLoaded && isClientSideSortingEnabled;
        if (isClientSideSort && isUpdateOrAdd) {
            // if client side sorting, we need to sort the rows after the transaction
            this.cache.clientSideSortRows();
        }

        this.updateSelectionAfterTransaction(updatedNodes, removedNodes);
        return {
            status: ServerSideTransactionResultStatus.Applied,
            update: updatedNodes,
            add: insertedNodes,
            remove: removedNodes,
        };
    }

    private updateSelectionAfterTransaction(updatedNodes?: RowNode[], removedNodes?: RowNode[]) {
        const nodesToDeselect: RowNode[] = [];
        updatedNodes?.forEach((node) => {
            if (node.isSelected() && !node.selectable) {
                nodesToDeselect.push(node);
            }
        });

        removedNodes?.forEach((node) => {
            if (node.isSelected()) {
                nodesToDeselect.push(node);
            }
        });

        if (nodesToDeselect.length) {
            this.selectionService.setNodesSelected({
                newValue: false,
                clearSelection: false,
                nodes: nodesToDeselect,
                source: 'rowDataChanged',
            });
        }
    }

    /**
     * Clear the display indexes, used for fading rows out when stores are not being destroyed
     */
    clearDisplayIndexes(): void {
        this.displayIndexStart = undefined;
        this.displayIndexEnd = undefined;
        this.cache.getNodes().forEach((lazyNode) => this.blockUtils.clearDisplayIndex(lazyNode.node));

        if (this.parentRowNode.sibling) {
            this.blockUtils.clearDisplayIndex(this.parentRowNode.sibling);
        }
        this.cache.clearDisplayIndexes();
    }

    /**
     * @returns an index representing the last sequentially displayed row in the grid for this store
     */
    getDisplayIndexStart(): number | undefined {
        return this.displayIndexStart;
    }

    /**
     * @returns the index representing one after the last sequentially displayed row in the grid for this store
     */
    getDisplayIndexEnd(): number | undefined {
        return this.displayIndexEnd;
    }

    /**
     * @returns the virtual size of this store
     */
    getRowCount(): number {
        if (this.parentRowNode.sibling) {
            return this.cache.getRowCount() + 1;
        }
        return this.cache.getRowCount();
    }

    /**
     * Sets the current row count of the store, and whether the last row index is known
     */
    setRowCount(rowCount: number, isLastRowIndexKnown?: boolean): void {
        this.cache.setRowCount(rowCount, isLastRowIndexKnown);
    }

    /**
     * Given a display index, returns whether that row is within this store or a child store of this store
     *
     * @param displayIndex the visible index of a row
     * @returns whether or not the row exists within this store
     */
    isDisplayIndexInStore(displayIndex: number): boolean {
        if (this.cache.getRowCount() === 0) return false;

        return this.displayIndexStart! <= displayIndex && displayIndex < this.getDisplayIndexEnd()!;
    }

    /**
     * Recursively sets up the display indexes and top position of every node belonging to this store.
     *
     * Called after a row height changes, or a store updated event.
     *
     * @param displayIndexSeq the number sequence for generating the display index of each row
     * @param nextRowTop an object containing the next row top value intended to be modified by ref per row
     */
    setDisplayIndexes(displayIndexSeq: NumberSequence, nextRowTop: { value: number }): void {
        this.displayIndexStart = displayIndexSeq.peek();
        this.topPx = nextRowTop.value;

        const footerNode =
            this.parentRowNode.level > -1 && this.gos.getGroupTotalRowCallback()({ node: this.parentRowNode });
        if (!footerNode) {
            this.parentRowNode.destroyFooter();
        }

        if (footerNode === 'top') {
            this.parentRowNode.createFooter();
            this.blockUtils.setDisplayIndex(this.parentRowNode.sibling, displayIndexSeq, nextRowTop);
        }

        // delegate to the store to set the row display indexes
        this.cache.setDisplayIndexes(displayIndexSeq, nextRowTop);

        if (footerNode === 'bottom') {
            this.parentRowNode.createFooter();
            this.blockUtils.setDisplayIndex(this.parentRowNode.sibling, displayIndexSeq, nextRowTop);
        }

        this.displayIndexEnd = displayIndexSeq.peek();
        this.heightPx = nextRowTop.value - this.topPx;
    }

    /**
     * Recursively applies a provided function to every node
     *
     * For the purpose of exclusively server side filtered stores, this is the same as getNodes().forEachDeepAfterFilterAndSort
     */
    forEachStoreDeep(
        callback: (store: IServerSideStore, index: number) => void,
        sequence = new NumberSequence()
    ): void {
        callback(this, sequence.next());
        this.cache.getNodes().forEach((lazyNode) => {
            const childCache = lazyNode.node.childStore;
            if (childCache) {
                childCache.forEachStoreDeep(callback, sequence);
            }
        });
    }

    /**
     * Recursively applies a provided function to every node
     *
     * For the purpose of exclusively server side filtered stores, this is the same as getNodes().forEachDeepAfterFilterAndSort
     */
    forEachNodeDeep(callback: (rowNode: RowNode<any>, index: number) => void, sequence = new NumberSequence()): void {
        this.cache.getNodes().forEach((lazyNode) => {
            callback(lazyNode.node, sequence.next());
            const childCache = lazyNode.node.childStore;
            if (childCache) {
                childCache.forEachNodeDeep(callback, sequence);
            }
        });
    }

    /**
     * Recursively applies a provided function to every node
     *
     * For the purpose of exclusively server side filtered stores, this is the same as getNodes().forEachDeep
     */
    forEachNodeDeepAfterFilterAndSort(
        callback: (rowNode: RowNode<any>, index: number) => void,
        sequence = new NumberSequence(),
        includeFooterNodes = false
    ): void {
        const footerNode =
            this.parentRowNode.level > -1 && this.gos.getGroupTotalRowCallback()({ node: this.parentRowNode });
        if (footerNode === 'top') {
            callback(this.parentRowNode.sibling, sequence.next());
        }

        const orderedNodes = this.cache.getOrderedNodeMap();
        for (const key in orderedNodes) {
            const lazyNode = orderedNodes[key];
            callback(lazyNode.node, sequence.next());
            const childCache = lazyNode.node.childStore;
            if (childCache) {
                childCache.forEachNodeDeepAfterFilterAndSort(callback, sequence, includeFooterNodes);
            }
        }

        if (footerNode === 'bottom') {
            callback(this.parentRowNode.sibling, sequence.next());
        }
    }

    /**
     * Removes the failed status from all nodes, and marks them as stub to encourage reloading
     */
    retryLoads(): void {
        this.cache.getNodes().forEach(({ node }) => {
            if (node.failedLoad) {
                node.failedLoad = false;
                node.__needsRefreshWhenVisible = true;
                node.stub = true;
            }
        });
        this.forEachChildStoreShallow((store) => store.retryLoads());
        this.fireStoreUpdatedEvent();
    }

    /**
     * Given a display index, returns the row at that location.
     *
     * @param displayRowIndex the displayed index within the grid to search for
     * @returns the row node if the display index falls within the store, if it didn't exist this will create a new stub to return
     */
    getRowUsingDisplayIndex(displayRowIndex: number): IRowNode<any> | undefined {
        if (this.parentRowNode.sibling && displayRowIndex === this.parentRowNode.sibling.rowIndex) {
            return this.parentRowNode.sibling;
        }
        return this.cache.getRowByDisplayIndex(displayRowIndex);
    }

    /**
     * Given a display index, returns the row top and height for the row at that index.
     *
     * @param displayIndex the display index of the node
     * @returns an object containing the rowTop and rowHeight of the node at the given displayIndex
     */
    getRowBounds(displayIndex: number): RowBounds | null {
        if (!this.isDisplayIndexInStore(displayIndex)) {
            return null;
        }

        const thisNode = this.cache.getNodeCachedByDisplayIndex(displayIndex);
        if (thisNode) {
            const boundsFromRow = this.blockUtils.extractRowBounds(thisNode, displayIndex);
            if (boundsFromRow) {
                return boundsFromRow;
            }
        }

        const { previousNode, nextNode } = this.cache.getSurroundingNodesByDisplayIndex(displayIndex) ?? {};

        // previous node may equal, or catch via detail node or child of group
        if (previousNode) {
            const boundsFromRow = this.blockUtils.extractRowBounds(previousNode.node, displayIndex);
            if (boundsFromRow != null) {
                return boundsFromRow;
            }
        }

        const defaultRowHeight = this.gos.getRowHeightAsNumber();
        // if node after this, can calculate backwards (and ignore detail/grouping)
        if (nextNode) {
            const numberOfRowDiff = (nextNode.node.rowIndex! - displayIndex) * defaultRowHeight;
            return {
                rowTop: nextNode.node.rowTop! - numberOfRowDiff,
                rowHeight: defaultRowHeight,
            };
        }

        // otherwise calculate from end of store
        const lastTop = this.topPx + this.heightPx;
        const numberOfRowDiff = (this.getDisplayIndexEnd()! - displayIndex) * defaultRowHeight;
        return {
            rowTop: lastTop - numberOfRowDiff,
            rowHeight: defaultRowHeight,
        };
    }

    /**
     * Given a vertical pixel, determines whether this store contains a row at that pixel
     *
     * @param pixel a vertical pixel position from the grid
     * @returns whether that pixel points to a virtual space belonging to this store
     */
    isPixelInRange(pixel: number): boolean {
        return pixel >= this.topPx && pixel < this.topPx + this.heightPx;
    }

    /**
     * Given a vertical pixel, returns the row existing at that pixel location
     *
     * @param pixel a vertical pixel position from the grid
     * @returns the display index at the given pixel location
     */
    getRowIndexAtPixel(pixel: number): number | null {
        if (pixel < this.topPx) {
            return this.getDisplayIndexStart()!;
        }

        if (pixel >= this.topPx + this.heightPx) {
            return this.getDisplayIndexEnd()! - 1;
        }

        if (
            this.parentRowNode.sibling &&
            pixel > this.parentRowNode.sibling.rowTop! &&
            pixel < this.parentRowNode.sibling.rowTop! + this.parentRowNode.sibling.rowHeight!
        ) {
            return this.parentRowNode.sibling.rowIndex!;
        }

        let distToPreviousNodeTop: number = Number.MAX_SAFE_INTEGER;
        let previousNode: RowNode | null = null;
        let distToNextNodeTop: number = Number.MAX_SAFE_INTEGER;
        let nextNode: RowNode | null = null;

        this.cache.getNodes().forEach(({ node }) => {
            const distBetween = Math.abs(pixel - node.rowTop!);

            // previous node
            if (node.rowTop! < pixel) {
                if (distBetween < distToPreviousNodeTop) {
                    distToPreviousNodeTop = distBetween;
                    previousNode = node;
                }
                return;
            }
            // next node
            if (distBetween < distToNextNodeTop) {
                distToNextNodeTop = distBetween;
                nextNode = node;
            }
        });

        // cast these back as typescript doesn't understand the forEach above
        previousNode = previousNode as RowNode | null;
        nextNode = nextNode as RowNode | null;

        // previous node may equal, or catch via detail node or child of group
        if (previousNode) {
            const indexOfRow = this.blockUtils.getIndexAtPixel(previousNode, pixel);
            if (indexOfRow != null) {
                return indexOfRow;
            }
        }

        const defaultRowHeight = this.gos.getRowHeightAsNumber();
        // if node after this, can calculate backwards (and ignore detail/grouping)
        if (nextNode) {
            const nextTop = nextNode.rowTop!;
            const numberOfRowDiff = Math.ceil((nextTop - pixel) / defaultRowHeight);
            return nextNode.rowIndex! - numberOfRowDiff;
        }

        // otherwise calculate from end of store
        const nextTop = this.topPx + this.heightPx;
        const numberOfRowDiff = Math.floor((nextTop - pixel) / defaultRowHeight);
        return this.getDisplayIndexEnd()! - numberOfRowDiff;
    }

    /**
     * Given a path of group keys, returns the child store for that group.
     *
     * @param keys the grouping path to the desired store
     * @returns the child store for the given keys, or null if not found
     */
    getChildStore(keys: string[]): IServerSideStore | null {
        return this.storeUtils.getChildStore(keys, this, (key: string) => {
            const lazyNode = this.cache.getNodes().find((lazyNode) => lazyNode.node.key == key);
            if (!lazyNode) {
                return null;
            }
            return lazyNode.node;
        });
    }

    /**
     * Executes a provided callback on each child store belonging to this store
     *
     * @param cb the callback to execute
     */
    private forEachChildStoreShallow(cb: (store: IServerSideStore) => void) {
        this.cache.getNodes().forEach(({ node }) => {
            if (node.childStore) {
                cb(node.childStore);
            }
        });
    }

    /**
     * Executes after a change to sorting, determines recursively whether this store or a child requires refreshed.
     *
     * If a purge refresh occurs, the row count is preserved.
     *
     * @param params a set of properties pertaining to the sort changes
     */
    refreshAfterSort(params: StoreRefreshAfterParams) {
        const serverSortsAllLevels = this.storeUtils.isServerSideSortAllLevels();
        if (
            serverSortsAllLevels ||
            this.storeUtils.isServerRefreshNeeded(this.parentRowNode, this.ssrmParams.rowGroupCols, params)
        ) {
            const allRowsLoaded = this.cache.isStoreFullyLoaded();
            const isClientSideSortingEnabled = this.gos.get('serverSideEnableClientSideSort');

            const isClientSideSort = allRowsLoaded && isClientSideSortingEnabled;
            if (!isClientSideSort) {
                const oldCount = this.cache.getRowCount();
                this.destroyBean(this.cache);
                this.cache = this.createManagedBean(new LazyCache(this, oldCount, this.storeParams));
                return;
            }

            // client side sorting only handles one level, so allow it to pass through
            // to recursive sort.
            this.cache.clientSideSortRows();
        }

        // call refreshAfterSort on children, as we did not purge.
        // if we did purge, no need to do this as all children were destroyed
        this.forEachChildStoreShallow((store) => store.refreshAfterSort(params));
    }

    /**
     * Executes after a change to filtering, determines recursively whether this store or a child requires refreshed.
     *
     * If a refresh occurs, the row count is reset.
     *
     * @param params a set of properties pertaining to the filter changes
     */
    refreshAfterFilter(params: StoreRefreshAfterParams) {
        const serverFiltersAllLevels = !this.storeUtils.isServerSideOnlyRefreshFilteredGroups();
        if (
            serverFiltersAllLevels ||
            this.storeUtils.isServerRefreshNeeded(this.parentRowNode, this.ssrmParams.rowGroupCols, params)
        ) {
            this.refreshStore(true);
            return;
        }

        // call refreshAfterFilter on children, as we did not purge.
        // if we did purge, no need to do this as all children were destroyed
        this.forEachChildStoreShallow((store) => store.refreshAfterFilter(params));
    }

    /**
     * Marks all existing nodes as requiring reloaded, and triggers a load check
     *
     * @param purge whether to remove all nodes and data in favour of stub nodes
     */
    refreshStore(purge: boolean) {
        if (purge) {
            this.destroyBean(this.cache);
            this.cache = this.createManagedBean(new LazyCache(this, 1, this.storeParams));
            this.fireStoreUpdatedEvent();
            return;
        }

        this.cache.markNodesForRefresh();
    }

    /**
     * Used for pagination, given a local/store index, returns the display index of that row
     *
     * @param topLevelIndex the store index of a row
     * @returns the display index for the given store index
     */
    getTopLevelRowDisplayedIndex(topLevelIndex: number): number {
        const displayIndex = this.cache.getDisplayIndexFromStoreIndex(topLevelIndex);
        return displayIndex ?? topLevelIndex;
    }

    /**
     * Used for pagination to determine if the last page is known, and for aria to determine if the last grid row is known
     *
     * @returns whether the last index of this store is known, or if lazy loading still required
     */
    isLastRowIndexKnown(): boolean {
        return this.cache.isLastRowIndexKnown();
    }

    /**
     * Used by the selection service to select a range of nodes
     *
     * @param firstInRange the first node in the range to find
     * @param lastInRange the last node in the range to find
     * @returns a range of nodes between firstInRange and lastInRange inclusive
     */
    getRowNodesInRange(firstInRange: RowNode<any>, lastInRange: RowNode<any>): RowNode<any>[] {
        return this.cache
            .getNodes()
            .filter(({ node }) => {
                return node.rowIndex! >= firstInRange.rowIndex! && node.rowIndex! <= lastInRange.rowIndex!;
            })
            .map(({ node }) => node);
    }

    /**
     * Mutates a given array to add this stores state, and recursively add all the children store states.
     *
     * @param result a mutable results array
     */
    addStoreStates(result: ServerSideGroupLevelState[]) {
        result.push({
            suppressInfiniteScroll: false,
            route: this.parentRowNode.getGroupKeys(),
            rowCount: this.getRowCount(),
            lastRowIndexKnown: this.isLastRowIndexKnown(),
            info: this.info,
            maxBlocksInCache: this.storeParams.maxBlocksInCache,
            cacheBlockSize: this.storeParams.cacheBlockSize,
        });
        this.forEachChildStoreShallow((childStore) => childStore.addStoreStates(result));
    }

    public getIdSequence() {
        return this.idSequence;
    }

    public getParentNode() {
        return this.parentRowNode;
    }

    public getRowDetails() {
        return {
            field: this.groupField!,
            group: this.group,
            leafGroup: this.leafGroup,
            level: this.level,
            parent: this.parentRowNode,
            rowGroupColumn: this.rowGroupColumn,
        };
    }

    public getSsrmParams() {
        return this.ssrmParams;
    }

    public setStoreInfo(info: any) {
        if (info) {
            Object.assign(this.info, info);
        }
    }

    // gets called 1) row count changed 2) cache purged
    public fireStoreUpdatedEvent(): void {
        // this results in row model firing ModelUpdated.
        // server side row model also updates the row indexes first
        const event: WithoutGridCommon<StoreUpdatedEvent> = {
            type: Events.EVENT_STORE_UPDATED,
        };
        this.eventService.dispatchEvent(event);
    }

    // gets called when row data updated, and no more refreshing needed
    public fireRefreshFinishedEvent(): void {
        const event: WithoutGridCommon<StoreRefreshedEvent> = {
            type: Events.EVENT_STORE_REFRESHED,
            route: this.parentRowNode.getRoute(),
        };
        this.eventService.dispatchEvent(event);
    }

    public getBlockStates() {
        return this.cache.getBlockStates();
    }

    public getStoreBounds() {
        return {
            topPx: this.topPx,
            heightPx: this.heightPx,
        };
    }

    public getCache() {
        return this.cache;
    }
}<|MERGE_RESOLUTION|>--- conflicted
+++ resolved
@@ -18,18 +18,7 @@
     StoreUpdatedEvent,
     WithoutGridCommon,
 } from '@ag-grid-community/core';
-<<<<<<< HEAD
-import { BeanStub, Events, NumberSequence, ServerSideTransactionResultStatus, _missing } from '@ag-grid-community/core';
-=======
-import {
-    Autowired,
-    BeanStub,
-    Events,
-    NumberSequence,
-    ServerSideTransactionResultStatus,
-    _missing,
-} from '@ag-grid-community/core';
->>>>>>> a381279a
+import { BeanStub, Events, NumberSequence, ServerSideTransactionResultStatus } from '@ag-grid-community/core';
 
 import type { BlockUtils } from '../../blocks/blockUtils';
 import type { SSRMParams } from '../../serverSideRowModel';
