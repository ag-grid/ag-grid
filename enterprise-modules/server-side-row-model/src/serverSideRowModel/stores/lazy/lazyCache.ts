--- conflicted
+++ resolved
@@ -8,19 +8,11 @@
     NumberSequence,
     RowNode,
     RowNodeSorter,
-<<<<<<< HEAD
     RowRenderer,
-=======
->>>>>>> ba111f00
     ServerSideGroupLevelParams,
     SortController,
     WithoutGridCommon,
 } from '@ag-grid-community/core';
-<<<<<<< HEAD
-import { Autowired, BeanStub } from '@ag-grid-community/core';
-=======
-import type { SortController } from '@ag-grid-community/core';
->>>>>>> ba111f00
 
 import type { BlockUtils } from '../../blocks/blockUtils';
 import type { NodeManager } from '../../nodeManager';
@@ -36,17 +28,7 @@
 }
 
 export class LazyCache extends BeanStub {
-<<<<<<< HEAD
-    @Autowired('rowRenderer') private rowRenderer: RowRenderer;
-    @Autowired('ssrmBlockUtils') private blockUtils: BlockUtils;
-    @Autowired('focusService') private focusService: FocusService;
-    @Autowired('ssrmNodeManager') private nodeManager: NodeManager;
-    @Autowired('rowModel') private serverSideRowModel: ServerSideRowModel;
-    @Autowired('rowNodeSorter') private rowNodeSorter: RowNodeSorter;
-    @Autowired('sortController') private sortController: SortController;
-    @Autowired('lazyBlockLoadingService') private lazyBlockLoadingService: LazyBlockLoadingService;
-=======
-    private api: GridApi;
+    private rowRenderer: RowRenderer;
     private blockUtils: BlockUtils;
     private focusService: FocusService;
     private nodeManager: NodeManager;
@@ -57,7 +39,7 @@
 
     public override wireBeans(beans: BeanCollection) {
         super.wireBeans(beans);
-        this.api = beans.gridOptions.api;
+        this.rowRenderer = beans.rowRenderer;
         this.blockUtils = beans.ssrmBlockUtils;
         this.focusService = beans.focusService;
         this.nodeManager = beans.ssrmNodeManager;
@@ -66,7 +48,6 @@
         this.sortController = beans.sortController;
         this.lazyBlockLoadingService = beans.lazyBlockLoadingService;
     }
->>>>>>> ba111f00
 
     /**
      * Indicates whether this is still the live dataset for this store (used for ignoring old requests after purge)
