import { ModuleNames } from "@ag-grid-community/core";
import { EnterpriseCoreModule } from "@ag-grid-enterprise/core";
import { ServerSideRowModel } from "./serverSideRowModel/serverSideRowModel";
<<<<<<< HEAD
export var ServerSideRowModelModule = {
    moduleName: ModuleNames.ServerSideRowModelModule,
    rowModels: { 'serverSide': ServerSideRowModel },
=======
import { StoreUtils } from "./serverSideRowModel/stores/storeUtils";
import { BlockUtils } from "./serverSideRowModel/blocks/blockUtils";
import { NodeManager } from "./serverSideRowModel/nodeManager";
import { TransactionManager } from "./serverSideRowModel/transactionManager";
import { ExpandListener } from "./serverSideRowModel/listeners/expandListener";
import { SortListener } from "./serverSideRowModel/listeners/sortListener";
import { FilterListener } from "./serverSideRowModel/listeners/filterListener";
import { StoreFactory } from "./serverSideRowModel/stores/storeFactory";
import { ListenerUtils } from "./serverSideRowModel/listeners/listenerUtils";
export var ServerSideRowModelModule = {
    moduleName: ModuleNames.ServerSideRowModelModule,
    rowModels: { serverSide: ServerSideRowModel },
    beans: [ExpandListener, SortListener, StoreUtils, BlockUtils, NodeManager, TransactionManager,
        FilterListener, StoreFactory, ListenerUtils],
>>>>>>> 338ea6d7
    dependantModules: [
        EnterpriseCoreModule
    ]
};<|MERGE_RESOLUTION|>--- conflicted
+++ resolved
@@ -1,11 +1,6 @@
 import { ModuleNames } from "@ag-grid-community/core";
 import { EnterpriseCoreModule } from "@ag-grid-enterprise/core";
 import { ServerSideRowModel } from "./serverSideRowModel/serverSideRowModel";
-<<<<<<< HEAD
-export var ServerSideRowModelModule = {
-    moduleName: ModuleNames.ServerSideRowModelModule,
-    rowModels: { 'serverSide': ServerSideRowModel },
-=======
 import { StoreUtils } from "./serverSideRowModel/stores/storeUtils";
 import { BlockUtils } from "./serverSideRowModel/blocks/blockUtils";
 import { NodeManager } from "./serverSideRowModel/nodeManager";
@@ -20,7 +15,6 @@
     rowModels: { serverSide: ServerSideRowModel },
     beans: [ExpandListener, SortListener, StoreUtils, BlockUtils, NodeManager, TransactionManager,
         FilterListener, StoreFactory, ListenerUtils],
->>>>>>> 338ea6d7
     dependantModules: [
         EnterpriseCoreModule
     ]
