--- conflicted
+++ resolved
@@ -14,11 +14,7 @@
   "dependencies": {
     "@ag-grid-community/core": "31.1.0",
     "@ag-grid-enterprise/core": "31.1.0",
-<<<<<<< HEAD
-    "ag-charts-community": "latest"
-=======
     "ag-charts-community": "9.1.1-beta.20240313"
->>>>>>> 28357058
   },
   "devDependencies": {
     "@types/jest": "^29.5.0",
