<<<<<<< HEAD
export * from './setFilterModule';
=======
export { SetFilterCoreModule, SetFilterModule } from './setFilterModule';
>>>>>>> dd76cc8c
export { SetFilter } from './setFilter/setFilter';<|MERGE_RESOLUTION|>--- conflicted
+++ resolved
@@ -1,6 +1,2 @@
-<<<<<<< HEAD
-export * from './setFilterModule';
-=======
 export { SetFilterCoreModule, SetFilterModule } from './setFilterModule';
->>>>>>> dd76cc8c
 export { SetFilter } from './setFilter/setFilter';