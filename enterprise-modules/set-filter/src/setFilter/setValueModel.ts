--- conflicted
+++ resolved
@@ -65,6 +65,7 @@
     private readonly translate: (key: keyof ISetFilterLocaleText) => string;
     private readonly caseFormat: <T extends string | null>(valueToFormat: T) => typeof valueToFormat;
     private readonly createKey: (value: V | null, node?: RowNode) => string | null;
+    private readonly usingComplexObjects: boolean;
 
     private valuesType: SetFilterModelValuesType;
     private miniFilterText: string | null = null;
@@ -86,7 +87,6 @@
 
     private initialised: boolean = false;
 
-<<<<<<< HEAD
     constructor(params: SetValueModelParams<V>) {
         const {
             usingComplexObjects,
@@ -99,18 +99,6 @@
             valueFormatterService,
             valueFormatter
         } = params;
-=======
-    constructor(
-        private readonly filterParams: ISetFilterParams<any, V>,
-        private readonly setIsLoading: (loading: boolean) => void,
-        private readonly valueFormatterService: ValueFormatterService,
-        private readonly translate: (key: keyof ISetFilterLocaleText) => string,
-        private readonly caseFormat: <T extends string | null>(valueToFormat: T) => typeof valueToFormat,
-        private readonly createKey: (value: V | null, node?: RowNode) => string | null,
-        private readonly valueFormatter: (params: ValueFormatterParams) => string,
-        private readonly usingComplexObjects: boolean
-    ) {
->>>>>>> 7daf529a
         const {
             column,
             colDef,
@@ -131,6 +119,7 @@
         this.translate = params.translate;
         this.caseFormat = params.caseFormat;
         this.createKey = params.createKey;
+        this.usingComplexObjects = !!params.usingComplexObjects;
         this.formatter = textFormatter || TextFilter.DEFAULT_FORMATTER;
         this.doesRowPassOtherFilters = doesRowPassOtherFilter;
         this.suppressSorting = suppressSorting || false;
@@ -240,17 +229,7 @@
             switch (this.valuesType) {
                 case SetFilterModelValuesType.TAKEN_FROM_GRID_VALUES:
                 case SetFilterModelValuesType.PROVIDED_LIST: {
-<<<<<<< HEAD
                     resolve(this.processAllKeys(this.valuesType === SetFilterModelValuesType.TAKEN_FROM_GRID_VALUES, this.providedValues as (V | null)[]));
-=======
-                    const values = this.valuesType === SetFilterModelValuesType.TAKEN_FROM_GRID_VALUES ?
-                        this.getValuesFromRows(false) : this.uniqueValues(this.validateProvidedValues(this.providedValues as (V | null)[]));
-                    const sortedKeys = this.sortKeys(values);
-
-                    this.allValues = values;
-
-                    resolve(sortedKeys);
->>>>>>> 7daf529a
 
                     break;
                 }
@@ -262,11 +241,6 @@
                     const { columnApi, api, context, column, colDef } = this.filterParams;
                     const params: SetFilterValuesFuncParams<any, V> = {
                         success: values => {
-<<<<<<< HEAD
-=======
-                            const processedValues = this.uniqueValues(this.validateProvidedValues(values));
-
->>>>>>> 7daf529a
                             this.setIsLoading(false);
 
                             resolve(this.processAllKeys(false, values));
@@ -294,16 +268,16 @@
         return this.allValuesPromise;
     }
 
-<<<<<<< HEAD
     private processAllKeys(getFromRows: boolean, providedValues: (V | null)[] | null): (string | null)[] {
-        const values = getFromRows ? this.getValuesFromRows(false) : this.uniqueValues(providedValues);
+        const values = getFromRows ? this.getValuesFromRows(false) : this.uniqueValues(this.validateProvidedValues(providedValues!));
 
         const sortedKeys = this.sortKeys(values);
 
         this.allValues = values ?? new Map();
         
         return sortedKeys;
-=======
+    }
+
     private validateProvidedValues(values: (V | null)[]): (V | null)[]{
         if (this.usingComplexObjects && values?.length) {
             const firstValue = values[0];
@@ -323,7 +297,6 @@
             }
         }
         return values;
->>>>>>> 7daf529a
     }
 
     public setValuesType(value: SetFilterModelValuesType) {
