import type {
    AgEventListener,
<<<<<<< HEAD
    AgPromise,
=======
>>>>>>> c75d6e7b
    FuncColsService,
    GridOptionsService,
    IClientSideRowModel,
    IEventEmitter,
    LocalEventService,
    RowNode,
    SetFilterModelValue,
    SetFilterParams,
    SetFilterValues,
    SetFilterValuesFunc,
    SetFilterValuesFuncParams,
    TextFormatter,
    ValueFormatterParams,
    ValueService,
} from '@ag-grid-community/core';
import {
    AgPromise,
    EventService,
    TextFilter,
    _defaultComparator,
    _doOnce,
    _exists,
    _makeNull,
    _warnOnce,
} from '@ag-grid-community/core';

import { ClientSideValuesExtractor } from '../clientSideValueExtractor';
import { SetValueModelFilteringKeys } from './filteringKeys';
import { FlatSetDisplayValueModel } from './flatSetDisplayValueModel';
import type { ISetDisplayValueModel, SetFilterModelTreeItem } from './iSetDisplayValueModel';
import type { ISetFilterLocaleText } from './localeText';
import { TreeSetDisplayValueModel } from './treeSetDisplayValueModel';

export enum SetFilterModelValuesType {
    PROVIDED_LIST,
    PROVIDED_CALLBACK,
    TAKEN_FROM_GRID_VALUES,
}

export interface SetValueModelParams<V> {
    gos: GridOptionsService;
    funcColsService: FuncColsService;
    valueService: ValueService;
    filterParams: SetFilterParams<any, V>;
    setIsLoading: (loading: boolean) => void;
    translate: (key: keyof ISetFilterLocaleText) => string;
    caseFormat: <T extends string | null>(valueToFormat: T) => typeof valueToFormat;
    createKey: (value: V | null | undefined, node?: RowNode) => string | null;
    valueFormatter?: (params: ValueFormatterParams) => string;
    usingComplexObjects?: boolean;
    treeDataTreeList?: boolean;
    groupingTreeList?: boolean;
    addManagedListener: (event: string, listener: (event?: any) => void) => (() => null) | undefined;
}

/** @param V type of value in the Set Filter */
export class SetValueModel<V> implements IEventEmitter {
    public static EVENT_AVAILABLE_VALUES_CHANGED = 'availableValuesChanged';

    private readonly gos: GridOptionsService;
    private readonly localEventService = new LocalEventService();
    private formatter: TextFormatter;
    private suppressSorting: boolean;
    private readonly clientSideValuesExtractor: ClientSideValuesExtractor<V>;
    private readonly doesRowPassOtherFilters: (node: RowNode) => boolean;
    private readonly keyComparator: (a: string | null, b: string | null) => number;
    private readonly entryComparator: (a: [string | null, V | null], b: [string | null, V | null]) => number;
    private readonly compareByValue: boolean;
    private readonly caseSensitive: boolean;
    private displayValueModel: ISetDisplayValueModel<V>;
    private filterParams: SetFilterParams<any, V>;
    private readonly setIsLoading: (loading: boolean) => void;
    private readonly translate: (key: keyof ISetFilterLocaleText) => string;
    private readonly caseFormat: <T extends string | null>(valueToFormat: T) => typeof valueToFormat;
    private readonly createKey: (value: V | null | undefined, node?: RowNode) => string | null;
    private readonly usingComplexObjects: boolean;

    private valuesType: SetFilterModelValuesType;
    private miniFilterText: string | null = null;

    /** When true, in excelMode = 'windows', it adds previously selected filter items to newly checked filter selection */
    private addCurrentSelectionToFilter: boolean = false;

    /** Values provided to the filter for use. */
    private providedValues: SetFilterValues<any, V> | null = null;

    /** Values can be loaded asynchronously, so wait on this promise if you need to ensure values have been loaded. */
    private allValuesPromise: AgPromise<(string | null)[]>;

    /** All possible values for the filter, sorted if required. */
    private allValues: Map<string | null, V | null> = new Map();

    /** Remaining keys when filters from other columns have been applied. */
    private availableKeys = new Set<string | null>();

    /** Keys that have been selected for this filter. */
    private selectedKeys = new Set<string | null>();

    /**
     * Here we keep track of the keys that are currently being used for filtering.
     * In most cases, the filtering keys are the same as the selected keys,
     * but for the specific case when excelMode = 'windows' and the user has ticked 'Add current selection to filter',
     * the filtering keys can be different from the selected keys.
     */
    private filteringKeys: SetValueModelFilteringKeys;

    private initialised: boolean = false;

    constructor(params: SetValueModelParams<V>) {
        const {
            usingComplexObjects,
            funcColsService,
            valueService,
            treeDataTreeList,
            groupingTreeList,
            filterParams,
            gos,
            valueFormatter,
            addManagedListener,
        } = params;
        const {
            column,
            colDef,
            textFormatter,
            doesRowPassOtherFilter,
            suppressSorting,
            comparator,
            rowModel,
            values,
            caseSensitive,
            treeList,
            treeListPathGetter,
            treeListFormatter,
        } = filterParams;

        this.filterParams = filterParams;
        this.gos = gos;
        this.setIsLoading = params.setIsLoading;
        this.translate = params.translate;
        this.caseFormat = params.caseFormat;
        this.createKey = params.createKey;
        this.usingComplexObjects = !!params.usingComplexObjects;
        this.formatter = textFormatter || TextFilter.DEFAULT_FORMATTER;
        this.doesRowPassOtherFilters = doesRowPassOtherFilter;
        this.suppressSorting = suppressSorting || false;
        this.filteringKeys = new SetValueModelFilteringKeys({ caseFormat: this.caseFormat });
        const keyComparator = comparator ?? (colDef.comparator as (a: any, b: any) => number);
        const treeDataOrGrouping = !!treeDataTreeList || !!groupingTreeList;
        // If using complex objects and a comparator is provided, sort by values, otherwise need to sort by the string keys.
        // Also if tree data, grouping, or date with tree list, then need to do value sort
        this.compareByValue = !!(
            (usingComplexObjects && keyComparator) ||
            treeDataOrGrouping ||
            (treeList && !treeListPathGetter)
        );
        if (treeDataOrGrouping && !keyComparator) {
            this.entryComparator = this.createTreeDataOrGroupingComparator() as any;
        } else if (treeList && !treeListPathGetter && !keyComparator) {
            this.entryComparator = (
                [_aKey, aValue]: [string | null, V | null],
                [_bKey, bValue]: [string | null, V | null]
            ) => _defaultComparator(aValue, bValue);
        } else {
            this.entryComparator = (
                [_aKey, aValue]: [string | null, V | null],
                [_bKey, bValue]: [string | null, V | null]
            ) => keyComparator(aValue, bValue);
        }
        this.keyComparator = (keyComparator as any) ?? _defaultComparator;
        this.caseSensitive = !!caseSensitive;
        const getDataPath = gos.get('getDataPath');
        const groupAllowUnbalanced = gos.get('groupAllowUnbalanced');

        if (rowModel.getType() === 'clientSide') {
            this.clientSideValuesExtractor = new ClientSideValuesExtractor(
                rowModel as IClientSideRowModel,
                this.filterParams,
                this.createKey,
                this.caseFormat,
                funcColsService,
                valueService,
                treeDataOrGrouping,
                !!treeDataTreeList,
                getDataPath,
                groupAllowUnbalanced,
                addManagedListener
            );
        }

        if (values == null) {
            this.valuesType = SetFilterModelValuesType.TAKEN_FROM_GRID_VALUES;
        } else {
            this.valuesType = Array.isArray(values)
                ? SetFilterModelValuesType.PROVIDED_LIST
                : SetFilterModelValuesType.PROVIDED_CALLBACK;

            this.providedValues = values;
        }

        this.displayValueModel = treeList
            ? new TreeSetDisplayValueModel(
                  this.formatter,
                  treeListPathGetter,
                  treeListFormatter,
                  treeDataTreeList || groupingTreeList
              )
            : (new FlatSetDisplayValueModel<V>(valueService, valueFormatter, this.formatter, column) as any);

        this.updateAllValues().then((updatedKeys) => this.resetSelectionState(updatedKeys || []));
    }

    public addEventListener(eventType: string, listener: AgEventListener, async?: boolean): void {
        this.localEventService.addEventListener(eventType, listener, async);
    }

    public removeEventListener(eventType: string, listener: AgEventListener, async?: boolean): void {
        this.localEventService.removeEventListener(eventType, listener, async);
    }

    public updateOnParamsChange(filterParams: SetFilterParams<any, V>): AgPromise<void> {
        return new AgPromise<void>((resolve) => {
            const { values, textFormatter, suppressSorting } = filterParams;

            const currentProvidedValues = this.providedValues;
            const currentSuppressSorting = this.suppressSorting;

            this.filterParams = filterParams;
            this.formatter = textFormatter || TextFilter.DEFAULT_FORMATTER;

            this.suppressSorting = suppressSorting || false;
            this.providedValues = values ?? null;

            // Rebuild values when values or their sort order changes
            if (this.providedValues !== currentProvidedValues || this.suppressSorting !== currentSuppressSorting) {
                if (!values || values.length === 0) {
                    this.valuesType = SetFilterModelValuesType.TAKEN_FROM_GRID_VALUES;
                    this.providedValues = null;
                } else {
                    this.valuesType = Array.isArray(values)
                        ? SetFilterModelValuesType.PROVIDED_LIST
                        : SetFilterModelValuesType.PROVIDED_CALLBACK;
                }

                const currentModel = this.getModel();
                this.updateAllValues().then((updatedKeys) => {
                    this.setModel(currentModel).then(() => resolve());
                });
            } else {
                resolve();
            }
        });
    }

    /**
     * Re-fetches the values used in the filter from the value source.
     * If keepSelection is false, the filter selection will be reset to everything selected,
     * otherwise the current selection will be preserved.
     */
    public refreshValues(): AgPromise<void> {
        return new AgPromise<void>((resolve) => {
            // don't get the model until values are resolved, as there could be queued setModel calls
            this.allValuesPromise.then(() => {
                const currentModel = this.getModel();

                this.updateAllValues();

                // ensure model is updated for new values
                this.setModel(currentModel).then(() => resolve());
            });
        });
    }

    /**
     * Overrides the current values being used for the set filter.
     * If keepSelection is false, the filter selection will be reset to everything selected,
     * otherwise the current selection will be preserved.
     */
    public overrideValues(valuesToUse: (V | null)[]): AgPromise<void> {
        return new AgPromise<void>((resolve) => {
            // wait for any existing values to be populated before overriding
            this.allValuesPromise.then(() => {
                this.valuesType = SetFilterModelValuesType.PROVIDED_LIST;
                this.providedValues = valuesToUse;
                this.refreshValues().then(() => resolve());
            });
        });
    }

    /** @return has anything been updated */
    public refreshAfterAnyFilterChanged(): AgPromise<boolean> {
        if (this.showAvailableOnly()) {
            return this.allValuesPromise.then((keys) => {
                this.updateAvailableKeys(keys ?? [], 'otherFilter');
                return true;
            });
        }
        return AgPromise.resolve(false);
    }

    public isInitialised(): boolean {
        return this.initialised;
    }

    private updateAllValues(): AgPromise<(string | null)[]> {
        this.allValuesPromise = new AgPromise<(string | null)[]>((resolve) => {
            switch (this.valuesType) {
                case SetFilterModelValuesType.TAKEN_FROM_GRID_VALUES:
                    this.getValuesFromRowsAsync(false).then((values) => resolve(this.processAllValues(values)));

                    break;
                case SetFilterModelValuesType.PROVIDED_LIST: {
                    resolve(
                        this.processAllValues(
                            this.uniqueValues(this.validateProvidedValues(this.providedValues as (V | null)[]))
                        )
                    );

                    break;
                }

                case SetFilterModelValuesType.PROVIDED_CALLBACK: {
                    this.setIsLoading(true);

                    const callback = this.providedValues as SetFilterValuesFunc<any, V>;
                    const { column, colDef } = this.filterParams;
                    const params: SetFilterValuesFuncParams<any, V> = this.gos.addGridCommonParams({
                        success: (values) => {
                            this.setIsLoading(false);

                            resolve(this.processAllValues(this.uniqueValues(this.validateProvidedValues(values))));
                        },
                        colDef,
                        column,
                    });

                    window.setTimeout(() => callback(params), 0);

                    break;
                }

                default:
                    throw new Error('Unrecognised valuesType');
            }
        });

        this.allValuesPromise
            .then((values) => this.updateAvailableKeys(values || [], 'reload'))
            .then(() => (this.initialised = true));

        return this.allValuesPromise;
    }

    private processAllValues(values: Map<string | null, V | null> | null): (string | null)[] {
        const sortedKeys = this.sortKeys(values);

        this.allValues = values ?? new Map();

        return sortedKeys;
    }

    private validateProvidedValues(values: (V | null)[]): (V | null)[] {
        if (this.usingComplexObjects && values?.length) {
            const firstValue = values[0];
            if (firstValue && typeof firstValue !== 'object' && typeof firstValue !== 'function') {
                const firstKey = this.createKey(firstValue);
                if (firstKey == null) {
                    _warnOnce(
                        'Set Filter Key Creator is returning null for provided values and provided values are primitives. Please provide complex objects. See https://www.ag-grid.com/javascript-data-grid/filter-set-filter-list/#filter-value-types'
                    );
                } else {
                    _warnOnce(
                        'Set Filter has a Key Creator, but provided values are primitives. Did you mean to provide complex objects?'
                    );
                }
            }
        }
        return values;
    }

    public setValuesType(value: SetFilterModelValuesType) {
        this.valuesType = value;
    }

    public getValuesType(): SetFilterModelValuesType {
        return this.valuesType;
    }

    public isKeyAvailable(key: string | null): boolean {
        return this.availableKeys.has(key);
    }

    private showAvailableOnly(): boolean {
        return this.valuesType === SetFilterModelValuesType.TAKEN_FROM_GRID_VALUES;
    }

    private updateAvailableKeys(allKeys: (string | null)[], source: 'reload' | 'otherFilter'): void {
        const availableKeys = this.showAvailableOnly() ? this.sortKeys(this.getValuesFromRows(true)) : allKeys;

        this.availableKeys = new Set(availableKeys);
        this.localEventService.dispatchEvent({ type: SetValueModel.EVENT_AVAILABLE_VALUES_CHANGED });

        this.updateDisplayedValues(source, allKeys);
    }

    public sortKeys(nullableValues: Map<string | null, V | null> | null): (string | null)[] {
        const values = nullableValues ?? new Map();

        if (this.suppressSorting) {
            return Array.from(values.keys());
        }

        let sortedKeys;
        if (this.compareByValue) {
            sortedKeys = Array.from(values.entries())
                .sort(this.entryComparator)
                .map(([key]) => key);
        } else {
            sortedKeys = Array.from(values.keys()).sort(this.keyComparator);
        }

        if (this.filterParams.excelMode && values.has(null)) {
            // ensure the blank value always appears last
            sortedKeys = sortedKeys.filter((v) => v != null);
            sortedKeys.push(null);
        }

        return sortedKeys;
    }

    private getParamsForValuesFromRows(removeUnavailableValues = false): {
        predicate: (node: RowNode) => boolean;
        existingValues?: Map<string | null, V | null>;
    } | null {
        if (!this.clientSideValuesExtractor) {
            _doOnce(() => {
                console.error(
                    'AG Grid: Set Filter cannot initialise because you are using a row model that does not contain all rows in the browser. Either use a different filter type, or configure Set Filter such that you provide it with values'
                );
            }, 'setFilterValueNotCSRM');
            return null;
        }

        const predicate = (node: RowNode) => !removeUnavailableValues || this.doesRowPassOtherFilters(node);

        const existingValues = removeUnavailableValues && !this.caseSensitive ? this.allValues : undefined;

        return { predicate, existingValues };
    }

    private getValuesFromRows(removeUnavailableValues = false): Map<string | null, V | null> | null {
        const params = this.getParamsForValuesFromRows(removeUnavailableValues);
        if (!params) {
            return null;
        }

        return this.clientSideValuesExtractor.extractUniqueValues(params.predicate, params.existingValues);
    }

    private getValuesFromRowsAsync(removeUnavailableValues = false): AgPromise<Map<string | null, V | null> | null> {
        const params = this.getParamsForValuesFromRows(removeUnavailableValues);
        if (!params) {
            return AgPromise.resolve(null);
        }

        return this.clientSideValuesExtractor.extractUniqueValuesAsync(params.predicate, params.existingValues);
    }

    /** Sets mini filter value. Returns true if it changed from last value, otherwise false. */
    public setMiniFilter(value?: string | null): boolean {
        value = _makeNull(value);

        if (this.miniFilterText === value) {
            //do nothing if filter has not changed
            return false;
        }

        if (value === null) {
            // Reset 'Add current selection to filter' checkbox when clearing mini filter
            this.setAddCurrentSelectionToFilter(false);
        }

        this.miniFilterText = value;
        this.updateDisplayedValues('miniFilter');

        return true;
    }

    public getMiniFilter(): string | null {
        return this.miniFilterText;
    }

    public updateDisplayedValues(
        source: 'reload' | 'otherFilter' | 'miniFilter' | 'expansion',
        allKeys?: (string | null)[]
    ): void {
        if (source === 'expansion') {
            this.displayValueModel.refresh();
            return;
        }

        // if no filter, just display all available values
        if (this.miniFilterText == null) {
            this.displayValueModel.updateDisplayedValuesToAllAvailable(
                (key: string | null) => this.getValue(key),
                allKeys,
                this.availableKeys,
                source
            );
            return;
        }

        // if filter present, we filter down the list
        // to allow for case insensitive searches, upper-case both filter text and value
        const formattedFilterText = this.caseFormat(this.formatter(this.miniFilterText) || '');

        const matchesFilter = (valueToCheck: string | null): boolean =>
            valueToCheck != null && this.caseFormat(valueToCheck).indexOf(formattedFilterText) >= 0;

        const nullMatchesFilter = !!this.filterParams.excelMode && matchesFilter(this.translate('blanks'));

        this.displayValueModel.updateDisplayedValuesToMatchMiniFilter(
            (key: string | null) => this.getValue(key),
            allKeys,
            this.availableKeys,
            matchesFilter,
            nullMatchesFilter,
            source
        );
    }

    public getDisplayedValueCount(): number {
        return this.displayValueModel.getDisplayedValueCount();
    }

    public getDisplayedItem(index: number): string | SetFilterModelTreeItem | null {
        return this.displayValueModel.getDisplayedItem(index);
    }

    public getSelectAllItem(): string | SetFilterModelTreeItem {
        return this.displayValueModel.getSelectAllItem();
    }

    public getAddSelectionToFilterItem(): string | SetFilterModelTreeItem {
        return this.displayValueModel.getAddSelectionToFilterItem();
    }

    public hasSelections(): boolean {
        return this.filterParams.defaultToNothingSelected
            ? this.selectedKeys.size > 0
            : this.allValues.size !== this.selectedKeys.size;
    }

    public getKeys(): SetFilterModelValue {
        return Array.from(this.allValues.keys());
    }

    public getValues(): (V | null)[] {
        return Array.from(this.allValues.values());
    }

    public getValue(key: string | null): V | null {
        return this.allValues.get(key)!;
    }

    public setAddCurrentSelectionToFilter(value: boolean) {
        this.addCurrentSelectionToFilter = value;
    }

    private isInWindowsExcelMode(): boolean {
        return this.filterParams.excelMode === 'windows';
    }

    public isAddCurrentSelectionToFilterChecked(): boolean {
        return this.isInWindowsExcelMode() && this.addCurrentSelectionToFilter;
    }

    public showAddCurrentSelectionToFilter(): boolean {
        // We only show the 'Add current selection to filter' option
        // when excel mode is enabled with 'windows' mode
        // and when the users types a value in the mini filter.
        return this.isInWindowsExcelMode() && _exists(this.miniFilterText) && this.miniFilterText.length > 0;
    }

    public selectAllMatchingMiniFilter(clearExistingSelection = false): void {
        if (this.miniFilterText == null) {
            // ensure everything is selected
            this.selectedKeys = new Set(this.allValues.keys());
        } else {
            // ensure everything that matches the mini filter is selected
            if (clearExistingSelection) {
                this.selectedKeys.clear();
            }

            this.displayValueModel.forEachDisplayedKey((key) => this.selectedKeys.add(key));
        }
    }

    public deselectAllMatchingMiniFilter(): void {
        if (this.miniFilterText == null) {
            // ensure everything is deselected
            this.selectedKeys.clear();
        } else {
            // ensure everything that matches the mini filter is deselected
            this.displayValueModel.forEachDisplayedKey((key) => this.selectedKeys.delete(key));
        }
    }

    public selectKey(key: string | null): void {
        this.selectedKeys.add(key);
    }

    public deselectKey(key: string | null): void {
        if (this.filterParams.excelMode && this.isEverythingVisibleSelected()) {
            // ensure we're starting from the correct "everything selected" state
            this.resetSelectionState(this.displayValueModel.getDisplayedKeys());
        }

        this.selectedKeys.delete(key);
    }

    public isKeySelected(key: string | null): boolean {
        return this.selectedKeys.has(key);
    }

    public isEverythingVisibleSelected(): boolean {
        return !this.displayValueModel.someDisplayedKey((it) => !this.isKeySelected(it));
    }

    public isNothingVisibleSelected(): boolean {
        return !this.displayValueModel.someDisplayedKey((it) => this.isKeySelected(it));
    }

    public getModel(): SetFilterModelValue | null {
        if (!this.hasSelections()) {
            return null;
        }

        // When excelMode = 'windows' and the user has ticked 'Add current selection to filter'
        // the filtering keys can be different from the selected keys, and they should be included
        // in the model.
        const filteringKeys = this.isAddCurrentSelectionToFilterChecked()
            ? this.filteringKeys.allFilteringKeys()
            : null;

        if (filteringKeys && filteringKeys.size > 0) {
            if (this.selectedKeys) {
                // When existing filtering keys are present along with selected keys,
                // we combine them and return the result.
                // We use a set structure to avoid duplicates
                const modelKeys = new Set<string | null>([
                    ...Array.from(filteringKeys),
                    ...Array.from(this.selectedKeys).filter((key) => !filteringKeys.has(key)),
                ]);
                return Array.from(modelKeys);
            }

            return Array.from(filteringKeys);
        }

        // No extra filtering keys are present - so just return the selected keys
        return Array.from(this.selectedKeys);
    }

    public setModel(model: SetFilterModelValue | null): AgPromise<void> {
        return this.allValuesPromise.then((keys) => {
            if (model == null) {
                this.resetSelectionState(keys ?? []);
            } else {
                // select all values from the model that exist in the filter
                this.selectedKeys.clear();

                const existingFormattedKeys: Map<string | null, string | null> = new Map();
                this.allValues.forEach((_value, key) => {
                    existingFormattedKeys.set(this.caseFormat(key), key);
                });

                model.forEach((unformattedKey) => {
                    const formattedKey = this.caseFormat(_makeNull(unformattedKey));
                    const existingUnformattedKey = existingFormattedKeys.get(formattedKey);
                    if (existingUnformattedKey !== undefined) {
                        this.selectKey(existingUnformattedKey);
                    }
                });
            }
        });
    }

    private uniqueValues(values: (V | null)[] | null): Map<string | null, V | null> {
        const uniqueValues: Map<string | null, V | null> = new Map();
        const formattedKeys: Set<string | null> = new Set();
        (values ?? []).forEach((value) => {
            const valueToUse = _makeNull(value);
            const unformattedKey = this.createKey(valueToUse);
            const formattedKey = this.caseFormat(unformattedKey);
            if (!formattedKeys.has(formattedKey)) {
                formattedKeys.add(formattedKey);
                uniqueValues.set(unformattedKey, valueToUse);
            }
        });

        return uniqueValues;
    }

    private resetSelectionState(keys: (string | null)[]): void {
        if (this.filterParams.defaultToNothingSelected) {
            this.selectedKeys.clear();
        } else {
            this.selectedKeys = new Set(keys);
        }
    }

    public hasGroups(): boolean {
        return this.displayValueModel.hasGroups();
    }

    private createTreeDataOrGroupingComparator(): (
        a: [string | null, string[] | null],
        b: [string | null, string[] | null]
    ) => number {
        return (
            [_aKey, aValue]: [string | null, string[] | null],
            [_bKey, bValue]: [string | null, string[] | null]
        ) => {
            if (aValue == null) {
                return bValue == null ? 0 : -1;
            } else if (bValue == null) {
                return 1;
            }
            for (let i = 0; i < aValue.length; i++) {
                if (i >= bValue.length) {
                    return 1;
                }
                const diff = _defaultComparator(aValue[i], bValue[i]);
                if (diff !== 0) {
                    return diff;
                }
            }
            return 0;
        };
    }

    public setAppliedModelKeys(appliedModelKeys: Set<string | null> | null): void {
        this.filteringKeys.setFilteringKeys(appliedModelKeys);
    }

    public addToAppliedModelKeys(appliedModelKey: string | null): void {
        this.filteringKeys.addFilteringKey(appliedModelKey);
    }

    public getAppliedModelKeys(): Set<string | null> | null {
        return this.filteringKeys.allFilteringKeys();
    }

    public getCaseFormattedAppliedModelKeys(): Set<string | null> | null {
        return this.filteringKeys.allFilteringKeysCaseFormatted();
    }

    public hasAppliedModelKey(appliedModelKey: string | null): boolean {
        return this.filteringKeys.hasCaseFormattedFilteringKey(appliedModelKey);
    }

    public hasAnyAppliedModelKey(): boolean {
        return !this.filteringKeys.noAppliedFilteringKeys();
    }
}<|MERGE_RESOLUTION|>--- conflicted
+++ resolved
@@ -1,14 +1,9 @@
 import type {
     AgEventListener,
-<<<<<<< HEAD
-    AgPromise,
-=======
->>>>>>> c75d6e7b
     FuncColsService,
     GridOptionsService,
     IClientSideRowModel,
     IEventEmitter,
-    LocalEventService,
     RowNode,
     SetFilterModelValue,
     SetFilterParams,
@@ -21,7 +16,7 @@
 } from '@ag-grid-community/core';
 import {
     AgPromise,
-    EventService,
+    LocalEventService,
     TextFilter,
     _defaultComparator,
     _doOnce,
