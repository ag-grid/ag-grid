import {
    ColDef,
    IClientSideRowModel,
    ValueFormatterService,
    ISetFilterParams,
    Context,
    AgInputTextField,
    AgCheckbox,
    EventService,
    VirtualList,
    IRowModel,
    SetFilterModel,
<<<<<<< HEAD
    GridOptionsService,
    ColumnModel,
=======
    LocaleService
>>>>>>> 7daf529a
} from '@ag-grid-community/core';
import { mock } from '../test-utils/mock';
import { SetFilter } from './setFilter';
import { SetValueModel } from './setValueModel';

let rowModel: jest.Mocked<IRowModel>;
let eventService: jest.Mocked<EventService>;
let valueFormatterService: jest.Mocked<ValueFormatterService>;
let localeService: jest.Mocked<LocaleService>;
let context: jest.Mocked<Context>;
let eMiniFilter: jest.Mocked<AgInputTextField>;
let eGui: jest.Mocked<HTMLElement>;
let eSelectAll: jest.Mocked<AgCheckbox>;
let gridOptionsService: jest.Mocked<GridOptionsService>;
let columnModel: jest.Mocked<ColumnModel>;
let virtualList: jest.Mocked<VirtualList>;
let setValueModel: jest.Mocked<SetValueModel<string>>;

beforeEach(() => {
    rowModel = mock<IClientSideRowModel>('getType', 'forEachLeafNode');
    rowModel.getType.mockReturnValue('clientSide');

    eventService = mock<EventService>('addEventListener');

    valueFormatterService = mock<ValueFormatterService>('formatValue');
    valueFormatterService.formatValue.mockImplementation((_1, _2, value) => value);

    localeService = mock<LocaleService>('getLocaleTextFunc');
    localeService.getLocaleTextFunc.mockImplementation(() => ((_: string, defaultValue: string) => defaultValue));

    context = mock<Context>('createBean');
    context.createBean.mockImplementation(bean => bean);

    eMiniFilter = mock<AgInputTextField>('getGui', 'getValue', 'setValue', 'setDisplayed', 'onValueChange', 'getInputElement', 'setInputAriaLabel');
    eMiniFilter.getGui.mockImplementation(() => mock<HTMLElement>());
    eMiniFilter.getInputElement.mockImplementation(() => mock<HTMLInputElement>('addEventListener'));

    eGui = mock<HTMLElement>('querySelector', 'appendChild');
    eGui.querySelector.mockImplementation(() => mock<HTMLElement>('appendChild', 'addEventListener'));

    eSelectAll = mock<AgCheckbox>('setValue', 'getInputElement', 'onValueChange', 'setLabel');
    eSelectAll.getInputElement.mockImplementation(() => mock<HTMLInputElement>('addEventListener'));

    gridOptionsService = mock<GridOptionsService>('is', 'get');

    columnModel = mock<ColumnModel>('getRowGroupColumns');
    columnModel.getRowGroupColumns.mockImplementation(() => []);

    virtualList = mock<VirtualList>('refresh');

    setValueModel = mock<SetValueModel<string>>('getModel', 'isEverythingVisibleSelected');
});

function createSetFilter(filterParams?: any): SetFilter<unknown> {
    const colDef: ColDef = {};

    const params: ISetFilterParams = {
        api: null,
        colDef,
        rowModel,
        column: { getId: () => '' },
        context: null,
        doesRowPassOtherFilter: () => true,
        filterChangedCallback: () => { },
        filterModifiedCallback: () => { },
        valueGetter: ({node}) => node.data.value,
        ...filterParams,
    };

    colDef.filterParams = params;

    const setFilter = new SetFilter();
    (setFilter as any).eventService = eventService;
    (setFilter as any).localeService = localeService;
    (setFilter as any).valueFormatterService = valueFormatterService;
    (setFilter as any).rowModel = rowModel;
    (setFilter as any).context = context;
    (setFilter as any).eGui = eGui;
    (setFilter as any).eMiniFilter = eMiniFilter;
    (setFilter as any).eSelectAll = eSelectAll;
    (setFilter as any).gridOptionsService = gridOptionsService;
    (setFilter as any).columnModel = columnModel;

    setFilter.setParams(params);

    (setFilter as any).virtualList = virtualList;
    (setFilter as any).valueModel = setValueModel;

    return setFilter;
}

describe('applyModel', () => {
    it('returns false if nothing has changed', () => {
        const setFilter = createSetFilter();

        expect(setFilter.applyModel()).toBe(false);
    });

    it('returns true if something has changed', () => {
        const setFilter = createSetFilter();

        setValueModel.getModel.mockReturnValue(['A']);

        expect(setFilter.applyModel()).toBe(true);
    });

    it('can apply empty model', () => {
        const setFilter = createSetFilter();

        setValueModel.getModel.mockReturnValue([]);
        setFilter.applyModel();

        expect((setFilter.getModel() as SetFilterModel).values).toStrictEqual([]);
    });

    it.each(['windows', 'mac'])('will not apply model with zero values in %s Excel Mode', excelMode => {
        const setFilter = createSetFilter({ excelMode });

        setValueModel.getModel.mockReturnValue([]);
        setFilter.applyModel();

        expect(setFilter.getModel()).toBeNull();
    });

    it.each(['windows', 'mac'])('preserves existing model if new model with zero values applied in %s Excel Mode', excelMode => {
        const setFilter = createSetFilter({ excelMode });
        const model = ['A', 'B'];

        setValueModel.getModel.mockReturnValue(model);
        setFilter.applyModel();

        expect((setFilter.getModel() as SetFilterModel).values).toStrictEqual(model);

        setValueModel.getModel.mockReturnValue(model);
        setFilter.applyModel();

        expect((setFilter.getModel() as SetFilterModel).values).toStrictEqual(model);
    });

    it.each(['windows', 'mac'])('can reset model in %s Excel Mode', excelMode => {
        const setFilter = createSetFilter({ excelMode });
        const model = ['A', 'B'];

        setValueModel.getModel.mockReturnValue(model);
        setFilter.applyModel();

        expect((setFilter.getModel() as SetFilterModel).values).toStrictEqual(model);

        setValueModel.getModel.mockReturnValue(null);
        setFilter.applyModel();

        expect(setFilter.getModel()).toBeNull();
    });

    it.each(['windows', 'mac'])('ensures any active filter is removed by selecting all values if all visible values are selected', excelMode => {
        setValueModel = mock<SetValueModel<string>>('getModel', 'isEverythingVisibleSelected', 'selectAllMatchingMiniFilter');
        const setFilter = createSetFilter({ excelMode });

        setValueModel.isEverythingVisibleSelected.mockReturnValue(true);
        setValueModel.getModel.mockReturnValue(null);

        setFilter.applyModel();

        expect(setValueModel.selectAllMatchingMiniFilter).toBeCalledTimes(1);
    });
});<|MERGE_RESOLUTION|>--- conflicted
+++ resolved
@@ -10,12 +10,9 @@
     VirtualList,
     IRowModel,
     SetFilterModel,
-<<<<<<< HEAD
     GridOptionsService,
     ColumnModel,
-=======
     LocaleService
->>>>>>> 7daf529a
 } from '@ag-grid-community/core';
 import { mock } from '../test-utils/mock';
 import { SetFilter } from './setFilter';
