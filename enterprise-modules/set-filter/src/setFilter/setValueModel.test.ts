import {
    ColumnModel,
<<<<<<< HEAD
=======
    FuncColsService,
>>>>>>> 1c45709c
    GridOptionsService,
    IClientSideRowModel,
    RowNode,
    SetFilterParams,
    ValueFormatterFunc,
    ValueService,
    _makeNull,
    _toStringOrNull,
} from '@ag-grid-community/core';

import { mock } from '../test-utils/mock';
import { SetFilterModelValuesType, SetValueModel } from './setValueModel';

type ValueType = string | number | boolean | Date;

const DEFAULT_OPTS = {
    values: ['A', 'B', 'C'] as ValueType[] | ValueType[][],
    filterParams: {
        convertValuesToStrings: true,
    } as any,
    doesRowPassOtherFilters: (_) => true,
    suppressSorting: false,
    simulateCaseSensitivity: false,
};

type ValueTestCase<T> = {
    values: T[];
    distinctValues: string[];
    distinctCaseInsensitiveValues?: T[];
    valueFormatter?: ValueFormatterFunc;
};
const EXAMPLE_DATE_1 = new Date(2021, 0, 1);
const EXAMPLE_DATE_2 = new Date(2021, 1, 1);
const VALUE_TEST_CASES: { [key: string]: ValueTestCase<ValueType> } = {
    number: {
        values: [1, 2, 3, 4, 3, 3, 2, 1, null, undefined],
        distinctValues: [null, '1', '2', '3', '4'],
    } as ValueTestCase<number>,
    boolean: {
        values: [true, false, true, true, false, null, undefined],
        distinctValues: [null, 'false', 'true'],
    } as ValueTestCase<boolean>,
    string: {
        values: ['A', 'B', 'a', 'b', 'C', 'A', null, undefined, ''],
        distinctValues: [null, 'A', 'B', 'C', 'a', 'b'],
        distinctCaseInsensitiveValues: [null, 'A', 'B', 'C'],
    } as ValueTestCase<string>,
    date: {
        values: [EXAMPLE_DATE_1, EXAMPLE_DATE_1, EXAMPLE_DATE_2, null, undefined],
        // _toStringOrNull() is used in the implementation, so the expected strings are environment local/TZ specific :P
        distinctValues: [null, EXAMPLE_DATE_1.toString(), EXAMPLE_DATE_2.toString()],
    } as ValueTestCase<Date>,
};
const VALUE_TEST_CASE_KEYS = Object.keys(VALUE_TEST_CASES);

function createSetValueModel(opts: Partial<typeof DEFAULT_OPTS> = DEFAULT_OPTS) {
    const { values, filterParams, doesRowPassOtherFilters, suppressSorting, simulateCaseSensitivity } = {
        ...DEFAULT_OPTS,
        ...opts,
    };

    const rowModel = {
        getType: () => 'clientSide',
        forEachLeafNode: (callback: (node: RowNode) => void) => {
            for (const value of values) {
                callback({ data: { value } } as any);
            }
        },
        isRowDataLoaded: () => true,
    } as IClientSideRowModel;

    const valueService = mock<ValueService>('formatValue');
    valueService.formatValue.mockImplementation((_1, _2, value) => value);

    const svmParams: SetFilterParams = {
        rowModel,
        valueGetter: ({ node }) => node.data.value,
        getValue: (node) => node.data.value,
        colDef: {},
        doesRowPassOtherFilter: doesRowPassOtherFilters,
        suppressSorting,
        ...filterParams,
    };

    const caseFormat = simulateCaseSensitivity ? (v) => v : (v) => (typeof v === 'string' ? v.toUpperCase() : v);

    const gos = mock<GridOptionsService>('get', 'addGridCommonParams');
    gos.addGridCommonParams.mockImplementation((params) => params as any);

    const columnModel = mock<ColumnModel>();
    const funcColsService = mock<FuncColsService>('getRowGroupColumns');
    funcColsService.getRowGroupColumns.mockImplementation(() => []);

    return new SetValueModel<string>({
        filterParams: svmParams,
        setIsLoading: (_) => {},
        translate: (key) => (key === 'blanks' ? '(Blanks)' : ''),
        caseFormat,
        createKey: (value) => _makeNull(Array.isArray(value) ? (value as any) : _toStringOrNull(value)!),
        valueFormatter: (params) => _toStringOrNull(params.value)!,
        gos,
        columnModel,
        valueService,
        addManagedListener: () => undefined,
<<<<<<< HEAD
=======
        funcColsService,
>>>>>>> 1c45709c
    });
}

function getDisplayedValues<V>(model: SetValueModel<V>) {
    const values: (string | null)[] = [];

    for (let i = 0; i < model.getDisplayedValueCount(); i++) {
        values.push(model.getDisplayedItem(i) as any);
    }

    return values;
}

function delayAssert(done: (error?: Error) => void, ...assertions: (() => void)[]) {
    setTimeout(() => asyncAssert(done, ...assertions), 0);
}

function asyncAssert(done: (error?: Error) => void, ...assertions: (() => void)[]) {
    try {
        assertions.forEach((a) => a());
        done();
    } catch (error) {
        done(error);
    }
}

describe('SetValueModel', () => {
    let model: SetValueModel<string>;

    describe('hasSelections', () => {
        describe('everything selected is the default', () => {
            beforeEach(() => {
                model = createSetValueModel();
            });

            it('returns false by default', () => {
                expect(model.hasSelections()).toBe(false);
            });

            it('returns true if any value is deselected', () => {
                model.deselectKey('B');

                expect(model.hasSelections()).toBe(true);
            });

            it('returns true if all values are deselected', () => {
                model.deselectAllMatchingMiniFilter();

                expect(model.hasSelections()).toBe(true);
            });

            it('returns false if value is deselected then selected again', () => {
                const value = 'B';

                model.deselectKey(value);
                model.selectKey(value);

                expect(model.hasSelections()).toBe(false);
            });
        });

        describe('nothing selected is the default', () => {
            beforeEach(() => {
                model = model = createSetValueModel({ filterParams: { defaultToNothingSelected: true } });
            });

            it('returns false by default', () => {
                expect(model.hasSelections()).toBe(false);
            });

            it('returns true if any value is selected', () => {
                model.selectKey('B');

                expect(model.hasSelections()).toBe(true);
            });

            it('returns true if all values are selected', () => {
                model.selectAllMatchingMiniFilter();

                expect(model.hasSelections()).toBe(true);
            });

            it('returns false if value is selected then deselected again', () => {
                const value = 'B';

                model.selectKey(value);
                model.deselectKey(value);

                expect(model.hasSelections()).toBe(false);
            });
        });
    });

    describe('value selection', () => {
        beforeEach(() => {
            model = createSetValueModel();
        });

        it('has all values selected by default', () => {
            expect(model.isEverythingVisibleSelected()).toBe(true);
        });

        it('can change value selection', () => {
            const value = 'A';

            expect(model.isKeySelected(value)).toBe(true);

            model.deselectKey(value);

            expect(model.isKeySelected(value)).toBe(false);

            model.selectKey(value);

            expect(model.isKeySelected(value)).toBe(true);
        });

        it('keeps value selections when values are refreshed', (done) => {
            const value = 'A';

            model.deselectKey(value);

            expect(model.isKeySelected(value)).toBe(false);

            model.refreshValues().then(() => {
                asyncAssert(done, () => expect(model.isKeySelected(value)).toBe(false));
            });
        });

        it.each(['windows', 'mac'])(
            'only uses visible values in set when first value is deselected in %s Excel mode',
            (excelMode) => {
                const values = ['A', 'B', 'C'];
                const doesRowPassOtherFilters = (row: RowNode) => row.data.value != 'B';
                model = createSetValueModel({ values, filterParams: { excelMode }, doesRowPassOtherFilters });

                model.deselectKey('C');

                expect(model.getModel()).toStrictEqual(['A']);
            }
        );

        it('uses all values in set when first value is deselected when not in Excel mode', () => {
            const values = ['A', 'B', 'C'];
            const doesRowPassOtherFilters = (row: RowNode) => row.data.value != 'B';
            model = createSetValueModel({ values, doesRowPassOtherFilters });

            model.deselectKey('C');

            expect(model.getModel()).toStrictEqual(['A', 'B']);
        });
    });

    describe('overrideValues', () => {
        const value = 'B1';

        beforeEach(() => {
            model = createSetValueModel({ values: ['A1', value, 'C1'] });
        });

        it('sets new values', (done) => {
            const values = ['A2', 'B2', 'C2'];

            model.overrideValues(values).then(() => {
                asyncAssert(done, () => expect(getDisplayedValues(model)).toStrictEqual(values));
            });
        });

        it('updates values type to provided list', (done) => {
            const values = ['A2', 'B2', 'C2'];

            model.overrideValues(values).then(() => {
                asyncAssert(done, () => expect(model.getValuesType()).toBe(SetFilterModelValuesType.PROVIDED_LIST));
            });
        });

        it('keeps existing deselection', (done) => {
            const values = ['A2', value, 'C2'];

            model.deselectKey(value);
            model.overrideValues(values).then(() => {
                asyncAssert(done, () => expect(model.isKeySelected(value)).toBe(false));
            });
        });

        it('keeps existing selection (case-insensitive)', (done) => {
            const lowerCaseValue = 'b1';
            const values = ['A2', lowerCaseValue, 'C2'];

            model.overrideValues(values).then(() => {
                asyncAssert(done, () => {
                    expect(model.isKeySelected(lowerCaseValue)).toBe(true);
                    expect(model.isKeySelected(value)).toBe(false);
                });
            });
        });

        it('keeps existing deselection (case-insensitive)', (done) => {
            const lowerCaseValue = 'b1';
            const values = ['A2', lowerCaseValue, 'C2'];

            model.deselectKey(value);
            model.overrideValues(values).then(() => {
                asyncAssert(done, () => {
                    expect(model.isKeySelected(lowerCaseValue)).toBe(false);
                    expect(model.isKeySelected(value)).toBe(false);
                });
            });
        });
    });

    describe('values from grid', () => {
        it('shows all values by default', () => {
            const values = ['A', 'B', 'C'];
            model = createSetValueModel({ values });

            expect(getDisplayedValues(model)).toStrictEqual(values);
        });

        it('only shows distinct values', () => {
            const values = ['A', 'B', 'A', 'B', 'C', 'A'];
            model = createSetValueModel({ values });

            expect(getDisplayedValues(model)).toStrictEqual(['A', 'B', 'C']);
        });

        it.each(VALUE_TEST_CASE_KEYS)('only shows distinct %s values (case-insensitive)', (key) => {
            const { values } = VALUE_TEST_CASES[key];
            model = createSetValueModel({ values, simulateCaseSensitivity: false });

            const expectedValues =
                VALUE_TEST_CASES[key].distinctCaseInsensitiveValues || VALUE_TEST_CASES[key].distinctValues;
            expect(getDisplayedValues(model)).toStrictEqual(expectedValues);
        });

        it.each(VALUE_TEST_CASE_KEYS)('only shows distinct %s values (case-sensitive)', (key) => {
            const { values } = VALUE_TEST_CASES[key];
            model = createSetValueModel({ values, simulateCaseSensitivity: true });

            const expectedValues = VALUE_TEST_CASES[key].distinctValues;
            expect(getDisplayedValues(model)).toStrictEqual(expectedValues);
        });

        it('sorts values alphabetically by default', () => {
            model = createSetValueModel({ values: ['1', '5', '10', '50'] });

            expect(getDisplayedValues(model)).toStrictEqual(['1', '10', '5', '50']);
        });

        it('can sort values using provided comparator', () => {
            const comparator = (a: string, b: string) => parseInt(a, 10) - parseInt(b, 10);
            model = createSetValueModel({ values: ['1', '10', '5', '50'], filterParams: { comparator } });

            expect(getDisplayedValues(model)).toStrictEqual(['1', '5', '10', '50']);
        });

        it('will preserve original order if sorting is suppressed', () => {
            const values = ['A', 'C', 'B', 'F', 'D'];
            model = createSetValueModel({ values, suppressSorting: true });

            expect(getDisplayedValues(model)).toStrictEqual(values);
        });

        it('only shows values that pass other filters', () => {
            const value = 'B';
            const values = ['A', value, 'C'];
            const doesRowPassOtherFilters = (row: RowNode) => row.data.value != value;
            model = createSetValueModel({ values, doesRowPassOtherFilters });

            expect(getDisplayedValues(model)).toStrictEqual(['A', 'C']);
        });

        it('updates available values when refreshAfterAnyFilterChanged is called', () => {
            const value = 'B';
            const values = ['A', value, 'C'];
            const filteredValues = new Set<string>(values);
            const doesRowPassOtherFilters = (row: RowNode) => filteredValues.has(row.data.value);
            model = createSetValueModel({ values, doesRowPassOtherFilters });

            expect(getDisplayedValues(model)).toStrictEqual(values);

            filteredValues.delete(value);

            model.refreshAfterAnyFilterChanged();

            expect(getDisplayedValues(model)).toStrictEqual(['A', 'C']);
        });

        it.each([undefined, null, ''])('turns "%s" into null entry', (value) => {
            model = createSetValueModel({ values: [value] });

            expect(getDisplayedValues(model)).toStrictEqual([null]);
        });

        it('orders null first by default', () => {
            const values = ['A', 'B', null, 'C'];
            model = createSetValueModel({ values });

            expect(getDisplayedValues(model)).toStrictEqual([null, 'A', 'B', 'C']);
        });

        it.each(['windows', 'mac'])('orders null last in %s Excel Model', (excelMode) => {
            const values = ['A', 'B', null, 'C'];
            model = createSetValueModel({ values, filterParams: { excelMode } });

            expect(getDisplayedValues(model)).toStrictEqual(['A', 'B', 'C', null]);
        });

        it('extracts multiple values into separate entries', () => {
            model = createSetValueModel({ values: [['A', 'B'], ['A', undefined, 'C'], ['D', 'B', null], ['']] });

            expect(getDisplayedValues(model)).toStrictEqual([null, 'A', 'B', 'C', 'D']);
        });

        it('extracts multiple values into separate entries (case-insensitive)', () => {
            model = createSetValueModel({
                values: [['A', 'B'], ['a', undefined, 'c'], ['D', 'b', null], ['']],
                simulateCaseSensitivity: false,
            });

            expect(getDisplayedValues(model)).toStrictEqual([null, 'A', 'B', 'D', 'c']);
        });

        it('extracts multiple values into separate entries (case-sensitive)', () => {
            model = createSetValueModel({
                values: [['A', 'B'], ['a', undefined, 'c'], ['D', 'b', null], ['']],
                simulateCaseSensitivity: true,
            });

            expect(getDisplayedValues(model)).toStrictEqual([null, 'A', 'B', 'D', 'a', 'b', 'c']);
        });
    });

    describe('provided values list', () => {
        it('only shows distinct provided values', () => {
            model = createSetValueModel({ filterParams: { values: ['A2', 'B2', 'C2', 'B2', 'C2'] } });

            expect(getDisplayedValues(model)).toStrictEqual(['A2', 'B2', 'C2']);
        });

        it.each(VALUE_TEST_CASE_KEYS)('only shows distinct %s values (case-insensitive)', (key) => {
            const { values } = VALUE_TEST_CASES[key];
            model = createSetValueModel({ filterParams: { values }, simulateCaseSensitivity: false });

            const expectedValues =
                VALUE_TEST_CASES[key].distinctCaseInsensitiveValues || VALUE_TEST_CASES[key].distinctValues;
            expect(getDisplayedValues(model)).toStrictEqual(expectedValues);
        });

        it.each(VALUE_TEST_CASE_KEYS)('only shows distinct %s values (case-sensitive)', (key) => {
            const { values } = VALUE_TEST_CASES[key];
            model = createSetValueModel({ filterParams: { values }, simulateCaseSensitivity: true });

            const expectedValues = VALUE_TEST_CASES[key].distinctValues;
            expect(getDisplayedValues(model)).toStrictEqual(expectedValues);
        });

        it('sorts provided values alphabetically by default', () => {
            model = createSetValueModel({ filterParams: { values: ['1', '5', '10', '50'] } });

            expect(getDisplayedValues(model)).toStrictEqual(['1', '10', '5', '50']);
        });

        it('can sort provided values using provided comparator', () => {
            const comparator = (a: string, b: string) => parseInt(a, 10) - parseInt(b, 10);
            model = createSetValueModel({ filterParams: { values: ['1', '10', '5', '50'], comparator } });

            expect(getDisplayedValues(model)).toStrictEqual(['1', '5', '10', '50']);
        });

        it('will preserve original provided order if sorting is suppressed', () => {
            const values = ['A', 'C', 'B', 'F', 'D'];
            model = createSetValueModel({ filterParams: { values }, suppressSorting: true });

            expect(getDisplayedValues(model)).toStrictEqual(values);
        });

        it('always shows all provided values regardless of whether they pass other filters', () => {
            const value = 'B';
            const values = ['A', value, 'C'];
            const doesRowPassOtherFilters = (row: RowNode) => row.data.value != value;
            model = createSetValueModel({ filterParams: { values }, doesRowPassOtherFilters });

            expect(getDisplayedValues(model)).toStrictEqual(['A', 'B', 'C']);
        });
    });

    describe('provided callback values', () => {
        it('only shows distinct provided callback values', (done) => {
            model = createSetValueModel({
                filterParams: { values: (params: any) => params.success(['A2', 'B2', 'C2', 'B2', 'C2']) },
            });

            delayAssert(done, () => expect(getDisplayedValues(model)).toStrictEqual(['A2', 'B2', 'C2']));
        });

        for (const key of VALUE_TEST_CASE_KEYS) {
            it('only shows distinct %s provided callback values (case-insensitive)', (done) => {
                const { values } = VALUE_TEST_CASES[key];
                model = createSetValueModel({
                    filterParams: { values: (params: any) => params.success(values) },
                    simulateCaseSensitivity: false,
                });

                const expectedValues =
                    VALUE_TEST_CASES[key].distinctCaseInsensitiveValues || VALUE_TEST_CASES[key].distinctValues;
                delayAssert(done, () => expect(getDisplayedValues(model)).toStrictEqual(expectedValues));
            });

            it('only shows distinct %s provided callback values (case-sensitive)', (done) => {
                const { values } = VALUE_TEST_CASES[key];
                model = createSetValueModel({
                    filterParams: { values: (params: any) => params.success(values) },
                    simulateCaseSensitivity: true,
                });

                const expectedValues = VALUE_TEST_CASES[key].distinctValues;
                delayAssert(done, () => expect(getDisplayedValues(model)).toStrictEqual(expectedValues));
            });
        }

        it('sorts provided callback values alphabetically by default', (done) => {
            model = createSetValueModel({
                filterParams: { values: (params: any) => params.success(['1', '5', '10', '50']) },
            });

            delayAssert(done, () => expect(getDisplayedValues(model)).toStrictEqual(['1', '10', '5', '50']));
        });

        it('can sort provided callback values using provided comparator', (done) => {
            const comparator = (a: string, b: string) => parseInt(a, 10) - parseInt(b, 10);
            model = createSetValueModel({
                filterParams: { values: (params: any) => params.success(['1', '10', '5', '50']), comparator },
            });

            delayAssert(done, () => expect(getDisplayedValues(model)).toStrictEqual(['1', '5', '10', '50']));
        });

        it('will preserve original provided order from callback if sorting is suppressed', (done) => {
            const values = ['A', 'C', 'B', 'F', 'D'];
            model = createSetValueModel({
                filterParams: { values: (params: any) => params.success(values) },
                suppressSorting: true,
            });

            delayAssert(done, () => expect(getDisplayedValues(model)).toStrictEqual(values));
        });

        it('always shows all provided callback values regardless of whether they pass other filters', (done) => {
            const value = 'B';
            const values = ['A', value, 'C'];
            const doesRowPassOtherFilters = (row: RowNode) => row.data.value != value;
            model = createSetValueModel({
                filterParams: { values: (params: any) => params.success(values) },
                doesRowPassOtherFilters,
            });

            delayAssert(done, () => expect(getDisplayedValues(model)).toStrictEqual(['A', 'B', 'C']));
        });
    });

    describe('mini filter', () => {
        beforeEach(() => {
            model = createSetValueModel();
        });

        it('sets mini filter text', () => {
            const miniFilterText = 'foo';

            model.setMiniFilter(miniFilterText);

            expect(model.getMiniFilter()).toBe(miniFilterText);
        });

        it('returns true if mini filter text has changed', () => {
            expect(model.setMiniFilter('foo')).toBe(true);
        });

        it('returns false if mini filter text has not changed', () => {
            const miniFilterText = 'foo';

            model.setMiniFilter(miniFilterText);

            expect(model.setMiniFilter(miniFilterText)).toBe(false);
        });

        it.each([undefined, null, ''])('turns "%s" to null value', (value) => {
            model.setMiniFilter(value);

            expect(model.getMiniFilter()).toBeNull();
        });

        it('updates displayed values to only show those that match (case-insensitive)', () => {
            const expectedValues = ['foo', 'fooA', 'Bfoo', 'DfooD', 'FoOE'];
            const values = ['A', 'B', 'foCo', ...expectedValues, 'F', 'G'];
            model = createSetValueModel({ values, suppressSorting: true, simulateCaseSensitivity: false });

            model.setMiniFilter('foo');

            expect(getDisplayedValues(model)).toStrictEqual(expectedValues);

            model.setMiniFilter('FOO');

            expect(getDisplayedValues(model)).toStrictEqual(expectedValues);
        });

        it('updates displayed values to only show those that match (case-sensitive)', () => {
            const expectedValues1 = ['foo', 'fooA', 'Bfoo', 'DfooD'];
            const expectedValues2 = ['FOO', 'FOOA', 'BFOO', 'DFOOD'];
            const values = ['A', 'B', 'foCo', ...expectedValues1, ...expectedValues2, 'FoOE', 'F', 'G'];
            model = createSetValueModel({ values, suppressSorting: true, simulateCaseSensitivity: true });

            model.setMiniFilter('foo');

            expect(getDisplayedValues(model)).toStrictEqual(expectedValues1);

            model.setMiniFilter('FOO');

            expect(getDisplayedValues(model)).toStrictEqual(expectedValues2);
        });

        it('resets to show all values if mini filter is removed', () => {
            const value = 'foo';
            const values = ['A', 'B', value, 'C', 'D'];
            model = createSetValueModel({ values, suppressSorting: true });

            model.setMiniFilter(value);
            model.setMiniFilter(null);

            expect(getDisplayedValues(model)).toStrictEqual(values);
        });

        it('shows nothing if no values match', () => {
            const values = ['A', 'B', 'C', 'D'];
            model = createSetValueModel({ values });

            model.setMiniFilter('foo');

            expect(getDisplayedValues(model)).toStrictEqual([]);
        });

        it('does not show Blanks entry if mini filter matches', () => {
            const values = ['A', null, 'B'];
            model = createSetValueModel({ values });

            model.setMiniFilter('bla');

            expect(getDisplayedValues(model)).toStrictEqual([]);
        });

        it.each(['windows', 'mac'])('shows Blanks entry if mini filter matches in %s Excel mode', (excelMode) => {
            const values = ['A', null, 'B'];
            model = createSetValueModel({ values, filterParams: { excelMode } });

            model.setMiniFilter('bla');

            expect(getDisplayedValues(model)).toStrictEqual([null]);
        });
    });

    describe('selectAllMatchingMiniFilter', () => {
        const values = ['A', 'B', 'C'];

        beforeEach(() => {
            model = createSetValueModel({ values });
        });

        it('selects all values if no mini filter', () => {
            values.forEach((v) => model.deselectKey(v));

            model.selectAllMatchingMiniFilter();

            values.forEach((v) => expect(model.isKeySelected(v)).toBe(true));
        });

        it('selects all values that match mini filter', () => {
            model.deselectKey('B');
            model.deselectKey('C');
            model.setMiniFilter('B');
            model.selectAllMatchingMiniFilter();

            expect(model.isKeySelected('A')).toBe(true);
            expect(model.isKeySelected('B')).toBe(true);
            expect(model.isKeySelected('C')).toBe(false);
        });

        it.each([undefined, 'windows', 'mac'])(
            'selects all values that match mini filter, replacing existing selection if requested, for excelMode = %s',
            (excelMode) => {
                model = createSetValueModel({ values, filterParams: { excelMode } });

                model.deselectKey('B');
                model.deselectKey('C');
                model.setMiniFilter('B');
                model.selectAllMatchingMiniFilter(true);

                expect(model.isKeySelected('A')).toBe(false);
                expect(model.isKeySelected('B')).toBe(true);
                expect(model.isKeySelected('C')).toBe(false);
            }
        );
    });

    describe('deselectAllMatchingMiniFilter', () => {
        const values = ['A', 'B', 'C'];

        beforeEach(() => {
            model = createSetValueModel({ values });
        });

        it('deselects all values if no mini filter', () => {
            model.deselectAllMatchingMiniFilter();

            values.forEach((v) => expect(model.isKeySelected(v)).toBe(false));
        });

        it.each([undefined, 'windows', 'mac'])(
            'deselects all values that match mini filter, for excelMode = %s',
            (excelMode) => {
                model = createSetValueModel({ values, filterParams: { excelMode } });

                model.deselectKey('C');
                model.setMiniFilter('B');
                model.deselectAllMatchingMiniFilter();

                expect(model.isKeySelected('A')).toBe(true);
                expect(model.isKeySelected('B')).toBe(false);
                expect(model.isKeySelected('C')).toBe(false);
            }
        );
    });

    describe('isEverythingVisibleSelected', () => {
        const values = ['A', 'B', 'C'];

        beforeEach(() => {
            model = createSetValueModel({ values });
        });

        it('returns true if all values are selected', () => {
            values.forEach((v) => model.selectKey(v));

            expect(model.isEverythingVisibleSelected()).toBe(true);
        });

        it('returns false if any values are not selected', () => {
            model.deselectKey('B');

            expect(model.isEverythingVisibleSelected()).toBe(false);
        });

        it('returns true if everything that matches mini filter is selected', () => {
            values.forEach((v) => model.deselectKey(v));

            model.selectKey(values[1]);
            model.setMiniFilter(values[1]);

            expect(model.isEverythingVisibleSelected()).toBe(true);
        });

        it('returns true if any values that match mini filter are not selected', () => {
            const values = ['A', 'fooB', 'Cfoo'];
            model = createSetValueModel({ values });

            values.forEach((v) => model.deselectKey(v));
            model.selectKey('fooB');
            model.setMiniFilter('foo');

            expect(model.isEverythingVisibleSelected()).toBe(false);
        });
    });

    describe('isNothingVisibleSelected', () => {
        const values = ['A', 'B', 'C'];

        beforeEach(() => {
            model = createSetValueModel({ values });
        });

        it('returns true if no values are selected', () => {
            values.forEach((v) => model.deselectKey(v));

            expect(model.isNothingVisibleSelected()).toBe(true);
        });

        it('returns false if any values are selected', () => {
            values.forEach((v) => model.deselectKey(v));
            model.selectKey('B');

            expect(model.isNothingVisibleSelected()).toBe(false);
        });

        it('returns true if everything that matches mini filter is not selected', () => {
            values.forEach((v) => model.deselectKey(v));

            model.selectKey('A');
            model.setMiniFilter('B');

            expect(model.isNothingVisibleSelected()).toBe(true);
        });

        it('returns false if any values that match mini filter are selected', () => {
            const values = ['A', 'fooB', 'Cfoo'];
            model = createSetValueModel({ values });

            values.forEach((v) => model.deselectKey(v));
            model.selectKey('fooB');
            model.setMiniFilter('foo');

            expect(model.isNothingVisibleSelected()).toBe(false);
        });
    });

    describe('getModel', () => {
        it('returns null if filter is not active', () => {
            model = createSetValueModel();

            expect(model.getModel()).toBe(null);
        });

        it('returns selected values if filter is active', () => {
            const expectedValues = ['B', 'C'];
            const values = ['A', ...expectedValues, 'D', 'E'];
            model = createSetValueModel({ values });

            values.forEach((v) => model.deselectKey(v));
            expectedValues.forEach((v) => model.selectKey(v));

            expect(model.getModel()).toStrictEqual(expectedValues);
        });
    });

    describe('setModel', () => {
        it('exclusively selects provided values', (done) => {
            const expectedValues = ['A', 'B'];
            const otherValues = ['C', 'D', 'E'];
            model = createSetValueModel({ values: [...expectedValues, ...otherValues] });

            model.setModel(expectedValues).then(() => {
                asyncAssert(
                    done,
                    () => expectedValues.forEach((v) => expect(model.isKeySelected(v)).toBe(true)),
                    () => otherValues.forEach((v) => expect(model.isKeySelected(v)).toBe(false))
                );
            });
        });

        it('exclusively selects provided values (case-insensitive)', (done) => {
            const expectedValues = ['A', 'B'];
            const otherValues = ['C', 'D', 'E'];
            model = createSetValueModel({
                values: [...expectedValues, ...otherValues],
                simulateCaseSensitivity: false,
            });

            model.setModel(expectedValues.map((v) => v.toLowerCase())).then(() => {
                asyncAssert(
                    done,
                    () => expectedValues.forEach((v) => expect(model.isKeySelected(v)).toBe(true)),
                    () => otherValues.forEach((v) => expect(model.isKeySelected(v)).toBe(false))
                );
            });
        });

        it('exclusively selects provided values (case-sensitive)', (done) => {
            const expectedValues = ['A', 'B'];
            const otherValues = [...expectedValues.map((v) => v.toLowerCase()), 'C', 'D', 'E'];
            model = createSetValueModel({ values: [...expectedValues, ...otherValues], simulateCaseSensitivity: true });

            model.setModel(expectedValues).then(() => {
                asyncAssert(
                    done,
                    () => expectedValues.forEach((v) => expect(model.isKeySelected(v)).toBe(true)),
                    () => otherValues.forEach((v) => expect(model.isKeySelected(v)).toBe(false))
                );
            });
        });

        it('selects all values if provided model is null', (done) => {
            const values = ['A', 'B', 'C', 'D', 'E'];
            model = createSetValueModel({ values });

            values.forEach((v) => model.deselectKey(v));

            model.setModel(null).then(() => {
                asyncAssert(done, () => values.forEach((v) => expect(model.isKeySelected(v)).toBe(true)));
            });
        });
    });
});<|MERGE_RESOLUTION|>--- conflicted
+++ resolved
@@ -1,9 +1,5 @@
 import {
     ColumnModel,
-<<<<<<< HEAD
-=======
-    FuncColsService,
->>>>>>> 1c45709c
     GridOptionsService,
     IClientSideRowModel,
     RowNode,
@@ -108,10 +104,7 @@
         columnModel,
         valueService,
         addManagedListener: () => undefined,
-<<<<<<< HEAD
-=======
         funcColsService,
->>>>>>> 1c45709c
     });
 }
 
