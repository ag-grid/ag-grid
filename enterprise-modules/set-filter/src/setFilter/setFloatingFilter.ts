<<<<<<< HEAD
import {
    AgInputTextField,
    Autowired,
=======
import type {
    ColumnModel,
>>>>>>> c75d6e7b
    ColumnNameService,
    IFloatingFilter,
    IFloatingFilterParams,
<<<<<<< HEAD
    RefPlaceholder,
=======
>>>>>>> c75d6e7b
    SetFilterModel,
} from '@ag-grid-community/core';
import { AgInputTextField, Autowired, Component, RefSelector } from '@ag-grid-community/core';

import { SetFilter } from './setFilter';
import { SetFilterModelFormatter } from './setFilterModelFormatter';
import { SetValueModel } from './setValueModel';

export class SetFloatingFilterComp<V = string> extends Component implements IFloatingFilter {
    private readonly eFloatingFilterText: AgInputTextField = RefPlaceholder;
    @Autowired('columnNameService') private columnNameService: ColumnNameService;

    private params: IFloatingFilterParams;
    private availableValuesListenerAdded = false;
    private readonly filterModelFormatter = new SetFilterModelFormatter();

    constructor() {
        super(
            /* html */ `
            <div class="ag-floating-filter-input ag-set-floating-filter-input" role="presentation">
                <ag-input-text-field data-ref="eFloatingFilterText"></ag-input-text-field>
            </div>`,
            [AgInputTextField]
        );
    }

    // this is a user component, and IComponent has "public destroy()" as part of the interface.
    // so we need to override destroy() just to make the method public.
    public destroy(): void {
        super.destroy();
    }

    public init(params: IFloatingFilterParams): void {
        this.params = params;

        this.eFloatingFilterText.setDisabled(true).addGuiEventListener('click', () => this.params.showParentFilter());

        this.setParams(params);
    }

    private setParams(params: IFloatingFilterParams): void {
        const displayName = this.columnNameService.getDisplayNameForColumn(params.column, 'header', true);
        const translate = this.localeService.getLocaleTextFunc();

        this.eFloatingFilterText.setInputAriaLabel(`${displayName} ${translate('ariaFilterInput', 'Filter Input')}`);
    }

    public onParamsUpdated(params: IFloatingFilterParams): void {
        this.refresh(params);
    }

    public refresh(params: IFloatingFilterParams): void {
        this.params = params;
        this.setParams(params);
    }

    public onParentModelChanged(parentModel: SetFilterModel): void {
        this.updateFloatingFilterText(parentModel);
    }

    private parentSetFilterInstance(cb: (instance: SetFilter<V>) => void): void {
        this.params.parentFilterInstance((filter) => {
            if (!(filter instanceof SetFilter)) {
                throw new Error('AG Grid - SetFloatingFilter expects SetFilter as its parent');
            }

            cb(filter);
        });
    }

    private addAvailableValuesListener(): void {
        this.parentSetFilterInstance((setFilter) => {
            const setValueModel = setFilter.getValueModel();

            if (!setValueModel) {
                return;
            }

            // unlike other filters, what we show in the floating filter can be different, even
            // if another filter changes. this is due to how set filter restricts its values based
            // on selections in other filters, e.g. if you filter Language to English, then the set filter
            // on Country will only show English speaking countries. Thus the list of items to show
            // in the floating filter can change.
            this.addManagedListener(setValueModel, SetValueModel.EVENT_AVAILABLE_VALUES_CHANGED, () =>
                this.updateFloatingFilterText()
            );
        });

        this.availableValuesListenerAdded = true;
    }

    private updateFloatingFilterText(parentModel?: SetFilterModel | null): void {
        if (!this.availableValuesListenerAdded) {
            this.addAvailableValuesListener();
        }

        this.parentSetFilterInstance((setFilter) => {
            this.eFloatingFilterText.setValue(this.filterModelFormatter.getModelAsString(parentModel, setFilter));
        });
    }
}<|MERGE_RESOLUTION|>--- conflicted
+++ resolved
@@ -1,21 +1,10 @@
-<<<<<<< HEAD
-import {
-    AgInputTextField,
-    Autowired,
-=======
 import type {
-    ColumnModel,
->>>>>>> c75d6e7b
     ColumnNameService,
     IFloatingFilter,
     IFloatingFilterParams,
-<<<<<<< HEAD
-    RefPlaceholder,
-=======
->>>>>>> c75d6e7b
     SetFilterModel,
 } from '@ag-grid-community/core';
-import { AgInputTextField, Autowired, Component, RefSelector } from '@ag-grid-community/core';
+import { AgInputTextField, Autowired, Component, RefPlaceholder } from '@ag-grid-community/core';
 
 import { SetFilter } from './setFilter';
 import { SetFilterModelFormatter } from './setFilterModelFormatter';
