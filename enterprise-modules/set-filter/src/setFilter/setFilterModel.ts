--- conflicted
+++ resolved
@@ -2,9 +2,5 @@
 
 export type SetFilterModelValue = (string | null)[];
 export interface SetFilterModel extends ProvidedFilterModel {
-<<<<<<< HEAD
-    values: string[];
-=======
     values: SetFilterModelValue;
->>>>>>> 558c6ff6
 }