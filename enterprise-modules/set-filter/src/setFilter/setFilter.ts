--- conflicted
+++ resolved
@@ -26,7 +26,7 @@
     ColumnModel,
     ValueService,
     GetDataPath,
-    Constants,
+    GROUP_AUTO_COLUMN_ID,
 } from '@ag-grid-community/core';
 import { SetFilterModelValuesType, SetValueModel } from './setValueModel';
 import { SetFilterListItem, SetFilterListItemExpandedChangedEvent, SetFilterListItemParams, SetFilterListItemSelectionChangedEvent } from './setFilterListItem';
@@ -110,24 +110,7 @@
     }
 
     private handleKeySpace(e: KeyboardEvent): void {
-<<<<<<< HEAD
         this.getComponentForKeyEvent(e)?.toggleSelected();
-=======
-        const eDocument = this.gridOptionsService.getDocument();
-        if (!this.eSetFilterList.contains(eDocument.activeElement) || !this.virtualList) { return; }
-
-        const currentItem = this.virtualList.getLastFocusedRow();
-        if (currentItem == null) { return; }
-
-        const component = this.virtualList.getComponentAt(currentItem) as SetFilterListItem<V>;
-        if (component == null) { return ; }
-
-        e.preventDefault();
-
-        const { readOnly } = this.setFilterParams || {};
-        if (!!readOnly) { return; }
-        component.toggleSelected();
->>>>>>> 7daf529a
     }
 
     private handleKeyEnter(e: KeyboardEvent): void {
@@ -156,7 +139,7 @@
     }
 
     private getComponentForKeyEvent(e: KeyboardEvent): SetFilterListItem<V> | undefined {
-        const eDocument = this.gridOptionsWrapper.getDocument();
+        const eDocument = this.gridOptionsService.getDocument();
         if (!this.eSetFilterList.contains(eDocument.activeElement) || !this.virtualList) { return; }
 
         const currentItem = this.virtualList.getLastFocusedRow();
@@ -238,7 +221,7 @@
         this.caseSensitive = !!params.caseSensitive;
         let keyCreator = params.keyCreator ?? params.colDef.keyCreator;
         this.setValueFormatter(params.valueFormatter, keyCreator, this.convertValuesToStrings);
-        const isGroupCol = params.column.getId().startsWith(Constants.GROUP_AUTO_COLUMN_ID);
+        const isGroupCol = params.column.getId().startsWith(GROUP_AUTO_COLUMN_ID);
         this.treeDataTreeList = this.gridOptionsService.is('treeData') && !!params.treeList && isGroupCol;
         this.getDataPath = this.gridOptionsService.get('getDataPath');
         this.groupingTreeList = !!this.columnModel.getRowGroupColumns().length && !!params.treeList && isGroupCol;
