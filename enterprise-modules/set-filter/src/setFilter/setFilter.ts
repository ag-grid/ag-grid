import type {
    AgColumn,
    AgInputTextField,
    BeanCollection,
    CellValueChangedEvent,
    ComponentSelector,
    DataTypeService,
    FuncColsService,
    GetDataPath,
    IAfterGuiAttachedParams,
    IDoesFilterPassParams,
    IRowNode,
    ISetFilter,
    KeyCreatorParams,
    SetFilterModel,
    SetFilterModelValue,
    SetFilterParams,
    ValueFormatterParams,
    ValueService,
} from '@ag-grid-community/core';
import {
<<<<<<< HEAD
    AgInputTextField,
    Events,
=======
    AgInputTextFieldSelector,
    AgPromise,
>>>>>>> 71b1bbe7
    GROUP_AUTO_COLUMN_ID,
    KeyCode,
    ProvidedFilter,
    RefPlaceholder,
    _areEqual,
    _last,
    _makeNull,
    _setDisplayed,
    _toStringOrNull,
    _warnOnce,
} from '@ag-grid-community/core';
import { VirtualList } from '@ag-grid-enterprise/core';
import type { VirtualListModel } from '@ag-grid-enterprise/core';

import type { SetFilterModelTreeItem } from './iSetDisplayValueModel';
import { SetFilterDisplayValue } from './iSetDisplayValueModel';
import type { ISetFilterLocaleText } from './localeText';
import { DEFAULT_LOCALE_TEXT } from './localeText';
import type {
    SetFilterListItemExpandedChangedEvent,
    SetFilterListItemParams,
    SetFilterListItemSelectionChangedEvent,
} from './setFilterListItem';
import { SetFilterListItem } from './setFilterListItem';
import { SetFilterModelFormatter } from './setFilterModelFormatter';
import { SetFilterModelValuesType, SetValueModel } from './setValueModel';

/** @param V type of value in the Set Filter */
export class SetFilter<V = string> extends ProvidedFilter<SetFilterModel, V> implements ISetFilter<V> {
    private funcColsService: FuncColsService;
    private valueService: ValueService;
    private dataTypeService?: DataTypeService;

    public override wireBeans(beans: BeanCollection) {
        super.wireBeans(beans);
        this.funcColsService = beans.funcColsService;
        this.valueService = beans.valueService;
        this.dataTypeService = beans.dataTypeService;
    }

    private readonly eMiniFilter: AgInputTextField = RefPlaceholder;
    private readonly eFilterLoading: HTMLElement = RefPlaceholder;
    private readonly eSetFilterList: HTMLElement = RefPlaceholder;
    private readonly eFilterNoMatches: HTMLElement = RefPlaceholder;

    private valueModel: SetValueModel<V> | null = null;
    private setFilterParams: SetFilterParams<any, V> | null = null;
    private virtualList: VirtualList<any> | null = null;
    private caseSensitive: boolean = false;
    private treeDataTreeList = false;
    private getDataPath?: GetDataPath<any>;
    private groupingTreeList = false;
    private hardRefreshVirtualList = false;
    private noValueFormatterSupplied = false;
    private resolveValueModelInit: () => void;
    private valueModelInit: Promise<void> = new Promise((resolve) => {
        this.resolveValueModelInit = resolve;
    });

    private createKey: (value: V | null | undefined, node?: IRowNode | null) => string | null;

    private valueFormatter?: (params: ValueFormatterParams) => string;
    private readonly filterModelFormatter = new SetFilterModelFormatter();

    constructor() {
        super('setFilter');
    }

    public override postConstruct() {
        super.postConstruct();
    }

    // unlike the simple filters, nothing in the set filter UI shows/hides.
    // maybe this method belongs in abstractSimpleFilter???
    protected updateUiVisibility(): void {}

    protected createBodyTemplate(): string {
        return /* html */ `
            <div class="ag-set-filter">
                <div data-ref="eFilterLoading" class="ag-filter-loading ag-hidden">${this.translateForSetFilter('loadingOoo')}</div>
                <ag-input-text-field class="ag-mini-filter" data-ref="eMiniFilter"></ag-input-text-field>
                <div data-ref="eFilterNoMatches" class="ag-filter-no-matches ag-hidden">${this.translateForSetFilter('noMatches')}</div>
                <div data-ref="eSetFilterList" class="ag-set-filter-list" role="presentation"></div>
            </div>`;
    }
    protected getAgComponents(): ComponentSelector[] {
        return [AgInputTextFieldSelector];
    }

    protected override handleKeyDown(e: KeyboardEvent): void {
        super.handleKeyDown(e);

        if (e.defaultPrevented) {
            return;
        }

        switch (e.key) {
            case KeyCode.SPACE:
                this.handleKeySpace(e);
                break;
            case KeyCode.ENTER:
                this.handleKeyEnter(e);
                break;
            case KeyCode.LEFT:
                this.handleKeyLeft(e);
                break;
            case KeyCode.RIGHT:
                this.handleKeyRight(e);
                break;
        }
    }

    private handleKeySpace(e: KeyboardEvent): void {
        this.getComponentForKeyEvent(e)?.toggleSelected();
    }

    private handleKeyEnter(e: KeyboardEvent): void {
        if (!this.setFilterParams) {
            return;
        }

        const { excelMode, readOnly } = this.setFilterParams || {};
        if (!excelMode || !!readOnly) {
            return;
        }

        e.preventDefault();

        // in Excel Mode, hitting Enter is the same as pressing the Apply button
        this.onBtApply(false, false, e);

        if (this.setFilterParams.excelMode === 'mac') {
            // in Mac version, select all the input text
            this.eMiniFilter.getInputElement().select();
        }
    }

    private handleKeyLeft(e: KeyboardEvent): void {
        this.getComponentForKeyEvent(e)?.setExpanded(false);
    }

    private handleKeyRight(e: KeyboardEvent): void {
        this.getComponentForKeyEvent(e)?.setExpanded(true);
    }

    private getComponentForKeyEvent(e: KeyboardEvent): SetFilterListItem<V> | undefined {
        if (!this.eSetFilterList.contains(this.gos.getActiveDomElement()) || !this.virtualList) {
            return;
        }

        const currentItem = this.virtualList.getLastFocusedRow();
        if (currentItem == null) {
            return;
        }

        const component = this.virtualList.getComponentAt(currentItem) as SetFilterListItem<V>;
        if (component == null) {
            return;
        }

        e.preventDefault();

        const { readOnly } = this.setFilterParams ?? {};
        if (readOnly) {
            return;
        }
        return component;
    }

    protected getCssIdentifier(): string {
        return 'set-filter';
    }

    public override setModel(model: SetFilterModel | null): Promise<void> {
        const setModel = (model: SetFilterModel | null) => {
            if (model == null && this.valueModel?.getModel() == null) {
                // refreshing is expensive. if new and old model are both null (e.g. nothing set), skip.
                // mini filter isn't contained within the model, so always reset
                this.setMiniFilter(null);
                return Promise.resolve();
            }
            return super.setModel(model);
        };

        if (this.valueModel?.isInitialised()) {
            return setModel(model);
        }
        return this.waitForInit().then(() => setModel(model));
    }

    override refresh(params: SetFilterParams<any, V>): boolean {
        if (!super.refresh(params)) {
            return false;
        }

        // Those params have a large impact and should trigger a reload when they change.
        const paramsThatForceReload: (keyof SetFilterParams<any, V>)[] = [
            'treeList',
            'treeListFormatter',
            'treeListPathGetter',
            'caseSensitive',
            'comparator',
            'suppressSelectAll',
            'excelMode',
        ];

        if (paramsThatForceReload.some((param) => params[param] !== this.setFilterParams?.[param])) {
            return false;
        }

        if (this.haveColDefParamsChanged(params)) {
            return false;
        }

        super.updateParams(params);
        this.updateSetFilterOnParamsChange(params);
        this.updateMiniFilter();

        if (
            params.cellRenderer !== this.setFilterParams?.cellRenderer ||
            params.valueFormatter !== this.setFilterParams?.valueFormatter
        ) {
            this.checkAndRefreshVirtualList();
        }

        this.valueModel?.updateOnParamsChange(params).then(() => {
            if (this.valueModel?.hasSelections()) {
                this.refreshFilterValues();
            }
        });

        return true;
    }

    private haveColDefParamsChanged(params: SetFilterParams<any, V>): boolean {
        const { colDef, keyCreator } = params;
        const { colDef: existingColDef, keyCreator: existingKeyCreator } = this.setFilterParams ?? {};
        const processedKeyCreator = keyCreator ?? colDef.keyCreator;
        return (
            colDef.filterValueGetter !== existingColDef?.filterValueGetter ||
            processedKeyCreator !== (existingKeyCreator ?? existingColDef?.keyCreator) ||
            (!!this.dataTypeService &&
                this.dataTypeService.getFormatValue(colDef.cellDataType as string) === processedKeyCreator &&
                colDef.valueFormatter !== existingColDef?.valueFormatter)
        );
    }

    private setModelAndRefresh(values: SetFilterModelValue | null): Promise<void> {
        return this.valueModel
            ? this.valueModel.setModel(values).then(() => this.checkAndRefreshVirtualList())
            : Promise.resolve();
    }

    protected resetUiToDefaults(): Promise<void> {
        this.setMiniFilter(null);

        return this.setModelAndRefresh(null);
    }

    protected setModelIntoUi(model: SetFilterModel | null): Promise<void> {
        this.setMiniFilter(null);

        const values = model == null ? null : model.values;
        return this.setModelAndRefresh(values);
    }

    public getModelFromUi(): SetFilterModel | null {
        if (!this.valueModel) {
            throw new Error('Value model has not been created.');
        }

        const values = this.valueModel.getModel();

        if (!values) {
            return null;
        }

        return { values, filterType: this.getFilterType() };
    }

    public getFilterType(): 'set' {
        return 'set';
    }

    public getValueModel(): SetValueModel<V> | null {
        return this.valueModel;
    }

    protected areModelsEqual(a: SetFilterModel, b: SetFilterModel): boolean {
        // both are missing
        if (a == null && b == null) {
            return true;
        }

        return a != null && b != null && _areEqual(a.values, b.values);
    }

    private updateSetFilterOnParamsChange = (newParams: SetFilterParams<any, V>) => {
        this.setFilterParams = newParams;
        this.caseSensitive = !!newParams.caseSensitive;
        const keyCreator = newParams.keyCreator ?? newParams.colDef.keyCreator;
        this.setValueFormatter(newParams.valueFormatter, keyCreator, !!newParams.treeList, !!newParams.colDef.refData);
        const isGroupCol = newParams.column.getId().startsWith(GROUP_AUTO_COLUMN_ID);
        this.treeDataTreeList = this.gos.get('treeData') && !!newParams.treeList && isGroupCol;
        this.getDataPath = this.gos.get('getDataPath');
        this.groupingTreeList =
            !!this.funcColsService.getRowGroupColumns().length && !!newParams.treeList && isGroupCol;
        this.createKey = this.generateCreateKey(keyCreator, this.treeDataTreeList || this.groupingTreeList);
    };

    public override setParams(params: SetFilterParams<any, V>): void {
        this.applyExcelModeOptions(params);

        super.setParams(params);

        this.updateSetFilterOnParamsChange(params);

        const keyCreator = params.keyCreator ?? params.colDef.keyCreator;

        this.valueModel = new SetValueModel({
            filterParams: params,
            setIsLoading: (loading) => this.setIsLoading(loading),
            translate: (key) => this.translateForSetFilter(key),
            caseFormat: (v) => this.caseFormat(v),
            createKey: this.createKey,
            valueFormatter: this.valueFormatter,
            usingComplexObjects: !!keyCreator,
            gos: this.gos,
            funcColsService: this.funcColsService,
            valueService: this.valueService,
            treeDataTreeList: this.treeDataTreeList,
            groupingTreeList: this.groupingTreeList,
            addManagedEventListeners: (handlers) => this.addManagedEventListeners(handlers),
        });

        this.initialiseFilterBodyUi();

        this.addEventListenersForDataChanges();

        this.resolveValueModelInit();
    }

    private onAddCurrentSelectionToFilterChange(newValue: boolean) {
        if (!this.valueModel) {
            throw new Error('Value model has not been created.');
        }
        this.valueModel.setAddCurrentSelectionToFilter(newValue);
    }

    private setValueFormatter(
        providedValueFormatter: ((params: ValueFormatterParams) => string) | undefined,
        keyCreator: ((params: KeyCreatorParams<any, any>) => string) | undefined,
        treeList: boolean,
        isRefData: boolean
    ) {
        let valueFormatter = providedValueFormatter;
        if (!valueFormatter) {
            if (keyCreator && !treeList) {
                throw new Error('AG Grid: Must supply a Value Formatter in Set Filter params when using a Key Creator');
            }
            this.noValueFormatterSupplied = true;
            // ref data is handled by ValueService
            if (!isRefData) {
                valueFormatter = (params) => _toStringOrNull(params.value)!;
            }
        }
        this.valueFormatter = valueFormatter;
    }

    private generateCreateKey(
        keyCreator: ((params: KeyCreatorParams<any, any>) => string) | undefined,
        treeDataOrGrouping: boolean
    ): (value: V | null | undefined, node?: IRowNode | null) => string | null {
        if (treeDataOrGrouping && !keyCreator) {
            throw new Error(
                'AG Grid: Must supply a Key Creator in Set Filter params when `treeList = true` on a group column, and Tree Data or Row Grouping is enabled.'
            );
        }
        if (keyCreator) {
            return (value, node = null) => {
                const params = this.getKeyCreatorParams(value, node);
                return _makeNull(keyCreator!(params));
            };
        }
        return (value) => _makeNull(_toStringOrNull(value));
    }

    public getFormattedValue(key: string | null): string | null {
        let value: V | string | null = this.valueModel!.getValue(key);
        if (this.noValueFormatterSupplied && (this.treeDataTreeList || this.groupingTreeList) && Array.isArray(value)) {
            // essentially get back the cell value
            value = _last(value) as string;
        }

        const formattedValue = this.valueService.formatValue(
            this.setFilterParams!.column as AgColumn,
            null,
            value,
            this.valueFormatter,
            false
        );

        return (
            (formattedValue == null ? _toStringOrNull(value) : formattedValue) ?? this.translateForSetFilter('blanks')
        );
    }

    private applyExcelModeOptions(params: SetFilterParams<any, V>): void {
        // apply default options to match Excel behaviour, unless they have already been specified
        if (params.excelMode === 'windows') {
            if (!params.buttons) {
                params.buttons = ['apply', 'cancel'];
            }

            if (params.closeOnApply == null) {
                params.closeOnApply = true;
            }
        } else if (params.excelMode === 'mac') {
            if (!params.buttons) {
                params.buttons = ['reset'];
            }

            if (params.applyMiniFilterWhileTyping == null) {
                params.applyMiniFilterWhileTyping = true;
            }

            if (params.debounceMs == null) {
                params.debounceMs = 500;
            }
        }
        if (params.excelMode && params.defaultToNothingSelected) {
            params.defaultToNothingSelected = false;
            _warnOnce(
                'The Set Filter Parameter "defaultToNothingSelected" value was ignored because it does not work when "excelMode" is used.'
            );
        }
    }

    private addEventListenersForDataChanges(): void {
        if (!this.isValuesTakenFromGrid()) {
            return;
        }

        this.addManagedEventListeners({
            cellValueChanged: (event) => {
                // only interested in changes to do with this column
                if (this.setFilterParams && event.column === this.setFilterParams.column) {
                    this.syncAfterDataChange();
                }
            },
        });

        this.addManagedPropertyListeners(['treeData', 'getDataPath', 'groupAllowUnbalanced'], () => {
            this.syncAfterDataChange();
        });
    }

    private syncAfterDataChange(): Promise<void> {
        if (!this.valueModel) {
            throw new Error('Value model has not been created.');
        }

        const promise = this.valueModel.refreshValues();

        return promise.then(() => {
            this.checkAndRefreshVirtualList();
            this.onBtApply(false, true);
        });
    }

    private setIsLoading(isLoading: boolean): void {
        _setDisplayed(this.eFilterLoading, isLoading);
        if (!isLoading) {
            // hard refresh when async data received
            this.hardRefreshVirtualList = true;
        }
    }

    private initialiseFilterBodyUi(): void {
        this.initVirtualList();
        this.initMiniFilter();
    }

    private initVirtualList(): void {
        if (!this.setFilterParams) {
            throw new Error('Set filter params have not been provided.');
        }
        if (!this.valueModel) {
            throw new Error('Value model has not been created.');
        }

        const translate = this.localeService.getLocaleTextFunc();
        const filterListName = translate('ariaFilterList', 'Filter List');
        const isTree = !!this.setFilterParams.treeList;

        const virtualList = (this.virtualList = this.createBean(
            new VirtualList({
                cssIdentifier: 'filter',
                ariaRole: isTree ? 'tree' : 'listbox',
                listName: filterListName,
            })
        ));
        const eSetFilterList = this.eSetFilterList;

        if (isTree) {
            eSetFilterList.classList.add('ag-set-filter-tree-list');
        }

        if (eSetFilterList) {
            eSetFilterList.appendChild(virtualList.getGui());
        }

        const { cellHeight } = this.setFilterParams;

        if (cellHeight != null) {
            virtualList.setRowHeight(cellHeight);
        }

        const componentCreator = (item: SetFilterModelTreeItem | string | null, listItemElement: HTMLElement) =>
            this.createSetListItem(item, isTree, listItemElement);
        virtualList.setComponentCreator(componentCreator);

        const componentUpdater = (
            item: SetFilterModelTreeItem | string | null,
            component: SetFilterListItem<V | string | null>
        ) => this.updateSetListItem(item, component);
        virtualList.setComponentUpdater(componentUpdater);

        let model: VirtualListModel;

        if (this.setFilterParams.suppressSelectAll) {
            model = new ModelWrapper(this.valueModel);
        } else {
            model = new ModelWrapperWithSelectAll(this.valueModel, () => this.isSelectAllSelected());
        }
        if (isTree) {
            model = new TreeModelWrapper(model);
        }

        virtualList.setModel(model);
    }

    private getSelectAllLabel(): string {
        if (!this.setFilterParams) {
            throw new Error('Set filter params have not been provided.');
        }
        if (!this.valueModel) {
            throw new Error('Value model has not been created.');
        }

        const key =
            this.valueModel.getMiniFilter() == null || !this.setFilterParams.excelMode
                ? 'selectAll'
                : 'selectAllSearchResults';

        return this.translateForSetFilter(key);
    }

    private getAddSelectionToFilterLabel(): string {
        if (!this.setFilterParams) {
            throw new Error('Set filter params have not been provided.');
        }
        if (!this.valueModel) {
            throw new Error('Value model has not been created.');
        }

        return this.translateForSetFilter('addCurrentSelectionToFilter');
    }

    private createSetListItem(
        item: SetFilterModelTreeItem | string | null,
        isTree: boolean,
        focusWrapper: HTMLElement
    ): SetFilterListItem<V | string | null> {
        if (!this.setFilterParams) {
            throw new Error('Set filter params have not been provided.');
        }
        if (!this.valueModel) {
            throw new Error('Value model has not been created.');
        }

        const groupsExist = this.valueModel.hasGroups();
        const { isSelected, isExpanded } = this.isSelectedExpanded(item);

        const { value, depth, isGroup, hasIndeterminateExpandState, selectedListener, expandedListener } =
            this.newSetListItemAttributes(item);

        const itemParams: SetFilterListItemParams<V | string | null> = {
            focusWrapper,
            value,
            params: this.setFilterParams,
            translate: (translateKey: any) => this.translateForSetFilter(translateKey),
            valueFormatter: this.valueFormatter,
            item,
            isSelected,
            isTree,
            depth,
            groupsExist,
            isGroup,
            isExpanded,
            hasIndeterminateExpandState,
        };
        const listItem = this.createBean(new SetFilterListItem<V | string | null>(itemParams));

        listItem.addEventListener('selectionChanged', selectedListener as any);
        if (expandedListener) {
            listItem.addEventListener('expandedChanged', expandedListener as any);
        }

        return listItem;
    }

    private newSetTreeItemAttributes(item: SetFilterModelTreeItem): {
        value: V | string | (() => string) | null;
        depth?: number | undefined;
        isGroup?: boolean | undefined;
        hasIndeterminateExpandState?: boolean | undefined;
        selectedListener: (e: SetFilterListItemSelectionChangedEvent) => void;
        expandedListener?: (e: SetFilterListItemExpandedChangedEvent) => void;
    } {
        if (!this.setFilterParams) {
            throw new Error('Set filter params have not been provided.');
        }
        if (!this.valueModel) {
            throw new Error('Value model has not been created.');
        }

        const groupsExist = this.valueModel.hasGroups();

        // Select all option
        if (item.key === SetFilterDisplayValue.SELECT_ALL) {
            return {
                value: () => this.getSelectAllLabel(),
                isGroup: groupsExist,
                depth: item.depth,
                hasIndeterminateExpandState: true,
                selectedListener: (e: SetFilterListItemSelectionChangedEvent) => this.onSelectAll(e.isSelected),
                expandedListener: (e: SetFilterListItemExpandedChangedEvent<SetFilterModelTreeItem>) =>
                    this.onExpandAll(e.item, e.isExpanded),
            };
        }

        // Add selection to filter option
        if (item.key === SetFilterDisplayValue.ADD_SELECTION_TO_FILTER) {
            return {
                value: () => this.getAddSelectionToFilterLabel(),
                depth: item.depth,
                isGroup: false,
                hasIndeterminateExpandState: false,
                selectedListener: (e: SetFilterListItemSelectionChangedEvent) => {
                    this.onAddCurrentSelectionToFilterChange(e.isSelected);
                },
            };
        }

        // Group
        if (item.children) {
            return {
                value:
                    this.setFilterParams.treeListFormatter?.(item.treeKey, item.depth, item.parentTreeKeys) ??
                    item.treeKey,
                depth: item.depth,
                isGroup: true,
                selectedListener: (e: SetFilterListItemSelectionChangedEvent<SetFilterModelTreeItem>) =>
                    this.onGroupItemSelected(e.item, e.isSelected),
                expandedListener: (e: SetFilterListItemExpandedChangedEvent<SetFilterModelTreeItem>) =>
                    this.onExpandedChanged(e.item, e.isExpanded),
            };
        }

        // Leaf
        return {
            value:
                this.setFilterParams.treeListFormatter?.(item.treeKey, item.depth, item.parentTreeKeys) ?? item.treeKey,
            depth: item.depth,
            selectedListener: (e: SetFilterListItemSelectionChangedEvent<SetFilterModelTreeItem>) =>
                this.onItemSelected(e.item.key!, e.isSelected),
        };
    }

    private newSetListItemAttributes(item: SetFilterModelTreeItem | string | null): {
        value: V | string | (() => string) | null;
        depth?: number | undefined;
        isGroup?: boolean | undefined;
        hasIndeterminateExpandState?: boolean | undefined;
        selectedListener: (e: SetFilterListItemSelectionChangedEvent) => void;
        expandedListener?: (e: SetFilterListItemExpandedChangedEvent) => void;
    } {
        if (!this.setFilterParams) {
            throw new Error('Set filter params have not been provided.');
        }
        if (!this.valueModel) {
            throw new Error('Value model has not been created.');
        }

        // Tree item
        if (this.isSetFilterModelTreeItem(item)) {
            return this.newSetTreeItemAttributes(item);
        }

        // List item - 'Select All'
        if (item === SetFilterDisplayValue.SELECT_ALL) {
            return {
                value: () => this.getSelectAllLabel(),
                selectedListener: (e: SetFilterListItemSelectionChangedEvent<string>) => this.onSelectAll(e.isSelected),
            };
        }

        // List item - 'Add selection to filter'
        if (item === SetFilterDisplayValue.ADD_SELECTION_TO_FILTER) {
            return {
                value: () => this.getAddSelectionToFilterLabel(),
                selectedListener: (e: SetFilterListItemSelectionChangedEvent<string | null>) => {
                    this.onAddCurrentSelectionToFilterChange(e.isSelected);
                },
            };
        }

        // List item
        return {
            value: this.valueModel.getValue(item),
            selectedListener: (e: SetFilterListItemSelectionChangedEvent<string | null>) =>
                this.onItemSelected(e.item, e.isSelected),
        };
    }

    private updateSetListItem(
        item: SetFilterModelTreeItem | string | null,
        component: SetFilterListItem<V | string | null>
    ): void {
        const { isSelected, isExpanded } = this.isSelectedExpanded(item);
        component.refresh(item, isSelected, isExpanded);
    }

    private isSelectedExpanded(item: SetFilterModelTreeItem | string | null): {
        isSelected: boolean | undefined;
        isExpanded: boolean | undefined;
    } {
        let isSelected: boolean | undefined;
        let isExpanded: boolean | undefined;
        if (this.isSetFilterModelTreeItem(item)) {
            isExpanded = item.expanded;
            if (item.key === SetFilterDisplayValue.SELECT_ALL) {
                isSelected = this.isSelectAllSelected();
            } else if (item.key === SetFilterDisplayValue.ADD_SELECTION_TO_FILTER) {
                isSelected = this.valueModel!.isAddCurrentSelectionToFilterChecked();
            } else if (item.children) {
                isSelected = this.areAllChildrenSelected(item);
            } else {
                isSelected = this.valueModel!.isKeySelected(item.key!);
            }
        } else {
            if (item === SetFilterDisplayValue.SELECT_ALL) {
                isSelected = this.isSelectAllSelected();
            } else if (item === SetFilterDisplayValue.ADD_SELECTION_TO_FILTER) {
                isSelected = this.valueModel!.isAddCurrentSelectionToFilterChecked();
            } else {
                isSelected = this.valueModel!.isKeySelected(item);
            }
        }
        return { isSelected, isExpanded };
    }

    private isSetFilterModelTreeItem(item: any): item is SetFilterModelTreeItem {
        return item?.treeKey !== undefined;
    }

    private initMiniFilter() {
        if (!this.setFilterParams) {
            throw new Error('Set filter params have not been provided.');
        }
        if (!this.valueModel) {
            throw new Error('Value model has not been created.');
        }

        const { eMiniFilter, localeService } = this;
        const translate = localeService.getLocaleTextFunc();

        eMiniFilter.setDisplayed(!this.setFilterParams.suppressMiniFilter);
        eMiniFilter.setValue(this.valueModel.getMiniFilter());
        eMiniFilter.onValueChange(() => this.onMiniFilterInput());
        eMiniFilter.setInputAriaLabel(translate('ariaSearchFilterValues', 'Search filter values'));

        this.addManagedElementListeners(eMiniFilter.getInputElement(), {
            keydown: (e) => this.onMiniFilterKeyDown(e!),
        });
    }

    private updateMiniFilter() {
        if (!this.setFilterParams) {
            throw new Error('Set filter params have not been provided.');
        }
        if (!this.valueModel) {
            throw new Error('Value model has not been created.');
        }

        const { eMiniFilter } = this;

        if (eMiniFilter.isDisplayed() !== !this.setFilterParams.suppressMiniFilter) {
            eMiniFilter.setDisplayed(!this.setFilterParams.suppressMiniFilter);
        }

        const miniFilterValue = this.valueModel.getMiniFilter();
        if (eMiniFilter.getValue() !== miniFilterValue) {
            eMiniFilter.setValue(miniFilterValue);
        }
    }

    // we need to have the GUI attached before we can draw the virtual rows, as the
    // virtual row logic needs info about the GUI state
    public override afterGuiAttached(params?: IAfterGuiAttachedParams): void {
        if (!this.setFilterParams) {
            throw new Error('Set filter params have not been provided.');
        }

        super.afterGuiAttached(params);

        // collapse all tree list items (if tree list)
        this.resetExpansion();

        this.refreshVirtualList();

        const { eMiniFilter } = this;

        eMiniFilter.setInputPlaceholder(this.translateForSetFilter('searchOoo'));

        if (!params || !params.suppressFocus) {
            eMiniFilter.getFocusableElement().focus();
        }
    }

    public override afterGuiDetached(): void {
        super.afterGuiDetached();

        // discard any unapplied UI state (reset to model)
        if (this.setFilterParams?.excelMode) {
            this.resetMiniFilter();
        }
        const appliedModel = this.getModel();
        if (this.setFilterParams?.excelMode || !this.areModelsEqual(appliedModel!, this.getModelFromUi()!)) {
            this.resetUiToActiveModel(appliedModel);
            this.showOrHideResults();
        }
    }

    public override applyModel(source: 'api' | 'ui' | 'rowDataUpdated' = 'api'): boolean {
        if (!this.setFilterParams) {
            throw new Error('Set filter params have not been provided.');
        }
        if (!this.valueModel) {
            throw new Error('Value model has not been created.');
        }

        if (
            this.setFilterParams.excelMode &&
            source !== 'rowDataUpdated' &&
            this.valueModel.isEverythingVisibleSelected()
        ) {
            // In Excel, if the filter is applied with all visible values selected, then any active filter on the
            // column is removed. This ensures the filter is removed in this situation.
            this.valueModel.selectAllMatchingMiniFilter();
        }

        // Here we implement AG-9090 TC2
        // When 'Add current selection to filter' is visible and checked, but no filter is applied:
        // Do NOT apply the current selection as filter.
        const shouldKeepCurrentSelection =
            this.valueModel!.showAddCurrentSelectionToFilter() &&
            this.valueModel!.isAddCurrentSelectionToFilterChecked();
        if (shouldKeepCurrentSelection && !this.getModel()) {
            return false;
        }

        const result = super.applyModel(source);

        // keep appliedModelKeys in sync with the applied model
        const appliedModel = this.getModel();

        if (appliedModel) {
            if (!shouldKeepCurrentSelection) {
                this.valueModel.setAppliedModelKeys(new Set());
            }

            appliedModel.values.forEach((key) => {
                this.valueModel!.addToAppliedModelKeys(key);
            });
        } else {
            if (!shouldKeepCurrentSelection) {
                this.valueModel.setAppliedModelKeys(null);
            }
        }

        return result;
    }

    protected override isModelValid(model: SetFilterModel): boolean {
        return this.setFilterParams && this.setFilterParams.excelMode ? model == null || model.values.length > 0 : true;
    }

    public doesFilterPass(params: IDoesFilterPassParams): boolean {
        if (!this.setFilterParams || !this.valueModel || !this.valueModel.getCaseFormattedAppliedModelKeys()) {
            return true;
        }

        // if nothing selected, don't need to check value
        if (!this.valueModel.hasAnyAppliedModelKey()) {
            return false;
        }

        const { node, data } = params;
        if (this.treeDataTreeList) {
            return this.doesFilterPassForTreeData(node, data);
        }
        if (this.groupingTreeList) {
            return this.doesFilterPassForGrouping(node);
        }

        const value = this.getValueFromNode(node);

        if (value != null && Array.isArray(value)) {
            if (value.length === 0) {
                return this.valueModel!.hasAppliedModelKey(null);
            }
            return value.some((v) => this.isInAppliedModel(this.createKey(v, node)));
        }

        return this.isInAppliedModel(this.createKey(value, node));
    }

    private doesFilterPassForTreeData(node: IRowNode, data: any): boolean {
        if (node.childrenAfterGroup?.length) {
            // only perform checking on leaves. The core filtering logic for tree data won't work properly otherwise
            return false;
        }
        return this.isInAppliedModel(this.createKey(this.checkMakeNullDataPath(this.getDataPath!(data)) as any) as any);
    }

    private doesFilterPassForGrouping(node: IRowNode): boolean {
        const dataPath = this.funcColsService
            .getRowGroupColumns()
            .map((groupCol) => this.valueService.getKeyForNode(groupCol, node));
        dataPath.push(this.getValueFromNode(node));
        return this.isInAppliedModel(this.createKey(this.checkMakeNullDataPath(dataPath) as any) as any);
    }

    private checkMakeNullDataPath(dataPath: string[] | null): string[] | null {
        if (dataPath) {
            dataPath = dataPath.map((treeKey) => _toStringOrNull(_makeNull(treeKey))) as any;
        }
        if (dataPath?.some((treeKey) => treeKey == null)) {
            if (this.gos.get('groupAllowUnbalanced') && _last(dataPath) != null) {
                return dataPath.filter((treeKey) => treeKey != null);
            }
            return null;
        }
        return dataPath;
    }

    private isInAppliedModel(key: string | null): boolean {
        return this.valueModel!.hasAppliedModelKey(key);
    }

    private getValueFromNode(node: IRowNode): V | null | undefined {
        return this.setFilterParams!.getValue(node);
    }

    private getKeyCreatorParams(value: V | null | undefined, node: IRowNode | null = null): KeyCreatorParams {
        return {
            value,
            colDef: this.setFilterParams!.colDef,
            column: this.setFilterParams!.column,
            node: node,
            data: node?.data,
            api: this.setFilterParams!.api,
            context: this.setFilterParams!.context,
        };
    }

    public override onNewRowsLoaded(): void {
        if (!this.isValuesTakenFromGrid()) {
            return;
        }
        this.syncAfterDataChange();
    }

    private isValuesTakenFromGrid(): boolean {
        if (!this.valueModel) {
            return false;
        }
        const valuesType = this.valueModel.getValuesType();
        return valuesType === SetFilterModelValuesType.TAKEN_FROM_GRID_VALUES;
    }

    //noinspection JSUnusedGlobalSymbols
    /**
     * Public method provided so the user can change the value of the filter once
     * the filter has been already started
     * @param values The values to use.
     */
    public setFilterValues(values: (V | null)[]): void {
        if (!this.valueModel) {
            throw new Error('Value model has not been created.');
        }

        this.valueModel.overrideValues(values).then(() => {
            this.checkAndRefreshVirtualList();
            this.onUiChanged();
        });
    }

    //noinspection JSUnusedGlobalSymbols
    /**
     * Public method provided so the user can reset the values of the filter once that it has started.
     */
    public resetFilterValues(): void {
        if (!this.valueModel) {
            throw new Error('Value model has not been created.');
        }

        this.valueModel.setValuesType(SetFilterModelValuesType.TAKEN_FROM_GRID_VALUES);
        this.syncAfterDataChange();
    }

    public refreshFilterValues(): void {
        if (!this.valueModel) {
            throw new Error('Value model has not been created.');
        }

        // the model is still being initialised
        if (!this.valueModel.isInitialised()) {
            return;
        }

        this.valueModel.refreshValues().then(() => {
            this.checkAndRefreshVirtualList();
            this.onUiChanged();
        });
    }

    public onAnyFilterChanged(): void {
        // don't block the current action when updating the values for this filter
        setTimeout(() => {
            if (!this.isAlive()) {
                return;
            }

            if (!this.valueModel) {
                throw new Error('Value model has not been created.');
            }

            this.valueModel.refreshAfterAnyFilterChanged().then((refresh) => {
                if (refresh) {
                    this.checkAndRefreshVirtualList();
                    this.showOrHideResults();
                }
            });
        }, 0);
    }

    private onMiniFilterInput() {
        if (!this.setFilterParams) {
            throw new Error('Set filter params have not been provided.');
        }
        if (!this.valueModel) {
            throw new Error('Value model has not been created.');
        }

        if (!this.valueModel.setMiniFilter(this.eMiniFilter.getValue())) {
            return;
        }

        const { applyMiniFilterWhileTyping, readOnly } = this.setFilterParams || {};
        if (!readOnly && applyMiniFilterWhileTyping) {
            this.filterOnAllVisibleValues(false);
        } else {
            this.updateUiAfterMiniFilterChange();
        }
    }

    private updateUiAfterMiniFilterChange(): void {
        if (!this.setFilterParams) {
            throw new Error('Set filter params have not been provided.');
        }
        if (!this.valueModel) {
            throw new Error('Value model has not been created.');
        }

        const { excelMode, readOnly } = this.setFilterParams || {};
        if (excelMode == null || !!readOnly) {
            this.checkAndRefreshVirtualList();
        } else if (this.valueModel.getMiniFilter() == null) {
            this.resetUiToActiveModel(this.getModel());
        } else {
            this.valueModel.selectAllMatchingMiniFilter(true);
            this.checkAndRefreshVirtualList();
            this.onUiChanged();
        }

        this.showOrHideResults();
    }

    private showOrHideResults(): void {
        if (!this.valueModel) {
            throw new Error('Value model has not been created.');
        }

        const hideResults = this.valueModel.getMiniFilter() != null && this.valueModel.getDisplayedValueCount() < 1;

        _setDisplayed(this.eFilterNoMatches, hideResults);
        _setDisplayed(this.eSetFilterList, !hideResults);
    }

    private resetMiniFilter(): void {
        this.eMiniFilter.setValue(null, true);
        this.valueModel?.setMiniFilter(null);
    }

    protected override resetUiToActiveModel(
        currentModel: SetFilterModel | null,
        afterUiUpdatedFunc?: () => void
    ): void {
        // override the default behaviour as we don't always want to clear the mini filter
        this.setModelAndRefresh(currentModel == null ? null : currentModel.values).then(() => {
            this.onUiChanged(false, 'prevent');

            afterUiUpdatedFunc?.();
        });
    }

    protected override handleCancelEnd(e: Event): void {
        this.setMiniFilter(null);
        super.handleCancelEnd(e);
    }

    private onMiniFilterKeyDown(e: KeyboardEvent): void {
        const { excelMode, readOnly } = this.setFilterParams || {};
        if (e.key === KeyCode.ENTER && !excelMode && !readOnly) {
            this.filterOnAllVisibleValues();
        }
    }

    private filterOnAllVisibleValues(applyImmediately = true): void {
        const { readOnly } = this.setFilterParams || {};

        if (!this.valueModel) {
            throw new Error('Value model has not been created.');
        }
        if (readOnly) {
            throw new Error('Unable to filter in readOnly mode.');
        }

        this.valueModel.selectAllMatchingMiniFilter(true);
        this.checkAndRefreshVirtualList();
        this.onUiChanged(false, applyImmediately ? 'immediately' : 'debounce');
        this.showOrHideResults();
    }

    private focusRowIfAlive(rowIndex: number | null): void {
        if (rowIndex == null) {
            return;
        }

        window.setTimeout(() => {
            if (!this.virtualList) {
                throw new Error('Virtual list has not been created.');
            }

            if (this.isAlive()) {
                this.virtualList.focusRow(rowIndex);
            }
        }, 0);
    }

    private onSelectAll(isSelected: boolean): void {
        if (!this.valueModel) {
            throw new Error('Value model has not been created.');
        }
        if (!this.virtualList) {
            throw new Error('Virtual list has not been created.');
        }

        if (isSelected) {
            this.valueModel.selectAllMatchingMiniFilter();
        } else {
            this.valueModel.deselectAllMatchingMiniFilter();
        }

        this.refreshAfterSelection();
    }

    private onGroupItemSelected(item: SetFilterModelTreeItem, isSelected: boolean): void {
        const recursiveGroupSelection = (i: SetFilterModelTreeItem) => {
            if (i.children) {
                i.children.forEach((childItem) => recursiveGroupSelection(childItem));
            } else {
                this.selectItem(i.key!, isSelected);
            }
        };

        recursiveGroupSelection(item);

        this.refreshAfterSelection();
    }

    private onItemSelected(key: string | null, isSelected: boolean): void {
        if (!this.valueModel) {
            throw new Error('Value model has not been created.');
        }
        if (!this.virtualList) {
            throw new Error('Virtual list has not been created.');
        }

        this.selectItem(key, isSelected);

        this.refreshAfterSelection();
    }

    private selectItem(key: string | null, isSelected: boolean): void {
        if (isSelected) {
            this.valueModel!.selectKey(key);
        } else {
            this.valueModel!.deselectKey(key);
        }
    }

    private onExpandAll(item: SetFilterModelTreeItem, isExpanded: boolean): void {
        const recursiveExpansion = (i: SetFilterModelTreeItem) => {
            if (i.filterPasses && i.available && i.children) {
                i.children.forEach((childItem) => recursiveExpansion(childItem));
                i.expanded = isExpanded;
            }
        };

        recursiveExpansion(item);

        this.refreshAfterExpansion();
    }

    private onExpandedChanged(item: SetFilterModelTreeItem, isExpanded: boolean): void {
        item.expanded = isExpanded;

        this.refreshAfterExpansion();
    }

    private refreshAfterExpansion(): void {
        const focusedRow = this.virtualList!.getLastFocusedRow();

        this.valueModel!.updateDisplayedValues('expansion');

        this.checkAndRefreshVirtualList();
        this.focusRowIfAlive(focusedRow);
    }

    private refreshAfterSelection(): void {
        const focusedRow = this.virtualList!.getLastFocusedRow();

        this.checkAndRefreshVirtualList();
        this.onUiChanged();
        this.focusRowIfAlive(focusedRow);
    }

    public setMiniFilter(newMiniFilter: string | null): void {
        this.eMiniFilter.setValue(newMiniFilter);
        this.onMiniFilterInput();
    }

    public getMiniFilter(): string | null {
        return this.valueModel ? this.valueModel.getMiniFilter() : null;
    }

    private checkAndRefreshVirtualList() {
        if (!this.isAlive()) {
            return;
        }
        if (!this.virtualList) {
            throw new Error('Virtual list has not been created.');
        }

        this.virtualList.refresh(!this.hardRefreshVirtualList);

        if (this.hardRefreshVirtualList) {
            this.hardRefreshVirtualList = false;
        }
    }

    public getFilterKeys(): SetFilterModelValue {
        return this.valueModel ? this.valueModel.getKeys() : [];
    }

    public getFilterValues(): (V | null)[] {
        return this.valueModel ? this.valueModel.getValues() : [];
    }

    public getValues(): SetFilterModelValue {
        return this.getFilterKeys();
    }

    public refreshVirtualList(): void {
        if (this.setFilterParams && this.setFilterParams.refreshValuesOnOpen) {
            this.refreshFilterValues();
        } else {
            this.checkAndRefreshVirtualList();
        }
    }

    private translateForSetFilter(key: keyof ISetFilterLocaleText): string {
        const translate = this.localeService.getLocaleTextFunc();

        return translate(key, DEFAULT_LOCALE_TEXT[key]);
    }

    private isSelectAllSelected(): boolean | undefined {
        if (!this.setFilterParams || !this.valueModel) {
            return false;
        }

        if (!this.setFilterParams.defaultToNothingSelected) {
            // everything selected by default
            if (this.valueModel.hasSelections() && this.valueModel.isNothingVisibleSelected()) {
                return false;
            }

            if (this.valueModel.isEverythingVisibleSelected()) {
                return true;
            }
        } else {
            // nothing selected by default
            if (this.valueModel.hasSelections() && this.valueModel.isEverythingVisibleSelected()) {
                return true;
            }

            if (this.valueModel.isNothingVisibleSelected()) {
                return false;
            }
        }
        // returning `undefined` means the checkbox status is indeterminate.
        return undefined;
    }

    private areAllChildrenSelected(item: SetFilterModelTreeItem): boolean | undefined {
        const recursiveChildSelectionCheck = (i: SetFilterModelTreeItem): boolean | undefined => {
            if (i.children) {
                let someTrue = false;
                let someFalse = false;
                const mixed = i.children.some((child) => {
                    if (!child.filterPasses || !child.available) {
                        return false;
                    }
                    const childSelected = recursiveChildSelectionCheck(child);
                    if (childSelected === undefined) {
                        return true;
                    }
                    if (childSelected) {
                        someTrue = true;
                    } else {
                        someFalse = true;
                    }
                    return someTrue && someFalse;
                });
                // returning `undefined` means the checkbox status is indeterminate.
                // if not mixed and some true, all must be true
                return mixed ? undefined : someTrue;
            } else {
                return this.valueModel!.isKeySelected(i.key!);
            }
        };

        if (!this.setFilterParams!.defaultToNothingSelected) {
            // everything selected by default
            return recursiveChildSelectionCheck(item);
        } else {
            // nothing selected by default
            return this.valueModel!.hasSelections() && recursiveChildSelectionCheck(item);
        }
    }

    public override destroy(): void {
        if (this.virtualList != null) {
            this.virtualList.destroy();
            this.virtualList = null;
        }

        super.destroy();
    }

    private caseFormat<T extends string | number | null>(valueToFormat: T): typeof valueToFormat {
        if (valueToFormat == null || typeof valueToFormat !== 'string') {
            return valueToFormat;
        }
        return this.caseSensitive ? valueToFormat : (valueToFormat.toUpperCase() as T);
    }

    private resetExpansion(): void {
        if (!this.setFilterParams?.treeList) {
            return;
        }

        const selectAllItem = this.valueModel?.getSelectAllItem();

        if (this.isSetFilterModelTreeItem(selectAllItem)) {
            const recursiveCollapse = (i: SetFilterModelTreeItem) => {
                if (i.children) {
                    i.children.forEach((childItem) => recursiveCollapse(childItem));
                    i.expanded = false;
                }
            };
            recursiveCollapse(selectAllItem);
            this.valueModel!.updateDisplayedValues('expansion');
        }
    }

    public getModelAsString(model: SetFilterModel): string {
        return this.filterModelFormatter.getModelAsString(model, this);
    }

    protected override getPositionableElement(): HTMLElement {
        return this.eSetFilterList;
    }

    private waitForInit(): Promise<void> {
        return this.valueModelInit.then(() => this.valueModel?.waitForInit);
    }
}

class ModelWrapper<V> implements VirtualListModel {
    constructor(private readonly model: SetValueModel<V>) {}

    public getRowCount(): number {
        return this.model.getDisplayedValueCount();
    }

    public getRow(index: number): string | null {
        return this.model.getDisplayedItem(index) as any;
    }

    public areRowsEqual(oldRow: string | null, newRow: string | null): boolean {
        return oldRow === newRow;
    }
}

class ModelWrapperWithSelectAll<V> implements VirtualListModel {
    constructor(
        private readonly model: SetValueModel<V>,
        private readonly isSelectAllSelected: () => boolean | undefined
    ) {}

    public getRowCount(): number {
        const showAddCurrentSelectionToFilter = this.model.showAddCurrentSelectionToFilter();
        const outboundItems = showAddCurrentSelectionToFilter ? 2 : 1;
        return this.model.getDisplayedValueCount() + outboundItems;
    }

    public getRow(index: number): string | null {
        if (index === 0) {
            return this.model.getSelectAllItem() as any;
        }

        const showAddCurrentSelectionToFilter = this.model.showAddCurrentSelectionToFilter();
        const outboundItems = showAddCurrentSelectionToFilter ? 2 : 1;
        if (index === 1 && showAddCurrentSelectionToFilter) {
            return this.model.getAddSelectionToFilterItem() as any;
        }

        return this.model.getDisplayedItem(index - outboundItems) as any;
    }

    public areRowsEqual(oldRow: string | null, newRow: string | null): boolean {
        return oldRow === newRow;
    }
}

// isRowSelected is used by VirtualList to add aria tags for flat lists. We want to suppress this when using trees
class TreeModelWrapper implements VirtualListModel {
    constructor(private readonly model: VirtualListModel) {}

    public getRowCount(): number {
        return this.model.getRowCount();
    }

    public getRow(index: number): SetFilterModelTreeItem | null {
        return this.model.getRow(index);
    }

    public areRowsEqual(oldRow: SetFilterModelTreeItem | null, newRow: SetFilterModelTreeItem | null): boolean {
        if (oldRow == null && newRow == null) {
            return true;
        }
        return oldRow != null && newRow != null && oldRow.treeKey === newRow.treeKey && oldRow.depth === newRow.depth;
    }
}<|MERGE_RESOLUTION|>--- conflicted
+++ resolved
@@ -2,7 +2,6 @@
     AgColumn,
     AgInputTextField,
     BeanCollection,
-    CellValueChangedEvent,
     ComponentSelector,
     DataTypeService,
     FuncColsService,
@@ -19,13 +18,7 @@
     ValueService,
 } from '@ag-grid-community/core';
 import {
-<<<<<<< HEAD
-    AgInputTextField,
-    Events,
-=======
     AgInputTextFieldSelector,
-    AgPromise,
->>>>>>> 71b1bbe7
     GROUP_AUTO_COLUMN_ID,
     KeyCode,
     ProvidedFilter,
