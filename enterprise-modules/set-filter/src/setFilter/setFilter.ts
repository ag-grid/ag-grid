--- conflicted
+++ resolved
@@ -9,11 +9,6 @@
     IRowNode,
     ISetFilter,
     KeyCreatorParams,
-<<<<<<< HEAD
-    ProvidedFilter,
-    RefPlaceholder,
-=======
->>>>>>> c75d6e7b
     SetFilterModel,
     SetFilterModelValue,
     SetFilterParams,
@@ -29,7 +24,7 @@
     GROUP_AUTO_COLUMN_ID,
     KeyCode,
     ProvidedFilter,
-    RefSelector,
+    RefPlaceholder,
     VirtualList,
     _areEqual,
     _last,
