--- conflicted
+++ resolved
@@ -29,11 +29,8 @@
     _setDisplayed,
     _toStringOrNull,
     _warnOnce,
-<<<<<<< HEAD
-    ComponentClass
-=======
+    ComponentClass,
     FuncColsService,
->>>>>>> 99664bb8
 } from '@ag-grid-community/core';
 import { SetFilterModelValuesType, SetValueModel } from './setValueModel';
 import { SetFilterListItem, SetFilterListItemExpandedChangedEvent, SetFilterListItemParams, SetFilterListItemSelectionChangedEvent } from './setFilterListItem';
