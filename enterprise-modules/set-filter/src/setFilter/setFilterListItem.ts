--- conflicted
+++ resolved
@@ -6,10 +6,6 @@
     ISetFilterCellRendererParams,
     ISetFilterTreeListTooltipParams,
     ITooltipParams,
-<<<<<<< HEAD
-    RefSelector,
-=======
->>>>>>> c75d6e7b
     SetFilterParams,
     UserComponentFactory,
     ValueFormatterParams,
@@ -20,7 +16,6 @@
     AgCheckbox,
     Autowired,
     Component,
-    PostConstruct,
     RefSelector,
     _createIcon,
     _setAriaChecked,
