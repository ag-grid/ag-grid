--- conflicted
+++ resolved
@@ -6,11 +6,6 @@
     ISetFilterCellRendererParams,
     ISetFilterTreeListTooltipParams,
     ITooltipParams,
-<<<<<<< HEAD
-    PostConstruct,
-    RefPlaceholder,
-=======
->>>>>>> c75d6e7b
     SetFilterParams,
     UserComponentFactory,
     ValueFormatterParams,
@@ -22,7 +17,7 @@
     Autowired,
     Component,
     PostConstruct,
-    RefSelector,
+    RefPlaceholder,
     _createIcon,
     _setAriaChecked,
     _setAriaDescribedBy,
