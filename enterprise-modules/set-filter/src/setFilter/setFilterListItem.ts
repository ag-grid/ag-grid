import type {
    AgEvent,
    ColDef,
    Column,
    ICellRendererComp,
    ISetFilterCellRendererParams,
    ISetFilterTreeListTooltipParams,
    ITooltipParams,
    SetFilterParams,
    UserComponentFactory,
    ValueFormatterParams,
    ValueService,
    WithoutGridCommon,
} from '@ag-grid-community/core';
import {
    AgCheckbox,
    Autowired,
    Component,
<<<<<<< HEAD
    PostConstruct,
    RefPlaceholder,
=======
    RefSelector,
>>>>>>> 02fa42f8
    _createIcon,
    _setAriaChecked,
    _setAriaDescribedBy,
    _setAriaExpanded,
    _setAriaLabel,
    _setAriaLabelledBy,
    _setAriaLevel,
    _setDisplayed,
    _toStringOrNull,
    _warnOnce,
} from '@ag-grid-community/core';

import type { SetFilterModelTreeItem } from './iSetDisplayValueModel';
import type { ISetFilterLocaleText } from './localeText';

export interface SetFilterListItemSelectionChangedEvent<
    I extends SetFilterModelTreeItem | string | null = SetFilterModelTreeItem | string | null,
> extends AgEvent {
    isSelected: boolean;
    item: I;
}

export interface SetFilterListItemExpandedChangedEvent<
    I extends SetFilterModelTreeItem | string | null = SetFilterModelTreeItem | string | null,
> extends AgEvent {
    isExpanded: boolean;
    item: I;
}

export interface SetFilterListItemParams<V> {
    focusWrapper: HTMLElement;
    value: V | null | (() => string);
    params: SetFilterParams<any, V>;
    translate: (key: keyof ISetFilterLocaleText) => string;
    valueFormatter?: (params: ValueFormatterParams) => string;
    item: SetFilterModelTreeItem | string | null;
    isSelected: boolean | undefined;
    isTree?: boolean;
    depth?: number;
    groupsExist?: boolean;
    isGroup?: boolean;
    isExpanded?: boolean;
    hasIndeterminateExpandState?: boolean;
}

/** @param V type of value in the Set Filter */
export class SetFilterListItem<V> extends Component {
    public static EVENT_SELECTION_CHANGED = 'selectionChanged';
    public static EVENT_EXPANDED_CHANGED = 'expandedChanged';

    @Autowired('valueService') private readonly valueService: ValueService;
    @Autowired('userComponentFactory') private readonly userComponentFactory: UserComponentFactory;

    private static GROUP_TEMPLATE = /* html */ `
        <div class="ag-set-filter-item" aria-hidden="true">
            <span class="ag-set-filter-group-icons">
                <span class="ag-set-filter-group-closed-icon" data-ref="eGroupClosedIcon"></span>
                <span class="ag-set-filter-group-opened-icon" data-ref="eGroupOpenedIcon"></span>
                <span class="ag-set-filter-group-indeterminate-icon" data-ref="eGroupIndeterminateIcon"></span>
            </span>
            <ag-checkbox data-ref="eCheckbox" class="ag-set-filter-item-checkbox"></ag-checkbox>
        </div>`;

    private static TEMPLATE = /* html */ `
        <div class="ag-set-filter-item">
            <ag-checkbox data-ref="eCheckbox" class="ag-set-filter-item-checkbox"></ag-checkbox>
        </div>`;

    private readonly eCheckbox: AgCheckbox = RefPlaceholder;

    private readonly eGroupOpenedIcon: HTMLElement = RefPlaceholder;
    private readonly eGroupClosedIcon: HTMLElement = RefPlaceholder;
    private readonly eGroupIndeterminateIcon: HTMLElement = RefPlaceholder;

    private readonly focusWrapper: HTMLElement;
    private readonly value: V | null | (() => string);
    private readonly params: SetFilterParams<any, V>;
    private readonly translate: (key: keyof ISetFilterLocaleText) => string;
    private readonly valueFormatter?: (params: ValueFormatterParams) => string;
    private readonly isTree?: boolean;
    private readonly depth: number;
    private readonly isGroup?: boolean;
    private readonly groupsExist?: boolean;
    private readonly hasIndeterminateExpandState?: boolean;

    private item: SetFilterModelTreeItem | string | null;
    private isSelected: boolean | undefined;
    private isExpanded: boolean | undefined;
    // only used for select all
    private valueFunction?: () => string;

    private cellRendererParams: ISetFilterCellRendererParams;
    private cellRendererComponent?: ICellRendererComp;
    private destroyCellRendererComponent?: () => void;

    constructor(params: SetFilterListItemParams<V>) {
        super(params.isGroup ? SetFilterListItem.GROUP_TEMPLATE : SetFilterListItem.TEMPLATE, [AgCheckbox]);
        this.focusWrapper = params.focusWrapper;
        this.value = params.value;
        this.params = params.params;
        this.translate = params.translate;
        this.valueFormatter = params.valueFormatter;
        this.item = params.item;
        this.isSelected = params.isSelected;
        this.isTree = params.isTree;
        this.depth = params.depth ?? 0;
        this.isGroup = params.isGroup;
        this.groupsExist = params.groupsExist;
        this.isExpanded = params.isExpanded;
        this.hasIndeterminateExpandState = params.hasIndeterminateExpandState;
    }

    public postConstruct(): void {
        this.addDestroyFunc(() => this.destroyCellRendererComponent?.());

        this.render();

        this.eCheckbox
            .setLabelEllipsis(true)
            .setValue(this.isSelected, true)
            .setDisabled(!!this.params.readOnly)
            .getInputElement()
            .setAttribute('tabindex', '-1');

        this.refreshVariableAriaLabels();

        if (this.isTree) {
            if (this.depth > 0) {
                this.addCssClass('ag-set-filter-indent-' + this.depth);
                this.getGui().style.setProperty('--ag-indentation-level', String(this.depth));
            }
            if (this.isGroup) {
                this.setupExpansion();
            } else {
                if (this.groupsExist) {
                    this.addCssClass('ag-set-filter-add-group-indent');
                }
            }

            _setAriaLevel(this.getAriaElement(), this.depth + 1);
        }

        this.refreshAriaChecked();

        if (this.params.readOnly) {
            // Don't add event listeners if we're read-only.
            return;
        }

        this.eCheckbox.onValueChange((value) => this.onCheckboxChanged(!!value));
    }

    public getFocusableElement(): HTMLElement {
        return this.focusWrapper;
    }

    private setupExpansion(): void {
        this.eGroupClosedIcon.appendChild(_createIcon('setFilterGroupClosed', this.gos, null));
        this.eGroupOpenedIcon.appendChild(_createIcon('setFilterGroupOpen', this.gos, null));
        this.addManagedListener(this.eGroupClosedIcon, 'click', this.onExpandOrContractClicked.bind(this));
        this.addManagedListener(this.eGroupOpenedIcon, 'click', this.onExpandOrContractClicked.bind(this));

        if (this.hasIndeterminateExpandState) {
            this.eGroupIndeterminateIcon.appendChild(_createIcon('setFilterGroupIndeterminate', this.gos, null));
            this.addManagedListener(this.eGroupIndeterminateIcon, 'click', this.onExpandOrContractClicked.bind(this));
        }

        this.setExpandedIcons();
        this.refreshAriaExpanded();
    }

    private onExpandOrContractClicked(): void {
        this.setExpanded(!this.isExpanded);
    }

    public setExpanded(isExpanded: boolean | undefined, silent?: boolean): void {
        if (this.isGroup && isExpanded !== this.isExpanded) {
            this.isExpanded = isExpanded;

            const event: SetFilterListItemExpandedChangedEvent = {
                type: SetFilterListItem.EVENT_EXPANDED_CHANGED,
                isExpanded: !!isExpanded,
                item: this.item,
            };

            if (!silent) {
                this.dispatchEvent(event);
            }

            this.setExpandedIcons();
            this.refreshAriaExpanded();
        }
    }

    private setExpandedIcons(): void {
        _setDisplayed(
            this.eGroupClosedIcon,
            this.hasIndeterminateExpandState ? this.isExpanded === false : !this.isExpanded
        );
        _setDisplayed(this.eGroupOpenedIcon, this.isExpanded === true);
        if (this.hasIndeterminateExpandState) {
            _setDisplayed(this.eGroupIndeterminateIcon, this.isExpanded === undefined);
        }
    }

    private onCheckboxChanged(isSelected: boolean): void {
        this.isSelected = isSelected;

        const event: SetFilterListItemSelectionChangedEvent = {
            type: SetFilterListItem.EVENT_SELECTION_CHANGED,
            isSelected,
            item: this.item,
        };

        this.dispatchEvent(event);
        this.refreshVariableAriaLabels();
        this.refreshAriaChecked();
    }

    public toggleSelected(): void {
        if (this.params.readOnly) {
            return;
        }

        this.setSelected(!this.isSelected);
    }

    private setSelected(isSelected: boolean | undefined, silent?: boolean) {
        this.isSelected = isSelected;
        this.eCheckbox.setValue(isSelected, silent);
        this.refreshAriaChecked();
    }

    private refreshVariableAriaLabels(): void {
        if (!this.isTree) {
            return;
        }
        const translate = this.localeService.getLocaleTextFunc();
        const checkboxValue = this.eCheckbox.getValue();
        const state =
            checkboxValue === undefined
                ? translate('ariaIndeterminate', 'indeterminate')
                : checkboxValue
                  ? translate('ariaVisible', 'visible')
                  : translate('ariaHidden', 'hidden');
        const visibilityLabel = translate('ariaToggleVisibility', 'Press SPACE to toggle visibility');
        _setAriaLabelledBy(this.eCheckbox.getInputElement(), undefined as any);
        this.eCheckbox.setInputAriaLabel(`${visibilityLabel} (${state})`);
    }

    private setupFixedAriaLabels(value: any): void {
        if (!this.isTree) {
            return;
        }
        const translate = this.localeService.getLocaleTextFunc();
        const itemLabel = translate('ariaFilterValue', 'Filter Value');
        const ariaEl = this.getAriaElement();
        _setAriaLabel(ariaEl, `${value} ${itemLabel}`);
        _setAriaDescribedBy(ariaEl, this.eCheckbox.getInputElement().id);
    }

    private refreshAriaChecked(): void {
        const ariaEl = this.getAriaElement();

        _setAriaChecked(ariaEl, this.eCheckbox.getValue());
    }

    private refreshAriaExpanded(): void {
        _setAriaExpanded(this.getAriaElement(), !!this.isExpanded);
    }

    public refresh(
        item: SetFilterModelTreeItem | string | null,
        isSelected: boolean | undefined,
        isExpanded: boolean | undefined
    ): void {
        this.item = item;
        // setExpanded checks if value has changed, setSelected does not
        if (isSelected !== this.isSelected) {
            this.setSelected(isSelected, true);
        }
        this.setExpanded(isExpanded, true);
        if (this.valueFunction) {
            // underlying value might have changed, so call again and re-render
            const value = this.valueFunction();
            this.setTooltipAndCellRendererParams(value as any, value);
            if (!this.cellRendererComponent) {
                this.renderCellWithoutCellRenderer();
            }
        }
        if (this.cellRendererComponent) {
            const success = this.cellRendererComponent.refresh?.(this.cellRendererParams as any);
            if (!success) {
                const oldComponent = this.cellRendererComponent;
                this.renderCell();
                this.destroyBean(oldComponent);
            }
        }
    }

    public render(): void {
        const {
            params: { column },
        } = this;

        let { value } = this;
        let formattedValue: string | null = null;

        if (typeof value === 'function') {
            this.valueFunction = value as () => string;
            formattedValue = this.valueFunction();
            // backwards compatibility for select all in value
            value = formattedValue as any;
        } else if (this.isTree) {
            // tree values are already formatted via treeListFormatter
            formattedValue = _toStringOrNull(value);
        } else {
            formattedValue = this.getFormattedValue(column, value);
        }

        this.setTooltipAndCellRendererParams(value, formattedValue);

        this.renderCell();
    }

    private setTooltipAndCellRendererParams(value: V | null | (() => string), formattedValue: string | null): void {
        const isTooltipWhenTruncated = this.gos.get('tooltipShowMode') === 'whenTruncated';

        if (this.params.showTooltips && (!isTooltipWhenTruncated || !this.params.cellRenderer)) {
            const newTooltipText = formattedValue != null ? formattedValue : _toStringOrNull(value);
            let shouldDisplayTooltip: (() => boolean) | undefined;

            if (isTooltipWhenTruncated) {
                shouldDisplayTooltip = () => {
                    const el = this.eCheckbox.getGui().querySelector('.ag-label');
                    if (!el) {
                        return true;
                    } // show label by default
                    return el.scrollWidth > el.clientWidth;
                };
            }
            this.setTooltip({
                newTooltipText,
                location: 'setFilterValue',
                getColDef: () => this.params.colDef,
                getColumn: () => this.params.column,
                shouldDisplayTooltip,
            });
        }

        this.cellRendererParams = this.gos.addGridCommonParams({
            value,
            valueFormatted: formattedValue,
            colDef: this.params.colDef,
            column: this.params.column,
            setTooltip: (value: string, shouldDisplayTooltip: () => boolean) => {
                this.setTooltip({
                    newTooltipText: value,
                    getColDef: () => this.params.colDef,
                    getColumn: () => this.params.column,
                    location: 'setFilterValue',
                    shouldDisplayTooltip,
                });
            },
        });
    }

    public getTooltipParams(): WithoutGridCommon<ITooltipParams> {
        const res = super.getTooltipParams();
        res.location = 'setFilterValue';
        res.colDef = this.getComponentHolder();
        if (this.isTree) {
            (res as ISetFilterTreeListTooltipParams).level = this.depth;
        }
        return res;
    }

    private getFormattedValue(column: Column, value: any) {
        return this.valueService.formatValue(column, null, value, this.valueFormatter, false);
    }

    private renderCell(): void {
        const compDetails = this.userComponentFactory.getSetFilterCellRendererDetails(
            this.params,
            this.cellRendererParams
        );
        const cellRendererPromise = compDetails ? compDetails.newAgStackInstance() : undefined;

        if (cellRendererPromise == null) {
            this.renderCellWithoutCellRenderer();
            return;
        }

        cellRendererPromise.then((component) => {
            if (component) {
                this.cellRendererComponent = component;
                this.eCheckbox.setLabel(component.getGui());
                this.destroyCellRendererComponent = () => this.destroyBean(component);
            }
        });
    }

    private renderCellWithoutCellRenderer(): void {
        let valueToRender =
            (this.cellRendererParams.valueFormatted == null
                ? this.cellRendererParams.value
                : this.cellRendererParams.valueFormatted) ?? this.translate('blanks');
        if (typeof valueToRender !== 'string') {
            _warnOnce(
                `Set Filter Value Formatter must return string values. Please ensure the Set Filter Value Formatter returns string values for complex objects. See ${this.getFrameworkOverrides().getDocLink('filter-set-filter-list/#filter-value-types')}`
            );
            valueToRender = '';
        }

        this.eCheckbox.setLabel(valueToRender);
        this.setupFixedAriaLabels(valueToRender);
    }

    public getComponentHolder(): ColDef {
        return this.params.column.getColDef();
    }
}<|MERGE_RESOLUTION|>--- conflicted
+++ resolved
@@ -16,12 +16,7 @@
     AgCheckbox,
     Autowired,
     Component,
-<<<<<<< HEAD
-    PostConstruct,
     RefPlaceholder,
-=======
-    RefSelector,
->>>>>>> 02fa42f8
     _createIcon,
     _setAriaChecked,
     _setAriaDescribedBy,
