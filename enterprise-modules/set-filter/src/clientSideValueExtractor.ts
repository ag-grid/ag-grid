import type {
    AgColumn,
    AgEventType,
    FuncColsService,
    GetDataPath,
    IClientSideRowModel,
    RowNode,
    SetFilterParams,
    ValueService,
} from '@ag-grid-community/core';
<<<<<<< HEAD
import { Events, _makeNull, _toStringOrNull } from '@ag-grid-community/core';
=======
import { AgPromise, _makeNull, _toStringOrNull } from '@ag-grid-community/core';
>>>>>>> 71b1bbe7

/** @param V type of value in the Set Filter */
export class ClientSideValuesExtractor<V> {
    constructor(
        private readonly rowModel: IClientSideRowModel,
        private readonly filterParams: SetFilterParams<any, V>,
        private readonly createKey: (value: V | null | undefined, node?: RowNode) => string | null,
        private readonly caseFormat: <T extends string | null>(valueToFormat: T) => typeof valueToFormat,
        private readonly funcColsService: FuncColsService,
        private readonly valueService: ValueService,
        private readonly treeDataOrGrouping: boolean,
        private readonly treeData: boolean,
        private readonly getDataPath: GetDataPath | undefined,
        private readonly groupAllowUnbalanced: boolean,
        private readonly addManagedEventListeners: (
            handlers: Partial<Record<AgEventType, (event?: any) => void>>
        ) => (() => null)[]
    ) {}

    public extractUniqueValuesAsync(
        predicate: (node: RowNode) => boolean,
        existingValues?: Map<string | null, V | null>
    ): Promise<Map<string | null, V | null>> {
        return new Promise((resolve) => {
            if (this.rowModel.isRowDataLoaded()) {
                resolve(this.extractUniqueValues(predicate, existingValues));
            } else {
                const [destroyFunc] = this.addManagedEventListeners({
                    rowCountReady: () => {
                        destroyFunc?.();
                        resolve(this.extractUniqueValues(predicate, existingValues));
                    },
                });
            }
        });
    }

    public extractUniqueValues(
        predicate: (node: RowNode) => boolean,
        existingValues?: Map<string | null, V | null>
    ): Map<string | null, V | null> {
        const values: Map<string | null, V | null> = new Map();
        const existingFormattedKeys = this.extractExistingFormattedKeys(existingValues);
        const formattedKeys: Set<string | null> = new Set();
        const treeData = this.treeData && !!this.getDataPath;
        const groupedCols = this.funcColsService.getRowGroupColumns();

        const addValue = (unformattedKey: string | null, value: V | null | undefined) => {
            const formattedKey = this.caseFormat(unformattedKey);
            if (!formattedKeys.has(formattedKey)) {
                formattedKeys.add(formattedKey);
                let keyToAdd = unformattedKey;
                let valueToAdd = _makeNull(value);
                // when case insensitive, we pick the first value to use. if this is later filtered out,
                // we still want to use the original value and not one with a different case
                const existingUnformattedKey = existingFormattedKeys?.get(formattedKey);
                if (existingUnformattedKey != null) {
                    keyToAdd = existingUnformattedKey;
                    valueToAdd = existingValues!.get(existingUnformattedKey)!;
                }
                values.set(keyToAdd, valueToAdd);
            }
        };

        this.rowModel.forEachLeafNode((node) => {
            // only pull values from rows that have data. this means we skip filler group nodes.
            if (!node.data || !predicate(node)) {
                return;
            }
            if (this.treeDataOrGrouping) {
                this.addValueForTreeDataOrGrouping(node, treeData, groupedCols, addValue);
                return;
            }

            const value = this.getValue(node);

            if (value != null && Array.isArray(value)) {
                value.forEach((x) => {
                    addValue(this.createKey(x, node), x);
                });
                if (value.length === 0) {
                    addValue(null, null);
                }
            } else {
                addValue(this.createKey(value, node), value);
            }
        });

        return values;
    }

    private addValueForTreeDataOrGrouping(
        node: RowNode,
        treeData: boolean,
        groupedCols: AgColumn[],
        addValue: (unformattedKey: string | null, value: V | null) => void
    ): void {
        let dataPath: string[] | null;
        if (treeData) {
            if (node.childrenAfterGroup?.length) {
                return;
            }
            dataPath = this.getDataPath!(node.data);
        } else {
            dataPath = groupedCols.map((groupCol) => this.valueService.getKeyForNode(groupCol, node));
            dataPath.push(this.getValue(node) as any);
        }
        if (dataPath) {
            dataPath = dataPath.map((treeKey) => _toStringOrNull(_makeNull(treeKey))) as any;
        }
        if (!treeData && this.groupAllowUnbalanced && dataPath?.some((treeKey) => treeKey == null)) {
            dataPath = dataPath.filter((treeKey) => treeKey != null);
        }
        addValue(this.createKey(dataPath as any), dataPath as any);
    }

    private getValue(node: RowNode): V | null | undefined {
        return this.filterParams.getValue(node);
    }

    private extractExistingFormattedKeys(
        existingValues?: Map<string | null, V | null>
    ): Map<string | null, string | null> | null {
        if (!existingValues) {
            return null;
        }
        const existingFormattedKeys: Map<string | null, string | null> = new Map();
        existingValues.forEach((_value, key) => {
            existingFormattedKeys.set(this.caseFormat(key), key);
        });
        return existingFormattedKeys;
    }
}<|MERGE_RESOLUTION|>--- conflicted
+++ resolved
@@ -8,11 +8,7 @@
     SetFilterParams,
     ValueService,
 } from '@ag-grid-community/core';
-<<<<<<< HEAD
-import { Events, _makeNull, _toStringOrNull } from '@ag-grid-community/core';
-=======
-import { AgPromise, _makeNull, _toStringOrNull } from '@ag-grid-community/core';
->>>>>>> 71b1bbe7
+import { _makeNull, _toStringOrNull } from '@ag-grid-community/core';
 
 /** @param V type of value in the Set Filter */
 export class ClientSideValuesExtractor<V> {
