import {
    Autowired,
    Bean,
    BeanStub,
    CellNavigationService,
    CellPosition,
    CellPositionUtils,
    CellRange,
    ChangedPath,
    Column,
    CsvExportParams,
    CtrlsService,
    CutEndEvent,
    CutStartEvent,
    Events,
    FlashCellsEvent,
    FocusService,
    FuncColsService,
    GridCtrl,
    IClientSideRowModel,
    IClipboardCopyParams,
    IClipboardCopyRowsParams,
    IClipboardService,
    ICsvCreator,
    IRangeService,
    IRowModel,
    ISelectionService,
    Logger,
    LoggerFactory,
    Optional,
    PasteEndEvent,
    PasteStartEvent,
    PostConstruct,
    ProcessCellForExportParams,
    ProcessRowGroupForExportParams,
    RowNode,
    RowPosition,
    RowPositionUtils,
    RowRenderer,
    RowValueChangedEvent,
    ValueService,
    VisibleColsService,
    WithoutGridCommon,
    _exists,
    _last,
    _removeFromArray,
    _warnOnce,
} from '@ag-grid-community/core';
<<<<<<< HEAD
=======

>>>>>>> 1c45709c

interface RowCallback {
    (
        gridRow: RowPosition,
        rowNode: RowNode | undefined,
        columns: Column[],
        rangeIndex: number,
        isLastRow?: boolean
    ): void;
}

interface ColumnCallback {
    (columns: Column[]): void;
}

type CellsToFlashType = { [key: string]: boolean };
type DataForCellRangesType = { data: string; cellsToFlash: CellsToFlashType };

// Matches value in changeDetectionService
const SOURCE_PASTE = 'paste';
const EXPORT_TYPE_DRAG_COPY = 'dragCopy';
const EXPORT_TYPE_CLIPBOARD = 'clipboard';

enum CellClearType {
    CellRange,
    SelectedRows,
    FocusedCell,
}

const apiError = (method: string) =>
    `AG Grid: Unable to use the Clipboard API (navigator.clipboard.${method}()). ` +
    'The reason why it could not be used has been logged in the previous line. ' +
    "For this reason the grid has defaulted to using a workaround which doesn't perform as well. " +
    'Either fix why Clipboard API is blocked, OR stop this message from appearing by setting grid ' +
    'property suppressClipboardApi=true (which will default the grid to using the workaround rather than the API.';

@Bean('clipboardService')
export class ClipboardService extends BeanStub implements IClipboardService {
    @Autowired('csvCreator') private csvCreator: ICsvCreator;
    @Autowired('loggerFactory') private loggerFactory: LoggerFactory;
    @Autowired('selectionService') private selectionService: ISelectionService;
    @Autowired('rowModel') private rowModel: IRowModel;
    @Autowired('ctrlsService') public ctrlsService: CtrlsService;
    @Autowired('valueService') private valueService: ValueService;
    @Autowired('focusService') private focusService: FocusService;
    @Autowired('rowRenderer') private rowRenderer: RowRenderer;
    @Autowired('visibleColsService') private visibleColsService: VisibleColsService;
    @Autowired('funcColsService') private funcColsService: FuncColsService;
    @Autowired('cellNavigationService') private cellNavigationService: CellNavigationService;
    @Autowired('cellPositionUtils') public cellPositionUtils: CellPositionUtils;
    @Autowired('rowPositionUtils') public rowPositionUtils: RowPositionUtils;

    @Optional('rangeService') private rangeService?: IRangeService;

    private clientSideRowModel: IClientSideRowModel;
    private logger: Logger;
    private gridCtrl: GridCtrl;
    private lastPasteOperationTime: number = 0;

    private navigatorApiFailed = false;

    @PostConstruct
    private init(): void {
        this.logger = this.loggerFactory.create('ClipboardService');

        if (this.rowModel.getType() === 'clientSide') {
            this.clientSideRowModel = this.rowModel as IClientSideRowModel;
        }

        this.ctrlsService.whenReady((p) => {
            this.gridCtrl = p.gridCtrl;
        });
    }

    public pasteFromClipboard(): void {
        this.logger.log('pasteFromClipboard');

        // Method 1 - native clipboard API, available in modern chrome browsers
        const allowNavigator = !this.gos.get('suppressClipboardApi');
        // Some browsers (Firefox) do not allow Web Applications to read from
        // the clipboard so verify if not only the ClipboardAPI is available,
        // but also if the `readText` method is public.
        if (allowNavigator && !this.navigatorApiFailed && navigator.clipboard && navigator.clipboard.readText) {
            navigator.clipboard
                .readText()
                .then(this.processClipboardData.bind(this))
                .catch((e) => {
                    _warnOnce(`${e}\n${apiError('readText')}`);
                    this.navigatorApiFailed = true;
                    this.pasteFromClipboardLegacy();
                });
        } else {
            this.pasteFromClipboardLegacy();
        }
    }

    private pasteFromClipboardLegacy(): void {
        // Method 2 - if modern API fails, the old school hack
        let defaultPrevented = false;
        const handlePasteEvent = (e: ClipboardEvent) => {
            const currentPastOperationTime = new Date().getTime();
            if (currentPastOperationTime - this.lastPasteOperationTime < 50) {
                defaultPrevented = true;
                e.preventDefault();
            }
            this.lastPasteOperationTime = currentPastOperationTime;
        };

        this.executeOnTempElement(
            (textArea: HTMLTextAreaElement) => {
                textArea.addEventListener('paste', handlePasteEvent);
                textArea.focus({ preventScroll: true });
            },
            (element: HTMLTextAreaElement) => {
                const data = element.value;
                if (!defaultPrevented) {
                    this.processClipboardData(data);
                } else {
                    this.refocusLastFocusedCell();
                }
                element.removeEventListener('paste', handlePasteEvent);
            }
        );
    }

    private refocusLastFocusedCell(): void {
        const focusedCell = this.focusService.getFocusedCell();

        if (focusedCell) {
            this.focusService.setFocusedCell({
                rowIndex: focusedCell.rowIndex,
                column: focusedCell.column,
                rowPinned: focusedCell.rowPinned,
                forceBrowserFocus: true,
            });
        }
    }

    private getClipboardDelimiter() {
        const delimiter = this.gos.get('clipboardDelimiter');
        return _exists(delimiter) ? delimiter : '\t';
    }

    private processClipboardData(data: string): void {
        if (data == null) {
            return;
        }

        let parsedData: string[][] | null = ClipboardService.stringToArray(data, this.getClipboardDelimiter());

        const userFunc = this.gos.getCallback('processDataFromClipboard');

        if (userFunc) {
            parsedData = userFunc({ data: parsedData });
        }

        if (parsedData == null) {
            return;
        }

        if (this.gos.get('suppressLastEmptyLineOnPaste')) {
            this.removeLastLineIfBlank(parsedData!);
        }

        const pasteOperation = (
            cellsToFlash: any,
            updatedRowNodes: RowNode[],
            focusedCell: CellPosition,
            changedPath: ChangedPath | undefined
        ) => {
            const rangeActive = this.rangeService?.isMoreThanOneCell();
            const pasteIntoRange = rangeActive && !this.hasOnlyOneValueToPaste(parsedData!);

            if (pasteIntoRange) {
                this.pasteIntoActiveRange(this.rangeService!, parsedData!, cellsToFlash, updatedRowNodes, changedPath);
            } else {
                this.pasteStartingFromFocusedCell(parsedData!, cellsToFlash, updatedRowNodes, focusedCell, changedPath);
            }
        };

        this.doPasteOperation(pasteOperation);
    }

    // This will parse a delimited string into an array of arrays.
    static stringToArray(strData: string, delimiter = ','): string[][] {
        const data: any[][] = [];
        const isNewline = (char: string) => char === '\r' || char === '\n';

        let insideQuotedField = false;

        if (strData === '') {
            return [['']];
        }

        // iterate over each character, keep track of current row and column (of the returned array)
        for (let row = 0, column = 0, position = 0; position < strData.length; position++) {
            const previousChar = strData[position - 1];
            const currentChar = strData[position];
            const nextChar = strData[position + 1];
            const ensureDataExists = () => {
                if (!data[row]) {
                    // create row if it doesn't exist
                    data[row] = [];
                }

                if (!data[row][column]) {
                    // create column if it doesn't exist
                    data[row][column] = '';
                }
            };

            ensureDataExists();

            if (currentChar === '"') {
                if (insideQuotedField) {
                    if (nextChar === '"') {
                        // unescape double quote
                        data[row][column] += '"';
                        position++;
                    } else {
                        // exit quoted field
                        insideQuotedField = false;
                    }

                    // continue;
                } else if (previousChar === undefined || previousChar === delimiter || isNewline(previousChar)) {
                    // enter quoted field
                    insideQuotedField = true;
                    // continue;
                }
            }

            if (!insideQuotedField && currentChar !== '"') {
                if (currentChar === delimiter) {
                    // move to next column
                    column++;
                    ensureDataExists();

                    continue;
                } else if (isNewline(currentChar)) {
                    // move to next row
                    column = 0;
                    row++;
                    ensureDataExists();

                    if (currentChar === '\r' && nextChar === '\n') {
                        // skip over second newline character if it exists
                        position++;
                    }

                    continue;
                }
            }

            // add current character to current column
            data[row][column] += currentChar;
        }

        return data;
    }

    // common code to paste operations, e.g. paste to cell, paste to range, and copy range down
    private doPasteOperation(
        pasteOperationFunc: (
            cellsToFlash: any,
            updatedRowNodes: RowNode[],
            focusedCell: CellPosition | null,
            changedPath: ChangedPath | undefined
        ) => void
    ): void {
        const source = 'clipboard';

        this.eventService.dispatchEvent({
            type: Events.EVENT_PASTE_START,
            source,
        } as WithoutGridCommon<PasteStartEvent>);

        let changedPath: ChangedPath | undefined;

        if (this.clientSideRowModel) {
            const onlyChangedColumns = this.gos.get('aggregateOnlyChangedColumns');
            changedPath = new ChangedPath(onlyChangedColumns, this.clientSideRowModel.getRootNode());
        }

        const cellsToFlash = {} as any;
        const updatedRowNodes: RowNode[] = [];
        const focusedCell = this.focusService.getFocusedCell();

        pasteOperationFunc(cellsToFlash, updatedRowNodes, focusedCell, changedPath);

        const nodesToRefresh: RowNode[] = [...updatedRowNodes];
        if (changedPath) {
            this.clientSideRowModel.doAggregate(changedPath);

            // add all nodes impacted by aggregation, as they need refreshed also.
            changedPath.forEachChangedNodeDepthFirst((rowNode) => {
                nodesToRefresh.push(rowNode);
            });
        }

        // clipboardService has to do changeDetection itself, to prevent repeat logic in favour of batching.
        // changeDetectionService is disabled for this action.
        this.rowRenderer.refreshCells({ rowNodes: nodesToRefresh });

        this.dispatchFlashCells(cellsToFlash);
        this.fireRowChanged(updatedRowNodes);

        // if using the clipboard hack with a temp element, then the focus has been lost,
        // so need to put it back. otherwise paste operation loosed focus on cell and keyboard
        // navigation stops.
        this.refocusLastFocusedCell();
        const event: WithoutGridCommon<PasteEndEvent> = {
            type: Events.EVENT_PASTE_END,
            source,
        };
        this.eventService.dispatchEvent(event);
    }

    private pasteIntoActiveRange(
        rangeService: IRangeService,
        clipboardData: string[][],
        cellsToFlash: any,
        updatedRowNodes: RowNode[],
        changedPath: ChangedPath | undefined
    ) {
        // true if clipboard data can be evenly pasted into range, otherwise false
        const abortRepeatingPasteIntoRows = this.getRangeSize(rangeService) % clipboardData.length != 0;

        let indexOffset = 0;
        let dataRowIndex = 0;

        const rowCallback: RowCallback = (
            currentRow: RowPosition,
            rowNode: RowNode,
            columns: Column[],
            index: number
        ) => {
            const atEndOfClipboardData = index - indexOffset >= clipboardData.length;

            if (atEndOfClipboardData) {
                if (abortRepeatingPasteIntoRows) {
                    return;
                }

                // increment offset and reset data index to repeat paste of data
                indexOffset += dataRowIndex;
                dataRowIndex = 0;
            }

            const currentRowData = clipboardData[index - indexOffset];

            // otherwise we are not the first row, so copy
            updatedRowNodes.push(rowNode);

            const processCellFromClipboardFunc = this.gos.getCallback('processCellFromClipboard');

            columns.forEach((column, idx) => {
                if (!column.isCellEditable(rowNode) || column.isSuppressPaste(rowNode)) {
                    return;
                }

                // repeat data for columns we don't have data for - happens when to range is bigger than copied data range
                if (idx >= currentRowData.length) {
                    idx = idx % currentRowData.length;
                }

                const newValue = this.processCell(
                    rowNode,
                    column,
                    currentRowData[idx],
                    EXPORT_TYPE_DRAG_COPY,
                    processCellFromClipboardFunc,
                    true
                );

                rowNode.setDataValue(column, newValue, SOURCE_PASTE);

                if (changedPath) {
                    changedPath.addParentNode(rowNode.parent, [column]);
                }

                const { rowIndex, rowPinned } = currentRow;
                const cellId = this.cellPositionUtils.createIdFromValues({ rowIndex, column, rowPinned });
                cellsToFlash[cellId] = true;
            });

            dataRowIndex++;
        };

        this.iterateActiveRanges(false, rowCallback);
    }

    private getDisplayedColumnsStartingAt(column: Column): Column[] {
        let currentColumn: Column | null = column;
        const columns: Column[] = [];

        while (currentColumn != null) {
            columns.push(currentColumn);
            currentColumn = this.visibleColsService.getColAfter(currentColumn);
        }

        return columns;
    }

    private pasteStartingFromFocusedCell(
        parsedData: string[][],
        cellsToFlash: any,
        updatedRowNodes: RowNode[],
        focusedCell: CellPosition,
        changedPath: ChangedPath | undefined
    ) {
        if (!focusedCell) {
            return;
        }

        const currentRow: RowPosition = { rowIndex: focusedCell.rowIndex, rowPinned: focusedCell.rowPinned };
        const columnsToPasteInto = this.getDisplayedColumnsStartingAt(focusedCell.column);

        if (this.isPasteSingleValueIntoRange(parsedData)) {
            this.pasteSingleValueIntoRange(parsedData, updatedRowNodes, cellsToFlash, changedPath);
        } else {
            this.pasteMultipleValues(
                parsedData,
                currentRow,
                updatedRowNodes,
                columnsToPasteInto,
                cellsToFlash,
                EXPORT_TYPE_CLIPBOARD,
                changedPath
            );
        }
    }

    // if range is active, and only one cell, then we paste this cell into all cells in the active range.
    private isPasteSingleValueIntoRange(parsedData: string[][]): boolean {
        return this.hasOnlyOneValueToPaste(parsedData) && this.rangeService != null && !this.rangeService.isEmpty();
    }

    private pasteSingleValueIntoRange(
        parsedData: string[][],
        updatedRowNodes: RowNode[],
        cellsToFlash: any,
        changedPath: ChangedPath | undefined
    ) {
        const value = parsedData[0][0];

        const rowCallback: RowCallback = (currentRow: RowPosition, rowNode: RowNode, columns: Column[]) => {
            updatedRowNodes.push(rowNode);
            columns.forEach((column) =>
                this.updateCellValue(rowNode, column, value, cellsToFlash, EXPORT_TYPE_CLIPBOARD, changedPath)
            );
        };

        this.iterateActiveRanges(false, rowCallback);
    }

    private hasOnlyOneValueToPaste(parsedData: string[][]) {
        return parsedData.length === 1 && parsedData[0].length === 1;
    }

    public copyRangeDown(): void {
        if (!this.rangeService || this.rangeService.isEmpty()) {
            return;
        }

        const firstRowValues: any[] = [];

        const pasteOperation = (
            cellsToFlash: any,
            updatedRowNodes: RowNode[],
            focusedCell: CellPosition,
            changedPath: ChangedPath | undefined
        ) => {
            const processCellForClipboardFunc = this.gos.getCallback('processCellForClipboard');
            const processCellFromClipboardFunc = this.gos.getCallback('processCellFromClipboard');

            const rowCallback: RowCallback = (currentRow: RowPosition, rowNode: RowNode, columns: Column[]) => {
                // take reference of first row, this is the one we will be using to copy from
                if (!firstRowValues.length) {
                    // two reasons for looping through columns
                    columns.forEach((column) => {
                        // get the initial values to copy down
                        const value = this.processCell(
                            rowNode,
                            column,
                            this.valueService.getValue(column, rowNode),
                            EXPORT_TYPE_DRAG_COPY,
                            processCellForClipboardFunc,
                            false,
                            true
                        );

                        firstRowValues.push(value);
                    });
                } else {
                    // otherwise we are not the first row, so copy
                    updatedRowNodes.push(rowNode);
                    columns.forEach((column, index) => {
                        if (!column.isCellEditable(rowNode) || column.isSuppressPaste(rowNode)) {
                            return;
                        }

                        const firstRowValue = this.processCell(
                            rowNode,
                            column,
                            firstRowValues[index],
                            EXPORT_TYPE_DRAG_COPY,
                            processCellFromClipboardFunc,
                            true
                        );

                        rowNode.setDataValue(column, firstRowValue, SOURCE_PASTE);

                        if (changedPath) {
                            changedPath.addParentNode(rowNode.parent, [column]);
                        }

                        const { rowIndex, rowPinned } = currentRow;
                        const cellId = this.cellPositionUtils.createIdFromValues({ rowIndex, column, rowPinned });
                        cellsToFlash[cellId] = true;
                    });
                }
            };

            this.iterateActiveRanges(true, rowCallback);
        };

        this.doPasteOperation(pasteOperation);
    }

    private removeLastLineIfBlank(parsedData: string[][]): void {
        // remove last row if empty, excel puts empty last row in
        const lastLine = _last(parsedData);
        const lastLineIsBlank = lastLine && lastLine.length === 1 && lastLine[0] === '';

        if (lastLineIsBlank) {
            // do not remove the last empty line when that is the only line pasted
            if (parsedData.length === 1) {
                return;
            }
            _removeFromArray(parsedData, lastLine);
        }
    }

    private fireRowChanged(rowNodes: RowNode[]): void {
        if (this.gos.get('editType') !== 'fullRow') {
            return;
        }

        rowNodes.forEach((rowNode) => {
            const event: WithoutGridCommon<RowValueChangedEvent> = {
                type: Events.EVENT_ROW_VALUE_CHANGED,
                node: rowNode,
                data: rowNode.data,
                rowIndex: rowNode.rowIndex!,
                rowPinned: rowNode.rowPinned,
            };

            this.eventService.dispatchEvent(event);
        });
    }

    private pasteMultipleValues(
        clipboardGridData: string[][],
        currentRow: RowPosition | null,
        updatedRowNodes: RowNode[],
        columnsToPasteInto: Column[],
        cellsToFlash: any,
        type: string,
        changedPath: ChangedPath | undefined
    ): void {
        let rowPointer = currentRow;

        // if doing CSRM and NOT tree data, then it means groups are aggregates, which are read only,
        // so we should skip them when doing paste operations.
        const skipGroupRows =
            this.clientSideRowModel != null && !this.gos.get('enableGroupEdit') && !this.gos.get('treeData');

        const getNextGoodRowNode = () => {
            while (true) {
                if (!rowPointer) {
                    return null;
                }
                const res = this.rowPositionUtils.getRowNode(rowPointer);
                // move to next row down for next set of values
                rowPointer = this.cellNavigationService.getRowBelow({
                    rowPinned: rowPointer.rowPinned,
                    rowIndex: rowPointer.rowIndex,
                });

                // if no more rows, return null
                if (res == null) {
                    return null;
                }

                // skip details rows and footer rows, never paste into them as they don't hold data
                const skipRow = res.detail || res.footer || (skipGroupRows && res.group);

                // skipping row means we go into the next iteration of the while loop
                if (!skipRow) {
                    return res;
                }
            }
        };

        clipboardGridData.forEach((clipboardRowData) => {
            const rowNode = getNextGoodRowNode();

            // if we have come to end of rows in grid, then skip
            if (!rowNode) {
                return;
            }

            clipboardRowData.forEach((value, index) =>
                this.updateCellValue(rowNode, columnsToPasteInto[index], value, cellsToFlash, type, changedPath)
            );

            updatedRowNodes.push(rowNode);
        });
    }

    private updateCellValue(
        rowNode: RowNode | null,
        column: Column,
        value: string,
        cellsToFlash: any,
        type: string,
        changedPath: ChangedPath | undefined
    ) {
        if (!rowNode || !column || !column.isCellEditable(rowNode) || column.isSuppressPaste(rowNode)) {
            return;
        }

        // if the cell is a group and the col is an aggregation, skip the cell.
        if (rowNode.group && column.isValueActive()) {
            return;
        }

        const processedValue = this.processCell(
            rowNode,
            column,
            value,
            type,
            this.gos.getCallback('processCellFromClipboard'),
            true
        );
        rowNode.setDataValue(column, processedValue, SOURCE_PASTE);

        const { rowIndex, rowPinned } = rowNode;
        const cellId = this.cellPositionUtils.createIdFromValues({ rowIndex: rowIndex!, column, rowPinned });
        cellsToFlash[cellId] = true;

        if (changedPath) {
            changedPath.addParentNode(rowNode.parent, [column]);
        }
    }

    public copyToClipboard(params: IClipboardCopyParams = {}): void {
        this.copyOrCutToClipboard(params);
    }

    public cutToClipboard(params: IClipboardCopyParams = {}, source: 'api' | 'ui' | 'contextMenu' = 'api'): void {
        if (this.gos.get('suppressCutToClipboard')) {
            return;
        }

        const startEvent: WithoutGridCommon<CutStartEvent> = {
            type: Events.EVENT_CUT_START,
            source,
        };
        this.eventService.dispatchEvent(startEvent);

        this.copyOrCutToClipboard(params, true);

        const endEvent: WithoutGridCommon<CutEndEvent> = {
            type: Events.EVENT_CUT_END,
            source,
        };
        this.eventService.dispatchEvent(endEvent);
    }

    private copyOrCutToClipboard(params: IClipboardCopyParams, cut?: boolean): void {
        let { includeHeaders, includeGroupHeaders } = params;
        this.logger.log(`copyToClipboard: includeHeaders = ${includeHeaders}`);

        // don't override 'includeHeaders' if it has been explicitly set to 'false'
        if (includeHeaders == null) {
            includeHeaders = this.gos.get('copyHeadersToClipboard');
        }

        if (includeGroupHeaders == null) {
            includeGroupHeaders = this.gos.get('copyGroupHeadersToClipboard');
        }

        const copyParams = { includeHeaders, includeGroupHeaders };
        const shouldCopyRows = !this.gos.get('suppressCopyRowsToClipboard');

        let cellClearType: CellClearType | null = null;
        // Copy priority is Range > Row > Focus
        if (this.rangeService && !this.rangeService.isEmpty() && !this.shouldSkipSingleCellRange(this.rangeService)) {
            this.copySelectedRangeToClipboard(copyParams);
            cellClearType = CellClearType.CellRange;
        } else if (shouldCopyRows && !this.selectionService.isEmpty()) {
            this.copySelectedRowsToClipboard(copyParams);
            cellClearType = CellClearType.SelectedRows;
        } else if (this.focusService.isAnyCellFocused()) {
            this.copyFocusedCellToClipboard(copyParams);
            cellClearType = CellClearType.FocusedCell;
        }

        if (cut && cellClearType !== null) {
            this.clearCellsAfterCopy(cellClearType);
        }
    }

    private clearCellsAfterCopy(type: CellClearType) {
        this.eventService.dispatchEvent({ type: Events.EVENT_KEY_SHORTCUT_CHANGED_CELL_START });
        if (type === CellClearType.CellRange) {
            this.rangeService!.clearCellRangeCellValues({ cellEventSource: 'clipboardService' });
        } else if (type === CellClearType.SelectedRows) {
            this.clearSelectedRows();
        } else {
            const focusedCell = this.focusService.getFocusedCell();
            if (focusedCell == null) {
                return;
            }

            const rowNode = this.rowPositionUtils.getRowNode(focusedCell);
            if (rowNode) {
                this.clearCellValue(rowNode, focusedCell.column);
            }
        }
        this.eventService.dispatchEvent({ type: Events.EVENT_KEY_SHORTCUT_CHANGED_CELL_END });
    }

    private clearSelectedRows(): void {
        const selected = this.selectionService.getSelectedNodes();
        const columns = this.visibleColsService.getAllCols();

        for (const row of selected) {
            for (const col of columns) {
                this.clearCellValue(row, col);
            }
        }
    }

    private clearCellValue(rowNode: RowNode, column: Column): void {
        if (!column.isCellEditable(rowNode)) {
            return;
        }
        const emptyValue =
            this.valueService.parseValue(column, rowNode, '', rowNode.getValueFromValueService(column)) ?? null;
        rowNode.setDataValue(column, emptyValue, 'clipboardService');
    }

    private shouldSkipSingleCellRange(rangeService: IRangeService): boolean {
        return this.gos.get('suppressCopySingleCellRanges') && !rangeService.isMoreThanOneCell();
    }

    private iterateActiveRanges(onlyFirst: boolean, rowCallback: RowCallback, columnCallback?: ColumnCallback): void {
        if (!this.rangeService || this.rangeService.isEmpty()) {
            return;
        }

        const cellRanges = this.rangeService.getCellRanges();

        if (onlyFirst) {
            this.iterateActiveRange(cellRanges[0], rowCallback, columnCallback, true);
        } else {
            cellRanges.forEach((range, idx) =>
                this.iterateActiveRange(range, rowCallback, columnCallback, idx === cellRanges.length - 1)
            );
        }
    }

    private iterateActiveRange(
        range: CellRange,
        rowCallback: RowCallback,
        columnCallback?: ColumnCallback,
        isLastRange?: boolean
    ): void {
        if (!this.rangeService) {
            return;
        }

        let currentRow: RowPosition | null = this.rangeService.getRangeStartRow(range);
        const lastRow = this.rangeService.getRangeEndRow(range);

        if (columnCallback && range.columns) {
            columnCallback(range.columns);
        }

        let rangeIndex = 0;
        let isLastRow = false;

        // the currentRow could be missing if the user sets the active range manually, and sets a range
        // that is outside of the grid (eg. sets range rows 0 to 100, but grid has only 20 rows).
        while (!isLastRow && currentRow != null) {
            const rowNode = this.rowPositionUtils.getRowNode(currentRow);
            isLastRow = this.rowPositionUtils.sameRow(currentRow, lastRow);

            rowCallback(currentRow, rowNode, range.columns, rangeIndex++, isLastRow && isLastRange);

            currentRow = this.cellNavigationService.getRowBelow(currentRow);
        }
    }

    public copySelectedRangeToClipboard(params: IClipboardCopyParams = {}): void {
        if (!this.rangeService || this.rangeService.isEmpty()) {
            return;
        }

        const allRangesMerge = this.rangeService.areAllRangesAbleToMerge();
        const { data, cellsToFlash } = allRangesMerge
            ? this.buildDataFromMergedRanges(this.rangeService, params)
            : this.buildDataFromRanges(this.rangeService, params);

        this.copyDataToClipboard(data);
        this.dispatchFlashCells(cellsToFlash);
    }

    private buildDataFromMergedRanges(
        rangeService: IRangeService,
        params: IClipboardCopyParams
    ): DataForCellRangesType {
        const columnsSet: Set<Column> = new Set();
        const ranges = rangeService.getCellRanges();
        const rowPositionsMap: Map<string, boolean> = new Map();
        const allRowPositions: RowPosition[] = [];
        const allCellsToFlash: CellsToFlashType = {};

        ranges.forEach((range) => {
            range.columns.forEach((col) => columnsSet.add(col));
            const { rowPositions, cellsToFlash } = this.getRangeRowPositionsAndCellsToFlash(rangeService, range);
            rowPositions.forEach((rowPosition) => {
                const rowPositionAsString = `${rowPosition.rowIndex}-${rowPosition.rowPinned || 'null'}`;
                if (!rowPositionsMap.get(rowPositionAsString)) {
                    rowPositionsMap.set(rowPositionAsString, true);
                    allRowPositions.push(rowPosition);
                }
            });
            Object.assign(allCellsToFlash, cellsToFlash);
        });

        const allColumns = this.visibleColsService.getAllCols();
        const exportedColumns = Array.from(columnsSet);

        exportedColumns.sort((a, b) => {
            const posA = allColumns.indexOf(a);
            const posB = allColumns.indexOf(b);

            return posA - posB;
        });

        const data = this.buildExportParams({
            columns: exportedColumns,
            rowPositions: allRowPositions,
            includeHeaders: params.includeHeaders,
            includeGroupHeaders: params.includeGroupHeaders,
        });

        return { data, cellsToFlash: allCellsToFlash };
    }

    private buildDataFromRanges(rangeService: IRangeService, params: IClipboardCopyParams): DataForCellRangesType {
        const ranges = rangeService.getCellRanges();
        const data: string[] = [];
        const allCellsToFlash: CellsToFlashType = {};

        ranges.forEach((range) => {
            const { rowPositions, cellsToFlash } = this.getRangeRowPositionsAndCellsToFlash(rangeService, range);
            Object.assign(allCellsToFlash, cellsToFlash);
            data.push(
                this.buildExportParams({
                    columns: range.columns,
                    rowPositions: rowPositions,
                    includeHeaders: params.includeHeaders,
                    includeGroupHeaders: params.includeGroupHeaders,
                })
            );
        });

        return { data: data.join('\n'), cellsToFlash: allCellsToFlash };
    }

    private getRangeRowPositionsAndCellsToFlash(
        rangeService: IRangeService,
        range: CellRange
    ): { rowPositions: RowPosition[]; cellsToFlash: CellsToFlashType } {
        const rowPositions: RowPosition[] = [];
        const cellsToFlash: CellsToFlashType = {};
        const startRow = rangeService.getRangeStartRow(range);
        const lastRow = rangeService.getRangeEndRow(range);

        let node: RowPosition | null = startRow;

        while (node) {
            rowPositions.push(node);
            range.columns.forEach((column) => {
                const { rowIndex, rowPinned } = node!;
                const cellId = this.cellPositionUtils.createIdFromValues({ rowIndex, column, rowPinned });
                cellsToFlash[cellId] = true;
            });
            if (this.rowPositionUtils.sameRow(node, lastRow)) {
                break;
            }
            node = this.cellNavigationService.getRowBelow(node);
        }

        return { rowPositions, cellsToFlash };
    }

    private getCellsToFlashFromRowNodes(rowNodes: RowNode[]): CellsToFlashType {
        const allDisplayedColumns = this.visibleColsService.getAllCols();
        const cellsToFlash: CellsToFlashType = {};
        for (let i = 0; i < rowNodes.length; i++) {
            const { rowIndex, rowPinned } = rowNodes[i];
            if (rowIndex == null) {
                continue;
            }
            for (let j = 0; j < allDisplayedColumns.length; j++) {
                const column = allDisplayedColumns[j];
                const cellId = this.cellPositionUtils.createIdFromValues({ rowIndex, column, rowPinned });
                cellsToFlash[cellId] = true;
            }
        }

        return cellsToFlash;
    }

    private copyFocusedCellToClipboard(params: IClipboardCopyParams = {}): void {
        const focusedCell = this.focusService.getFocusedCell();

        if (focusedCell == null) {
            return;
        }

        const cellId = this.cellPositionUtils.createId(focusedCell);
        const currentRow: RowPosition = { rowPinned: focusedCell.rowPinned, rowIndex: focusedCell.rowIndex };
        const column = focusedCell.column;

        const data = this.buildExportParams({
            columns: [column],
            rowPositions: [currentRow],
            includeHeaders: params.includeHeaders,
            includeGroupHeaders: params.includeGroupHeaders,
        });

        this.copyDataToClipboard(data);
        this.dispatchFlashCells({ [cellId]: true });
    }

    public copySelectedRowsToClipboard(params: IClipboardCopyRowsParams = {}): void {
        const { columnKeys, includeHeaders, includeGroupHeaders } = params;

        const data = this.buildExportParams({
            columns: columnKeys,
            includeHeaders,
            includeGroupHeaders,
        });

        this.copyDataToClipboard(data);
        const rowNodes = this.selectionService.getSelectedNodes() || [];
        this.dispatchFlashCells(this.getCellsToFlashFromRowNodes(rowNodes));
    }

    private buildExportParams(params: {
        columns?: (string | Column)[];
        rowPositions?: RowPosition[];
        includeHeaders?: boolean;
        includeGroupHeaders?: boolean;
    }): string {
        const { columns, rowPositions, includeHeaders = false, includeGroupHeaders = false } = params;

        const exportParams: CsvExportParams = {
            columnKeys: columns,
            rowPositions,
            skipColumnHeaders: !includeHeaders,
            skipColumnGroupHeaders: !includeGroupHeaders,
            suppressQuotes: true,
            columnSeparator: this.getClipboardDelimiter(),
            onlySelected: !rowPositions,
            processCellCallback: this.gos.getCallback('processCellForClipboard'),
            processRowGroupCallback: (params) => this.processRowGroupCallback(params),
            processHeaderCallback: this.gos.getCallback('processHeaderForClipboard'),
            processGroupHeaderCallback: this.gos.getCallback('processGroupHeaderForClipboard'),
        };

        return this.csvCreator.getDataAsCsv(exportParams, true);
    }

    private processRowGroupCallback(params: ProcessRowGroupForExportParams) {
        const { node, column } = params;

        const isTreeData = this.gos.get('treeData');
        const isSuppressGroupMaintainValueType = this.gos.get('suppressGroupMaintainValueType');

        // if not tree data and not suppressGroupMaintainValueType then we get the value from the group data
        const getValueFromNode = () => {
            if (isTreeData || isSuppressGroupMaintainValueType || !column) {
                return node.key;
            }
            const value = node.groupData?.[column.getId()];
            if (
                !value ||
                !node.rowGroupColumn ||
                node.rowGroupColumn.getColDef().useValueFormatterForExport === false
            ) {
                return value;
            }
            return this.valueService.formatValue(node.rowGroupColumn, node, value) ?? value;
        };
        let value = getValueFromNode();

        if (params.node.footer) {
            let suffix = '';
            if (value && value.length) {
                suffix = ` ${value}`;
            }
            value = `Total${suffix}`;
        }
        const processCellForClipboard = this.gos.getCallback('processCellForClipboard');

        if (processCellForClipboard) {
            let column = node.rowGroupColumn as Column;

            if (!column && node.footer && node.level === -1) {
                column = this.funcColsService.getRowGroupColumns()[0];
            }
            return processCellForClipboard({
                value,
                node,
                column,
                type: 'clipboard',
                formatValue: (valueToFormat: any) =>
                    this.valueService.formatValue(column, node, valueToFormat) ?? valueToFormat,
                parseValue: (valueToParse: string) =>
                    this.valueService.parseValue(column, node, valueToParse, this.valueService.getValue(column, node)),
            });
        }
        return value;
    }

    private dispatchFlashCells(cellsToFlash: {}): void {
        window.setTimeout(() => {
            const event: WithoutGridCommon<FlashCellsEvent> = {
                type: Events.EVENT_FLASH_CELLS,
                cells: cellsToFlash,
            };

            this.eventService.dispatchEvent(event);
        }, 0);
    }

    private processCell<T>(
        rowNode: RowNode | undefined,
        column: Column,
        value: T,
        type: string,
        func?: (params: WithoutGridCommon<ProcessCellForExportParams>) => T,
        canParse?: boolean,
        canFormat?: boolean
    ): T {
        if (func) {
            const params: WithoutGridCommon<ProcessCellForExportParams> = {
                column,
                node: rowNode,
                value,
                type,
                formatValue: (valueToFormat: any) =>
                    this.valueService.formatValue(column, rowNode ?? null, valueToFormat) ?? valueToFormat,
                parseValue: (valueToParse: string) =>
                    this.valueService.parseValue(
                        column,
                        rowNode ?? null,
                        valueToParse,
                        this.valueService.getValue(column, rowNode)
                    ),
            };

            return func(params);
        }

        if (canParse && column.getColDef().useValueParserForImport !== false) {
            return this.valueService.parseValue(
                column,
                rowNode ?? null,
                value,
                this.valueService.getValue(column, rowNode)
            );
        }

        if (canFormat && column.getColDef().useValueFormatterForExport !== false) {
            return this.valueService.formatValue(column, rowNode ?? null, value) ?? (value as any);
        }

        return value;
    }

    private copyDataToClipboard(data: string): void {
        const userProvidedFunc = this.gos.getCallback('sendToClipboard');

        // method 1 - user provided func
        if (userProvidedFunc) {
            userProvidedFunc({ data });
            return;
        }

        // method 2 - native clipboard API, available in modern chrome browsers
        const allowNavigator = !this.gos.get('suppressClipboardApi');
        if (allowNavigator && navigator.clipboard) {
            navigator.clipboard.writeText(data).catch((e) => {
                _warnOnce(`${e}\n${apiError('writeText')}`);
                this.copyDataToClipboardLegacy(data);
            });
            return;
        }

        this.copyDataToClipboardLegacy(data);
    }

    private copyDataToClipboardLegacy(data: string): void {
        // method 3 - if all else fails, the old school hack
        this.executeOnTempElement((element) => {
            const eDocument = this.gos.getDocument();
            const focusedElementBefore = this.gos.getActiveDomElement() as HTMLElement;

            element.value = data || ' '; // has to be non-empty value or execCommand will not do anything
            element.select();
            element.focus({ preventScroll: true });

            const result = eDocument.execCommand('copy');

            if (!result) {
                console.warn(
                    "AG Grid: Browser did not allow document.execCommand('copy'). Ensure " +
                        'api.copySelectedRowsToClipboard() is invoked via a user event, i.e. button click, otherwise ' +
                        'the browser will prevent it for security reasons.'
                );
            }

            if (focusedElementBefore != null && focusedElementBefore.focus != null) {
                focusedElementBefore.focus({ preventScroll: true });
            }
        });
    }

    private executeOnTempElement(
        callbackNow: (element: HTMLTextAreaElement) => void,
        callbackAfter?: (element: HTMLTextAreaElement) => void
    ): void {
        const eDoc = this.gos.getDocument();
        const eTempInput = eDoc.createElement('textarea');
        eTempInput.style.width = '1px';
        eTempInput.style.height = '1px';

        // removing items from the DOM causes the document element to scroll to the
        // position where the element was positioned. Here we set scrollTop / scrollLeft
        // to prevent the document element from scrolling when we remove it from the DOM.
        eTempInput.style.top = eDoc.documentElement.scrollTop + 'px';
        eTempInput.style.left = eDoc.documentElement.scrollLeft + 'px';

        eTempInput.style.position = 'absolute';
        eTempInput.style.opacity = '0';

        const guiRoot = this.gridCtrl.getGui();

        guiRoot.appendChild(eTempInput);

        try {
            callbackNow(eTempInput);
        } catch (err) {
            console.warn("AG Grid: Browser does not support document.execCommand('copy') for clipboard operations");
        }

        //It needs 100 otherwise OS X seemed to not always be able to paste... Go figure...
        if (callbackAfter) {
            window.setTimeout(() => {
                callbackAfter(eTempInput);
                guiRoot.removeChild(eTempInput);
            }, 100);
        } else {
            guiRoot.removeChild(eTempInput);
        }
    }

    private getRangeSize(rangeService: IRangeService): number {
        const ranges = rangeService.getCellRanges();
        let startRangeIndex = 0;
        let endRangeIndex = 0;

        if (ranges.length > 0) {
            startRangeIndex = rangeService.getRangeStartRow(ranges[0]).rowIndex;
            endRangeIndex = rangeService.getRangeEndRow(ranges[0]).rowIndex;
        }

        return startRangeIndex - endRangeIndex + 1;
    }
}<|MERGE_RESOLUTION|>--- conflicted
+++ resolved
@@ -46,10 +46,6 @@
     _removeFromArray,
     _warnOnce,
 } from '@ag-grid-community/core';
-<<<<<<< HEAD
-=======
-
->>>>>>> 1c45709c
 
 interface RowCallback {
     (
