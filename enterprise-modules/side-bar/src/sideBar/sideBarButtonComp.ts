--- conflicted
+++ resolved
@@ -1,16 +1,5 @@
-<<<<<<< HEAD
-import {
-    Component,
-    PostConstruct,
-    RefPlaceholder,
-    ToolPanelDef,
-    _createIconNoSpan,
-    _setAriaExpanded,
-} from '@ag-grid-community/core';
-=======
 import type { ToolPanelDef } from '@ag-grid-community/core';
-import { Component, PostConstruct, RefSelector, _createIconNoSpan, _setAriaExpanded } from '@ag-grid-community/core';
->>>>>>> c75d6e7b
+import { Component, PostConstruct, RefPlaceholder, _createIconNoSpan, _setAriaExpanded } from '@ag-grid-community/core';
 
 export class SideBarButtonComp extends Component {
     public static EVENT_TOGGLE_BUTTON_CLICKED = 'toggleButtonClicked';
