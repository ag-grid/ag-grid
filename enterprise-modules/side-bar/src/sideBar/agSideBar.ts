import type {
    AgComponentSelector,
    BeanCollection,
    FilterManager,
    FocusService,
    ISideBar,
    IToolPanel,
    IToolPanelParams,
    SideBarDef,
    SideBarState,
    ToolPanelDef,
    ToolPanelVisibleChangedEvent,
    WithoutGridCommon,
} from '@ag-grid-community/core';
import {
    Component,
    Events,
    KeyCode,
    ManagedFocusFeature,
    ModuleNames,
    ModuleRegistry,
<<<<<<< HEAD
    RefSelector,
=======
    RefPlaceholder,
>>>>>>> a381279a
    _removeFromParent,
    _setAriaControls,
    _warnOnce,
} from '@ag-grid-community/core';

import type { SideBarButtonClickedEvent } from './agSideBarButtons';
import { AgSideBarButtons } from './agSideBarButtons';
import { SideBarDefParser } from './sideBarDefParser';
import type { SideBarService } from './sideBarService';
import { ToolPanelWrapper } from './toolPanelWrapper';

export class AgSideBar extends Component implements ISideBar {
    private focusService: FocusService;
    private filterManager: FilterManager;
    private sideBarService: SideBarService;

    public wireBeans(beans: BeanCollection) {
        super.wireBeans(beans);
        this.focusService = beans.focusService;
        this.filterManager = beans.filterManager;
        this.sideBarService = beans.sideBarService;
    }

<<<<<<< HEAD
    static readonly selector: AgComponentSelector = 'AG-SIDE-BAR';
    @RefSelector('sideBarButtons') private sideBarButtonsComp: AgSideBarButtons;
=======
    @Autowired('focusService') private focusService: FocusService;
    @Autowired('filterManager') private filterManager: FilterManager;
    @Autowired('sideBarService') private sideBarService: SideBarService;
    private readonly sideBarButtons: AgSideBarButtons = RefPlaceholder;
>>>>>>> a381279a

    private toolPanelWrappers: ToolPanelWrapper[] = [];
    private sideBar: SideBarDef | undefined;
    private position: 'left' | 'right';

    private static readonly TEMPLATE /* html */ = `<div class="ag-side-bar ag-unselectable">
            <ag-side-bar-buttons data-ref="sideBarButtons"></ag-side-bar-buttons>
        </div>`;

    constructor() {
        super(AgSideBar.TEMPLATE, [AgSideBarButtons]);
    }

    public postConstruct(): void {
<<<<<<< HEAD
        this.sideBarButtonsComp.addEventListener(
=======
        this.sideBarButtons.addEventListener(
>>>>>>> a381279a
            AgSideBarButtons.EVENT_SIDE_BAR_BUTTON_CLICKED,
            this.onToolPanelButtonClicked.bind(this)
        );
        const { sideBar: sideBarState } = this.gos.get('initialState') ?? {};
        this.setSideBarDef({
            sideBarDef: SideBarDefParser.parse(this.gos.get('sideBar')),
            sideBarState,
        });

        this.addManagedPropertyListener('sideBar', this.onSideBarUpdated.bind(this));

        this.sideBarService.registerSideBarComp(this);
        this.createManagedBean(
            new ManagedFocusFeature(this.getFocusableElement(), {
                onTabKeyDown: this.onTabKeyDown.bind(this),
                handleKeyDown: this.handleKeyDown.bind(this),
            })
        );
    }

    protected onTabKeyDown(e: KeyboardEvent) {
        if (e.defaultPrevented) {
            return;
        }

        const { focusService, sideBarButtons } = this;
        const eGui = this.getGui();
        const sideBarGui = sideBarButtons.getGui();
        const activeElement = this.gos.getActiveDomElement() as HTMLElement;
        const openPanel = eGui.querySelector('.ag-tool-panel-wrapper:not(.ag-hidden)') as HTMLElement;
        const target = e.target as HTMLElement;

        if (!openPanel) {
            return;
        }

        if (sideBarGui.contains(activeElement)) {
            if (focusService.focusInto(openPanel, e.shiftKey)) {
                e.preventDefault();
            }
            return;
        }

        // only handle backwards focus to target the sideBar buttons
        if (!e.shiftKey) {
            return;
        }

        let nextEl: HTMLElement | null = null;

        if (openPanel.contains(activeElement)) {
            nextEl = this.focusService.findNextFocusableElement(openPanel, undefined, true);
        } else if (focusService.isTargetUnderManagedComponent(openPanel, target) && e.shiftKey) {
            nextEl = this.focusService.findFocusableElementBeforeTabGuard(openPanel, target);
        }

        if (!nextEl) {
            nextEl = sideBarGui.querySelector('.ag-selected button') as HTMLElement;
        }

        if (nextEl && nextEl !== e.target) {
            e.preventDefault();
            nextEl.focus();
        }
    }

    protected handleKeyDown(e: KeyboardEvent): void {
        const currentButton = this.gos.getActiveDomElement();

        if (!this.sideBarButtons.getGui().contains(currentButton)) {
            return;
        }

        const sideBarGui = this.sideBarButtons.getGui();
        const buttons: HTMLElement[] = Array.prototype.slice.call(sideBarGui.querySelectorAll('.ag-side-button'));

        const currentPos = buttons.findIndex((button) => button.contains(currentButton));
        let nextPos: number | null = null;

        switch (e.key) {
            case KeyCode.LEFT:
            case KeyCode.UP:
                nextPos = Math.max(0, currentPos - 1);
                break;
            case KeyCode.RIGHT:
            case KeyCode.DOWN:
                nextPos = Math.min(currentPos + 1, buttons.length - 1);
                break;
        }

        if (nextPos === null) {
            return;
        }

        const innerButton = buttons[nextPos].querySelector('button');

        if (innerButton) {
            innerButton.focus();
            e.preventDefault();
        }
    }

    private onToolPanelButtonClicked(event: SideBarButtonClickedEvent): void {
        const id = event.toolPanelId;
        const openedItem = this.openedItem();

        // if item was already open, we close it
        if (openedItem === id) {
            this.openToolPanel(undefined, 'sideBarButtonClicked'); // passing undefined closes
        } else {
            this.openToolPanel(id, 'sideBarButtonClicked');
        }
    }

    private clearDownUi(): void {
        this.sideBarButtons.clearButtons();
        this.destroyToolPanelWrappers();
    }

    private setSideBarDef({
        sideBarDef,
        sideBarState,
        existingToolPanelWrappers,
    }: {
        sideBarDef?: SideBarDef;
        sideBarState?: SideBarState;
        existingToolPanelWrappers?: { [id: string]: ToolPanelWrapper };
    }): void {
        // initially hide side bar
        this.setDisplayed(false);

        this.sideBar = sideBarDef;

        if (!!this.sideBar && !!this.sideBar.toolPanels) {
            const toolPanelDefs = this.sideBar.toolPanels as ToolPanelDef[];
            this.createToolPanelsAndSideButtons(toolPanelDefs, sideBarState, existingToolPanelWrappers);
            if (!this.toolPanelWrappers.length) {
                return;
            }

            const shouldDisplaySideBar = sideBarState ? sideBarState.visible : !this.sideBar.hiddenByDefault;
            this.setDisplayed(shouldDisplaySideBar);

            this.setSideBarPosition(sideBarState ? sideBarState.position : this.sideBar.position);

            if (shouldDisplaySideBar) {
                if (sideBarState) {
                    const { openToolPanel } = sideBarState;
                    if (openToolPanel) {
                        this.openToolPanel(openToolPanel, 'sideBarInitializing');
                    }
                } else {
                    this.openToolPanel(this.sideBar.defaultToolPanel, 'sideBarInitializing');
                }
            }
        }
    }

    public getDef() {
        return this.sideBar;
    }

    public setSideBarPosition(position?: 'left' | 'right'): this {
        if (!position) {
            position = 'right';
        }

        this.position = position;

        const isLeft = position === 'left';
        const resizerSide = isLeft ? 'right' : 'left';

        this.addOrRemoveCssClass('ag-side-bar-left', isLeft);
        this.addOrRemoveCssClass('ag-side-bar-right', !isLeft);

        this.toolPanelWrappers.forEach((wrapper) => {
            wrapper.setResizerSizerSide(resizerSide);
        });

        this.eventService.dispatchEvent({ type: Events.EVENT_SIDE_BAR_UPDATED });

        return this;
    }

    public setDisplayed(displayed: boolean, options?: { skipAriaHidden?: boolean | undefined } | undefined): void {
        super.setDisplayed(displayed, options);
        this.eventService.dispatchEvent({ type: Events.EVENT_SIDE_BAR_UPDATED });
    }

    public getState(): SideBarState {
        const toolPanels: { [id: string]: any } = {};
        this.toolPanelWrappers.forEach((wrapper) => {
            toolPanels[wrapper.getToolPanelId()] = wrapper.getToolPanelInstance()?.getState?.();
        });
        return {
            visible: this.isDisplayed(),
            position: this.position,
            openToolPanel: this.openedItem(),
            toolPanels,
        };
    }

    private createToolPanelsAndSideButtons(
        defs: ToolPanelDef[],
        sideBarState?: SideBarState,
        existingToolPanelWrappers?: { [id: string]: ToolPanelWrapper }
    ): void {
        for (const def of defs) {
            this.createToolPanelAndSideButton(
                def,
                sideBarState?.toolPanels?.[def.id],
                existingToolPanelWrappers?.[def.id]
            );
        }
    }

    private validateDef(def: ToolPanelDef): boolean {
        if (def.id == null) {
            console.warn(
                `AG Grid: please review all your toolPanel components, it seems like at least one of them doesn't have an id`
            );
            return false;
        }

        // helpers, in case user doesn't have the right module loaded
        if (def.toolPanel === 'agColumnsToolPanel') {
            const moduleMissing = !ModuleRegistry.__assertRegistered(
                ModuleNames.ColumnsToolPanelModule,
                'Column Tool Panel',
                this.context.getGridId()
            );
            if (moduleMissing) {
                return false;
            }
        }

        if (def.toolPanel === 'agFiltersToolPanel') {
            const moduleMissing = !ModuleRegistry.__assertRegistered(
                ModuleNames.FiltersToolPanelModule,
                'Filters Tool Panel',
                this.context.getGridId()
            );
            if (moduleMissing) {
                return false;
            }
            if (this.filterManager.isAdvancedFilterEnabled()) {
                _warnOnce(
                    'Advanced Filter does not work with Filters Tool Panel. Filters Tool Panel has been disabled.'
                );
                return false;
            }
        }

        return true;
    }

    private createToolPanelAndSideButton(
        def: ToolPanelDef,
        initialState?: any,
        existingToolPanelWrapper?: ToolPanelWrapper
    ): void {
        if (!this.validateDef(def)) {
            return;
        }
        const button = this.sideBarButtons.addButtonComp(def);
        let wrapper: ToolPanelWrapper;
        if (existingToolPanelWrapper) {
            wrapper = existingToolPanelWrapper;
        } else {
            wrapper = this.getContext().createBean(new ToolPanelWrapper());

            wrapper.setToolPanelDef(def, {
                initialState,
                onStateUpdated: () => this.eventService.dispatchEvent({ type: Events.EVENT_SIDE_BAR_UPDATED }),
            });
        }
        wrapper.setDisplayed(false);

        const wrapperGui = wrapper.getGui();
        this.appendChild(wrapperGui);

        this.toolPanelWrappers.push(wrapper);

        _setAriaControls(button.getButtonElement(), wrapperGui);
    }

    public refresh(): void {
        this.toolPanelWrappers.forEach((wrapper) => wrapper.refresh());
    }

    public openToolPanel(
        key: string | undefined,
        source: 'sideBarButtonClicked' | 'sideBarInitializing' | 'api' = 'api'
    ): void {
        const currentlyOpenedKey = this.openedItem();
        if (currentlyOpenedKey === key) {
            return;
        }

        this.toolPanelWrappers.forEach((wrapper) => {
            const show = key === wrapper.getToolPanelId();
            wrapper.setDisplayed(show);
        });

        const newlyOpenedKey = this.openedItem();
        const openToolPanelChanged = currentlyOpenedKey !== newlyOpenedKey;
        if (openToolPanelChanged) {
            this.sideBarButtons.setActiveButton(key);
            this.raiseToolPanelVisibleEvent(key, currentlyOpenedKey ?? undefined, source);
        }
    }

    public getToolPanelInstance(key: string): IToolPanel | undefined {
        const toolPanelWrapper = this.toolPanelWrappers.filter((toolPanel) => toolPanel.getToolPanelId() === key)[0];

        if (!toolPanelWrapper) {
            console.warn(`AG Grid: unable to lookup Tool Panel as invalid key supplied: ${key}`);
            return;
        }

        return toolPanelWrapper.getToolPanelInstance();
    }

    private raiseToolPanelVisibleEvent(
        key: string | undefined,
        previousKey: string | undefined,
        source: 'sideBarButtonClicked' | 'sideBarInitializing' | 'api'
    ): void {
        const switchingToolPanel = !!key && !!previousKey;
        if (previousKey) {
            const event: WithoutGridCommon<ToolPanelVisibleChangedEvent> = {
                type: Events.EVENT_TOOL_PANEL_VISIBLE_CHANGED,
                source,
                key: previousKey,
                visible: false,
                switchingToolPanel,
            };
            this.eventService.dispatchEvent(event);
        }
        if (key) {
            const event: WithoutGridCommon<ToolPanelVisibleChangedEvent> = {
                type: Events.EVENT_TOOL_PANEL_VISIBLE_CHANGED,
                source,
                key,
                visible: true,
                switchingToolPanel,
            };
            this.eventService.dispatchEvent(event);
        }
    }

    public close(source: 'sideBarButtonClicked' | 'sideBarInitializing' | 'api' = 'api'): void {
        this.openToolPanel(undefined, source);
    }

    public isToolPanelShowing(): boolean {
        return !!this.openedItem();
    }

    public openedItem(): string | null {
        let activeToolPanel: string | null = null;
        this.toolPanelWrappers.forEach((wrapper) => {
            if (wrapper.isDisplayed()) {
                activeToolPanel = wrapper.getToolPanelId();
            }
        });
        return activeToolPanel;
    }

    private onSideBarUpdated(): void {
        const sideBarDef = SideBarDefParser.parse(this.gos.get('sideBar'));

        const existingToolPanelWrappers: { [id: string]: ToolPanelWrapper } = {};
        if (sideBarDef && this.sideBar) {
            sideBarDef.toolPanels?.forEach((toolPanelDef: ToolPanelDef) => {
                const { id } = toolPanelDef;
                if (!id) {
                    return;
                }
                const existingToolPanelDef = this.sideBar!.toolPanels?.find(
                    (toolPanelDefToCheck: ToolPanelDef) => toolPanelDefToCheck.id === id
                ) as ToolPanelDef | undefined;
                if (!existingToolPanelDef || toolPanelDef.toolPanel !== existingToolPanelDef.toolPanel) {
                    return;
                }
                const toolPanelWrapper = this.toolPanelWrappers.find((toolPanel) => toolPanel.getToolPanelId() === id);
                if (!toolPanelWrapper) {
                    return;
                }
                const params = this.gos.addGridCommonParams<IToolPanelParams>({
                    ...(toolPanelDef.toolPanelParams ?? {}),
                    onStateUpdated: () => this.eventService.dispatchEvent({ type: Events.EVENT_SIDE_BAR_UPDATED }),
                });
                const hasRefreshed = toolPanelWrapper.getToolPanelInstance()?.refresh(params);
                if (hasRefreshed !== true) {
                    return;
                }
                this.toolPanelWrappers = this.toolPanelWrappers.filter((toolPanel) => toolPanel !== toolPanelWrapper);
                _removeFromParent(toolPanelWrapper.getGui());
                existingToolPanelWrappers[id] = toolPanelWrapper;
            });
        }

        this.clearDownUi();

        // don't re-assign initial state
        this.setSideBarDef({ sideBarDef, existingToolPanelWrappers });
    }

    private destroyToolPanelWrappers(): void {
        this.toolPanelWrappers.forEach((wrapper) => {
            _removeFromParent(wrapper.getGui());
            this.destroyBean(wrapper);
        });
        this.toolPanelWrappers.length = 0;
    }

    public override destroy(): void {
        this.destroyToolPanelWrappers();
        super.destroy();
    }
}<|MERGE_RESOLUTION|>--- conflicted
+++ resolved
@@ -19,11 +19,7 @@
     ManagedFocusFeature,
     ModuleNames,
     ModuleRegistry,
-<<<<<<< HEAD
-    RefSelector,
-=======
     RefPlaceholder,
->>>>>>> a381279a
     _removeFromParent,
     _setAriaControls,
     _warnOnce,
@@ -47,15 +43,8 @@
         this.sideBarService = beans.sideBarService;
     }
 
-<<<<<<< HEAD
     static readonly selector: AgComponentSelector = 'AG-SIDE-BAR';
-    @RefSelector('sideBarButtons') private sideBarButtonsComp: AgSideBarButtons;
-=======
-    @Autowired('focusService') private focusService: FocusService;
-    @Autowired('filterManager') private filterManager: FilterManager;
-    @Autowired('sideBarService') private sideBarService: SideBarService;
     private readonly sideBarButtons: AgSideBarButtons = RefPlaceholder;
->>>>>>> a381279a
 
     private toolPanelWrappers: ToolPanelWrapper[] = [];
     private sideBar: SideBarDef | undefined;
@@ -70,11 +59,7 @@
     }
 
     public postConstruct(): void {
-<<<<<<< HEAD
-        this.sideBarButtonsComp.addEventListener(
-=======
         this.sideBarButtons.addEventListener(
->>>>>>> a381279a
             AgSideBarButtons.EVENT_SIDE_BAR_BUTTON_CLICKED,
             this.onToolPanelButtonClicked.bind(this)
         );
