import type {
    AgComponentSelector,
    FilterManager,
    FocusService,
    ISideBar,
    IToolPanel,
    IToolPanelParams,
    SideBarDef,
    SideBarState,
    ToolPanelDef,
    ToolPanelVisibleChangedEvent,
    WithoutGridCommon,
} from '@ag-grid-community/core';
import {
    Autowired,
    Component,
    Events,
    KeyCode,
    ManagedFocusFeature,
    ModuleNames,
    ModuleRegistry,
    PostConstruct,
<<<<<<< HEAD
    RefPlaceholder,
    SideBarDef,
    SideBarState,
    ToolPanelDef,
    ToolPanelVisibleChangedEvent,
    WithoutGridCommon,
=======
    RefSelector,
>>>>>>> c75d6e7b
    _removeFromParent,
    _setAriaControls,
    _warnOnce,
} from '@ag-grid-community/core';

import type { SideBarButtonClickedEvent } from './agSideBarButtons';
import { AgSideBarButtons } from './agSideBarButtons';
import { SideBarDefParser } from './sideBarDefParser';
import type { SideBarService } from './sideBarService';
import { ToolPanelWrapper } from './toolPanelWrapper';

export class AgSideBar extends Component implements ISideBar {
    static readonly selector: AgComponentSelector = 'AG-SIDE-BAR';

    @Autowired('focusService') private focusService: FocusService;
    @Autowired('filterManager') private filterManager: FilterManager;
    @Autowired('sideBarService') private sideBarService: SideBarService;
    private readonly sideBarButtons: AgSideBarButtons = RefPlaceholder;

    private toolPanelWrappers: ToolPanelWrapper[] = [];
    private sideBar: SideBarDef | undefined;
    private position: 'left' | 'right';

    private static readonly TEMPLATE /* html */ = `<div class="ag-side-bar ag-unselectable">
            <ag-side-bar-buttons data-ref="sideBarButtons"></ag-side-bar-buttons>
        </div>`;

    constructor() {
        super(AgSideBar.TEMPLATE, [AgSideBarButtons]);
    }

    @PostConstruct
    private postConstruct(): void {
        this.sideBarButtons.addEventListener(
            AgSideBarButtons.EVENT_SIDE_BAR_BUTTON_CLICKED,
            this.onToolPanelButtonClicked.bind(this)
        );
        const { sideBar: sideBarState } = this.gos.get('initialState') ?? {};
        this.setSideBarDef({
            sideBarDef: SideBarDefParser.parse(this.gos.get('sideBar')),
            sideBarState,
        });

        this.addManagedPropertyListener('sideBar', this.onSideBarUpdated.bind(this));

        this.sideBarService.registerSideBarComp(this);
        this.createManagedBean(
            new ManagedFocusFeature(this.getFocusableElement(), {
                onTabKeyDown: this.onTabKeyDown.bind(this),
                handleKeyDown: this.handleKeyDown.bind(this),
            })
        );
    }

    protected onTabKeyDown(e: KeyboardEvent) {
        if (e.defaultPrevented) {
            return;
        }

        const { focusService, sideBarButtons: sideBarButtonsComp } = this;
        const eGui = this.getGui();
        const sideBarGui = sideBarButtonsComp.getGui();
        const activeElement = this.gos.getActiveDomElement() as HTMLElement;
        const openPanel = eGui.querySelector('.ag-tool-panel-wrapper:not(.ag-hidden)') as HTMLElement;
        const target = e.target as HTMLElement;

        if (!openPanel) {
            return;
        }

        if (sideBarGui.contains(activeElement)) {
            if (focusService.focusInto(openPanel, e.shiftKey)) {
                e.preventDefault();
            }
            return;
        }

        // only handle backwards focus to target the sideBar buttons
        if (!e.shiftKey) {
            return;
        }

        let nextEl: HTMLElement | null = null;

        if (openPanel.contains(activeElement)) {
            nextEl = this.focusService.findNextFocusableElement(openPanel, undefined, true);
        } else if (focusService.isTargetUnderManagedComponent(openPanel, target) && e.shiftKey) {
            nextEl = this.focusService.findFocusableElementBeforeTabGuard(openPanel, target);
        }

        if (!nextEl) {
            nextEl = sideBarGui.querySelector('.ag-selected button') as HTMLElement;
        }

        if (nextEl && nextEl !== e.target) {
            e.preventDefault();
            nextEl.focus();
        }
    }

    protected handleKeyDown(e: KeyboardEvent): void {
        const currentButton = this.gos.getActiveDomElement();

        if (!this.sideBarButtons.getGui().contains(currentButton)) {
            return;
        }

        const sideBarGui = this.sideBarButtons.getGui();
        const buttons: HTMLElement[] = Array.prototype.slice.call(sideBarGui.querySelectorAll('.ag-side-button'));

        const currentPos = buttons.findIndex((button) => button.contains(currentButton));
        let nextPos: number | null = null;

        switch (e.key) {
            case KeyCode.LEFT:
            case KeyCode.UP:
                nextPos = Math.max(0, currentPos - 1);
                break;
            case KeyCode.RIGHT:
            case KeyCode.DOWN:
                nextPos = Math.min(currentPos + 1, buttons.length - 1);
                break;
        }

        if (nextPos === null) {
            return;
        }

        const innerButton = buttons[nextPos].querySelector('button');

        if (innerButton) {
            innerButton.focus();
            e.preventDefault();
        }
    }

    private onToolPanelButtonClicked(event: SideBarButtonClickedEvent): void {
        const id = event.toolPanelId;
        const openedItem = this.openedItem();

        // if item was already open, we close it
        if (openedItem === id) {
            this.openToolPanel(undefined, 'sideBarButtonClicked'); // passing undefined closes
        } else {
            this.openToolPanel(id, 'sideBarButtonClicked');
        }
    }

    private clearDownUi(): void {
        this.sideBarButtons.clearButtons();
        this.destroyToolPanelWrappers();
    }

    private setSideBarDef({
        sideBarDef,
        sideBarState,
        existingToolPanelWrappers,
    }: {
        sideBarDef?: SideBarDef;
        sideBarState?: SideBarState;
        existingToolPanelWrappers?: { [id: string]: ToolPanelWrapper };
    }): void {
        // initially hide side bar
        this.setDisplayed(false);

        this.sideBar = sideBarDef;

        if (!!this.sideBar && !!this.sideBar.toolPanels) {
            const toolPanelDefs = this.sideBar.toolPanels as ToolPanelDef[];
            this.createToolPanelsAndSideButtons(toolPanelDefs, sideBarState, existingToolPanelWrappers);
            if (!this.toolPanelWrappers.length) {
                return;
            }

            const shouldDisplaySideBar = sideBarState ? sideBarState.visible : !this.sideBar.hiddenByDefault;
            this.setDisplayed(shouldDisplaySideBar);

            this.setSideBarPosition(sideBarState ? sideBarState.position : this.sideBar.position);

            if (shouldDisplaySideBar) {
                if (sideBarState) {
                    const { openToolPanel } = sideBarState;
                    if (openToolPanel) {
                        this.openToolPanel(openToolPanel, 'sideBarInitializing');
                    }
                } else {
                    this.openToolPanel(this.sideBar.defaultToolPanel, 'sideBarInitializing');
                }
            }
        }
    }

    public getDef() {
        return this.sideBar;
    }

    public setSideBarPosition(position?: 'left' | 'right'): this {
        if (!position) {
            position = 'right';
        }

        this.position = position;

        const isLeft = position === 'left';
        const resizerSide = isLeft ? 'right' : 'left';

        this.addOrRemoveCssClass('ag-side-bar-left', isLeft);
        this.addOrRemoveCssClass('ag-side-bar-right', !isLeft);

        this.toolPanelWrappers.forEach((wrapper) => {
            wrapper.setResizerSizerSide(resizerSide);
        });

        this.eventService.dispatchEvent({ type: Events.EVENT_SIDE_BAR_UPDATED });

        return this;
    }

    public setDisplayed(displayed: boolean, options?: { skipAriaHidden?: boolean | undefined } | undefined): void {
        super.setDisplayed(displayed, options);
        this.eventService.dispatchEvent({ type: Events.EVENT_SIDE_BAR_UPDATED });
    }

    public getState(): SideBarState {
        const toolPanels: { [id: string]: any } = {};
        this.toolPanelWrappers.forEach((wrapper) => {
            toolPanels[wrapper.getToolPanelId()] = wrapper.getToolPanelInstance()?.getState?.();
        });
        return {
            visible: this.isDisplayed(),
            position: this.position,
            openToolPanel: this.openedItem(),
            toolPanels,
        };
    }

    private createToolPanelsAndSideButtons(
        defs: ToolPanelDef[],
        sideBarState?: SideBarState,
        existingToolPanelWrappers?: { [id: string]: ToolPanelWrapper }
    ): void {
        for (const def of defs) {
            this.createToolPanelAndSideButton(
                def,
                sideBarState?.toolPanels?.[def.id],
                existingToolPanelWrappers?.[def.id]
            );
        }
    }

    private validateDef(def: ToolPanelDef): boolean {
        if (def.id == null) {
            console.warn(
                `AG Grid: please review all your toolPanel components, it seems like at least one of them doesn't have an id`
            );
            return false;
        }

        // helpers, in case user doesn't have the right module loaded
        if (def.toolPanel === 'agColumnsToolPanel') {
            const moduleMissing = !ModuleRegistry.__assertRegistered(
                ModuleNames.ColumnsToolPanelModule,
                'Column Tool Panel',
                this.context.getGridId()
            );
            if (moduleMissing) {
                return false;
            }
        }

        if (def.toolPanel === 'agFiltersToolPanel') {
            const moduleMissing = !ModuleRegistry.__assertRegistered(
                ModuleNames.FiltersToolPanelModule,
                'Filters Tool Panel',
                this.context.getGridId()
            );
            if (moduleMissing) {
                return false;
            }
            if (this.filterManager.isAdvancedFilterEnabled()) {
                _warnOnce(
                    'Advanced Filter does not work with Filters Tool Panel. Filters Tool Panel has been disabled.'
                );
                return false;
            }
        }

        return true;
    }

    private createToolPanelAndSideButton(
        def: ToolPanelDef,
        initialState?: any,
        existingToolPanelWrapper?: ToolPanelWrapper
    ): void {
        if (!this.validateDef(def)) {
            return;
        }
        const button = this.sideBarButtons.addButtonComp(def);
        let wrapper: ToolPanelWrapper;
        if (existingToolPanelWrapper) {
            wrapper = existingToolPanelWrapper;
        } else {
            wrapper = this.getContext().createBean(new ToolPanelWrapper());

            wrapper.setToolPanelDef(def, {
                initialState,
                onStateUpdated: () => this.eventService.dispatchEvent({ type: Events.EVENT_SIDE_BAR_UPDATED }),
            });
        }
        wrapper.setDisplayed(false);

        const wrapperGui = wrapper.getGui();
        this.appendChild(wrapperGui);

        this.toolPanelWrappers.push(wrapper);

        _setAriaControls(button.getButtonElement(), wrapperGui);
    }

    public refresh(): void {
        this.toolPanelWrappers.forEach((wrapper) => wrapper.refresh());
    }

    public openToolPanel(
        key: string | undefined,
        source: 'sideBarButtonClicked' | 'sideBarInitializing' | 'api' = 'api'
    ): void {
        const currentlyOpenedKey = this.openedItem();
        if (currentlyOpenedKey === key) {
            return;
        }

        this.toolPanelWrappers.forEach((wrapper) => {
            const show = key === wrapper.getToolPanelId();
            wrapper.setDisplayed(show);
        });

        const newlyOpenedKey = this.openedItem();
        const openToolPanelChanged = currentlyOpenedKey !== newlyOpenedKey;
        if (openToolPanelChanged) {
            this.sideBarButtons.setActiveButton(key);
            this.raiseToolPanelVisibleEvent(key, currentlyOpenedKey ?? undefined, source);
        }
    }

    public getToolPanelInstance(key: string): IToolPanel | undefined {
        const toolPanelWrapper = this.toolPanelWrappers.filter((toolPanel) => toolPanel.getToolPanelId() === key)[0];

        if (!toolPanelWrapper) {
            console.warn(`AG Grid: unable to lookup Tool Panel as invalid key supplied: ${key}`);
            return;
        }

        return toolPanelWrapper.getToolPanelInstance();
    }

    private raiseToolPanelVisibleEvent(
        key: string | undefined,
        previousKey: string | undefined,
        source: 'sideBarButtonClicked' | 'sideBarInitializing' | 'api'
    ): void {
        const switchingToolPanel = !!key && !!previousKey;
        if (previousKey) {
            const event: WithoutGridCommon<ToolPanelVisibleChangedEvent> = {
                type: Events.EVENT_TOOL_PANEL_VISIBLE_CHANGED,
                source,
                key: previousKey,
                visible: false,
                switchingToolPanel,
            };
            this.eventService.dispatchEvent(event);
        }
        if (key) {
            const event: WithoutGridCommon<ToolPanelVisibleChangedEvent> = {
                type: Events.EVENT_TOOL_PANEL_VISIBLE_CHANGED,
                source,
                key,
                visible: true,
                switchingToolPanel,
            };
            this.eventService.dispatchEvent(event);
        }
    }

    public close(source: 'sideBarButtonClicked' | 'sideBarInitializing' | 'api' = 'api'): void {
        this.openToolPanel(undefined, source);
    }

    public isToolPanelShowing(): boolean {
        return !!this.openedItem();
    }

    public openedItem(): string | null {
        let activeToolPanel: string | null = null;
        this.toolPanelWrappers.forEach((wrapper) => {
            if (wrapper.isDisplayed()) {
                activeToolPanel = wrapper.getToolPanelId();
            }
        });
        return activeToolPanel;
    }

    private onSideBarUpdated(): void {
        const sideBarDef = SideBarDefParser.parse(this.gos.get('sideBar'));

        const existingToolPanelWrappers: { [id: string]: ToolPanelWrapper } = {};
        if (sideBarDef && this.sideBar) {
            sideBarDef.toolPanels?.forEach((toolPanelDef: ToolPanelDef) => {
                const { id } = toolPanelDef;
                if (!id) {
                    return;
                }
                const existingToolPanelDef = this.sideBar!.toolPanels?.find(
                    (toolPanelDefToCheck: ToolPanelDef) => toolPanelDefToCheck.id === id
                ) as ToolPanelDef | undefined;
                if (!existingToolPanelDef || toolPanelDef.toolPanel !== existingToolPanelDef.toolPanel) {
                    return;
                }
                const toolPanelWrapper = this.toolPanelWrappers.find((toolPanel) => toolPanel.getToolPanelId() === id);
                if (!toolPanelWrapper) {
                    return;
                }
                const params = this.gos.addGridCommonParams<IToolPanelParams>({
                    ...(toolPanelDef.toolPanelParams ?? {}),
                    onStateUpdated: () => this.eventService.dispatchEvent({ type: Events.EVENT_SIDE_BAR_UPDATED }),
                });
                const hasRefreshed = toolPanelWrapper.getToolPanelInstance()?.refresh(params);
                if (hasRefreshed !== true) {
                    return;
                }
                this.toolPanelWrappers = this.toolPanelWrappers.filter((toolPanel) => toolPanel !== toolPanelWrapper);
                _removeFromParent(toolPanelWrapper.getGui());
                existingToolPanelWrappers[id] = toolPanelWrapper;
            });
        }

        this.clearDownUi();

        // don't re-assign initial state
        this.setSideBarDef({ sideBarDef, existingToolPanelWrappers });
    }

    private destroyToolPanelWrappers(): void {
        this.toolPanelWrappers.forEach((wrapper) => {
            _removeFromParent(wrapper.getGui());
            this.destroyBean(wrapper);
        });
        this.toolPanelWrappers.length = 0;
    }

    protected destroy(): void {
        this.destroyToolPanelWrappers();
        super.destroy();
    }
}<|MERGE_RESOLUTION|>--- conflicted
+++ resolved
@@ -20,16 +20,7 @@
     ModuleNames,
     ModuleRegistry,
     PostConstruct,
-<<<<<<< HEAD
     RefPlaceholder,
-    SideBarDef,
-    SideBarState,
-    ToolPanelDef,
-    ToolPanelVisibleChangedEvent,
-    WithoutGridCommon,
-=======
-    RefSelector,
->>>>>>> c75d6e7b
     _removeFromParent,
     _setAriaControls,
     _warnOnce,
