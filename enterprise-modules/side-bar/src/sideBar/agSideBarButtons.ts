import type {
    AgComponentSelector,
    AgEvent,
    FocusService,
    ToolPanelDef,
    VisibleColsService,
} from '@ag-grid-community/core';
import {
    Autowired,
    Component,
    KeyCode,
<<<<<<< HEAD
    ToolPanelDef,
    VisibleColsService,
=======
    PostConstruct,
    PreDestroy,
>>>>>>> c75d6e7b
    _clearElement,
    _last,
} from '@ag-grid-community/core';

import { SideBarButtonComp } from './sideBarButtonComp';

export interface SideBarButtonClickedEvent extends AgEvent {
    toolPanelId: string;
}

export class AgSideBarButtons extends Component {
    static readonly selector: AgComponentSelector = 'AG-SIDE-BAR-BUTTONS';

    public static EVENT_SIDE_BAR_BUTTON_CLICKED = 'sideBarButtonClicked';
    private static readonly TEMPLATE: string = /* html */ `<div class="ag-side-buttons" role="tablist"></div>`;
    private buttonComps: SideBarButtonComp[] = [];

    @Autowired('focusService') private focusService: FocusService;
    @Autowired('visibleColsService') private visibleColsService: VisibleColsService;

    constructor() {
        super(AgSideBarButtons.TEMPLATE);
    }

    public postConstruct(): void {
        this.addManagedListener(this.getFocusableElement(), 'keydown', this.handleKeyDown.bind(this));
    }

    private handleKeyDown(e: KeyboardEvent): void {
        if (e.key !== KeyCode.TAB || !e.shiftKey) {
            return;
        }

        const lastColumn = _last(this.visibleColsService.getAllCols());

        if (this.focusService.focusGridView(lastColumn, true)) {
            e.preventDefault();
        }
    }

    public setActiveButton(id: string | undefined): void {
        this.buttonComps.forEach((comp) => {
            comp.setSelected(id === comp.getToolPanelId());
        });
    }

    public addButtonComp(def: ToolPanelDef): SideBarButtonComp {
        const buttonComp = this.createBean(new SideBarButtonComp(def));
        this.buttonComps.push(buttonComp);
        this.appendChild(buttonComp);

        buttonComp.addEventListener(SideBarButtonComp.EVENT_TOGGLE_BUTTON_CLICKED, () => {
            this.dispatchEvent({
                type: AgSideBarButtons.EVENT_SIDE_BAR_BUTTON_CLICKED,
                toolPanelId: def.id,
            });
        });

        return buttonComp;
    }

    public clearButtons(): void {
        this.buttonComps = this.destroyBeans(this.buttonComps);
        _clearElement(this.getGui());
    }

    public override destroy(): void {
        this.clearButtons();
        super.destroy();
    }
}<|MERGE_RESOLUTION|>--- conflicted
+++ resolved
@@ -5,20 +5,7 @@
     ToolPanelDef,
     VisibleColsService,
 } from '@ag-grid-community/core';
-import {
-    Autowired,
-    Component,
-    KeyCode,
-<<<<<<< HEAD
-    ToolPanelDef,
-    VisibleColsService,
-=======
-    PostConstruct,
-    PreDestroy,
->>>>>>> c75d6e7b
-    _clearElement,
-    _last,
-} from '@ag-grid-community/core';
+import { Autowired, Component, KeyCode, _clearElement, _last } from '@ag-grid-community/core';
 
 import { SideBarButtonComp } from './sideBarButtonComp';
 
