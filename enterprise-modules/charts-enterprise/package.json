--- conflicted
+++ resolved
@@ -12,19 +12,11 @@
     "default": "./dist/package/main.cjs.js"
   },
   "dependencies": {
-<<<<<<< HEAD
     "@ag-grid-community/core": "31.2.0",
     "@ag-grid-enterprise/core": "31.2.0",
     "@ag-grid-enterprise/charts": "31.2.0",
-    "ag-charts-community": "9.2.0-beta.20240318.1631",
-    "ag-charts-enterprise": "9.2.0-beta.20240318.1631"
-=======
-    "@ag-grid-community/core": "31.1.0",
-    "@ag-grid-enterprise/core": "31.1.0",
-    "@ag-grid-enterprise/charts": "31.1.0",
     "ag-charts-community": "9.2.0-beta.20240319",
     "ag-charts-enterprise": "9.2.0-beta.20240319"
->>>>>>> bf38ef84
   },
   "devDependencies": {
     "@types/jest": "^29.5.0",
