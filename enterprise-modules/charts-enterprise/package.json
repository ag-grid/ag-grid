{
  "name": "@ag-grid-enterprise/charts-enterprise",
  "version": "32.0.0",
  "description": "Advanced Data Grid / Data Table supporting Javascript / Typescript / React / Angular / Vue",
  "main": "./dist/package/main.cjs.js",
  "types": "./dist/types/src/main.d.ts",
  "module": "./dist/package/main.esm.mjs",
  "exports": {
    "import": "./dist/package/main.esm.mjs",
    "require": "./dist/package/main.cjs.js",
    "types": "./dist/types/src/main.d.ts",
    "default": "./dist/package/main.cjs.js"
  },
  "sideEffects": true,
  "dependencies": {
<<<<<<< HEAD
    "@ag-grid-community/core": "31.3.1",
    "@ag-grid-enterprise/core": "31.3.1",
    "@ag-grid-enterprise/charts": "31.3.1",
    "ag-charts-community": "10.0.0-beta.20240628.1716",
    "ag-charts-enterprise": "10.0.0-beta.20240628.1716"
=======
    "@ag-grid-community/core": "32.0.0",
    "@ag-grid-enterprise/core": "32.0.0",
    "@ag-grid-enterprise/charts": "32.0.0",
    "ag-charts-community": "10.0.0",
    "ag-charts-enterprise": "10.0.0"
>>>>>>> a48c2ffa
  },
  "devDependencies": {
    "@types/jest": "^29.5.0",
    "jest": "^29.5.0",
    "jest-environment-jsdom": "^29.7.0"
  },
  "repository": {
    "type": "git",
    "url": "https://github.com/ag-grid/ag-grid.git"
  },
  "keywords": [
    "web-components",
    "grid",
    "data",
    "table",
    "angular",
    "angular-component",
    "react",
    "react-component",
    "reactjs",
    "vue",
    "vuejs"
  ],
  "author": "Sean Landsman <sean@thelandsmans.com>",
  "license": "Commercial",
  "bugs": {
    "url": "https://github.com/ag-grid/ag-grid/issues"
  },
  "browserslist": [
    "> 1%",
    "last 2 versions",
    "not ie >= 0",
    "not ie_mob >= 0",
    "not blackberry > 0"
  ],
  "homepage": "https://www.ag-grid.com/",
  "publishConfig": {
    "access": "public"
  }
}<|MERGE_RESOLUTION|>--- conflicted
+++ resolved
@@ -13,19 +13,11 @@
   },
   "sideEffects": true,
   "dependencies": {
-<<<<<<< HEAD
-    "@ag-grid-community/core": "31.3.1",
-    "@ag-grid-enterprise/core": "31.3.1",
-    "@ag-grid-enterprise/charts": "31.3.1",
-    "ag-charts-community": "10.0.0-beta.20240628.1716",
-    "ag-charts-enterprise": "10.0.0-beta.20240628.1716"
-=======
     "@ag-grid-community/core": "32.0.0",
     "@ag-grid-enterprise/core": "32.0.0",
     "@ag-grid-enterprise/charts": "32.0.0",
     "ag-charts-community": "10.0.0",
     "ag-charts-enterprise": "10.0.0"
->>>>>>> a48c2ffa
   },
   "devDependencies": {
     "@types/jest": "^29.5.0",
