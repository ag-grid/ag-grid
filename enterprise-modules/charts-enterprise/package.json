--- conflicted
+++ resolved
@@ -15,13 +15,8 @@
     "@ag-grid-community/core": "31.1.0",
     "@ag-grid-enterprise/core": "31.1.0",
     "@ag-grid-enterprise/charts": "31.1.0",
-<<<<<<< HEAD
-    "ag-charts-community": "latest",
-    "ag-charts-enterprise": "latest"
-=======
     "ag-charts-community": "9.1.1-beta.20240313",
     "ag-charts-enterprise": "9.1.1-beta.20240313"
->>>>>>> 28357058
   },
   "devDependencies": {
     "@types/jest": "^29.5.0",
