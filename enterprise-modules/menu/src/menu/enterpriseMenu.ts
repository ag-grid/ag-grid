--- conflicted
+++ resolved
@@ -1,14 +1,7 @@
 import type {
     AgEvent,
     AgGridEvent,
-<<<<<<< HEAD
-    AgPromise,
-    Autowired,
     BaseBean,
-    Bean,
-    BeanStub,
-=======
->>>>>>> c75d6e7b
     Column,
     ColumnMenuTab,
     ColumnMenuVisibleChangedEvent,
@@ -21,10 +14,6 @@
     MenuService,
     PopupEventParams,
     PopupService,
-<<<<<<< HEAD
-    RefSelector,
-=======
->>>>>>> c75d6e7b
     TabbedItem,
     VisibleColsService,
     WithoutGridCommon,
@@ -39,7 +28,6 @@
     FilterWrapperComp,
     ModuleNames,
     ModuleRegistry,
-    PostConstruct,
     RefSelector,
     TabbedLayout,
     _createIconNoSpan,
