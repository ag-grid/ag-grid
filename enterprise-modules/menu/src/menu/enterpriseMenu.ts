import type {
    AgEvent,
    AgGridEvent,
    Column,
    ColumnMenuTab,
    ColumnMenuVisibleChangedEvent,
    ContainerType,
    CtrlsService,
    FilterManager,
    FocusService,
    IAfterGuiAttachedParams,
    IMenuFactory,
    MenuService,
    PopupEventParams,
    PopupService,
<<<<<<< HEAD
    PostConstruct,
    RefPlaceholder,
=======
>>>>>>> c75d6e7b
    TabbedItem,
    VisibleColsService,
    WithoutGridCommon,
} from '@ag-grid-community/core';
import {
    AgPromise,
    Autowired,
    Bean,
    BeanStub,
    Component,
    Events,
    FilterWrapperComp,
    ModuleNames,
    ModuleRegistry,
    PostConstruct,
    RefSelector,
    TabbedLayout,
    _createIconNoSpan,
} from '@ag-grid-community/core';
import type { AgMenuList, CloseMenuEvent } from '@ag-grid-enterprise/core';
import { AgMenuItemComponent } from '@ag-grid-enterprise/core';

import type { ColumnChooserFactory } from './columnChooserFactory';
import type { ColumnMenuFactory } from './columnMenuFactory';
import type { MenuRestoreFocusParams, MenuUtils } from './menuUtils';

export interface TabSelectedEvent extends AgEvent {
    key: string;
}

interface EnterpriseColumnMenu {
    getGui(): HTMLElement;
    showTab?(tab: string): void;
    afterGuiAttached(params?: IAfterGuiAttachedParams): void;
    showTabBasedOnPreviousSelection?(): void;
}

@Bean('enterpriseMenuFactory')
export class EnterpriseMenuFactory extends BeanStub implements IMenuFactory {
    @Autowired('popupService') private readonly popupService: PopupService;
    @Autowired('focusService') private readonly focusService: FocusService;
    @Autowired('ctrlsService') private readonly ctrlsService: CtrlsService;
    @Autowired('visibleColsService') private readonly visibleColsService: VisibleColsService;
    @Autowired('filterManager') private readonly filterManager: FilterManager;
    @Autowired('menuUtils') private readonly menuUtils: MenuUtils;
    @Autowired('menuService') private readonly menuService: MenuService;

    private lastSelectedTab: string;
    private activeMenu: EnterpriseColumnMenu | null;

    public hideActiveMenu(): void {
        this.destroyBean(this.activeMenu);
    }

    public showMenuAfterMouseEvent(
        column: Column | undefined,
        mouseEvent: MouseEvent | Touch,
        containerType: ContainerType,
        filtersOnly?: boolean
    ): void {
        const defaultTab = filtersOnly ? 'filterMenuTab' : undefined;
        this.showMenu(
            column,
            (menu: EnterpriseColumnMenu) => {
                const ePopup = menu.getGui();

                this.popupService.positionPopupUnderMouseEvent({
                    type: containerType,
                    column,
                    mouseEvent,
                    ePopup,
                });

                if (defaultTab) {
                    menu.showTab?.(defaultTab);
                }
                this.dispatchVisibleChangedEvent(true, false, column, defaultTab);
            },
            containerType,
            defaultTab,
            undefined,
            mouseEvent.target as HTMLElement
        );
    }

    public showMenuAfterButtonClick(
        column: Column | undefined,
        eventSource: HTMLElement,
        containerType: ContainerType,
        filtersOnly?: boolean
    ): void {
        let multiplier = -1;
        let alignSide: 'left' | 'right' = 'left';

        if (this.gos.get('enableRtl')) {
            multiplier = 1;
            alignSide = 'right';
        }

        const defaultTab: ColumnMenuTab | undefined = filtersOnly ? 'filterMenuTab' : undefined;
        const restrictToTabs = defaultTab ? [defaultTab] : undefined;

        const isLegacyMenuEnabled = this.menuService.isLegacyMenuEnabled();
        const nudgeX = (isLegacyMenuEnabled ? 9 : 4) * multiplier;
        const nudgeY = isLegacyMenuEnabled ? -23 : 4;

        this.showMenu(
            column,
            (menu: EnterpriseColumnMenu) => {
                const ePopup = menu.getGui();

                this.popupService.positionPopupByComponent({
                    type: containerType,
                    column,
                    eventSource,
                    ePopup,
                    alignSide,
                    nudgeX,
                    nudgeY,
                    position: 'under',
                    keepWithinBounds: true,
                });

                if (defaultTab) {
                    menu.showTab?.(defaultTab);
                }
                this.dispatchVisibleChangedEvent(true, false, column, defaultTab);
            },
            containerType,
            defaultTab,
            restrictToTabs,
            eventSource
        );
    }

    private showMenu(
        column: Column | undefined,
        positionCallback: (menu: EnterpriseColumnMenu) => void,
        containerType: ContainerType,
        defaultTab?: string,
        restrictToTabs?: ColumnMenuTab[],
        eventSource?: HTMLElement
    ): void {
        const { menu, eMenuGui, anchorToElement, restoreFocusParams } = this.getMenuParams(
            column,
            restrictToTabs,
            eventSource
        );
        const closedFuncs: ((e?: Event) => void)[] = [];

        closedFuncs.push((e) => {
            const eComp = menu.getGui();
            this.destroyBean(menu);
            if (column) {
                column.setMenuVisible(false, 'contextMenu');
                // if we don't have a column, then the menu wasn't launched via keyboard navigation
                this.menuUtils.restoreFocusOnClose(restoreFocusParams, eComp, e);
            }
        });

        const translate = this.localeService.getLocaleTextFunc();

        // need to show filter before positioning, as only after filter
        // is visible can we find out what the width of it is
        this.popupService.addPopup({
            modal: true,
            eChild: eMenuGui,
            closeOnEsc: true,
            closedCallback: (e?: Event) => {
                // menu closed callback
                closedFuncs.forEach((f) => f(e));
                this.dispatchVisibleChangedEvent(false, false, column, defaultTab);
            },
            afterGuiAttached: (params) =>
                menu.afterGuiAttached(Object.assign({}, { container: containerType }, params)),
            // if defaultTab is not present, positionCallback will be called
            // after `showTabBasedOnPreviousSelection` is called.
            positionCallback: defaultTab ? () => positionCallback(menu) : undefined,
            ariaLabel: translate('ariaLabelColumnMenu', 'Column Menu'),
        });

        if (!defaultTab) {
            menu.showTabBasedOnPreviousSelection?.();
            // reposition the menu because the method above could load
            // an element that is bigger than enterpriseMenu header.
            positionCallback(menu);
        }

        if (this.menuService.isColumnMenuAnchoringEnabled()) {
            // if user starts showing / hiding columns, or otherwise move the underlying column
            // for this menu, we want to stop tracking the menu with the column position. otherwise
            // the menu would move as the user is using the columns tab inside the menu.
            const stopAnchoringPromise = this.popupService.setPopupPositionRelatedToElement(eMenuGui, anchorToElement);

            if (stopAnchoringPromise && column) {
                this.addStopAnchoring(stopAnchoringPromise, column, closedFuncs);
            }
        }

        menu.addEventListener(TabbedColumnMenu.EVENT_TAB_SELECTED, (event: AgGridEvent & { key: string }) => {
            this.dispatchVisibleChangedEvent(false, true, column);
            this.lastSelectedTab = event.key;
            this.dispatchVisibleChangedEvent(true, true, column);
        });

        column?.setMenuVisible(true, 'contextMenu');

        this.activeMenu = menu;

        menu.addEventListener(BeanStub.EVENT_DESTROYED, () => {
            if (this.activeMenu === menu) {
                this.activeMenu = null;
            }
        });
    }

    private addStopAnchoring(
        stopAnchoringPromise: AgPromise<() => void>,
        column: Column,
        closedFuncsArr: (() => void)[]
    ) {
        stopAnchoringPromise.then((stopAnchoringFunc: () => void) => {
            column.addEventListener('leftChanged', stopAnchoringFunc);
            column.addEventListener('visibleChanged', stopAnchoringFunc);

            closedFuncsArr.push(() => {
                column.removeEventListener('leftChanged', stopAnchoringFunc);
                column.removeEventListener('visibleChanged', stopAnchoringFunc);
            });
        });
    }

    private getMenuParams(column: Column | undefined, restrictToTabs?: ColumnMenuTab[], eventSource?: HTMLElement) {
        const restoreFocusParams = {
            column,
            headerPosition: this.focusService.getFocusedHeader(),
            columnIndex: this.visibleColsService.getAllCols().indexOf(column!),
            eventSource,
        };
        const menu = this.createMenu(column, restoreFocusParams, restrictToTabs, eventSource);
        return {
            menu,
            eMenuGui: menu.getGui(),
            anchorToElement: eventSource || this.ctrlsService.getGridBodyCtrl().getGui(),
            restoreFocusParams,
        };
    }

    private createMenu(
        column: Column | undefined,
        restoreFocusParams: MenuRestoreFocusParams,
        restrictToTabs?: ColumnMenuTab[],
        eventSource?: HTMLElement
    ): EnterpriseColumnMenu & BeanStub {
        if (this.menuService.isLegacyMenuEnabled()) {
            return this.createBean(
                new TabbedColumnMenu(column, restoreFocusParams, this.lastSelectedTab, restrictToTabs, eventSource)
            );
        } else {
            return this.createBean(new ColumnContextMenu(column, restoreFocusParams, eventSource));
        }
    }

    private dispatchVisibleChangedEvent(
        visible: boolean,
        switchingTab: boolean,
        column?: Column,
        defaultTab?: string
    ): void {
        const event: WithoutGridCommon<ColumnMenuVisibleChangedEvent> = {
            type: Events.EVENT_COLUMN_MENU_VISIBLE_CHANGED,
            visible,
            switchingTab,
            key: (this.lastSelectedTab ??
                defaultTab ??
                (this.menuService.isLegacyMenuEnabled() ? TabbedColumnMenu.TAB_GENERAL : 'columnMenu')) as any,
            column: column ?? null,
        };
        this.eventService.dispatchEvent(event);
    }

    public isMenuEnabled(column: Column): boolean {
        if (!this.menuService.isLegacyMenuEnabled()) {
            return true;
        }
        // Determine whether there are any tabs to show in the menu, given that the filter tab may be hidden
        const isFilterDisabled = !this.filterManager.isFilterAllowed(column);
        const tabs = column.getColDef().menuTabs ?? TabbedColumnMenu.TABS_DEFAULT;
        const numActiveTabs =
            isFilterDisabled && tabs.includes(TabbedColumnMenu.TAB_FILTER) ? tabs.length - 1 : tabs.length;
        return numActiveTabs > 0;
    }

    public showMenuAfterContextMenuEvent(
        column: Column<any> | undefined,
        mouseEvent?: MouseEvent | null,
        touchEvent?: TouchEvent | null
    ): void {
        this.menuUtils.onContextMenu(mouseEvent, touchEvent, (eventOrTouch) => {
            this.showMenuAfterMouseEvent(column, eventOrTouch, 'columnMenu');
            return true;
        });
    }
}

class TabbedColumnMenu extends BeanStub implements EnterpriseColumnMenu {
    public static EVENT_TAB_SELECTED = 'tabSelected';
    public static TAB_FILTER = 'filterMenuTab' as const;
    public static TAB_GENERAL = 'generalMenuTab' as const;
    public static TAB_COLUMNS = 'columnsMenuTab' as const;
    public static TABS_DEFAULT: ColumnMenuTab[] = [
        TabbedColumnMenu.TAB_GENERAL,
        TabbedColumnMenu.TAB_FILTER,
        TabbedColumnMenu.TAB_COLUMNS,
    ];

    @Autowired('filterManager') private readonly filterManager: FilterManager;
    @Autowired('columnChooserFactory') private readonly columnChooserFactory: ColumnChooserFactory;
    @Autowired('columnMenuFactory') private readonly columnMenuFactory: ColumnMenuFactory;
    @Autowired('menuUtils') private readonly menuUtils: MenuUtils;

    private tabbedLayout: TabbedLayout;
    private hidePopupFunc: (popupParams?: PopupEventParams) => void;
    private mainMenuList: AgMenuList;

    private tabItemFilter: TabbedItem;
    private tabItemGeneral: TabbedItem;
    private tabItemColumns: TabbedItem;

    private tabFactories: { [p: string]: () => TabbedItem } = {};
    private includeChecks: { [p: string]: () => boolean } = {};

    constructor(
        private readonly column: Column | undefined,
        private readonly restoreFocusParams: MenuRestoreFocusParams,
        private readonly initialSelection: string,
        private readonly restrictTo?: ColumnMenuTab[],
        private readonly sourceElement?: HTMLElement
    ) {
        super();
        this.tabFactories[TabbedColumnMenu.TAB_GENERAL] = this.createMainPanel.bind(this);
        this.tabFactories[TabbedColumnMenu.TAB_FILTER] = this.createFilterPanel.bind(this);
        this.tabFactories[TabbedColumnMenu.TAB_COLUMNS] = this.createColumnsPanel.bind(this);

        this.includeChecks[TabbedColumnMenu.TAB_GENERAL] = () => true;
        this.includeChecks[TabbedColumnMenu.TAB_FILTER] = () =>
            column ? this.filterManager.isFilterAllowed(column) : false;
        this.includeChecks[TabbedColumnMenu.TAB_COLUMNS] = () => true;
    }

    @PostConstruct
    public init(): void {
        const tabs = this.getTabsToCreate().map((name) => this.createTab(name));

        this.tabbedLayout = new TabbedLayout({
            items: tabs,
            cssClass: 'ag-menu',
            onActiveItemClicked: this.onHidePopup.bind(this),
            onItemClicked: this.onTabItemClicked.bind(this),
        });

        this.createBean(this.tabbedLayout);

        if (this.mainMenuList) {
            this.mainMenuList.setParentComponent(this.tabbedLayout);
        }

        this.addDestroyFunc(() => this.destroyBean(this.tabbedLayout));
    }

    private getTabsToCreate() {
        if (this.restrictTo) {
            return this.restrictTo;
        }

        return (this.column?.getColDef().menuTabs ?? TabbedColumnMenu.TABS_DEFAULT)
            .filter((tabName) => this.isValidMenuTabItem(tabName))
            .filter((tabName) => this.isNotSuppressed(tabName))
            .filter((tabName) => this.isModuleLoaded(tabName));
    }

    private isModuleLoaded(menuTabName: string): boolean {
        if (menuTabName === TabbedColumnMenu.TAB_COLUMNS) {
            return ModuleRegistry.__isRegistered(ModuleNames.ColumnsToolPanelModule, this.context.getGridId());
        }

        return true;
    }

    private isValidMenuTabItem(menuTabName: ColumnMenuTab): boolean {
        let isValid: boolean = true;
        let itemsToConsider = TabbedColumnMenu.TABS_DEFAULT;

        if (this.restrictTo != null) {
            isValid = this.restrictTo.indexOf(menuTabName) > -1;
            itemsToConsider = this.restrictTo;
        }

        isValid = isValid && TabbedColumnMenu.TABS_DEFAULT.indexOf(menuTabName) > -1;

        if (!isValid) {
            console.warn(
                `AG Grid: Trying to render an invalid menu item '${menuTabName}'. Check that your 'menuTabs' contains one of [${itemsToConsider}]`
            );
        }

        return isValid;
    }

    private isNotSuppressed(menuTabName: string): boolean {
        return this.includeChecks[menuTabName]();
    }

    private createTab(name: string): TabbedItem {
        return this.tabFactories[name]();
    }

    public showTabBasedOnPreviousSelection(): void {
        // show the tab the user was on last time they had a menu open
        this.showTab(this.initialSelection);
    }

    public showTab(toShow: string) {
        if (this.tabItemColumns && toShow === TabbedColumnMenu.TAB_COLUMNS) {
            this.tabbedLayout.showItem(this.tabItemColumns);
        } else if (this.tabItemFilter && toShow === TabbedColumnMenu.TAB_FILTER) {
            this.tabbedLayout.showItem(this.tabItemFilter);
        } else if (this.tabItemGeneral && toShow === TabbedColumnMenu.TAB_GENERAL) {
            this.tabbedLayout.showItem(this.tabItemGeneral);
        } else {
            this.tabbedLayout.showFirstItem();
        }
    }

    private onTabItemClicked(event: { item: TabbedItem }): void {
        let key: string | null = null;

        switch (event.item) {
            case this.tabItemColumns:
                key = TabbedColumnMenu.TAB_COLUMNS;
                break;
            case this.tabItemFilter:
                key = TabbedColumnMenu.TAB_FILTER;
                break;
            case this.tabItemGeneral:
                key = TabbedColumnMenu.TAB_GENERAL;
                break;
        }

        if (key) {
            this.activateTab(key);
        }
    }

    private activateTab(tab: string): void {
        const ev: TabSelectedEvent = {
            type: TabbedColumnMenu.EVENT_TAB_SELECTED,
            key: tab,
        };
        this.dispatchEvent(ev);
    }

    private createMainPanel(): TabbedItem {
        this.mainMenuList = this.columnMenuFactory.createMenu(
            this,
            this.column,
            () => this.sourceElement ?? this.getGui()
        );
        this.mainMenuList.addEventListener(AgMenuItemComponent.EVENT_CLOSE_MENU, this.onHidePopup.bind(this));

        this.tabItemGeneral = {
            title: _createIconNoSpan('menu', this.gos, this.column)!,
            titleLabel: TabbedColumnMenu.TAB_GENERAL.replace('MenuTab', ''),
            bodyPromise: AgPromise.resolve(this.mainMenuList.getGui()),
            name: TabbedColumnMenu.TAB_GENERAL,
        };

        return this.tabItemGeneral;
    }

    private onHidePopup(event?: CloseMenuEvent): void {
        this.menuUtils.closePopupAndRestoreFocusOnSelect(this.hidePopupFunc, this.restoreFocusParams, event);
    }

    private createFilterPanel(): TabbedItem {
        const comp = this.column ? this.createManagedBean(new FilterWrapperComp(this.column, 'COLUMN_MENU')) : null;
        if (!comp?.hasFilter()) {
            throw new Error('AG Grid - Unable to instantiate filter');
        }

        const afterAttachedCallback = (params: IAfterGuiAttachedParams) => comp.afterGuiAttached(params);

        const afterDetachedCallback = () => comp.afterGuiDetached();

        this.tabItemFilter = {
            title: _createIconNoSpan('filter', this.gos, this.column)!,
            titleLabel: TabbedColumnMenu.TAB_FILTER.replace('MenuTab', ''),
            bodyPromise: AgPromise.resolve(comp?.getGui()) as AgPromise<HTMLElement>,
            afterAttachedCallback,
            afterDetachedCallback,
            name: TabbedColumnMenu.TAB_FILTER,
        };

        return this.tabItemFilter;
    }

    private createColumnsPanel(): TabbedItem {
        const eWrapperDiv = document.createElement('div');
        eWrapperDiv.classList.add('ag-menu-column-select-wrapper');

        const columnSelectPanel = this.columnChooserFactory.createColumnSelectPanel(this, this.column);

        const columnSelectPanelGui = columnSelectPanel.getGui();
        columnSelectPanelGui.classList.add('ag-menu-column-select');
        eWrapperDiv.appendChild(columnSelectPanelGui);

        this.tabItemColumns = {
            title: _createIconNoSpan('columns', this.gos, this.column)!, //createColumnsIcon(),
            titleLabel: TabbedColumnMenu.TAB_COLUMNS.replace('MenuTab', ''),
            bodyPromise: AgPromise.resolve(eWrapperDiv),
            name: TabbedColumnMenu.TAB_COLUMNS,
        };

        return this.tabItemColumns;
    }

    public afterGuiAttached(params: IAfterGuiAttachedParams): void {
        const { container, hidePopup } = params;

        this.tabbedLayout.setAfterAttachedParams({ container, hidePopup });

        if (hidePopup) {
            this.hidePopupFunc = hidePopup;
            this.addDestroyFunc(hidePopup);
        }
    }

    public getGui(): HTMLElement {
        return this.tabbedLayout.getGui();
    }
}

class ColumnContextMenu extends Component implements EnterpriseColumnMenu {
    @Autowired('columnMenuFactory') private readonly columnMenuFactory: ColumnMenuFactory;
    @Autowired('menuUtils') private readonly menuUtils: MenuUtils;
    @Autowired('focusService') private readonly focusService: FocusService;

    private readonly eColumnMenu: HTMLElement = RefPlaceholder;

    private hidePopupFunc: (popupParams?: PopupEventParams) => void;
    private mainMenuList: AgMenuList;

    constructor(
        private readonly column: Column | undefined,
        private readonly restoreFocusParams: MenuRestoreFocusParams,
        private readonly sourceElement?: HTMLElement
    ) {
        super(/* html */ `
            <div data-ref="eColumnMenu" role="presentation" class="ag-menu ag-column-menu"></div>
        `);
    }

    @PostConstruct
    private init(): void {
        this.mainMenuList = this.columnMenuFactory.createMenu(
            this,
            this.column,
            () => this.sourceElement ?? this.getGui()
        );
        this.mainMenuList.addEventListener(AgMenuItemComponent.EVENT_CLOSE_MENU, this.onHidePopup.bind(this));
        this.eColumnMenu.appendChild(this.mainMenuList.getGui());
    }

    private onHidePopup(event?: CloseMenuEvent): void {
        this.menuUtils.closePopupAndRestoreFocusOnSelect(this.hidePopupFunc, this.restoreFocusParams, event);
    }

    public afterGuiAttached({ hidePopup }: IAfterGuiAttachedParams): void {
        if (hidePopup) {
            this.hidePopupFunc = hidePopup;
            this.addDestroyFunc(hidePopup);
        }
        this.focusService.focusInto(this.mainMenuList.getGui());
    }
}<|MERGE_RESOLUTION|>--- conflicted
+++ resolved
@@ -13,11 +13,6 @@
     MenuService,
     PopupEventParams,
     PopupService,
-<<<<<<< HEAD
-    PostConstruct,
-    RefPlaceholder,
-=======
->>>>>>> c75d6e7b
     TabbedItem,
     VisibleColsService,
     WithoutGridCommon,
@@ -33,7 +28,7 @@
     ModuleNames,
     ModuleRegistry,
     PostConstruct,
-    RefSelector,
+    RefPlaceholder,
     TabbedLayout,
     _createIconNoSpan,
 } from '@ag-grid-community/core';
