--- conflicted
+++ resolved
@@ -28,12 +28,6 @@
     FilterWrapperComp,
     ModuleNames,
     ModuleRegistry,
-<<<<<<< HEAD
-    PostConstruct,
-    RefPlaceholder,
-=======
-    RefSelector,
->>>>>>> 02fa42f8
     TabbedLayout,
     _createIconNoSpan,
 } from '@ag-grid-community/core';
