--- conflicted
+++ resolved
@@ -4,11 +4,6 @@
     AgGridEvent,
     Bean,
     BeanCollection,
-<<<<<<< HEAD
-    BeanName,
-=======
-    Column,
->>>>>>> 34b7212f
     ColumnMenuTab,
     ColumnMenuVisibleChangedEvent,
     ContainerType,
