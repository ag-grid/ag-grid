import type {
    BeanCollection,
    BeanName,
    Column,
    ColumnApplyStateService,
    ColumnAutosizeService,
    ColumnModel,
    ColumnNameService,
    FocusService,
    FuncColsService,
    IAggFuncService,
    IClipboardService,
    ICsvCreator,
    IExcelCreator,
    IExpansionService,
    MenuItemDef,
    MenuService,
    RowPositionUtils,
    SortController,
} from '@ag-grid-community/core';
import {
    BeanStub,
    ModuleNames,
    ModuleRegistry,
    _createIconNoSpan,
    _escapeString,
    _exists,
} from '@ag-grid-community/core';

import type { ChartMenuItemMapper } from './chartMenuItemMapper';

export class MenuItemMapper extends BeanStub {
<<<<<<< HEAD
    @Autowired('columnModel') private readonly columnModel: ColumnModel;
    @Autowired('columnNameService') private columnNameService: ColumnNameService;
    @Autowired('columnApplyStateService') private readonly columnApplyStateService: ColumnApplyStateService;
    @Autowired('funcColsService') private readonly funcColsService: FuncColsService;
    @Autowired('focusService') private readonly focusService: FocusService;
    @Autowired('rowPositionUtils') private readonly rowPositionUtils: RowPositionUtils;
    @Autowired('chartMenuItemMapper') private readonly chartMenuItemMapper: ChartMenuItemMapper;
    @Autowired('menuService') private readonly menuService: MenuService;
    @Autowired('sortController') private readonly sortController: SortController;
    @Autowired('columnAutosizeService') private columnAutosizeService: ColumnAutosizeService;
    @Autowired('expansionService') private readonly expansionService: IExpansionService;

    @Optional('clipboardService') private readonly clipboardService?: IClipboardService;
    @Optional('aggFuncService') private readonly aggFuncService?: IAggFuncService;
    @Optional('csvCreator') private readonly csvCreator?: ICsvCreator;
    @Optional('excelCreator') private readonly excelCreator?: IExcelCreator;
=======
    beanName: BeanName = 'menuItemMapper';

    private columnModel: ColumnModel;
    private columnNameService: ColumnNameService;
    private columnApplyStateService: ColumnApplyStateService;
    private funcColsService: FuncColsService;
    private gridApi: GridApi;
    private focusService: FocusService;
    private rowPositionUtils: RowPositionUtils;
    private chartMenuItemMapper: ChartMenuItemMapper;
    private menuService: MenuService;
    private sortController: SortController;
    private columnAutosizeService: ColumnAutosizeService;
    private clipboardService?: IClipboardService;
    private aggFuncService?: IAggFuncService;

    public override wireBeans(beans: BeanCollection) {
        super.wireBeans(beans);
        this.columnModel = beans.columnModel;
        this.columnNameService = beans.columnNameService;
        this.columnApplyStateService = beans.columnApplyStateService;
        this.funcColsService = beans.funcColsService;
        this.gridApi = beans.gridApi;
        this.focusService = beans.focusService;
        this.rowPositionUtils = beans.rowPositionUtils;
        this.chartMenuItemMapper = beans.chartMenuItemMapper;
        this.menuService = beans.menuService;
        this.sortController = beans.sortController;
        this.columnAutosizeService = beans.columnAutosizeService;
        this.clipboardService = beans.clipboardService;
        this.aggFuncService = beans.aggFuncService;
    }
>>>>>>> ba111f00

    public mapWithStockItems(
        originalList: (MenuItemDef | string)[],
        column: Column | null,
        sourceElement: () => HTMLElement
    ): (MenuItemDef | string)[] {
        if (!originalList) {
            return [];
        }

        const resultList: (MenuItemDef | string)[] = [];

        originalList.forEach((menuItemOrString) => {
            let result: MenuItemDef | string | null;

            if (typeof menuItemOrString === 'string') {
                result = this.getStockMenuItem(menuItemOrString, column, sourceElement);
            } else {
                // Spread to prevent leaking mapped subMenus back into the original menuItem
                result = { ...menuItemOrString };
            }
            // if no mapping, can happen when module is not loaded but user tries to use module anyway
            if (!result) {
                return;
            }

            const resultDef = result as MenuItemDef;
            const { subMenu } = resultDef;

            if (subMenu && subMenu instanceof Array) {
                resultDef.subMenu = this.mapWithStockItems(subMenu as (MenuItemDef | string)[], column, sourceElement);
            }

            if (result != null) {
                resultList.push(result);
            }
        });

        return resultList;
    }

    private getStockMenuItem(
        key: string,
        column: Column | null,
        sourceElement: () => HTMLElement
    ): MenuItemDef | string | null {
        const localeTextFunc = this.localeService.getLocaleTextFunc();
        const skipHeaderOnAutoSize = this.gos.get('skipHeaderOnAutoSize');

        switch (key) {
            case 'pinSubMenu':
                return {
                    name: localeTextFunc('pinColumn', 'Pin Column'),
                    icon: _createIconNoSpan('menuPin', this.gos, null),
                    subMenu: ['clearPinned', 'pinLeft', 'pinRight'],
                };
            case 'pinLeft':
                return {
                    name: localeTextFunc('pinLeft', 'Pin Left'),
                    action: () => this.columnModel.setColsPinned([column], 'left', 'contextMenu'),
                    checked: !!column && column.isPinnedLeft(),
                };
            case 'pinRight':
                return {
                    name: localeTextFunc('pinRight', 'Pin Right'),
                    action: () => this.columnModel.setColsPinned([column], 'right', 'contextMenu'),
                    checked: !!column && column.isPinnedRight(),
                };
            case 'clearPinned':
                return {
                    name: localeTextFunc('noPin', 'No Pin'),
                    action: () => this.columnModel.setColsPinned([column], null, 'contextMenu'),
                    checked: !!column && !column.isPinned(),
                };
            case 'valueAggSubMenu':
                if (
                    ModuleRegistry.__assertRegistered(
                        ModuleNames.RowGroupingModule,
                        'Aggregation from Menu',
                        this.context.getGridId()
                    )
                ) {
                    if (!column?.isPrimary() && !column?.getColDef().pivotValueColumn) {
                        return null;
                    }

                    return {
                        name: localeTextFunc('valueAggregation', 'Value Aggregation'),
                        icon: _createIconNoSpan('menuValue', this.gos, null),
                        subMenu: this.createAggregationSubMenu(column!, this.aggFuncService!),
                    };
                } else {
                    return null;
                }
            case 'autoSizeThis':
                return {
                    name: localeTextFunc('autosizeThisColumn', 'Autosize This Column'),
                    action: () =>
                        this.columnAutosizeService.autoSizeColumn(column, 'contextMenu', skipHeaderOnAutoSize),
                };
            case 'autoSizeAll':
                return {
                    name: localeTextFunc('autosizeAllColumns', 'Autosize All Columns'),
                    action: () => this.columnAutosizeService.autoSizeAllColumns('contextMenu', skipHeaderOnAutoSize),
                };
            case 'rowGroup':
                return {
                    name:
                        localeTextFunc('groupBy', 'Group by') +
                        ' ' +
                        _escapeString(this.columnNameService.getDisplayNameForColumn(column, 'header')),
                    disabled: column?.isRowGroupActive() || !column?.getColDef().enableRowGroup,
                    action: () => this.funcColsService.addRowGroupColumns([column], 'contextMenu'),
                    icon: _createIconNoSpan('menuAddRowGroup', this.gos, null),
                };
            case 'rowUnGroup': {
                const icon = _createIconNoSpan('menuRemoveRowGroup', this.gos, null);
                const showRowGroup = column?.getColDef().showRowGroup;
                const lockedGroups = this.gos.get('groupLockGroupColumns');
                // Handle single auto group column
                if (showRowGroup === true) {
                    return {
                        name: localeTextFunc('ungroupAll', 'Un-Group All'),
                        disabled:
                            lockedGroups === -1 || lockedGroups >= this.funcColsService.getRowGroupColumns().length,
                        action: () =>
                            this.funcColsService.setRowGroupColumns(
                                this.funcColsService.getRowGroupColumns().slice(0, lockedGroups),
                                'contextMenu'
                            ),
                        icon: icon,
                    };
                }
                // Handle multiple auto group columns
                if (typeof showRowGroup === 'string') {
                    const underlyingColumn = this.columnModel.getColDefCol(showRowGroup);
                    const ungroupByName =
                        underlyingColumn != null
                            ? _escapeString(this.columnNameService.getDisplayNameForColumn(underlyingColumn, 'header'))
                            : showRowGroup;
                    return {
                        name: localeTextFunc('ungroupBy', 'Un-Group by') + ' ' + ungroupByName,
                        disabled: underlyingColumn != null && this.columnModel.isColGroupLocked(underlyingColumn),
                        action: () => this.funcColsService.removeRowGroupColumns([showRowGroup], 'contextMenu'),
                        icon: icon,
                    };
                }
                // Handle primary column
                return {
                    name:
                        localeTextFunc('ungroupBy', 'Un-Group by') +
                        ' ' +
                        _escapeString(this.columnNameService.getDisplayNameForColumn(column, 'header')),
                    disabled:
                        !column?.isRowGroupActive() ||
                        !column?.getColDef().enableRowGroup ||
                        this.columnModel.isColGroupLocked(column),
                    action: () => this.funcColsService.removeRowGroupColumns([column], 'contextMenu'),
                    icon: icon,
                };
            }
            case 'resetColumns':
                return {
                    name: localeTextFunc('resetColumns', 'Reset Columns'),
                    action: () => this.columnApplyStateService.resetColumnState('contextMenu'),
                };
            case 'expandAll':
                return {
                    name: localeTextFunc('expandAll', 'Expand All Row Groups'),
                    action: () => this.expansionService.expandAll(true),
                };
            case 'contractAll':
                return {
                    name: localeTextFunc('collapseAll', 'Collapse All Row Groups'),
                    action: () => this.expansionService.expandAll(false),
                };
            case 'copy':
                if (
                    ModuleRegistry.__assertRegistered(
                        ModuleNames.ClipboardModule,
                        'Copy from Menu',
                        this.context.getGridId()
                    )
                ) {
                    return {
                        name: localeTextFunc('copy', 'Copy'),
                        shortcut: localeTextFunc('ctrlC', 'Ctrl+C'),
                        icon: _createIconNoSpan('clipboardCopy', this.gos, null),
                        action: () => this.clipboardService!.copyToClipboard(),
                    };
                } else {
                    return null;
                }
            case 'copyWithHeaders':
                if (
                    ModuleRegistry.__assertRegistered(
                        ModuleNames.ClipboardModule,
                        'Copy with Headers from Menu',
                        this.context.getGridId()
                    )
                ) {
                    return {
                        name: localeTextFunc('copyWithHeaders', 'Copy with Headers'),
                        // shortcut: localeTextFunc('ctrlC','Ctrl+C'),
                        icon: _createIconNoSpan('clipboardCopy', this.gos, null),
                        action: () => this.clipboardService!.copyToClipboard({ includeHeaders: true }),
                    };
                } else {
                    return null;
                }
            case 'copyWithGroupHeaders':
                if (
                    ModuleRegistry.__assertRegistered(
                        ModuleNames.ClipboardModule,
                        'Copy with Group Headers from Menu',
                        this.context.getGridId()
                    )
                ) {
                    return {
                        name: localeTextFunc('copyWithGroupHeaders', 'Copy with Group Headers'),
                        // shortcut: localeTextFunc('ctrlC','Ctrl+C'),
                        icon: _createIconNoSpan('clipboardCopy', this.gos, null),
                        action: () =>
                            this.clipboardService!.copyToClipboard({ includeHeaders: true, includeGroupHeaders: true }),
                    };
                } else {
                    return null;
                }
            case 'cut':
                if (
                    ModuleRegistry.__assertRegistered(
                        ModuleNames.ClipboardModule,
                        'Cut from Menu',
                        this.context.getGridId()
                    )
                ) {
                    const focusedCell = this.focusService.getFocusedCell();
                    const rowNode = focusedCell ? this.rowPositionUtils.getRowNode(focusedCell) : null;
                    const isEditable = rowNode ? focusedCell?.column.isCellEditable(rowNode) : false;
                    return {
                        name: localeTextFunc('cut', 'Cut'),
                        shortcut: localeTextFunc('ctrlX', 'Ctrl+X'),
                        icon: _createIconNoSpan('clipboardCut', this.gos, null),
                        disabled: !isEditable || this.gos.get('suppressCutToClipboard'),
                        action: () => this.clipboardService!.cutToClipboard(undefined, 'contextMenu'),
                    };
                } else {
                    return null;
                }
            case 'paste':
                if (
                    ModuleRegistry.__assertRegistered(
                        ModuleNames.ClipboardModule,
                        'Paste from Clipboard',
                        this.context.getGridId()
                    )
                ) {
                    return {
                        name: localeTextFunc('paste', 'Paste'),
                        shortcut: localeTextFunc('ctrlV', 'Ctrl+V'),
                        disabled: true,
                        icon: _createIconNoSpan('clipboardPaste', this.gos, null),
                        action: () => this.clipboardService!.pasteFromClipboard(),
                    };
                } else {
                    return null;
                }
            case 'export': {
                const exportSubMenuItems: string[] = [];

                const csvModuleLoaded = ModuleRegistry.__isRegistered(
                    ModuleNames.CsvExportModule,
                    this.context.getGridId()
                );
                const excelModuleLoaded = ModuleRegistry.__isRegistered(
                    ModuleNames.ExcelExportModule,
                    this.context.getGridId()
                );

                if (!this.gos.get('suppressCsvExport') && csvModuleLoaded) {
                    exportSubMenuItems.push('csvExport');
                }
                if (!this.gos.get('suppressExcelExport') && excelModuleLoaded) {
                    exportSubMenuItems.push('excelExport');
                }
                return {
                    name: localeTextFunc('export', 'Export'),
                    subMenu: exportSubMenuItems,
                    icon: _createIconNoSpan('save', this.gos, null),
                };
            }
            case 'csvExport':
                return {
                    name: localeTextFunc('csvExport', 'CSV Export'),
                    icon: _createIconNoSpan('csvExport', this.gos, null),
                    action: () => this.csvCreator?.exportDataAsCsv(),
                };
            case 'excelExport':
                return {
                    name: localeTextFunc('excelExport', 'Excel Export'),
                    icon: _createIconNoSpan('excelExport', this.gos, null),
                    action: () => this.excelCreator?.exportDataAsExcel(),
                };
            case 'separator':
                return 'separator';
            case 'pivotChart':
            case 'chartRange':
                return this.chartMenuItemMapper.getChartItems(key) ?? null;
            case 'columnFilter':
                if (column) {
                    return {
                        name: localeTextFunc('columnFilter', 'Column Filter'),
                        icon: _createIconNoSpan('filter', this.gos, null),
                        action: () =>
                            this.menuService.showFilterMenu({
                                column,
                                buttonElement: sourceElement(),
                                containerType: 'columnFilter',
                                positionBy: 'button',
                            }),
                    };
                } else {
                    return null;
                }
            case 'columnChooser':
                if (ModuleRegistry.__isRegistered(ModuleNames.ColumnsToolPanelModule, this.context.getGridId())) {
                    return {
                        name: localeTextFunc('columnChooser', 'Choose Columns'),
                        icon: _createIconNoSpan('columns', this.gos, null),
                        action: () => this.menuService.showColumnChooser({ column, eventSource: sourceElement() }),
                    };
                } else {
                    return null;
                }
            case 'sortAscending':
                return {
                    name: localeTextFunc('sortAscending', 'Sort Ascending'),
                    icon: _createIconNoSpan('sortAscending', this.gos, null),
                    action: () => this.sortController.setSortForColumn(column!, 'asc', false, 'columnMenu'),
                };
            case 'sortDescending':
                return {
                    name: localeTextFunc('sortDescending', 'Sort Descending'),
                    icon: _createIconNoSpan('sortDescending', this.gos, null),
                    action: () => this.sortController.setSortForColumn(column!, 'desc', false, 'columnMenu'),
                };
            case 'sortUnSort':
                return {
                    name: localeTextFunc('sortUnSort', 'Clear Sort'),
                    icon: _createIconNoSpan('sortUnSort', this.gos, null),
                    action: () => this.sortController.setSortForColumn(column!, null, false, 'columnMenu'),
                };
            default: {
                console.warn(`AG Grid: unknown menu item type ${key}`);
                return null;
            }
        }
    }

    private createAggregationSubMenu(column: Column, aggFuncService: IAggFuncService): MenuItemDef[] {
        const localeTextFunc = this.localeService.getLocaleTextFunc();

        let columnToUse: Column | undefined;
        if (column.isPrimary()) {
            columnToUse = column;
        } else {
            const pivotValueColumn = column.getColDef().pivotValueColumn;
            columnToUse = _exists(pivotValueColumn) ? pivotValueColumn : undefined;
        }

        const result: MenuItemDef[] = [];
        if (columnToUse) {
            const columnIsAlreadyAggValue = columnToUse.isValueActive();
            const funcNames = aggFuncService.getFuncNames(columnToUse);

            result.push({
                name: localeTextFunc('noAggregation', 'None'),
                action: () => {
                    this.funcColsService.removeValueColumns([columnToUse!], 'contextMenu');
                    this.funcColsService.setColumnAggFunc(columnToUse, undefined, 'contextMenu');
                },
                checked: !columnIsAlreadyAggValue,
            });

            funcNames.forEach((funcName) => {
                result.push({
                    name: localeTextFunc(funcName, aggFuncService.getDefaultFuncLabel(funcName)),
                    action: () => {
                        this.funcColsService.setColumnAggFunc(columnToUse, funcName, 'contextMenu');
                        this.funcColsService.addValueColumns([columnToUse!], 'contextMenu');
                    },
                    checked: columnIsAlreadyAggValue && columnToUse!.getAggFunc() === funcName,
                });
            });
        }

        return result;
    }
}<|MERGE_RESOLUTION|>--- conflicted
+++ resolved
@@ -30,39 +30,23 @@
 import type { ChartMenuItemMapper } from './chartMenuItemMapper';
 
 export class MenuItemMapper extends BeanStub {
-<<<<<<< HEAD
-    @Autowired('columnModel') private readonly columnModel: ColumnModel;
-    @Autowired('columnNameService') private columnNameService: ColumnNameService;
-    @Autowired('columnApplyStateService') private readonly columnApplyStateService: ColumnApplyStateService;
-    @Autowired('funcColsService') private readonly funcColsService: FuncColsService;
-    @Autowired('focusService') private readonly focusService: FocusService;
-    @Autowired('rowPositionUtils') private readonly rowPositionUtils: RowPositionUtils;
-    @Autowired('chartMenuItemMapper') private readonly chartMenuItemMapper: ChartMenuItemMapper;
-    @Autowired('menuService') private readonly menuService: MenuService;
-    @Autowired('sortController') private readonly sortController: SortController;
-    @Autowired('columnAutosizeService') private columnAutosizeService: ColumnAutosizeService;
-    @Autowired('expansionService') private readonly expansionService: IExpansionService;
-
-    @Optional('clipboardService') private readonly clipboardService?: IClipboardService;
-    @Optional('aggFuncService') private readonly aggFuncService?: IAggFuncService;
-    @Optional('csvCreator') private readonly csvCreator?: ICsvCreator;
-    @Optional('excelCreator') private readonly excelCreator?: IExcelCreator;
-=======
     beanName: BeanName = 'menuItemMapper';
 
     private columnModel: ColumnModel;
     private columnNameService: ColumnNameService;
     private columnApplyStateService: ColumnApplyStateService;
     private funcColsService: FuncColsService;
-    private gridApi: GridApi;
     private focusService: FocusService;
     private rowPositionUtils: RowPositionUtils;
     private chartMenuItemMapper: ChartMenuItemMapper;
     private menuService: MenuService;
     private sortController: SortController;
     private columnAutosizeService: ColumnAutosizeService;
+    private expansionService: IExpansionService;
     private clipboardService?: IClipboardService;
     private aggFuncService?: IAggFuncService;
+    private csvCreator?: ICsvCreator;
+    private excelCreator?: IExcelCreator;
 
     public override wireBeans(beans: BeanCollection) {
         super.wireBeans(beans);
@@ -70,17 +54,18 @@
         this.columnNameService = beans.columnNameService;
         this.columnApplyStateService = beans.columnApplyStateService;
         this.funcColsService = beans.funcColsService;
-        this.gridApi = beans.gridApi;
         this.focusService = beans.focusService;
         this.rowPositionUtils = beans.rowPositionUtils;
         this.chartMenuItemMapper = beans.chartMenuItemMapper;
         this.menuService = beans.menuService;
         this.sortController = beans.sortController;
         this.columnAutosizeService = beans.columnAutosizeService;
+        this.expansionService = beans.expansionService;
         this.clipboardService = beans.clipboardService;
         this.aggFuncService = beans.aggFuncService;
+        this.csvCreator = beans.csvCreator;
+        this.excelCreator = beans.excelCreator;
     }
->>>>>>> ba111f00
 
     public mapWithStockItems(
         originalList: (MenuItemDef | string)[],
