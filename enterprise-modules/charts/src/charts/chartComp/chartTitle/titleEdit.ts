--- conflicted
+++ resolved
@@ -1,9 +1,5 @@
-<<<<<<< HEAD
-import type { BeanCollection} from '@ag-grid-community/core';
+import type { BeanCollection } from '@ag-grid-community/core';
 import { Component } from '@ag-grid-community/core';
-=======
-import { Autowired, Component } from '@ag-grid-community/core';
->>>>>>> a381279a
 
 import type { ChartController } from '../chartController';
 import type { ChartMenu } from '../menu/chartMenu';
