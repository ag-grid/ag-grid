--- conflicted
+++ resolved
@@ -44,14 +44,7 @@
         const seriesDefaults = theme.getConfig<AgPieSeriesOptions>('pie.series.pie');
         options.seriesDefaults = {
             title: seriesDefaults.title,
-<<<<<<< HEAD
-            label: {
-                ...seriesDefaults.label,
-                minRequiredAngle: seriesDefaults.label.minAngle
-            },
-=======
             label: seriesDefaults.label,
->>>>>>> 558c6ff6
             callout: seriesDefaults.callout,
             shadow: seriesDefaults.shadow,
             tooltip: {
@@ -67,6 +60,8 @@
                 opacity: seriesDefaults.strokeOpacity,
                 width: seriesDefaults.strokeWidth
             },
+            lineDash: seriesDefaults.lineDash,
+            lineDashOffset: seriesDefaults.lineDashOffset,
             highlightStyle: seriesDefaults.highlightStyle as HighlightOptions,
             listeners: seriesDefaults.listeners
         } as PieSeriesOptions;
