<<<<<<< HEAD
import type { BeanCollection, ListOption} from '@ag-grid-community/core';
import { AgSelect, Component, RefSelector } from '@ag-grid-community/core';
=======
import type { ListOption } from '@ag-grid-community/core';
import { AgSelect, Autowired, Component, RefPlaceholder } from '@ag-grid-community/core';
>>>>>>> a381279a
import type { AgGroupComponentParams } from '@ag-grid-enterprise/core';
import { AgGroupComponent } from '@ag-grid-enterprise/core';

import { AgColorPicker } from '../../../../../widgets/agColorPicker';
import { AgSlider } from '../../../../../widgets/agSlider';
import type { ChartTranslationKey, ChartTranslationService } from '../../../services/chartTranslationService';
import { getSeriesType, isRadial } from '../../../utils/seriesTypeMapper';
import type { FontPanelParams } from '../fontPanel';
import { FontPanel } from '../fontPanel';
import type { FormatPanelOptions } from '../formatPanel';

export class PolarAxisPanel extends Component {
    public static TEMPLATE /* html */ = `<div>
            <ag-group-component data-ref="axisGroup">
                <ag-color-picker data-ref="axisColorInput"></ag-color-picker>
                <ag-slider data-ref="axisLineWidthSlider"></ag-slider>
            </ag-group-component>
        </div>`;

    private readonly axisGroup: AgGroupComponent = RefPlaceholder;

    private chartTranslationService: ChartTranslationService;

    public wireBeans(beans: BeanCollection): void {
        super.wireBeans(beans);
        this.chartTranslationService = beans.chartTranslationService;
    }
    constructor(private readonly options: FormatPanelOptions) {
        super();
    }

    public postConstruct() {
        const { isExpandedOnInit: expanded, chartAxisMenuParamsFactory, registerGroupComponent } = this.options;
        const axisGroupParams: AgGroupComponentParams = {
            cssIdentifier: 'charts-format-top-level',
            direction: 'vertical',
            title: this.translate('polarAxis'),
            expanded,
            suppressEnabledCheckbox: true,
        };
        const axisColorInputParams = chartAxisMenuParamsFactory.getDefaultColorPickerParams('line.color');
        const axisLineWidthSliderParams = chartAxisMenuParamsFactory.getDefaultSliderParams(
            'line.width',
            'thickness',
            10
        );
        this.setTemplate(PolarAxisPanel.TEMPLATE, [AgGroupComponent, AgColorPicker, AgSlider], {
            axisGroup: axisGroupParams,
            axisColorInput: axisColorInputParams,
            axisLineWidthSlider: axisLineWidthSliderParams,
        });
        registerGroupComponent(this.axisGroup);

        this.initAxis();
        this.initAxisLabels();
        this.initRadiusAxis();
    }

    private initAxis() {
        const chartType = this.options.chartController.getChartType();
        const hasConfigurableAxisShape = ['radarLine', 'radarArea'].includes(chartType);
        if (hasConfigurableAxisShape) {
            const options: Array<ListOption> = [
                { value: 'circle', text: this.translate('circle') },
                { value: 'polygon', text: this.translate('polygon') },
            ];

            this.axisGroup.addItem(
                this.createSelect({
                    labelKey: 'shape',
                    options: options,
                    property: 'shape',
                })
            );
        }

        if (chartType !== 'pie') {
            this.axisGroup.addItem(
                this.createSlider({
                    labelKey: 'innerRadius',
                    defaultMaxValue: 1,
                    property: 'innerRadiusRatio',
                })
            );
        }
    }

    private initAxisLabels() {
        const params: FontPanelParams = {
            name: this.translate('labels'),
            enabled: true,
            suppressEnabledCheckbox: true,
            chartMenuParamsFactory: this.options.chartAxisMenuParamsFactory,
            keyMapper: (key) => `label.${key}`,
        };

        const labelPanelComp = this.createManagedBean(new FontPanel(params));
        const labelOrientationComp = this.createOrientationWidget();
        labelPanelComp.addItem(labelOrientationComp);

        this.axisGroup.addItem(labelPanelComp);
    }

    private createOrientationWidget(): AgSelect {
        const options: Array<ListOption> = [
            { value: 'fixed', text: this.translate('fixed') },
            { value: 'parallel', text: this.translate('parallel') },
            { value: 'perpendicular', text: this.translate('perpendicular') },
        ];

        return this.createSelect({
            labelKey: 'orientation',
            options,
            property: 'label.orientation',
        });
    }

    private initRadiusAxis() {
        const chartSeriesType = getSeriesType(this.options.chartController.getChartType());
        if (!isRadial(chartSeriesType)) return;

        const items = [
            this.createSlider({
                labelKey: 'groupPadding',
                defaultMaxValue: 1,
                property: 'paddingInner',
            }),
            this.createSlider({
                labelKey: 'seriesPadding',
                defaultMaxValue: 1,
                property: 'groupPaddingInner',
            }),
        ];

        const paddingPanelComp = this.createManagedBean(
            new AgGroupComponent({
                cssIdentifier: 'charts-format-sub-level',
                direction: 'vertical',
                suppressOpenCloseIcons: true,
                enabled: true,
                suppressEnabledCheckbox: true,
                title: this.translate('padding'),
                items,
            })
        )
            .hideEnabledCheckbox(true)
            .hideOpenCloseIcons(true);

        this.axisGroup.addItem(paddingPanelComp);
    }

    private createSlider(config: {
        labelKey: ChartTranslationKey;
        defaultMaxValue: number;
        step?: number;
        property: string;
    }): AgSlider {
        const { labelKey, defaultMaxValue, step = 0.05, property } = config;
        const params = this.options.chartAxisMenuParamsFactory.getDefaultSliderParams(
            property,
            labelKey,
            defaultMaxValue
        );
        params.step = step;
        return this.createManagedBean(new AgSlider(params));
    }

    private createSelect(config: {
        labelKey: ChartTranslationKey;
        options: Array<ListOption>;
        property: string;
    }): AgSelect {
        const { labelKey, options, property } = config;
        return this.createManagedBean(
            new AgSelect(this.options.chartAxisMenuParamsFactory.getDefaultSelectParams(property, labelKey, options))
        );
    }

    private translate(key: ChartTranslationKey) {
        return this.chartTranslationService.translate(key);
    }
}<|MERGE_RESOLUTION|>--- conflicted
+++ resolved
@@ -1,10 +1,5 @@
-<<<<<<< HEAD
-import type { BeanCollection, ListOption} from '@ag-grid-community/core';
-import { AgSelect, Component, RefSelector } from '@ag-grid-community/core';
-=======
-import type { ListOption } from '@ag-grid-community/core';
-import { AgSelect, Autowired, Component, RefPlaceholder } from '@ag-grid-community/core';
->>>>>>> a381279a
+import type { BeanCollection, ListOption } from '@ag-grid-community/core';
+import { AgSelect, Component, RefPlaceholder } from '@ag-grid-community/core';
 import type { AgGroupComponentParams } from '@ag-grid-enterprise/core';
 import { AgGroupComponent } from '@ag-grid-enterprise/core';
 
