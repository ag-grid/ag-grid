--- conflicted
+++ resolved
@@ -4,11 +4,7 @@
     AgSelect,
     Component,
     Events,
-<<<<<<< HEAD
-    RefSelector,
-=======
     RefPlaceholder,
->>>>>>> a381279a
     _removeFromParent,
     _setDisplayed,
 } from '@ag-grid-community/core';
