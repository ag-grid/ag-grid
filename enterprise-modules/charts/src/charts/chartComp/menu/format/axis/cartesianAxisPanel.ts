import type { AgSelectParams, ListOption } from '@ag-grid-community/core';
import {
    AgCheckbox,
    AgSelect,
    Autowired,
    Component,
    Events,
<<<<<<< HEAD
    ListOption,
=======
    PostConstruct,
>>>>>>> c75d6e7b
    RefSelector,
    _removeFromParent,
    _setDisplayed,
} from '@ag-grid-community/core';
import type { AgGroupComponentParams } from '@ag-grid-enterprise/core';
import { AgGroupComponent } from '@ag-grid-enterprise/core';
import type { AgCartesianAxisOptions } from 'ag-charts-community';

import { AgAngleSelect } from '../../../../../widgets/agAngleSelect';
import type { AgColorPickerParams } from '../../../../../widgets/agColorPicker';
import { AgColorPicker } from '../../../../../widgets/agColorPicker';
import type { AgSliderParams } from '../../../../../widgets/agSlider';
import { AgSlider } from '../../../../../widgets/agSlider';
import { ChartController } from '../../../chartController';
import type { ChartOptionsProxy } from '../../../services/chartOptionsService';
import type { ChartTranslationKey, ChartTranslationService } from '../../../services/chartTranslationService';
import { ChartMenuParamsFactory } from '../../chartMenuParamsFactory';
import type { FontPanelParams } from '../fontPanel';
import { FontPanel } from '../fontPanel';
import type { FormatPanelOptions } from '../formatPanel';
import { AxisTicksPanel } from './axisTicksPanel';
import { GridLinePanel } from './gridLinePanel';

const DEFAULT_TIME_AXIS_FORMAT = '%d %B %Y';

export class CartesianAxisPanel extends Component {
    public static TEMPLATE /* html */ = `<div>
            <ag-group-component ref="axisGroup">
                <ag-select ref="axisTypeSelect"></ag-select>
                <ag-select ref="axisTimeFormatSelect"></ag-select>
                <ag-select ref="axisPositionSelect"></ag-select>
                <ag-color-picker ref="axisColorInput"></ag-color-picker>
                <ag-slider ref="axisLineWidthSlider"></ag-slider>
            </ag-group-component>
        </div>`;

    @RefSelector('axisGroup') private axisGroup: AgGroupComponent;
    @RefSelector('axisTypeSelect') private axisTypeSelect: AgSelect;
    @RefSelector('axisPositionSelect') private axisPositionSelect: AgSelect;
    @RefSelector('axisTimeFormatSelect') private axisTimeFormatSelect: AgSelect;

    @Autowired('chartTranslationService') private readonly chartTranslationService: ChartTranslationService;

    private readonly chartOptionsSeriesProxy: ChartOptionsProxy;

    private activePanels: Component[] = [];
    private axisLabelUpdateFuncs: Function[] = [];

    private prevRotation: number | undefined;

    constructor(
        private readonly axisType: 'xAxis' | 'yAxis',
        private readonly options: FormatPanelOptions
    ) {
        super();

        const { chartOptionsService, seriesType } = options;
        this.chartOptionsSeriesProxy = chartOptionsService.getSeriesOptionsProxy(() => seriesType);
    }

    public postConstruct() {
        const {
            isExpandedOnInit: expanded,
            chartOptionsService,
            chartController,
            registerGroupComponent,
        } = this.options;
        const labelKey: ChartTranslationKey = this.axisType;
        const axisGroupParams: AgGroupComponentParams = {
            cssIdentifier: 'charts-format-top-level',
            direction: 'vertical',
            title: this.translate(labelKey),
            expanded,
            suppressEnabledCheckbox: true,
        };

        const chartAxisOptionsProxy = chartOptionsService.getCartesianAxisOptionsProxy(this.axisType);
        const chartAxisOptions = this.createManagedBean(new ChartMenuParamsFactory(chartAxisOptionsProxy));
        const chartAxisThemeOverrides = this.createManagedBean(
            new ChartMenuParamsFactory(chartOptionsService.getCartesianAxisThemeOverridesProxy(this.axisType))
        );

        const axisTypeSelectParams = this.getAxisTypeSelectParams(
            chartAxisOptions,
            chartOptionsService.getCartesianAxisAppliedThemeOverridesProxy(this.axisType)
        );
        const axisPositionSelectParams = this.getAxisPositionSelectParams(chartAxisOptions);
        const axisTimeFormatSelectParams = this.getAxisTimeFormatSelectParams(chartAxisOptions);
        const axisColorInputParams = this.getAxisColorInputParams(chartAxisThemeOverrides);
        const axisLineWidthSliderParams = this.getAxisLineWidthSliderParams(chartAxisThemeOverrides);

        this.setTemplate(CartesianAxisPanel.TEMPLATE, [AgGroupComponent, AgSelect, AgColorPicker, AgSlider], {
            axisGroup: axisGroupParams,
            axisTypeSelect: axisTypeSelectParams ?? undefined,
            axisPositionSelect: axisPositionSelectParams ?? undefined,
            axisTimeFormatSelect: axisTimeFormatSelectParams ?? undefined,
            axisColorInput: axisColorInputParams,
            axisLineWidthSlider: axisLineWidthSliderParams,
        });
        registerGroupComponent(this.axisGroup);

        this.axisTypeSelect.setDisplayed(!!axisTypeSelectParams.options?.length);
        if (!axisPositionSelectParams) this.removeTemplateComponent(this.axisPositionSelect);
        const updateTimeFormatVisibility = () => {
            const isTimeAxis = chartAxisOptionsProxy.getValue('type') === 'time';
            _setDisplayed(this.axisTimeFormatSelect.getGui(), isTimeAxis);
        };
        if (!axisTimeFormatSelectParams) {
            this.removeTemplateComponent(this.axisTimeFormatSelect);
        } else {
            // Conditionally hide the time format input based on the currently selected axis type
            updateTimeFormatVisibility();
            // Update the visibility whenever the axis type changes
            this.addManagedListener(this.eventService, Events.EVENT_CHART_OPTIONS_CHANGED, (e) => {
                updateTimeFormatVisibility();
            });
        }

        this.initGridLines(chartAxisThemeOverrides);
        this.initAxisTicks(chartAxisThemeOverrides);
        this.initAxisLabels(chartAxisThemeOverrides);

        const updateAxisLabelRotations = () => this.axisLabelUpdateFuncs.forEach((func) => func());
        this.addManagedListener(chartController, ChartController.EVENT_CHART_UPDATED, updateAxisLabelRotations);
        this.addManagedListener(chartController, ChartController.EVENT_CHART_MODEL_UPDATE, () =>
            setTimeout(() => {
                // make sure this runs after the actual chart update has happened
                this.refreshAxisTypeSelect(chartAxisOptions);
                updateTimeFormatVisibility();
            })
        );
    }

    private getAxisTypeSelectParams(
        chartAxisOptions: ChartMenuParamsFactory,
        chartAxisAppliedThemeOverrides: ChartOptionsProxy
    ): AgSelectParams {
        const chartOptions = chartAxisOptions.getChartOptions();
        const axisTypeSelectOptions = this.getAxisTypeSelectOptions();
        const params = chartAxisOptions.getDefaultSelectParams('type', 'axisType', axisTypeSelectOptions);
        params.onValueChange = (value: AgCartesianAxisOptions['type']): void => {
            const previousAxisType = chartOptions.getValue<AgCartesianAxisOptions['type']>('type');
            if (value === previousAxisType) return;
            // If the axis type is changed, we need to carry over all the accumulated theme overrides
            // that have been applied to the existing axis type so far
            const previousAxisThemeOverrides = chartAxisAppliedThemeOverrides.getValue<AgCartesianAxisOptions>('*');
            // Optionally update the axis label format when switching between time and non-time axes
            const previousAxisIsTimeAxis = previousAxisType === 'time';
            const updatedAxisIsTimeAxis = value === 'time';
            const updatedLabelFormat =
                previousAxisIsTimeAxis !== updatedAxisIsTimeAxis
                    ? updatedAxisIsTimeAxis
                        ? DEFAULT_TIME_AXIS_FORMAT
                        : undefined
                    : null;
            // Update the axis type (and label format if necessary)
            this.options.chartOptionsService.setCartesianCategoryAxisType(this.axisType, value);
            if (updatedLabelFormat !== null) {
                const existingLabel = chartOptions.getValue<AgCartesianAxisOptions['label']>('label') ?? {};
                chartOptions.setValue<AgCartesianAxisOptions['label']>('label', {
                    ...existingLabel,
                    format: updatedLabelFormat,
                });
            }
            // Reapply the previous theme overrides to the new axis type
            chartAxisAppliedThemeOverrides.setValue<AgCartesianAxisOptions>('*', previousAxisThemeOverrides);
        };
        return params;
    }

    private refreshAxisTypeSelect(chartAxisOptions: ChartMenuParamsFactory): void {
        const options = this.getAxisTypeSelectOptions();
        const hasOptions = !!options.length;
        this.axisTypeSelect.setDisplayed(hasOptions);

        if (!hasOptions) {
            return;
        }

        this.axisTypeSelect
            .clearOptions()
            .addOptions(options)
            .setValue(chartAxisOptions.getChartOptions().getValue('type'));
    }

    private getAxisTypeSelectOptions(): ListOption[] {
        const { chartController } = this.options;
        const chartType = chartController.getChartType();
        const supportsNumericalAxis = () => {
            const testDatum = chartController.getChartData()[0];
            if (!testDatum) {
                return false;
            }
            return chartController.getSelectedDimensions().every((col) => !isNaN(parseFloat(testDatum[col.colId])));
        };
        if (
            ['heatmap', 'histogram', 'boxPlot', 'rangeBar', 'scatter', 'bubble'].includes(chartType) ||
            chartController.isGrouping() ||
            !this.isCategoryAxis() ||
            chartController.isCategorySeriesSwitched() ||
            !supportsNumericalAxis()
        ) {
            return [];
        }

        return ['category', 'number', 'time'].map((value: 'category' | 'number' | 'time') => ({
            value,
            text: this.translate(value),
        }));
    }

    private isCategoryAxis(): boolean {
        const isHorizontal = this.chartOptionsSeriesProxy.getValue('direction') === 'horizontal';
        return (isHorizontal && this.axisType === 'yAxis') || (!isHorizontal && this.axisType === 'xAxis');
    }

    private getAxisPositionSelectParams(chartAxisOptions: ChartMenuParamsFactory): AgSelectParams | null {
        const axisPositionSelectOptions = ((chartType, axisType) => {
            switch (chartType) {
                // Some chart types do not support configuring the axis position
                case 'heatmap':
                    return null;
                default:
                    switch (axisType) {
                        // Horizontal axis position can be changed between top and bottom
                        case 'xAxis':
                            return [
                                { value: 'top', text: this.translate('top') },
                                { value: 'bottom', text: this.translate('bottom') },
                            ];
                        // Vertical axis position can be changed between left and right
                        case 'yAxis':
                            return [
                                { value: 'left', text: this.translate('left') },
                                { value: 'right', text: this.translate('right') },
                            ];
                    }
            }
        })(this.options.chartController.getChartType(), this.axisType);
        if (!axisPositionSelectOptions) return null;
        return chartAxisOptions.getDefaultSelectParams('position', 'position', axisPositionSelectOptions);
    }

    private getAxisTimeFormatSelectParams(chartAxisOptions: ChartMenuParamsFactory): AgSelectParams | null {
        if (!this.isCategoryAxis()) {
            return null;
        }

        const axisTimeFormatSelectOptions = [
            { value: '%d/%m/%Y', text: this.translate('timeFormatSlashesDDMMYYYY') },
            { value: '%m/%d/%Y', text: this.translate('timeFormatSlashesMMDDYYYY') },
            { value: '%d/%m/%y', text: this.translate('timeFormatSlashesDDMMYY') },
            { value: '%m/%d/%y', text: this.translate('timeFormatSlashesMMDDYY') },
            { value: '%d.%e.%y', text: this.translate('timeFormatDotsDDMYY') },
            { value: '%e.%d.%y', text: this.translate('timeFormatDotsMDDYY') },
            { value: '%Y-%m-%d', text: this.translate('timeFormatDashesYYYYMMDD') },
            { value: '%d %B %Y', text: this.translate('timeFormatSpacesDDMMMMYYYY') },
            { value: '%H:%M:%S', text: this.translate('timeFormatHHMMSS') },
            { value: '%I:%M:%S %p', text: this.translate('timeFormatHHMMSSAmPm') },
        ];

        return chartAxisOptions.getDefaultSelectParams('label.format', 'timeFormat', axisTimeFormatSelectOptions);
    }

    private getAxisColorInputParams(chartAxisThemeOverrides: ChartMenuParamsFactory): AgColorPickerParams {
        return chartAxisThemeOverrides.getDefaultColorPickerParams('line.color');
    }

    private getAxisLineWidthSliderParams(chartAxisThemeOverrides: ChartMenuParamsFactory): AgSliderParams {
        const chartOptions = chartAxisThemeOverrides.getChartOptions();
        // Note that there is no separate checkbox for enabling/disabling the axis line. Whenever the line width is
        // changed, the value for `line.enabled` is inferred based on the whether the `line.width` value is non-zero.
        const getAxisLineWidth = (): number | null => {
            const isAxisLineEnabled = chartOptions.getValue<boolean>('line.enabled');
            if (!isAxisLineEnabled) return null;
            return chartOptions.getValue<number>('line.width');
        };
        const setAxisLineWidth = (value: number | null): void => {
            chartOptions.setValues<number | boolean>([
                { expression: 'line.enabled', value: value != null },
                { expression: 'line.width', value: value ?? 0 },
            ]);
        };
        const axisLineWidthSliderParams = chartAxisThemeOverrides.getDefaultSliderParamsWithoutValueParams(
            getAxisLineWidth() ?? 0,
            'thickness',
            10
        );
        axisLineWidthSliderParams.onValueChange = (newValue) => {
            setAxisLineWidth(newValue === 0 ? null : newValue);
        };
        return axisLineWidthSliderParams;
    }

    private initGridLines(chartAxisThemeOverrides: ChartMenuParamsFactory) {
        const chartType = this.options.chartController.getChartType();
        switch (chartType) {
            // Some chart types do not support configuring grid lines
            case 'heatmap':
                return;
            default:
                const gridLineComp = this.createBean(new GridLinePanel(chartAxisThemeOverrides));
                this.axisGroup.addItem(gridLineComp);
                this.activePanels.push(gridLineComp);
        }
    }

    private initAxisTicks(chartAxisThemeOverrides: ChartMenuParamsFactory) {
        if (!this.hasConfigurableAxisTicks()) return;
        const axisTicksComp = this.createBean(new AxisTicksPanel(chartAxisThemeOverrides));
        this.axisGroup.addItem(axisTicksComp);
        this.activePanels.push(axisTicksComp);
    }

    private hasConfigurableAxisTicks(): boolean {
        // Axis ticks are disabled for some chart types
        const chartType = this.options.chartController.getChartType();
        switch (chartType) {
            case 'radarLine':
            case 'radarArea':
            case 'rangeBar':
            case 'boxPlot':
            case 'waterfall':
                return false;
            default:
                return true;
        }
    }

    private initAxisLabels(chartAxisThemeOverrides: ChartMenuParamsFactory) {
        const params: FontPanelParams = {
            name: this.translate('labels'),
            enabled: true,
            suppressEnabledCheckbox: true,
            chartMenuParamsFactory: chartAxisThemeOverrides,
            keyMapper: (key) => `label.${key}`,
        };

        const labelPanelComp = this.createBean(new FontPanel(params));
        this.axisGroup.addItem(labelPanelComp);
        this.activePanels.push(labelPanelComp);

        this.addAdditionalLabelComps(labelPanelComp, chartAxisThemeOverrides);
    }

    private addAdditionalLabelComps(labelPanelComp: FontPanel, chartAxisThemeOverrides: ChartMenuParamsFactory) {
        this.addLabelPadding(labelPanelComp, chartAxisThemeOverrides);

        const rotationComp = this.createRotationWidget('labelRotation', chartAxisThemeOverrides);
        const autoRotateCb = this.initLabelRotation(rotationComp, chartAxisThemeOverrides);

        labelPanelComp.addItem(autoRotateCb);
        labelPanelComp.addItem(rotationComp);
    }

    private initLabelRotation(rotationComp: AgAngleSelect, chartAxisThemeOverrides: ChartMenuParamsFactory) {
        const chartOptions = chartAxisThemeOverrides.getChartOptions();

        const getLabelRotationValue = (): number | undefined => {
            return chartOptions.getValue<number | undefined>('label.rotation');
        };
        const getLabelAutoRotateValue = (): boolean => {
            return chartOptions.getValue<boolean>('label.autoRotate');
        };

        const updateAutoRotate = (autoRotate: boolean) => {
            // Remember the existing rotation before we clear it from the options
            if (autoRotate) this.prevRotation = getLabelRotationValue();

            // For the autoRotate option to take effect, we need to additionally clear the rotation option value
            chartOptions.setValues<boolean | number | undefined>([
                { expression: 'label.autoRotate', value: autoRotate },
                // Clear the rotation option when activating auto-rotate, reinstate the previous value when deactivating
                { expression: 'label.rotation', value: autoRotate ? undefined : this.prevRotation },
            ]);

            rotationComp.setDisabled(autoRotate);
        };

        const rotation = getLabelRotationValue();
        const autoRotate = typeof rotation === 'number' ? false : getLabelAutoRotateValue();

        const autoRotateCheckbox = this.createBean(
            new AgCheckbox({
                label: this.translate('autoRotate'),
                value: autoRotate,
                onValueChange: updateAutoRotate,
            })
        );

        // init rotation comp state
        rotationComp.setDisabled(autoRotate);

        return autoRotateCheckbox;
    }

    private createRotationWidget(labelKey: ChartTranslationKey, chartAxisThemeOverrides: ChartMenuParamsFactory) {
        const chartOptions = chartAxisThemeOverrides.getChartOptions();

        const getLabelRotationValue = (): number | undefined => {
            return chartOptions.getValue<number | undefined>('label.rotation');
        };
        const setLabelRotationValue = (value: number | undefined): void => {
            return chartOptions.setValue<number | undefined>('label.rotation', value);
        };

        const degreesSymbol = String.fromCharCode(176);

        const label = `${this.chartTranslationService.translate(labelKey)} ${degreesSymbol}`;
        const angleSelect = new AgAngleSelect({
            label,
            labelWidth: 'flex',
            value: getLabelRotationValue() ?? 0,
            onValueChange: setLabelRotationValue,
        });

        // the axis label rotation needs to be updated when the default category changes in the data panel
        this.axisLabelUpdateFuncs.push(() => {
            angleSelect.setValue(getLabelRotationValue() ?? 0);
        });

        return this.createBean(angleSelect);
    }

    private addLabelPadding(labelPanelComp: FontPanel, chartAxisThemeOverrides: ChartMenuParamsFactory) {
        const labelPaddingSlider = this.createBean(
            new AgSlider(chartAxisThemeOverrides.getDefaultSliderParams('label.padding', 'padding', 30))
        );

        labelPanelComp.addItem(labelPaddingSlider);
    }

    private translate(key: ChartTranslationKey) {
        return this.chartTranslationService.translate(key);
    }

    private removeTemplateComponent(component: Component): void {
        _removeFromParent(component.getGui());
        this.destroyBean(component);
    }

    private destroyActivePanels(): void {
        this.activePanels.forEach((panel) => {
            _removeFromParent(panel.getGui());
            this.destroyBean(panel);
        });
    }

    public override destroy(): void {
        this.destroyActivePanels();
        super.destroy();
    }
}<|MERGE_RESOLUTION|>--- conflicted
+++ resolved
@@ -5,11 +5,6 @@
     Autowired,
     Component,
     Events,
-<<<<<<< HEAD
-    ListOption,
-=======
-    PostConstruct,
->>>>>>> c75d6e7b
     RefSelector,
     _removeFromParent,
     _setDisplayed,
