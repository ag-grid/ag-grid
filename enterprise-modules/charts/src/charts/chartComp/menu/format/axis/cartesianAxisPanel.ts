--- conflicted
+++ resolved
@@ -5,12 +5,7 @@
     Autowired,
     Component,
     Events,
-<<<<<<< HEAD
-    PostConstruct,
     RefPlaceholder,
-=======
-    RefSelector,
->>>>>>> 02fa42f8
     _removeFromParent,
     _setDisplayed,
 } from '@ag-grid-community/core';
