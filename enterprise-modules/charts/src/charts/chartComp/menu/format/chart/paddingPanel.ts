<<<<<<< HEAD
import {
    Autowired,
    ChartOptionsChanged,
    Component,
    Events,
    PostConstruct,
    RefPlaceholder,
} from '@ag-grid-community/core';
import { AgGroupComponent, AgGroupComponentParams } from '@ag-grid-enterprise/core';
import { AgChartPaddingOptions, AgChartThemeOverrides } from 'ag-charts-community';
=======
import type { ChartOptionsChanged } from '@ag-grid-community/core';
import { Autowired, Component, Events, PostConstruct, RefSelector } from '@ag-grid-community/core';
import type { AgGroupComponentParams } from '@ag-grid-enterprise/core';
import { AgGroupComponent } from '@ag-grid-enterprise/core';
import type { AgChartPaddingOptions, AgChartThemeOverrides } from 'ag-charts-community';
>>>>>>> c75d6e7b

import { AgSlider } from '../../../../../widgets/agSlider';
import type { ChartController } from '../../../chartController';
import type { ChartTranslationService } from '../../../services/chartTranslationService';
import type { ChartThemeOverridesSeriesType } from '../../../utils/seriesTypeMapper';
import type { ChartMenuParamsFactory } from '../../chartMenuParamsFactory';

export class PaddingPanel extends Component {
    public static TEMPLATE /* html */ = `<div>
            <ag-group-component data-ref="chartPaddingGroup">
                <ag-slider data-ref="paddingTopSlider"></ag-slider>
                <ag-slider data-ref="paddingRightSlider"></ag-slider>
                <ag-slider data-ref="paddingBottomSlider"></ag-slider>
                <ag-slider data-ref="paddingLeftSlider"></ag-slider>
            </ag-group-component>
        <div>`;

    private readonly paddingTopSlider: AgSlider = RefPlaceholder;

    @Autowired('chartTranslationService') private readonly chartTranslationService: ChartTranslationService;

    constructor(
        private readonly chartMenuUtils: ChartMenuParamsFactory,
        private readonly chartController: ChartController
    ) {
        super();
    }

    @PostConstruct
    private init() {
        const chartPaddingGroupParams: AgGroupComponentParams = {
            cssIdentifier: 'charts-format-sub-level',
            direction: 'vertical',
            suppressOpenCloseIcons: true,
            title: this.chartTranslationService.translate('padding'),
            suppressEnabledCheckbox: true,
        };
        const getSliderParams = (property: keyof AgChartPaddingOptions) =>
            this.chartMenuUtils.getDefaultSliderParams('padding.' + property, property, 200);

        this.setTemplate(PaddingPanel.TEMPLATE, [AgGroupComponent, AgSlider], {
            chartPaddingGroup: chartPaddingGroupParams,
            paddingTopSlider: getSliderParams('top'),
            paddingRightSlider: getSliderParams('right'),
            paddingBottomSlider: getSliderParams('bottom'),
            paddingLeftSlider: getSliderParams('left'),
        });

        this.addManagedListener(this.eventService, Events.EVENT_CHART_OPTIONS_CHANGED, (e: ChartOptionsChanged) => {
            this.updateTopPadding(e.chartOptions);
        });
    }

    private updateTopPadding(chartOptions: AgChartThemeOverrides) {
        // keep 'top' padding in sync with chart as toggling chart title on / off change the 'top' padding
        const topPadding = [...this.chartController.getChartSeriesTypes(), 'common']
            .map((seriesType: ChartThemeOverridesSeriesType) => chartOptions[seriesType]?.padding?.top)
            .find((value) => value != null);
        if (topPadding != null) {
            this.paddingTopSlider.setValue(`${topPadding}`);
        }
    }
}<|MERGE_RESOLUTION|>--- conflicted
+++ resolved
@@ -1,21 +1,8 @@
-<<<<<<< HEAD
-import {
-    Autowired,
-    ChartOptionsChanged,
-    Component,
-    Events,
-    PostConstruct,
-    RefPlaceholder,
-} from '@ag-grid-community/core';
-import { AgGroupComponent, AgGroupComponentParams } from '@ag-grid-enterprise/core';
-import { AgChartPaddingOptions, AgChartThemeOverrides } from 'ag-charts-community';
-=======
 import type { ChartOptionsChanged } from '@ag-grid-community/core';
-import { Autowired, Component, Events, PostConstruct, RefSelector } from '@ag-grid-community/core';
+import { Autowired, Component, Events, PostConstruct, RefPlaceholder } from '@ag-grid-community/core';
 import type { AgGroupComponentParams } from '@ag-grid-enterprise/core';
 import { AgGroupComponent } from '@ag-grid-enterprise/core';
 import type { AgChartPaddingOptions, AgChartThemeOverrides } from 'ag-charts-community';
->>>>>>> c75d6e7b
 
 import { AgSlider } from '../../../../../widgets/agSlider';
 import type { ChartController } from '../../../chartController';
