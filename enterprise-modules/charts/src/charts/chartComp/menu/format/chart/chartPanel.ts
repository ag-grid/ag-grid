import {
<<<<<<< HEAD
    AgSelect,
=======
    AgGroupComponent,
    AgGroupComponentParams,
>>>>>>> 90ee5883
    Autowired,
    Component,
    PostConstruct,
    RefSelector
} from "@ag-grid-community/core";
import { AgGroupComponent, AgGroupComponentParams } from "@ag-grid-enterprise/core";
import { PaddingPanel } from "./paddingPanel";
import { ChartTranslationService } from "../../../services/chartTranslationService";
import { BackgroundPanel } from "./backgroundPanel";
import { FormatPanelOptions } from "../formatPanel";

export class ChartPanel extends Component {
    private static TEMPLATE = /* html */
        `<div>
            <ag-group-component ref="chartGroup"></ag-group-component>
        </div>`;

    @Autowired('chartTranslationService') private readonly  chartTranslationService: ChartTranslationService;
    @RefSelector('chartGroup') private readonly chartGroup: AgGroupComponent;

    constructor(private readonly options: FormatPanelOptions) {
        super();
    }

    @PostConstruct
    private init() {
        const { chartController, chartMenuParamsFactory, isExpandedOnInit: expanded, registerGroupComponent } = this.options;

        const chartGroupParams: AgGroupComponentParams = {
            cssIdentifier: 'charts-format-top-level',
            direction: 'vertical',
            title: this.chartTranslationService.translate('chartStyle'),
            expanded,
            suppressEnabledCheckbox: true,
            items: [
                this.createManagedBean(new PaddingPanel(chartMenuParamsFactory, chartController)),
                this.createManagedBean(new BackgroundPanel(chartMenuParamsFactory))
            ]
        };
        this.setTemplate(ChartPanel.TEMPLATE, [AgGroupComponent], { chartGroup: chartGroupParams });
        registerGroupComponent(this.chartGroup);
    }
}<|MERGE_RESOLUTION|>--- conflicted
+++ resolved
@@ -1,10 +1,5 @@
 import {
-<<<<<<< HEAD
     AgSelect,
-=======
-    AgGroupComponent,
-    AgGroupComponentParams,
->>>>>>> 90ee5883
     Autowired,
     Component,
     PostConstruct,
