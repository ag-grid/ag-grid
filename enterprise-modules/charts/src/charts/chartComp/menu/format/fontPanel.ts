import type { AgSelectParams } from '@ag-grid-community/core';
import {
    AgSelect,
    Autowired,
    Component,
<<<<<<< HEAD
    PostConstruct,
=======
    RefSelector,
>>>>>>> 02fa42f8
    _capitalise,
    _includes,
    _removeFromParent,
} from '@ag-grid-community/core';
import type { AgGroupComponentParams } from '@ag-grid-enterprise/core';
import { AgGroupComponent } from '@ag-grid-enterprise/core';

import { AgColorPicker } from '../../../../widgets/agColorPicker';
import type { ChartOptionsProxy } from '../../services/chartOptionsService';
import type { ChartTranslationService } from '../../services/chartTranslationService';
import type { ChartMenuParamsFactory } from '../chartMenuParamsFactory';

interface Font {
    fontFamily?: string;
    fontStyle?: string;
    fontWeight?: string;
    fontSize?: number;
    color?: string;
}

export interface FontPanelParams {
    name?: string;
    enabled: boolean;
    suppressEnabledCheckbox?: boolean;
    onEnableChange?: (enabled: boolean) => void;
    chartMenuParamsFactory: ChartMenuParamsFactory;
    keyMapper: (key: string) => string;
}

export class FontPanel extends Component {
    public static TEMPLATE /* html */ = `<div class="ag-font-panel">
            <ag-group-component data-ref="fontGroup">
                <ag-select data-ref="familySelect"></ag-select>
                <ag-select data-ref="weightStyleSelect"></ag-select>
                <div class="ag-charts-font-size-color">
                    <ag-select data-ref="sizeSelect"></ag-select>
                    <ag-color-picker data-ref="colorPicker"></ag-color-picker>
                </div>
            </ag-group-component>
        </div>`;

    private readonly fontGroup: AgGroupComponent;

    @Autowired('chartTranslationService') private readonly chartTranslationService: ChartTranslationService;

    private readonly chartOptions: ChartOptionsProxy;
    private activeComps: Component[] = [];

    constructor(private readonly params: FontPanelParams) {
        super();
        this.chartOptions = params.chartMenuParamsFactory.getChartOptions();
    }

    public postConstruct() {
        const fontGroupParams: AgGroupComponentParams = {
            cssIdentifier: 'charts-format-sub-level',
            direction: 'vertical',
            suppressOpenCloseIcons: true,
            title: this.params.name || this.chartTranslationService.translate('font'),
            enabled: this.params.enabled,
            suppressEnabledCheckbox: true,
            onEnableChange: (enabled) => {
                if (this.params.onEnableChange) {
                    this.params.onEnableChange(enabled);
                }
            },
            useToggle: !this.params.suppressEnabledCheckbox,
        };
        this.setTemplate(FontPanel.TEMPLATE, [AgGroupComponent, AgSelect, AgColorPicker], {
            fontGroup: fontGroupParams,
            familySelect: this.getFamilySelectParams(),
            weightStyleSelect: this.getWeightStyleSelectParams(),
            sizeSelect: this.getSizeSelectParams(),
            colorPicker: this.params.chartMenuParamsFactory.getDefaultColorPickerParams(this.params.keyMapper('color')),
        });
    }

    public addItem(comp: Component, prepend?: boolean) {
        if (prepend) {
            this.fontGroup.prependItem(comp);
        } else {
            this.fontGroup.addItem(comp);
        }
        this.activeComps.push(comp);
    }

    public setEnabled(enabled: boolean): void {
        this.fontGroup.setEnabled(enabled);
    }

    private getFamilySelectParams(): AgSelectParams {
        const families = [
            'Arial, sans-serif',
            'Aria Black, sans-serif',
            'Book Antiqua,  serif',
            'Charcoal, sans-serif',
            'Comic Sans MS, cursive',
            'Courier, monospace',
            'Courier New, monospace',
            'Gadget, sans-serif',
            'Geneva, sans-serif',
            'Helvetica, sans-serif',
            'Impact, sans-serif',
            'Lucida Console, monospace',
            'Lucida Grande, sans-serif',
            'Lucida Sans Unicode,  sans-serif',
            'Monaco, monospace',
            'Palatino Linotype, serif',
            'Palatino, serif',
            'Times New Roman, serif',
            'Times, serif',
            'Verdana, sans-serif',
        ];

        const family = this.getInitialFontValue('fontFamily');
        let initialValue = families[0];

        if (family) {
            // check for known values using lowercase
            const lowerCaseValues = families.map((f) => f.toLowerCase());
            const valueIndex = lowerCaseValues.indexOf(family.toLowerCase());

            if (valueIndex >= 0) {
                initialValue = families[valueIndex];
            } else {
                // add user provided value to list
                const capitalisedFontValue = _capitalise(family);

                families.push(capitalisedFontValue);

                initialValue = capitalisedFontValue;
            }
        }

        const options = families.sort().map((value) => ({ value, text: value }));

        return this.params.chartMenuParamsFactory.getDefaultSelectParamsWithoutValueParams(
            'font',
            options,
            `${initialValue}`,
            (newValue) => this.setFont({ fontFamily: newValue! })
        );
    }

    private getSizeSelectParams(): AgSelectParams {
        const sizes = [8, 10, 12, 14, 16, 18, 20, 22, 24, 26, 28, 30, 32, 34, 36];
        const size = this.getInitialFontValue('fontSize');

        if (!_includes(sizes, size)) {
            sizes.push(size!);
        }

        const options = sizes.sort((a, b) => a - b).map((value) => ({ value: `${value}`, text: `${value}` }));

        return this.params.chartMenuParamsFactory.getDefaultSelectParamsWithoutValueParams(
            'size',
            options,
            `${size}`,
            (newValue) => this.setFont({ fontSize: parseInt(newValue!, 10) })
        );
    }

    private getWeightStyleSelectParams(): AgSelectParams {
        const weight = this.getInitialFontValue('fontWeight') ?? 'normal';
        const style = this.getInitialFontValue('fontStyle') ?? 'normal';

        const weightStyles: {
            name: 'normal' | 'bold' | 'italic' | 'boldItalic' | 'predefined';
            weight: string;
            style: string;
        }[] = [
            { name: 'normal', weight: 'normal', style: 'normal' },
            { name: 'bold', weight: 'bold', style: 'normal' },
            { name: 'italic', weight: 'normal', style: 'italic' },
            { name: 'boldItalic', weight: 'bold', style: 'italic' },
        ];

        let selectedOption = weightStyles.find((x) => x.weight === weight && x.style === style);

        if (!selectedOption) {
            selectedOption = { name: 'predefined', weight, style };
            weightStyles.unshift(selectedOption);
        }

        const options = weightStyles.map((ws) => ({
            value: ws.name,
            text: this.chartTranslationService.translate(ws.name),
        }));

        return this.params.chartMenuParamsFactory.getDefaultSelectParamsWithoutValueParams(
            'weight',
            options,
            selectedOption.name,
            (newValue) => {
                const selectedWeightStyle = weightStyles.find((x) => x.name === newValue);

                this.setFont({ fontWeight: selectedWeightStyle!.weight, fontStyle: selectedWeightStyle!.style });
            }
        );
    }

    private destroyActiveComps(): void {
        this.activeComps.forEach((comp) => {
            _removeFromParent(comp.getGui());
            this.destroyBean(comp);
        });
    }

    public override destroy(): void {
        this.destroyActiveComps();
        super.destroy();
    }

    private setFont(font: Font): void {
        const { keyMapper } = this.params;
        Object.entries(font).forEach(([fontKey, value]: [keyof Font, any]) => {
            if (value) {
                this.chartOptions.setValue(keyMapper(fontKey), value);
            }
        });
    }

    private getInitialFontValue<K extends keyof Font>(fontKey: K): Font[K] {
        const { keyMapper } = this.params;
        return this.chartOptions.getValue(keyMapper(fontKey));
    }
}<|MERGE_RESOLUTION|>--- conflicted
+++ resolved
@@ -1,17 +1,5 @@
 import type { AgSelectParams } from '@ag-grid-community/core';
-import {
-    AgSelect,
-    Autowired,
-    Component,
-<<<<<<< HEAD
-    PostConstruct,
-=======
-    RefSelector,
->>>>>>> 02fa42f8
-    _capitalise,
-    _includes,
-    _removeFromParent,
-} from '@ag-grid-community/core';
+import { AgSelect, Autowired, Component, _capitalise, _includes, _removeFromParent } from '@ag-grid-community/core';
 import type { AgGroupComponentParams } from '@ag-grid-enterprise/core';
 import { AgGroupComponent } from '@ag-grid-enterprise/core';
 
