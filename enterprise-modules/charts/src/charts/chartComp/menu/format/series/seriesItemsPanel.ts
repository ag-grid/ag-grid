--- conflicted
+++ resolved
@@ -1,18 +1,5 @@
-<<<<<<< HEAD
-import type {
-    AgSelectParams,
-    BeanCollection,
-    ListOption} from '@ag-grid-community/core';
-import {
-    AgSelect,
-    Component,
-    RefSelector,
-    _removeFromParent,
-} from '@ag-grid-community/core';
-=======
-import type { AgSelectParams, ListOption } from '@ag-grid-community/core';
-import { AgSelect, Autowired, Component, RefPlaceholder, _removeFromParent } from '@ag-grid-community/core';
->>>>>>> a381279a
+import type { AgSelectParams, BeanCollection, ListOption } from '@ag-grid-community/core';
+import { AgSelect, Component, RefPlaceholder, _removeFromParent } from '@ag-grid-community/core';
 import type { AgGroupComponentParams } from '@ag-grid-enterprise/core';
 import { AgGroupComponent } from '@ag-grid-enterprise/core';
 
