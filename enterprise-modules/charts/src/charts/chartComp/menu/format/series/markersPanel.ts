<<<<<<< HEAD
import type { AgSelectParams, BeanCollection} from '@ag-grid-community/core';
import { AgSelect, Component, RefSelector, _includes } from '@ag-grid-community/core';
=======
import type { AgSelectParams } from '@ag-grid-community/core';
import { AgSelect, Autowired, Component, RefPlaceholder, _includes } from '@ag-grid-community/core';
>>>>>>> a381279a
import type { AgGroupComponentParams } from '@ag-grid-enterprise/core';
import { AgGroupComponent } from '@ag-grid-enterprise/core';

import type { AgSliderParams } from '../../../../../widgets/agSlider';
import { AgSlider } from '../../../../../widgets/agSlider';
import type { ChartOptionsService } from '../../../services/chartOptionsService';
import type { ChartTranslationKey, ChartTranslationService } from '../../../services/chartTranslationService';
import type { ChartMenuParamsFactory } from '../../chartMenuParamsFactory';

export class MarkersPanel extends Component {
    public static TEMPLATE /* html */ = `<div>
            <ag-group-component data-ref="seriesMarkersGroup">
                <ag-select data-ref="seriesMarkerShapeSelect"></ag-select>
                <ag-slider data-ref="seriesMarkerMinSizeSlider"></ag-slider>
                <ag-slider data-ref="seriesMarkerSizeSlider"></ag-slider>
                <ag-slider data-ref="seriesMarkerStrokeWidthSlider"></ag-slider>
            </ag-group-component>
        </div>`;

    private readonly seriesMarkerMinSizeSlider: AgSlider = RefPlaceholder;

    private chartTranslationService: ChartTranslationService;

    public wireBeans(beans: BeanCollection): void {
        super.wireBeans(beans);
        this.chartTranslationService = beans.chartTranslationService;
    }
    constructor(
        private readonly chartOptionsService: ChartOptionsService,
        private readonly chartMenuUtils: ChartMenuParamsFactory
    ) {
        super();
    }

    public postConstruct() {
        // scatter charts should always show markers
        const chartType = this.chartOptionsService.getChartType();
        const shouldHideEnabledCheckbox = _includes(['scatter', 'bubble'], chartType);
        const seriesMarkersGroupParams = this.chartMenuUtils.addEnableParams<AgGroupComponentParams>('marker.enabled', {
            cssIdentifier: 'charts-format-sub-level',
            direction: 'vertical',
            title: this.chartTranslationService.translate('markers'),
            suppressEnabledCheckbox: true,
            useToggle: !shouldHideEnabledCheckbox,
            suppressOpenCloseIcons: true,
        });

        const isBubble = chartType === 'bubble';
        let seriesMarkerMinSizeSliderParams: AgSliderParams;
        let seriesMarkerSizeSliderParams: AgSliderParams;
        if (isBubble) {
            seriesMarkerMinSizeSliderParams = this.getSliderParams('marker.maxSize', 'maxSize', 60);
            seriesMarkerSizeSliderParams = this.getSliderParams('marker.size', 'minSize', 60);
        } else {
            seriesMarkerMinSizeSliderParams = {};
            seriesMarkerSizeSliderParams = this.getSliderParams('marker.size', 'size', 60);
        }

        this.setTemplate(MarkersPanel.TEMPLATE, [AgGroupComponent, AgSelect, AgSlider], {
            seriesMarkersGroup: seriesMarkersGroupParams,
            seriesMarkerShapeSelect: this.getMarkerShapeSelectParams(),
            seriesMarkerMinSizeSlider: seriesMarkerMinSizeSliderParams,
            seriesMarkerSizeSlider: seriesMarkerSizeSliderParams,
            seriesMarkerStrokeWidthSlider: this.getSliderParams('marker.strokeWidth', 'strokeWidth', 10),
        });
        if (!isBubble) {
            this.seriesMarkerMinSizeSlider.setDisplayed(false);
        }
    }

    private getMarkerShapeSelectParams(): AgSelectParams {
        const options = [
            {
                value: 'square',
                text: 'Square',
            },
            {
                value: 'circle',
                text: 'Circle',
            },
            {
                value: 'cross',
                text: 'Cross',
            },
            {
                value: 'diamond',
                text: 'Diamond',
            },
            {
                value: 'plus',
                text: 'Plus',
            },
            {
                value: 'triangle',
                text: 'Triangle',
            },
            {
                value: 'heart',
                text: 'Heart',
            },
        ];
        return this.chartMenuUtils.getDefaultSelectParams('marker.shape', 'shape', options);
    }

    private getSliderParams(
        expression: string,
        labelKey: ChartTranslationKey,
        defaultMaxValue: number
    ): AgSliderParams {
        return this.chartMenuUtils.getDefaultSliderParams(expression, labelKey, defaultMaxValue);
    }
}<|MERGE_RESOLUTION|>--- conflicted
+++ resolved
@@ -1,10 +1,5 @@
-<<<<<<< HEAD
-import type { AgSelectParams, BeanCollection} from '@ag-grid-community/core';
-import { AgSelect, Component, RefSelector, _includes } from '@ag-grid-community/core';
-=======
-import type { AgSelectParams } from '@ag-grid-community/core';
-import { AgSelect, Autowired, Component, RefPlaceholder, _includes } from '@ag-grid-community/core';
->>>>>>> a381279a
+import type { AgSelectParams, BeanCollection } from '@ag-grid-community/core';
+import { AgSelect, Component, RefPlaceholder, _includes } from '@ag-grid-community/core';
 import type { AgGroupComponentParams } from '@ag-grid-enterprise/core';
 import { AgGroupComponent } from '@ag-grid-enterprise/core';
 
