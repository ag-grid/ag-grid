--- conflicted
+++ resolved
@@ -1,9 +1,5 @@
 import type { AgSelectParams } from '@ag-grid-community/core';
-<<<<<<< HEAD
-import { AgSelect, Autowired, Component, PostConstruct, RefPlaceholder, _includes } from '@ag-grid-community/core';
-=======
-import { AgSelect, Autowired, Component, RefSelector, _includes } from '@ag-grid-community/core';
->>>>>>> 02fa42f8
+import { AgSelect, Autowired, Component, RefPlaceholder, _includes } from '@ag-grid-community/core';
 import type { AgGroupComponentParams } from '@ag-grid-enterprise/core';
 import { AgGroupComponent } from '@ag-grid-enterprise/core';
 
