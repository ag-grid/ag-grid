import {
    _,
    AgGroupComponent,
    AgGroupComponentParams,
    AgSelect,
    AgSlider,
    AgToggleButton,
    Autowired,
    Component,
    ListOption,
    PostConstruct,
    RefSelector,
    AgSelectParams,
    AgToggleButtonParams
} from "@ag-grid-community/core";
import type { AgRangeBarSeriesLabelPlacement } from 'ag-charts-community';
import { ShadowPanel } from "./shadowPanel";
import { FontPanel } from "../fontPanel";
import { ChartTranslationKey, ChartTranslationService } from "../../../services/chartTranslationService";
import { FormatPanelOptions } from "../formatPanel";
import { MarkersPanel } from "./markersPanel";
import { ChartController } from "../../../chartController";
import { ChartSeriesType, getSeriesType, isPieChartSeries } from "../../../utils/seriesTypeMapper";
import { AgColorPicker } from '../../../../../widgets/agColorPicker';
import { CalloutPanel } from "./calloutPanel";
import { CapsPanel } from "./capsPanel";
import { ConnectorLinePanel } from "./connectorLinePanel";
import { WhiskersPanel } from "./whiskersPanel";
import { SeriesItemsPanel } from "./seriesItemsPanel";
import { TileSpacingPanel } from "./tileSpacingPanel";
import { ChartMenuParamsFactory } from "../../chartMenuParamsFactory";
import { ChartOptionsProxy, ChartOptionsService } from '../../../services/chartOptionsService';

export class SeriesPanel extends Component {

    public static TEMPLATE = /* html */
        `<div>
            <ag-group-component ref="seriesGroup">
            </ag-group-component>
        </div>`;

    @RefSelector('seriesGroup') private seriesGroup: AgGroupComponent;

    @Autowired('chartTranslationService') private readonly chartTranslationService: ChartTranslationService;

    private readonly chartController: ChartController;
    private readonly chartOptionsService: ChartOptionsService;
    private readonly isExpandedOnInit: boolean;
    
    private chartMenuUtils: ChartMenuParamsFactory;
    private chartOptions: ChartOptionsProxy;
    private seriesSelectOptions: Map<ChartSeriesType, ListOption>;

    private activePanels: Component[] = [];
    private seriesType: ChartSeriesType;

    private widgetFuncs: {[name: string]: () => void}= {
        'lineWidth': () => this.initStrokeWidth('lineWidth'),
        'strokeWidth': () => this.initStrokeWidth('strokeWidth'),
        'lineColor': () => this.initLineColor(),
        'lineDash': () => this.initLineDash(),
        'lineOpacity': () => this.initLineOpacity(),
        'fillOpacity': () => this.initFillOpacity(),
        'markers': () => this.initMarkers(),
        'labels': () => this.initLabels(),
        'shadow': () => this.initShadow(),
        'tooltips': () => this.initTooltips(),
        'bins': () => this.initBins(),
        'whiskers': () => this.initWhiskers(),
        'caps': () => this.initCaps(),
        'connectorLine': () => this.initConnectorLine(),
        'seriesItems': () => this.initSeriesItemsPanel(),
        'tileSpacing': () => this.initTileSpacingPanel(),
    };

    private seriesWidgetMappings: { [K in ChartSeriesType]?: string[] } = {
        'bar': ['tooltips', 'strokeWidth', 'lineDash', 'lineOpacity', 'fillOpacity', 'labels', 'shadow'],
        'pie': ['tooltips', 'strokeWidth', 'lineOpacity', 'fillOpacity', 'labels', 'shadow'],
        'donut': ['tooltips', 'strokeWidth', 'lineOpacity', 'fillOpacity', 'labels', 'shadow'],
        'line': ['tooltips', 'lineWidth', 'lineDash', 'lineOpacity', 'markers', 'labels'],
        'scatter': ['tooltips', 'markers', 'labels'],
        'bubble': ['tooltips', 'markers', 'labels'],
        'area': ['tooltips', 'lineWidth', 'lineDash', 'lineOpacity', 'fillOpacity', 'markers', 'labels', 'shadow'],
        'histogram': ['tooltips', 'bins', 'strokeWidth', 'lineDash', 'lineOpacity', 'fillOpacity', 'labels', 'shadow'],
        'radial-column': ['tooltips', 'strokeWidth', 'lineDash', 'lineOpacity', 'fillOpacity', 'labels'],
        'radial-bar': ['tooltips', 'strokeWidth', 'lineDash', 'lineOpacity', 'fillOpacity', 'labels'],
        'radar-line': ['tooltips', 'strokeWidth', 'lineDash', 'lineOpacity', 'markers', 'labels'],
        'radar-area': ['tooltips', 'strokeWidth', 'lineDash', 'lineOpacity', 'fillOpacity', 'markers', 'labels'],
        'nightingale': ['tooltips', 'strokeWidth', 'lineDash', 'lineOpacity', 'fillOpacity', 'labels'],
        'box-plot': ['tooltips', 'strokeWidth', 'lineDash', 'lineOpacity', 'fillOpacity', 'whiskers', 'caps'],
        'range-bar': ['tooltips', 'strokeWidth', 'lineDash', 'lineOpacity', 'fillOpacity', 'labels'],
        'range-area': ['tooltips', 'lineWidth', 'lineDash', 'lineOpacity', 'fillOpacity', 'markers', 'labels', 'shadow'],
        'treemap': ['tooltips', 'tileSpacing'],
        'sunburst': ['tooltips'],
        'heatmap': ['tooltips', 'labels', 'lineColor', 'lineWidth', 'lineOpacity'],
        'waterfall': ['tooltips', 'connectorLine', 'seriesItems'],
    }

    constructor({
        chartController,
        chartOptionsService,
        seriesType,
        isExpandedOnInit = false
    }: FormatPanelOptions) {

        super();

        this.chartController = chartController;
        this.chartOptionsService = chartOptionsService;
        this.seriesType = seriesType || this.chartController.getChartSeriesType();
        this.isExpandedOnInit = isExpandedOnInit;
    }

    @PostConstruct
    private init() {
        const seriesGroupParams: AgGroupComponentParams = {
            cssIdentifier: 'charts-format-top-level',
            direction: 'vertical',
            title: this.translate("series"),
            expanded: this.isExpandedOnInit,
            suppressEnabledCheckbox: true
        };
        this.setTemplate(SeriesPanel.TEMPLATE, {seriesGroup: seriesGroupParams});

        this.chartMenuUtils = this.createManagedBean(new ChartMenuParamsFactory(
            this.chartOptionsService.getSeriesOptionsProxy(() => this.seriesType)
        ));
        this.chartOptions = this.chartMenuUtils.getChartOptions();
        
        this.addManagedListener(this.chartController, ChartController.EVENT_CHART_SERIES_CHART_TYPE_CHANGED, this.refreshWidgets.bind(this));

        this.refreshWidgets();
    }

    private refreshWidgets(): void {
        this.destroyActivePanels();

        const chart = this.chartController.getChartProxy().getChart();
        chart.waitForUpdate().then(() => {
            const componentWasRemoved = !this.isAlive();
            if (componentWasRemoved) {
                // It's possible that the component was unmounted during the async delay in updating the chart.
                // If this is the case we want to bail out to avoid operating on stale UI components.
                return;
            }
            if (this.chartController.isComboChart()) {
                this.updateSeriesType();
                this.initSeriesSelect();
            }

            (this.seriesWidgetMappings[this.seriesType] ?? []).forEach((w) => this.widgetFuncs[w]());
        })
        .catch(e => console.error(`AG Grid - chart rendering failed`, e));

    }

    private initSeriesSelect() {
        const seriesSelect = this.seriesGroup.createManagedBean(new AgSelect({
            label: this.translate('seriesType'),
            labelAlignment: "left",
            labelWidth: 'flex',
            inputWidth: 'flex',
            options: this.getSeriesSelectOptions(),
            value: `${this.seriesType}`,
            onValueChange: (newValue: ChartSeriesType) => {
                this.seriesType = newValue;
                this.refreshWidgets();
            }
        }));

        this.seriesGroup.addItem(seriesSelect);

        this.activePanels.push(seriesSelect);
    }

    private initTooltips(): void {
        const seriesTooltipsToggle = this.createBean(new AgToggleButton(this.chartMenuUtils.addValueParams<AgToggleButtonParams>(
            'tooltip.enabled',
            {
                label: this.translate("tooltips"),
                labelAlignment: "left",
                labelWidth: "flex",
                inputWidth: 'flex',
            }
        )));

        this.addWidget(seriesTooltipsToggle);
    }

    private initLineColor(): void {
        const seriesLineColorPicker = this.createBean(new AgColorPicker(this.chartMenuUtils.getDefaultColorPickerParams(
            'stroke',
            'strokeColor',
        )));

        this.addWidget(seriesLineColorPicker);
    }

    private initStrokeWidth(labelKey: 'strokeWidth' | 'lineWidth'): void {
        const seriesStrokeWidthSlider = this.createBean(new AgSlider(this.chartMenuUtils.getDefaultSliderParams(
            'strokeWidth',
            labelKey,
            10
        )));

        this.addWidget(seriesStrokeWidthSlider);
    }

    private initLineDash(): void {
        const seriesLineDashSlider = this.createBean(new AgSlider(this.chartMenuUtils.getDefaultSliderParams(
            'lineDash',
            'lineDash',
            30,
            true
        )));

        this.addWidget(seriesLineDashSlider);
    }

    private initLineOpacity(): void {
        const params = this.chartMenuUtils.getDefaultSliderParams(
            'strokeOpacity',
            "strokeOpacity",
            1
        );
        params.step = 0.05;
        const seriesLineOpacitySlider = this.createBean(new AgSlider(params));

        this.addWidget(seriesLineOpacitySlider);
    }

    private initFillOpacity(): void {
        const params = this.chartMenuUtils.getDefaultSliderParams(
            'fillOpacity',
            "fillOpacity",
            1
        );
        params.step = 0.05;
        const seriesFillOpacitySlider = this.createBean(new AgSlider(params));

        this.addWidget(seriesFillOpacitySlider);
    }

    private initLabels() {
        const isPieChart = isPieChartSeries(this.seriesType);
        const seriesOptionLabelProperty = isPieChart ? 'calloutLabel' : 'label';
        const labelKey = isPieChart ? 'calloutLabels' : 'labels';
        const labelParams = this.chartMenuUtils.getDefaultFontPanelParams(seriesOptionLabelProperty, labelKey);
        const labelPanelComp = this.createBean(new FontPanel(labelParams));

        if (isPieChart) {
            const calloutPanelComp = this.createBean(new CalloutPanel(this.chartMenuUtils));
            labelPanelComp.addCompToPanel(calloutPanelComp);
            this.activePanels.push(calloutPanelComp);
        }

        this.addWidget(labelPanelComp);

        if (isPieChart) {
            const sectorParams = this.chartMenuUtils.getDefaultFontPanelParams('sectorLabel', 'sectorLabels');
            const sectorPanelComp = this.createBean(new FontPanel(sectorParams));
            const positionRatioComp = this.getSectorLabelPositionRatio();
            sectorPanelComp.addCompToPanel(positionRatioComp);

            this.addWidget(sectorPanelComp);
        }

        if (this.seriesType === 'range-bar') {
            // Add label placement dropdown
            const options: Array<ListOption<AgRangeBarSeriesLabelPlacement>> = [
                { value: 'inside', text: this.translate('inside') },
                { value: 'outside', text: this.translate('outside') },
            ];
            const placementSelect = labelPanelComp.createManagedBean(new AgSelect(this.chartMenuUtils.addValueParams<AgSelectParams>(
                'label.placement',
                {
                    label: this.translate('labelPlacement'),
                    labelAlignment: 'left',
                    labelWidth: 'flex',
                    inputWidth: 'flex',
                    options,
                }
            )));

            labelPanelComp.addCompToPanel(placementSelect);
            this.activePanels.push(placementSelect);

            // Add padding slider
            const paddingSlider = labelPanelComp.createManagedBean(new AgSlider(this.chartMenuUtils.getDefaultSliderParams(
                'label.padding',
                'padding',
                200
            )));

            labelPanelComp.addCompToPanel(paddingSlider);
            this.activePanels.push(paddingSlider);
        }
    }

    private getSectorLabelPositionRatio(): AgSlider {
        const params = this.chartMenuUtils.getDefaultSliderParams(
            'sectorLabel.positionRatio',
            "positionRatio",
            1
        );
        params.step = 0.05;
        return this.createBean(new AgSlider(params));
    }

    private initShadow() {
        const shadowPanelComp = this.createBean(new ShadowPanel(this.chartMenuUtils));
        this.addWidget(shadowPanelComp);
    }

    private initMarkers() {
        const markersPanelComp = this.createBean(new MarkersPanel(this.chartOptionsService, this.chartMenuUtils));
        this.addWidget(markersPanelComp);
    }

    private initBins() {
        const params = this.chartMenuUtils.getDefaultSliderParams('binCount', 'histogramBinCount', 20);
        // this needs fixing
        const value = (this.chartOptions.getValue<any>("bins") ?? this.chartOptions.getValue<any>("calculatedBins", true)).length;
        params.value = `${value}`;
        params.maxValue = Math.max(value, 20);
        const seriesBinCountSlider = this.createBean(new AgSlider(params));

        this.addWidget(seriesBinCountSlider);
    }

    private initWhiskers() {
        const whiskersPanelComp = this.createBean(new WhiskersPanel(this.chartMenuUtils));
        this.addWidget(whiskersPanelComp);
    }

    private initCaps() {
        const capsPanelComp = this.createBean(new CapsPanel(this.chartMenuUtils));
        this.addWidget(capsPanelComp);
    }

    private initConnectorLine() {
        const connectorLinePanelComp = this.createBean(new ConnectorLinePanel(this.chartMenuUtils));
        this.addWidget(connectorLinePanelComp);
    }

    private initSeriesItemsPanel() {
        const seriesItemsPanelComp = this.createBean(new SeriesItemsPanel(this.chartMenuUtils));
        this.addWidget(seriesItemsPanelComp);
    }

    private initTileSpacingPanel() {
        const tileSpacingPanelComp = this.createBean(new TileSpacingPanel(this.chartMenuUtils));
        this.addWidget(tileSpacingPanelComp);
    }

    private addWidget(widget: Component): void {
        this.seriesGroup.addItem(widget);
        this.activePanels.push(widget);
    }

<<<<<<< HEAD
=======
    private getChartSeriesType(): ChartSeriesType {
        if (this.chartController.getSeriesChartTypes().length === 0) {
            return 'bar';
        }
        const ct = this.chartController.getSeriesChartTypes()[0].chartType;

        if (ct === 'columnLineCombo') {
            return 'bar';
        }

        if (ct === 'areaColumnCombo') {
            return 'area';
        }
        return getSeriesType(ct);
    }

>>>>>>> 111fe946
    private getSeriesSelectOptions(): ListOption[] {
        if (!this.seriesSelectOptions) {
            // lazy init options as they are only required for combo charts
            this.seriesSelectOptions = new Map<ChartSeriesType, ListOption>([
                ['area', {value: 'area', text: this.translate('area')}],
                ['bar', {value: 'bar', text: this.translate('column')}],
                ['line', {value: 'line', text: this.translate('line')}],
            ]);
        }

        const seriesSelectOptions = new Set<ListOption>();
        this.chartController.getActiveSeriesChartTypes().forEach(s => {
            const chartType = getSeriesType(s.chartType);
            const option = this.seriesSelectOptions.get(chartType);
            if (option) {
                seriesSelectOptions.add(option);
            }
        });
        return Array.from(seriesSelectOptions);
    }

    private updateSeriesType() {
        const activeChartTypes = this.chartController.getActiveSeriesChartTypes().map(s => getSeriesType(s.chartType));
        const invalidSeriesType = !activeChartTypes.includes(this.seriesType);
        if (invalidSeriesType && activeChartTypes.length > 0) {
            this.seriesType = activeChartTypes[0]; // default to first active series type
        }
    }

    private translate(key: ChartTranslationKey) {
        return this.chartTranslationService.translate(key);
    }

    private destroyActivePanels(): void {
        this.activePanels.forEach(panel => {
            _.removeFromParent(panel.getGui());
            this.destroyBean(panel);
        });
    }

    protected destroy(): void {
        this.destroyActivePanels();
        super.destroy();
    }
}<|MERGE_RESOLUTION|>--- conflicted
+++ resolved
@@ -358,25 +358,6 @@
         this.activePanels.push(widget);
     }
 
-<<<<<<< HEAD
-=======
-    private getChartSeriesType(): ChartSeriesType {
-        if (this.chartController.getSeriesChartTypes().length === 0) {
-            return 'bar';
-        }
-        const ct = this.chartController.getSeriesChartTypes()[0].chartType;
-
-        if (ct === 'columnLineCombo') {
-            return 'bar';
-        }
-
-        if (ct === 'areaColumnCombo') {
-            return 'area';
-        }
-        return getSeriesType(ct);
-    }
-
->>>>>>> 111fe946
     private getSeriesSelectOptions(): ListOption[] {
         if (!this.seriesSelectOptions) {
             // lazy init options as they are only required for combo charts
