--- conflicted
+++ resolved
@@ -1,11 +1,6 @@
 import {
     Component,
-<<<<<<< HEAD
-    PostConstruct,
     RefPlaceholder,
-=======
-    RefSelector,
->>>>>>> 02fa42f8
     _clearElement,
     _createIconNoSpan,
     _getAbsoluteWidth,
