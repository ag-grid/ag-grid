<<<<<<< HEAD
import { Autowired, ChartGroupsDef, ChartType, Component, PostConstruct, _warnOnce } from '@ag-grid-community/core';
import { AgGroupComponent } from '@ag-grid-enterprise/core';
=======
import {
    AgGroupComponent,
    Autowired,
    ChartGroupsDef,
    ChartType,
    Component,
    KeyCode,
    PostConstruct,
    _setAriaLabel,
    _warnOnce,
} from '@ag-grid-community/core';
>>>>>>> c5981163

import { ChartController } from '../../chartController';
import { ChartTranslationService } from '../../services/chartTranslationService';
import { getFullChartNameTranslationKey } from '../../utils/seriesTypeMapper';
import {
    MiniArea,
    MiniAreaColumnCombo,
    MiniBar,
    MiniBoxPlot,
    MiniBubble,
    MiniColumn,
    MiniColumnLineCombo,
    MiniCustomCombo,
    MiniDonut,
    MiniHeatmap,
    MiniHistogram,
    MiniLine,
    MiniNightingale,
    MiniNormalizedArea,
    MiniNormalizedBar,
    MiniNormalizedColumn,
    MiniPie,
    MiniRadarArea,
    MiniRadarLine,
    MiniRadialBar,
    MiniRadialColumn,
    MiniRangeArea,
    MiniRangeBar,
    MiniScatter,
    MiniStackedArea,
    MiniStackedBar,
    MiniStackedColumn,
    MiniSunburst,
    MiniTreemap,
    MiniWaterfall,
} from './miniCharts/index';
// please leave this as is - we want it to be explicit for build reasons
import { MiniChart } from './miniCharts/miniChart';

export type ThemeTemplateParameters = {
    extensions: Map<any, any>;
    properties: Map<any, any>;
};

type MiniChartMenuMapping = {
    [K in keyof ChartGroupsDef]-?: MiniChartMenuGroup<K>;
};

type MiniChartMenuGroup<K extends keyof ChartGroupsDef> = {
    [T in NonNullable<ChartGroupsDef[K]>[number]]: MiniChartMenuItem;
};

interface MiniChartMenuItem {
    range: boolean;
    pivot: boolean;
    enterprise: boolean;
    icon: MiniChartConstructor;
}

type MiniChartConstructor = {
    chartType: ChartType;
    new (...args: any[]): MiniChart;
};

const miniChartMapping: MiniChartMenuMapping = {
    columnGroup: {
        column: { range: true, pivot: true, enterprise: false, icon: MiniColumn },
        stackedColumn: { range: true, pivot: true, enterprise: false, icon: MiniStackedColumn },
        normalizedColumn: { range: true, pivot: true, enterprise: false, icon: MiniNormalizedColumn },
    },
    barGroup: {
        bar: { range: true, pivot: true, enterprise: false, icon: MiniBar },
        stackedBar: { range: true, pivot: true, enterprise: false, icon: MiniStackedBar },
        normalizedBar: { range: true, pivot: true, enterprise: false, icon: MiniNormalizedBar },
    },
    pieGroup: {
        pie: { range: true, pivot: true, enterprise: false, icon: MiniPie },
        donut: { range: true, pivot: true, enterprise: false, icon: MiniDonut },
        doughnut: { range: true, pivot: true, enterprise: false, icon: MiniDonut },
    },
    lineGroup: { line: { range: true, pivot: true, enterprise: false, icon: MiniLine } },
    scatterGroup: {
        scatter: { range: true, pivot: true, enterprise: false, icon: MiniScatter },
        bubble: { range: true, pivot: true, enterprise: false, icon: MiniBubble },
    },
    areaGroup: {
        area: { range: true, pivot: true, enterprise: false, icon: MiniArea },
        stackedArea: { range: true, pivot: true, enterprise: false, icon: MiniStackedArea },
        normalizedArea: { range: true, pivot: true, enterprise: false, icon: MiniNormalizedArea },
    },
    polarGroup: {
        radarLine: { range: true, pivot: false, enterprise: true, icon: MiniRadarLine },
        radarArea: { range: true, pivot: false, enterprise: true, icon: MiniRadarArea },
        nightingale: { range: true, pivot: false, enterprise: true, icon: MiniNightingale },
        radialColumn: { range: true, pivot: false, enterprise: true, icon: MiniRadialColumn },
        radialBar: { range: true, pivot: false, enterprise: true, icon: MiniRadialBar },
    },
    statisticalGroup: {
        boxPlot: { range: true, pivot: false, enterprise: true, icon: MiniBoxPlot },
        histogram: { range: true, pivot: false, enterprise: false, icon: MiniHistogram },
        rangeBar: { range: true, pivot: false, enterprise: true, icon: MiniRangeBar },
        rangeArea: { range: true, pivot: false, enterprise: true, icon: MiniRangeArea },
    },
    hierarchicalGroup: {
        treemap: { range: true, pivot: true, enterprise: true, icon: MiniTreemap },
        sunburst: { range: true, pivot: true, enterprise: true, icon: MiniSunburst },
    },
    specializedGroup: {
        heatmap: { range: true, pivot: false, enterprise: true, icon: MiniHeatmap },
        waterfall: { range: true, pivot: false, enterprise: true, icon: MiniWaterfall },
    },
    combinationGroup: {
        columnLineCombo: { range: true, pivot: true, enterprise: false, icon: MiniColumnLineCombo },
        areaColumnCombo: { range: true, pivot: true, enterprise: false, icon: MiniAreaColumnCombo },
        customCombo: { range: true, pivot: true, enterprise: false, icon: MiniCustomCombo },
    },
};

const DEFAULT_CHART_GROUPS: ChartGroupsDef = {
    columnGroup: ['column', 'stackedColumn', 'normalizedColumn'],
    barGroup: ['bar', 'stackedBar', 'normalizedBar'],
    pieGroup: ['pie', 'donut'],
    lineGroup: ['line'],
    scatterGroup: ['scatter', 'bubble'],
    areaGroup: ['area', 'stackedArea', 'normalizedArea'],
    polarGroup: ['radarLine', 'radarArea', 'nightingale', 'radialColumn', 'radialBar'],
    statisticalGroup: ['boxPlot', 'histogram', 'rangeBar', 'rangeArea'],
    hierarchicalGroup: ['treemap', 'sunburst'],
    specializedGroup: ['heatmap', 'waterfall'],
    combinationGroup: ['columnLineCombo', 'areaColumnCombo', 'customCombo'],
};

export class MiniChartsContainer extends Component {
    static TEMPLATE = /* html */ `<div class="ag-chart-settings-mini-wrapper"></div>`;

    private readonly fills: string[];
    private readonly strokes: string[];
    private readonly themeTemplateParameters: ThemeTemplateParameters;
    private readonly isCustomTheme: boolean;
    private wrappers: Map<ChartType, HTMLElement> = new Map();
    private chartController: ChartController;

    private chartGroups: ChartGroupsDef;

    @Autowired('chartTranslationService') private chartTranslationService: ChartTranslationService;

    constructor(
        chartController: ChartController,
        fills: string[],
        strokes: string[],
        themeTemplateParameters: ThemeTemplateParameters,
        isCustomTheme: boolean,
        chartGroups: ChartGroupsDef = DEFAULT_CHART_GROUPS
    ) {
        super(MiniChartsContainer.TEMPLATE);

        this.chartController = chartController;
        this.fills = fills;
        this.strokes = strokes;
        this.themeTemplateParameters = themeTemplateParameters;
        this.isCustomTheme = isCustomTheme;
        this.chartGroups = { ...chartGroups };
    }

    @PostConstruct
    private init() {
        // hide MiniCustomCombo if no custom combo exists
        if (!this.chartController.customComboExists() && this.chartGroups.combinationGroup) {
            this.chartGroups.combinationGroup = this.chartGroups.combinationGroup.filter(
                (chartType) => chartType !== 'customCombo'
            );
        }

        const eGui = this.getGui();
        const isEnterprise = this.chartController.isEnterprise();
        const isPivotChart = this.chartController.isPivotChart();
        const isRangeChart = !isPivotChart;

        // Determine the set of chart types that are specified by the chartGroupsDef config, filtering out any entries
        // that are invalid for the current chart configuration (pivot/range) and license type
        const displayedMenuGroups = Object.keys(this.chartGroups)
            .map((group: keyof ChartGroupsDef) => {
                const menuGroup =
                    group in miniChartMapping ? miniChartMapping[group as keyof typeof miniChartMapping] : undefined;
                if (!menuGroup) {
                    // User has specified an invalid chart group in the chartGroupsDef config
                    _warnOnce(`invalid chartGroupsDef config '${group}'`);
                    return null;
                }

                // Determine the valid chart types within this group, based on the chartGroupsDef config
                const chartGroupValues = this.chartGroups[group as keyof ChartGroupsDef] ?? [];
                const menuItems = chartGroupValues
                    .map((chartType) => {
                        const menuItem =
                            chartType in menuGroup
                                ? (menuGroup as Record<typeof chartType, MiniChartMenuItem>)[chartType]
                                : undefined;

                        if (!menuItem) {
                            // User has specified an invalid chart type in the chartGroupsDef config
                            _warnOnce(`invalid chartGroupsDef config '${group}.${chartType}'`);
                            return null;
                        }

                        if (!isEnterprise && menuItem.enterprise) {
                            return null; // skip enterprise charts if community
                        }
                        // Only show the chart if it is valid for the current chart configuration (pivot/range)
                        if (isRangeChart && menuItem.range) return menuItem;
                        if (isPivotChart && menuItem.pivot) return menuItem;
                        return null;
                    })
                    .filter((menuItem): menuItem is NonNullable<typeof menuItem> => menuItem != null);

                if (menuItems.length === 0) return null; // don't render empty chart groups

                return {
                    label: this.chartTranslationService.translate(group),
                    items: menuItems,
                };
            })
            .filter((menuGroup): menuGroup is NonNullable<typeof menuGroup> => menuGroup != null);

        // Render the filtered menu items
        for (const { label, items } of displayedMenuGroups) {
            const groupComponent = this.createBean(
                new AgGroupComponent({
                    title: label,
                    suppressEnabledCheckbox: true,
                    enabled: true,
                    suppressOpenCloseIcons: true,
                    cssIdentifier: 'charts-settings',
                    direction: 'horizontal',
                    suppressKeyboardNavigation: true,
                })
            );

            for (const menuItem of items) {
                const MiniClass = menuItem.icon;
                const miniWrapper = document.createElement('div');
                miniWrapper.classList.add('ag-chart-mini-thumbnail');
                miniWrapper.setAttribute('tabindex', '0');
                miniWrapper.setAttribute('role', 'button');

                const miniClassChartType: ChartType = MiniClass.chartType;
                const listener = () => {
                    this.chartController.setChartType(miniClassChartType);
                    this.updateSelectedMiniChart();
                };
                this.addManagedListener(miniWrapper, 'click', listener);
                this.addManagedListener(miniWrapper, 'keydown', (event) => {
                    if (event.key == KeyCode.ENTER || event.key === KeyCode.SPACE) {
                        event.preventDefault();
                        listener();
                    }
                });

                this.wrappers.set(miniClassChartType, miniWrapper);

                this.createBean(
                    new MiniClass(
                        miniWrapper,
                        this.fills,
                        this.strokes,
                        this.themeTemplateParameters,
                        this.isCustomTheme
                    )
                );
                groupComponent.addItem(miniWrapper);
            }

            eGui.appendChild(groupComponent.getGui());
        }

        this.updateSelectedMiniChart();
    }

    public updateSelectedMiniChart(): void {
        const selectedChartType = this.chartController.getChartType();
        this.wrappers.forEach((miniChart, miniChartType) => {
            const selected = miniChartType === selectedChartType;
            miniChart.classList.toggle('ag-selected', selected);

            const chartName = this.chartTranslationService.translate(getFullChartNameTranslationKey(miniChartType));
            const ariaLabel = selected
                ? `${chartName}. ${this.chartTranslationService.translate('ariaChartSelected')}`
                : chartName;
            _setAriaLabel(miniChart, ariaLabel);
        });
    }

    protected destroy(): void {
        this.wrappers.clear();
        super.destroy();
    }
}<|MERGE_RESOLUTION|>--- conflicted
+++ resolved
@@ -1,19 +1,5 @@
-<<<<<<< HEAD
 import { Autowired, ChartGroupsDef, ChartType, Component, PostConstruct, _warnOnce } from '@ag-grid-community/core';
 import { AgGroupComponent } from '@ag-grid-enterprise/core';
-=======
-import {
-    AgGroupComponent,
-    Autowired,
-    ChartGroupsDef,
-    ChartType,
-    Component,
-    KeyCode,
-    PostConstruct,
-    _setAriaLabel,
-    _warnOnce,
-} from '@ag-grid-community/core';
->>>>>>> c5981163
 
 import { ChartController } from '../../chartController';
 import { ChartTranslationService } from '../../services/chartTranslationService';
