<<<<<<< HEAD
import {
    Autowired,
    ChartGroupsDef,
    ChartType,
    Component,
    KeyCode,
    _setAriaLabel,
    _warnOnce,
} from '@ag-grid-community/core';
=======
import type { ChartGroupsDef, ChartType } from '@ag-grid-community/core';
import { Autowired, Component, KeyCode, PostConstruct, _setAriaLabel, _warnOnce } from '@ag-grid-community/core';
>>>>>>> c75d6e7b
import { AgGroupComponent } from '@ag-grid-enterprise/core';

import type { ChartController } from '../../chartController';
import type { ChartTranslationService } from '../../services/chartTranslationService';
import { getFullChartNameTranslationKey } from '../../utils/seriesTypeMapper';
import {
    MiniArea,
    MiniAreaColumnCombo,
    MiniBar,
    MiniBoxPlot,
    MiniBubble,
    MiniColumn,
    MiniColumnLineCombo,
    MiniCustomCombo,
    MiniDonut,
    MiniHeatmap,
    MiniHistogram,
    MiniLine,
    MiniNightingale,
    MiniNormalizedArea,
    MiniNormalizedBar,
    MiniNormalizedColumn,
    MiniPie,
    MiniRadarArea,
    MiniRadarLine,
    MiniRadialBar,
    MiniRadialColumn,
    MiniRangeArea,
    MiniRangeBar,
    MiniScatter,
    MiniStackedArea,
    MiniStackedBar,
    MiniStackedColumn,
    MiniSunburst,
    MiniTreemap,
    MiniWaterfall,
} from './miniCharts/index';
// please leave this as is - we want it to be explicit for build reasons
import type { MiniChart } from './miniCharts/miniChart';

export type ThemeTemplateParameters = {
    extensions: Map<any, any>;
    properties: Map<any, any>;
};

type MiniChartMenuMapping = {
    [K in keyof ChartGroupsDef]-?: MiniChartMenuGroup<K>;
};

type MiniChartMenuGroup<K extends keyof ChartGroupsDef> = {
    [T in NonNullable<ChartGroupsDef[K]>[number]]: MiniChartMenuItem;
};

interface MiniChartMenuItem {
    range: boolean;
    pivot: boolean;
    enterprise: boolean;
    icon: MiniChartConstructor;
}

type MiniChartConstructor = {
    chartType: ChartType;
    new (...args: any[]): MiniChart;
};

const miniChartMapping: MiniChartMenuMapping = {
    columnGroup: {
        column: { range: true, pivot: true, enterprise: false, icon: MiniColumn },
        stackedColumn: { range: true, pivot: true, enterprise: false, icon: MiniStackedColumn },
        normalizedColumn: { range: true, pivot: true, enterprise: false, icon: MiniNormalizedColumn },
    },
    barGroup: {
        bar: { range: true, pivot: true, enterprise: false, icon: MiniBar },
        stackedBar: { range: true, pivot: true, enterprise: false, icon: MiniStackedBar },
        normalizedBar: { range: true, pivot: true, enterprise: false, icon: MiniNormalizedBar },
    },
    pieGroup: {
        pie: { range: true, pivot: true, enterprise: false, icon: MiniPie },
        donut: { range: true, pivot: true, enterprise: false, icon: MiniDonut },
        doughnut: { range: true, pivot: true, enterprise: false, icon: MiniDonut },
    },
    lineGroup: { line: { range: true, pivot: true, enterprise: false, icon: MiniLine } },
    scatterGroup: {
        scatter: { range: true, pivot: true, enterprise: false, icon: MiniScatter },
        bubble: { range: true, pivot: true, enterprise: false, icon: MiniBubble },
    },
    areaGroup: {
        area: { range: true, pivot: true, enterprise: false, icon: MiniArea },
        stackedArea: { range: true, pivot: true, enterprise: false, icon: MiniStackedArea },
        normalizedArea: { range: true, pivot: true, enterprise: false, icon: MiniNormalizedArea },
    },
    polarGroup: {
        radarLine: { range: true, pivot: false, enterprise: true, icon: MiniRadarLine },
        radarArea: { range: true, pivot: false, enterprise: true, icon: MiniRadarArea },
        nightingale: { range: true, pivot: false, enterprise: true, icon: MiniNightingale },
        radialColumn: { range: true, pivot: false, enterprise: true, icon: MiniRadialColumn },
        radialBar: { range: true, pivot: false, enterprise: true, icon: MiniRadialBar },
    },
    statisticalGroup: {
        boxPlot: { range: true, pivot: false, enterprise: true, icon: MiniBoxPlot },
        histogram: { range: true, pivot: false, enterprise: false, icon: MiniHistogram },
        rangeBar: { range: true, pivot: false, enterprise: true, icon: MiniRangeBar },
        rangeArea: { range: true, pivot: false, enterprise: true, icon: MiniRangeArea },
    },
    hierarchicalGroup: {
        treemap: { range: true, pivot: true, enterprise: true, icon: MiniTreemap },
        sunburst: { range: true, pivot: true, enterprise: true, icon: MiniSunburst },
    },
    specializedGroup: {
        heatmap: { range: true, pivot: false, enterprise: true, icon: MiniHeatmap },
        waterfall: { range: true, pivot: false, enterprise: true, icon: MiniWaterfall },
    },
    combinationGroup: {
        columnLineCombo: { range: true, pivot: true, enterprise: false, icon: MiniColumnLineCombo },
        areaColumnCombo: { range: true, pivot: true, enterprise: false, icon: MiniAreaColumnCombo },
        customCombo: { range: true, pivot: true, enterprise: false, icon: MiniCustomCombo },
    },
};

const DEFAULT_CHART_GROUPS: ChartGroupsDef = {
    columnGroup: ['column', 'stackedColumn', 'normalizedColumn'],
    barGroup: ['bar', 'stackedBar', 'normalizedBar'],
    pieGroup: ['pie', 'donut'],
    lineGroup: ['line'],
    scatterGroup: ['scatter', 'bubble'],
    areaGroup: ['area', 'stackedArea', 'normalizedArea'],
    polarGroup: ['radarLine', 'radarArea', 'nightingale', 'radialColumn', 'radialBar'],
    statisticalGroup: ['boxPlot', 'histogram', 'rangeBar', 'rangeArea'],
    hierarchicalGroup: ['treemap', 'sunburst'],
    specializedGroup: ['heatmap', 'waterfall'],
    combinationGroup: ['columnLineCombo', 'areaColumnCombo', 'customCombo'],
};

export class MiniChartsContainer extends Component {
    static TEMPLATE = /* html */ `<div class="ag-chart-settings-mini-wrapper"></div>`;

    private readonly fills: string[];
    private readonly strokes: string[];
    private readonly themeTemplateParameters: ThemeTemplateParameters;
    private readonly isCustomTheme: boolean;
    private wrappers: Map<ChartType, HTMLElement> = new Map();
    private chartController: ChartController;

    private chartGroups: ChartGroupsDef;

    @Autowired('chartTranslationService') private chartTranslationService: ChartTranslationService;

    constructor(
        chartController: ChartController,
        fills: string[],
        strokes: string[],
        themeTemplateParameters: ThemeTemplateParameters,
        isCustomTheme: boolean,
        chartGroups: ChartGroupsDef = DEFAULT_CHART_GROUPS
    ) {
        super(MiniChartsContainer.TEMPLATE);

        this.chartController = chartController;
        this.fills = fills;
        this.strokes = strokes;
        this.themeTemplateParameters = themeTemplateParameters;
        this.isCustomTheme = isCustomTheme;
        this.chartGroups = { ...chartGroups };
    }

    public postConstruct() {
        // hide MiniCustomCombo if no custom combo exists
        if (!this.chartController.customComboExists() && this.chartGroups.combinationGroup) {
            this.chartGroups.combinationGroup = this.chartGroups.combinationGroup.filter(
                (chartType) => chartType !== 'customCombo'
            );
        }

        const eGui = this.getGui();
        const isEnterprise = this.chartController.isEnterprise();
        const isPivotChart = this.chartController.isPivotChart();
        const isRangeChart = !isPivotChart;

        // Determine the set of chart types that are specified by the chartGroupsDef config, filtering out any entries
        // that are invalid for the current chart configuration (pivot/range) and license type
        const displayedMenuGroups = Object.keys(this.chartGroups)
            .map((group: keyof ChartGroupsDef) => {
                const menuGroup =
                    group in miniChartMapping ? miniChartMapping[group as keyof typeof miniChartMapping] : undefined;
                if (!menuGroup) {
                    // User has specified an invalid chart group in the chartGroupsDef config
                    _warnOnce(`invalid chartGroupsDef config '${group}'`);
                    return null;
                }

                // Determine the valid chart types within this group, based on the chartGroupsDef config
                const chartGroupValues = this.chartGroups[group as keyof ChartGroupsDef] ?? [];
                const menuItems = chartGroupValues
                    .map((chartType) => {
                        const menuItem =
                            chartType in menuGroup
                                ? (menuGroup as Record<typeof chartType, MiniChartMenuItem>)[chartType]
                                : undefined;

                        if (!menuItem) {
                            // User has specified an invalid chart type in the chartGroupsDef config
                            _warnOnce(`invalid chartGroupsDef config '${group}.${chartType}'`);
                            return null;
                        }

                        if (!isEnterprise && menuItem.enterprise) {
                            return null; // skip enterprise charts if community
                        }
                        // Only show the chart if it is valid for the current chart configuration (pivot/range)
                        if (isRangeChart && menuItem.range) return menuItem;
                        if (isPivotChart && menuItem.pivot) return menuItem;
                        return null;
                    })
                    .filter((menuItem): menuItem is NonNullable<typeof menuItem> => menuItem != null);

                if (menuItems.length === 0) return null; // don't render empty chart groups

                return {
                    label: this.chartTranslationService.translate(group),
                    items: menuItems,
                };
            })
            .filter((menuGroup): menuGroup is NonNullable<typeof menuGroup> => menuGroup != null);

        // Render the filtered menu items
        for (const { label, items } of displayedMenuGroups) {
            const groupComponent = this.createBean(
                new AgGroupComponent({
                    title: label,
                    suppressEnabledCheckbox: true,
                    enabled: true,
                    suppressOpenCloseIcons: true,
                    cssIdentifier: 'charts-settings',
                    direction: 'horizontal',
                    suppressKeyboardNavigation: true,
                })
            );

            for (const menuItem of items) {
                const MiniClass = menuItem.icon;
                const miniWrapper = document.createElement('div');
                miniWrapper.classList.add('ag-chart-mini-thumbnail');
                miniWrapper.setAttribute('tabindex', '0');
                miniWrapper.setAttribute('role', 'button');

                const miniClassChartType: ChartType = MiniClass.chartType;
                const listener = () => {
                    this.chartController.setChartType(miniClassChartType);
                    this.updateSelectedMiniChart();
                };
                this.addManagedListener(miniWrapper, 'click', listener);
                this.addManagedListener(miniWrapper, 'keydown', (event) => {
                    if (event.key == KeyCode.ENTER || event.key === KeyCode.SPACE) {
                        event.preventDefault();
                        listener();
                    }
                });

                this.wrappers.set(miniClassChartType, miniWrapper);

                this.createBean(
                    new MiniClass(
                        miniWrapper,
                        this.fills,
                        this.strokes,
                        this.themeTemplateParameters,
                        this.isCustomTheme
                    )
                );
                groupComponent.addItem(miniWrapper);
            }

            eGui.appendChild(groupComponent.getGui());
        }

        this.updateSelectedMiniChart();
    }

    public updateSelectedMiniChart(): void {
        const selectedChartType = this.chartController.getChartType();
        this.wrappers.forEach((miniChart, miniChartType) => {
            const selected = miniChartType === selectedChartType;
            miniChart.classList.toggle('ag-selected', selected);

            const chartName = this.chartTranslationService.translate(getFullChartNameTranslationKey(miniChartType));
            const ariaLabel = selected
                ? `${chartName}. ${this.chartTranslationService.translate('ariaChartSelected')}`
                : chartName;
            _setAriaLabel(miniChart, ariaLabel);
        });
    }

    public override destroy(): void {
        this.wrappers.clear();
        super.destroy();
    }
}<|MERGE_RESOLUTION|>--- conflicted
+++ resolved
@@ -1,17 +1,5 @@
-<<<<<<< HEAD
-import {
-    Autowired,
-    ChartGroupsDef,
-    ChartType,
-    Component,
-    KeyCode,
-    _setAriaLabel,
-    _warnOnce,
-} from '@ag-grid-community/core';
-=======
 import type { ChartGroupsDef, ChartType } from '@ag-grid-community/core';
-import { Autowired, Component, KeyCode, PostConstruct, _setAriaLabel, _warnOnce } from '@ag-grid-community/core';
->>>>>>> c75d6e7b
+import { Autowired, Component, KeyCode, _setAriaLabel, _warnOnce } from '@ag-grid-community/core';
 import { AgGroupComponent } from '@ag-grid-enterprise/core';
 
 import type { ChartController } from '../../chartController';
