--- conflicted
+++ resolved
@@ -1,12 +1,7 @@
-<<<<<<< HEAD
-import type { BeanCollection, ChartToolPanelMenuOptions, TabbedItem } from '@ag-grid-community/core';
-import { Component, TabbedLayout } from '@ag-grid-community/core';
-=======
 import type { BeanCollection, ChartToolPanelMenuOptions } from '@ag-grid-community/core';
-import { AgPromise, Component } from '@ag-grid-community/core';
+import { Component } from '@ag-grid-community/core';
 import type { TabbedItem } from '@ag-grid-enterprise/core';
 import { TabbedLayout } from '@ag-grid-enterprise/core';
->>>>>>> 71b1bbe7
 
 import type { ChartTranslationKey, ChartTranslationService } from '../services/chartTranslationService';
 import type { ChartMenuContext } from './chartMenuContext';
