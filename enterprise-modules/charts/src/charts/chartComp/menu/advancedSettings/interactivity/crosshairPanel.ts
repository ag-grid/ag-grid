<<<<<<< HEAD
import type { BeanCollection} from '@ag-grid-community/core';
import { AgCheckbox, Component } from '@ag-grid-community/core';
=======
import { AgCheckbox, Autowired, Component } from '@ag-grid-community/core';
>>>>>>> a381279a
import type { AgGroupComponentParams } from '@ag-grid-enterprise/core';
import { AgGroupComponent } from '@ag-grid-enterprise/core';

import { AgColorPicker } from '../../../../../widgets/agColorPicker';
import type { ChartTranslationService } from '../../../services/chartTranslationService';
import type { ChartMenuParamsFactory } from '../../chartMenuParamsFactory';

export class CrosshairPanel extends Component {
    public static TEMPLATE = /* html */ `<div>
            <ag-group-component data-ref="crosshairGroup">
                <ag-checkbox data-ref="crosshairLabelCheckbox"></ag-checkbox>
                <ag-checkbox data-ref="crosshairSnapCheckbox"></ag-checkbox>
                <ag-color-picker data-ref="crosshairStrokeColorPicker"></ag-color-picker>
            </ag-group-component>
        </div>`;

    private chartTranslationService: ChartTranslationService;

    public wireBeans(beans: BeanCollection): void {
        super.wireBeans(beans);
        this.chartTranslationService = beans.chartTranslationService;
    }

    constructor(private readonly chartMenuParamsFactory: ChartMenuParamsFactory) {
        super();
    }

    public postConstruct() {
        const crosshairGroupParams = this.chartMenuParamsFactory.addEnableParams<AgGroupComponentParams>(
            'crosshair.enabled',
            {
                cssIdentifier: 'charts-advanced-settings-top-level',
                direction: 'vertical',
                suppressOpenCloseIcons: true,
                title: this.chartTranslationService.translate('crosshair'),
                suppressEnabledCheckbox: true,
                useToggle: true,
            }
        );
        const crosshairLabelCheckboxParams = this.chartMenuParamsFactory.getDefaultCheckboxParams(
            'crosshair.label.enabled',
            'crosshairLabel'
        );
        const crosshairSnapCheckboxParams = this.chartMenuParamsFactory.getDefaultCheckboxParams(
            'crosshair.snap',
            'crosshairSnap'
        );
        const crosshairStrokeColorPickerParams = this.chartMenuParamsFactory.getDefaultColorPickerParams(
            'crosshair.stroke',
            'color'
        );
        this.setTemplate(CrosshairPanel.TEMPLATE, [AgGroupComponent, AgCheckbox, AgColorPicker], {
            crosshairGroup: crosshairGroupParams,
            crosshairLabelCheckbox: crosshairLabelCheckboxParams,
            crosshairSnapCheckbox: crosshairSnapCheckboxParams,
            crosshairStrokeColorPicker: crosshairStrokeColorPickerParams,
        });
    }
}<|MERGE_RESOLUTION|>--- conflicted
+++ resolved
@@ -1,9 +1,5 @@
-<<<<<<< HEAD
-import type { BeanCollection} from '@ag-grid-community/core';
+import type { BeanCollection } from '@ag-grid-community/core';
 import { AgCheckbox, Component } from '@ag-grid-community/core';
-=======
-import { AgCheckbox, Autowired, Component } from '@ag-grid-community/core';
->>>>>>> a381279a
 import type { AgGroupComponentParams } from '@ag-grid-enterprise/core';
 import { AgGroupComponent } from '@ag-grid-enterprise/core';
 
