import type { FocusService, IAfterGuiAttachedParams, MenuItemDef, PopupService } from '@ag-grid-community/core';
<<<<<<< HEAD
import {
    Autowired,
    Bean,
    BeanStub,
    Component,
    PostConstruct,
    RefPlaceholder,
    _createIconNoSpan,
} from '@ag-grid-community/core';
=======
import { Autowired, Bean, BeanStub, Component, RefSelector, _createIconNoSpan } from '@ag-grid-community/core';
>>>>>>> 02fa42f8
import { AgMenuItemComponent, AgMenuList } from '@ag-grid-enterprise/core';

import type { ChartController } from '../chartController';
import type { ChartMenuService } from '../services/chartMenuService';
import type { ChartTranslationService } from '../services/chartTranslationService';
import type { ChartMenuContext } from './chartMenuContext';

@Bean('chartMenuListFactory')
export class ChartMenuListFactory extends BeanStub {
    @Autowired('popupService') private readonly popupService: PopupService;
    @Autowired('chartMenuService') private readonly chartMenuService: ChartMenuService;
    @Autowired('chartTranslationService') private readonly chartTranslationService: ChartTranslationService;

    private activeChartMenuList?: ChartMenuList;

    public showMenuList(params: {
        eventSource: HTMLElement;
        showMenu: () => void;
        chartMenuContext: ChartMenuContext;
    }): void {
        const { eventSource, showMenu, chartMenuContext } = params;
        const areChartToolPanelsEnabled = this.chartMenuService.doChartToolPanelsExist(
            chartMenuContext.chartController
        );
        const menuItems = this.mapWithStockItems(
            this.getMenuItems(chartMenuContext.chartController, areChartToolPanelsEnabled),
            chartMenuContext,
            showMenu,
            eventSource,
            areChartToolPanelsEnabled
        );
        if (!menuItems.length) {
            return;
        }
        const chartMenuList = this.createBean(new ChartMenuList(menuItems));
        this.activeChartMenuList = chartMenuList;

        let multiplier = -1;
        let alignSide: 'left' | 'right' = 'left';

        if (this.gos.get('enableRtl')) {
            multiplier = 1;
            alignSide = 'right';
        }

        const eGui = chartMenuList.getGui();

        this.popupService.addPopup({
            modal: true,
            eChild: eGui,
            closeOnEsc: true,
            closedCallback: () => {
                this.destroyBean(chartMenuList);
                this.activeChartMenuList = undefined;
                const eDocument = this.gos.getDocument();
                const activeEl = this.gos.getActiveDomElement();
                if (!activeEl || activeEl === eDocument.body) {
                    eventSource.focus({ preventScroll: true });
                }
            },
            afterGuiAttached: (params) => chartMenuList.afterGuiAttached(params),
            positionCallback: () => {
                {
                    this.popupService.positionPopupByComponent({
                        type: 'chartMenu',
                        eventSource,
                        ePopup: eGui,
                        alignSide,
                        nudgeX: 4 * multiplier,
                        nudgeY: 4,
                        position: 'under',
                        keepWithinBounds: true,
                    });
                }
            },
            ariaLabel: 'Chart Menu',
        });
    }

    private getMenuItems(
        chartController: ChartController,
        areChartToolPanelsEnabled: boolean
    ): (MenuItemDef | string)[] {
        const defaultItems = [
            ...(areChartToolPanelsEnabled ? ['chartEdit'] : []),
            ...(chartController.isEnterprise() ? ['chartAdvancedSettings'] : []),
            chartController.isChartLinked() ? 'chartUnlink' : 'chartLink',
            'chartDownload',
        ];
        const chartMenuItems = this.gos.get('chartMenuItems');
        if (!chartMenuItems) {
            return defaultItems;
        } else if (Array.isArray(chartMenuItems)) {
            return chartMenuItems;
        } else {
            return chartMenuItems(
                this.gos.addGridCommonParams({
                    defaultItems,
                })
            );
        }
    }

    private mapWithStockItems(
        originalList: (MenuItemDef | string)[],
        chartMenuContext: ChartMenuContext,
        showMenu: () => void,
        eventSource: HTMLElement,
        areChartToolPanelsEnabled: boolean
    ): MenuItemDef[] {
        if (!originalList) {
            return [];
        }
        const resultList: MenuItemDef[] = [];

        originalList.forEach((menuItemOrString) => {
            let result: MenuItemDef | null;
            if (typeof menuItemOrString === 'string') {
                result = this.getStockMenuItem(
                    menuItemOrString,
                    chartMenuContext,
                    showMenu,
                    eventSource,
                    areChartToolPanelsEnabled
                );
            } else {
                result = { ...menuItemOrString };
            }
            if (!result) {
                return;
            }

            const { subMenu } = result;
            if (Array.isArray(subMenu)) {
                result.subMenu = this.mapWithStockItems(
                    subMenu,
                    chartMenuContext,
                    showMenu,
                    eventSource,
                    areChartToolPanelsEnabled
                );
            }

            resultList.push(result);
        });

        return resultList;
    }

    private getStockMenuItem(
        key: string,
        chartMenuContext: ChartMenuContext,
        showMenu: () => void,
        eventSource: HTMLElement,
        areChartToolPanelsEnabled: boolean
    ): MenuItemDef | null {
        switch (key) {
            case 'chartEdit':
                return areChartToolPanelsEnabled
                    ? this.createMenuItem(
                          this.chartTranslationService.translate('chartEdit'),
                          'chartsMenuEdit',
                          showMenu
                      )
                    : null;
            case 'chartAdvancedSettings':
                return this.createMenuItem(
                    this.chartTranslationService.translate('chartAdvancedSettings'),
                    'chartsMenuAdvancedSettings',
                    () => this.chartMenuService.openAdvancedSettings(chartMenuContext, eventSource)
                );
            case 'chartUnlink':
                return chartMenuContext.chartController.isChartLinked()
                    ? this.createMenuItem(this.chartTranslationService.translate('chartUnlink'), 'unlinked', () =>
                          this.chartMenuService.toggleLinked(chartMenuContext)
                      )
                    : null;
            case 'chartLink':
                return !chartMenuContext.chartController.isChartLinked()
                    ? this.createMenuItem(this.chartTranslationService.translate('chartLink'), 'linked', () =>
                          this.chartMenuService.toggleLinked(chartMenuContext)
                      )
                    : null;
            case 'chartDownload':
                return this.createMenuItem(this.chartTranslationService.translate('chartDownload'), 'save', () =>
                    this.chartMenuService.downloadChart(chartMenuContext)
                );
        }
        return null;
    }

    private createMenuItem(name: string, iconName: string, action: () => void): MenuItemDef {
        return {
            name,
            icon: _createIconNoSpan(iconName, this.gos, null),
            action,
        };
    }

    public override destroy(): void {
        this.destroyBean(this.activeChartMenuList);
        super.destroy();
    }
}

class ChartMenuList extends Component {
    @Autowired('focusService') private readonly focusService: FocusService;

    private readonly eChartsMenu: HTMLElement = RefPlaceholder;

    private hidePopupFunc: () => void;
    private mainMenuList: AgMenuList;

    constructor(private readonly menuItems: (MenuItemDef | string)[]) {
        super(/* html */ `
            <div data-ref="eChartsMenu" role="presentation" class="ag-menu ag-chart-menu-popup"></div>
        `);
    }

    public postConstruct(): void {
        this.mainMenuList = this.createManagedBean(new AgMenuList(0));
        this.mainMenuList.addMenuItems(this.menuItems);
        this.mainMenuList.addEventListener(AgMenuItemComponent.EVENT_CLOSE_MENU, this.onHidePopup.bind(this));
        this.eChartsMenu.appendChild(this.mainMenuList.getGui());
    }

    private onHidePopup(): void {
        this.hidePopupFunc?.();
    }

    public afterGuiAttached({ hidePopup }: IAfterGuiAttachedParams): void {
        if (hidePopup) {
            this.hidePopupFunc = hidePopup;
            this.addDestroyFunc(hidePopup);
        }
        this.focusService.focusInto(this.mainMenuList.getGui());
    }
}<|MERGE_RESOLUTION|>--- conflicted
+++ resolved
@@ -1,17 +1,5 @@
 import type { FocusService, IAfterGuiAttachedParams, MenuItemDef, PopupService } from '@ag-grid-community/core';
-<<<<<<< HEAD
-import {
-    Autowired,
-    Bean,
-    BeanStub,
-    Component,
-    PostConstruct,
-    RefPlaceholder,
-    _createIconNoSpan,
-} from '@ag-grid-community/core';
-=======
-import { Autowired, Bean, BeanStub, Component, RefSelector, _createIconNoSpan } from '@ag-grid-community/core';
->>>>>>> 02fa42f8
+import { Autowired, Bean, BeanStub, Component, RefPlaceholder, _createIconNoSpan } from '@ag-grid-community/core';
 import { AgMenuItemComponent, AgMenuList } from '@ag-grid-enterprise/core';
 
 import type { ChartController } from '../chartController';
