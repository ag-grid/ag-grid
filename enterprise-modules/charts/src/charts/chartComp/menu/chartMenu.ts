<<<<<<< HEAD
import type {
    BeanCollection,
    ChartCreated,
    ChartToolPanelMenuOptions,
    ChartToolbarMenuItemOptions} from '@ag-grid-community/core';
import {
    AgPromise,
    Component,
    Events,
} from '@ag-grid-community/core';
=======
import type { ChartCreated, ChartToolPanelMenuOptions, ChartToolbarMenuItemOptions } from '@ag-grid-community/core';
import { AgPromise, Autowired, Component, Events } from '@ag-grid-community/core';
>>>>>>> a381279a
import { AgPanel } from '@ag-grid-enterprise/core';

import { ChartController } from '../chartController';
import type { ExtraPaddingDirection } from '../chartProxies/chartProxy';
import type { ChartMenuService } from '../services/chartMenuService';
import type { ChartMenuContext } from './chartMenuContext';
import type { ChartMenuListFactory } from './chartMenuList';
import { ChartToolbar } from './chartToolbar';
import { TabbedChartMenu } from './tabbedChartMenu';

type ChartToolbarButtons = {
    [key in ChartToolbarMenuItemOptions]: {
        iconName: string;
        callback: (eventSource: HTMLElement) => void;
    };
};

export class ChartMenu extends Component {
    private chartMenuService: ChartMenuService;
    private chartMenuListFactory: ChartMenuListFactory;

    public wireBeans(beans: BeanCollection) {
        super.wireBeans(beans);
        this.chartMenuService = beans.chartMenuService;
        this.chartMenuListFactory = beans.chartMenuListFactory;
    }

    private readonly chartController: ChartController;

    private buttons: ChartToolbarButtons = {
        chartLink: { iconName: 'linked', callback: () => this.chartMenuService.toggleLinked(this.chartMenuContext) },
        chartUnlink: {
            iconName: 'unlinked',
            callback: () => this.chartMenuService.toggleLinked(this.chartMenuContext),
        },
        chartDownload: { iconName: 'save', callback: () => this.chartMenuService.downloadChart(this.chartMenuContext) },
        chartMenu: { iconName: 'menuAlt', callback: (eventSource: HTMLElement) => this.showMenuList(eventSource) },
    };

    private panels: ChartToolPanelMenuOptions[] = [];
    private defaultPanel: ChartToolPanelMenuOptions;

    private static TEMPLATE = /* html */ `<div class="ag-chart-menu-wrapper"></div>`;

    private chartToolbar: ChartToolbar;
    private tabbedMenu: TabbedChartMenu;
    private menuPanel?: AgPanel;
    private menuVisible = false;
    private chartToolbarOptions: ChartToolbarMenuItemOptions[];

    constructor(
        private readonly eChartContainer: HTMLElement,
        private readonly eMenuPanelContainer: HTMLElement,
        private readonly chartMenuContext: ChartMenuContext
    ) {
        super(ChartMenu.TEMPLATE);
        this.chartController = chartMenuContext.chartController;
    }

    public postConstruct(): void {
        this.chartToolbar = this.createManagedBean(new ChartToolbar());
        this.getGui().appendChild(this.chartToolbar.getGui());

        this.refreshToolbarAndPanels();

        this.addManagedListener(this.eventService, Events.EVENT_CHART_CREATED, (e: ChartCreated) => {
            if (e.chartId === this.chartController.getChartId()) {
                const showDefaultToolPanel = Boolean(this.gos.get('chartToolPanelsDef')?.defaultToolPanel);
                if (showDefaultToolPanel) {
                    this.showMenu({ panel: this.defaultPanel, suppressFocus: true });
                }
            }
        });
        this.addManagedListener(
            this.chartController,
            ChartController.EVENT_CHART_LINKED_CHANGED,
            this.refreshToolbarAndPanels.bind(this)
        );

        this.refreshMenuClasses();

        this.addManagedListener(
            this.chartController,
            ChartController.EVENT_CHART_API_UPDATE,
            this.refreshToolbarAndPanels.bind(this)
        );
    }

    public isVisible(): boolean {
        return this.menuVisible;
    }

    public getExtraPaddingDirections(): ExtraPaddingDirection[] {
        return (['chartMenu', 'chartLink', 'chartUnlink', 'chartDownload'] as const).some((v) =>
            this.chartToolbarOptions.includes(v)
        )
            ? ['top']
            : [];
    }

    private refreshToolbarAndPanels(): void {
        this.initToolbarOptionsAndPanels();
        this.updateToolbar();
    }

    private initToolbarOptionsAndPanels(): void {
        const { panels, defaultPanel } = this.chartMenuService.getChartToolPanels(this.chartController);
        this.panels = panels;
        this.defaultPanel = defaultPanel;
        this.chartToolbarOptions = this.chartMenuService.getChartToolbarOptions();
    }

    private updateToolbar(): void {
        const buttons = this.chartToolbarOptions.map((buttonName) => {
            const { iconName, callback } = this.buttons[buttonName];
            return {
                buttonName,
                iconName,
                callback,
            };
        });
        this.chartToolbar.updateParams({ buttons });
    }

    private createMenuPanel(defaultTab: number): AgPromise<AgPanel> {
        const width = this.environment.getDefaultChartMenuPanelWidth();

        const menuPanel = (this.menuPanel = this.createBean(
            new AgPanel({
                minWidth: width,
                width,
                height: '100%',
                closable: true,
                hideTitleBar: true,
                cssIdentifier: 'chart-menu',
            })
        ));

        menuPanel.setParentComponent(this);
        this.eMenuPanelContainer.appendChild(menuPanel.getGui());

        this.tabbedMenu = this.createBean(new TabbedChartMenu(this.panels, this.chartMenuContext));

        this.addManagedListener(this.tabbedMenu, TabbedChartMenu.EVENT_CLOSED, () => {
            this.hideMenu();
        });

        this.addManagedListener(menuPanel, Component.EVENT_DESTROYED, () => this.destroyBean(this.tabbedMenu));

        return new AgPromise((res: (arg0: any) => void) => {
            window.setTimeout(() => {
                menuPanel.setBodyComponent(this.tabbedMenu);
                this.tabbedMenu.showTab(defaultTab);
                res(menuPanel);
            }, 100);
        });
    }

    private showContainer(eventSource?: HTMLElement, suppressFocus?: boolean) {
        if (!this.menuPanel) {
            return;
        }

        this.menuVisible = true;
        this.refreshMenuClasses();
        this.tabbedMenu.showMenu(eventSource, suppressFocus);
    }

    public showMenu(params?: {
        /**
         * Menu panel to show. If empty, shows the existing menu, or creates the default menu if menu panel has not been created
         */
        panel?: ChartToolPanelMenuOptions;
        eventSource?: HTMLElement;
        suppressFocus?: boolean;
    }): void {
        const { panel, eventSource, suppressFocus } = params ?? {};

        if (this.menuPanel && !panel) {
            this.showContainer(eventSource, suppressFocus);
        } else {
            const menuPanel = panel || this.defaultPanel;
            let tab = this.panels.indexOf(menuPanel);
            if (tab < 0) {
                console.warn(`AG Grid: '${panel}' is not a valid Chart Tool Panel name`);
                tab = this.panels.indexOf(this.defaultPanel);
            }

            if (this.menuPanel) {
                this.tabbedMenu.showTab(tab);
                this.showContainer(eventSource, suppressFocus);
            } else {
                this.createMenuPanel(tab).then(() => this.showContainer(eventSource, suppressFocus));
            }
        }
    }

    public hideMenu(): void {
        this.menuVisible = false;
        this.refreshMenuClasses();
    }

    private refreshMenuClasses() {
        this.eChartContainer.classList.toggle('ag-chart-menu-visible', this.menuVisible);
        this.eChartContainer.classList.toggle('ag-chart-menu-hidden', !this.menuVisible);
    }

    private showMenuList(eventSource: HTMLElement): void {
        this.chartMenuListFactory.showMenuList({
            eventSource,
            showMenu: () => this.showMenu({ eventSource }),
            chartMenuContext: this.chartMenuContext,
        });
    }

    public override destroy() {
        super.destroy();

        if (this.menuPanel && this.menuPanel.isAlive()) {
            this.destroyBean(this.menuPanel);
        }

        if (this.tabbedMenu && this.tabbedMenu.isAlive()) {
            this.destroyBean(this.tabbedMenu);
        }
    }
}<|MERGE_RESOLUTION|>--- conflicted
+++ resolved
@@ -1,18 +1,10 @@
-<<<<<<< HEAD
 import type {
     BeanCollection,
     ChartCreated,
     ChartToolPanelMenuOptions,
-    ChartToolbarMenuItemOptions} from '@ag-grid-community/core';
-import {
-    AgPromise,
-    Component,
-    Events,
+    ChartToolbarMenuItemOptions,
 } from '@ag-grid-community/core';
-=======
-import type { ChartCreated, ChartToolPanelMenuOptions, ChartToolbarMenuItemOptions } from '@ag-grid-community/core';
-import { AgPromise, Autowired, Component, Events } from '@ag-grid-community/core';
->>>>>>> a381279a
+import { AgPromise, Component, Events } from '@ag-grid-community/core';
 import { AgPanel } from '@ag-grid-enterprise/core';
 
 import { ChartController } from '../chartController';
