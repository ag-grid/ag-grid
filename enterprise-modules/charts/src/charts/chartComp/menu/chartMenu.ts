<<<<<<< HEAD
import {
    AgPromise,
    Autowired,
    ChartCreated,
    ChartToolPanelMenuOptions,
    ChartToolbarMenuItemOptions,
    Component,
    Events,
} from '@ag-grid-community/core';
=======
import type { ChartCreated, ChartToolPanelMenuOptions, ChartToolbarMenuItemOptions } from '@ag-grid-community/core';
import { AgPromise, Autowired, Component, Events, PostConstruct } from '@ag-grid-community/core';
>>>>>>> c75d6e7b
import { AgPanel } from '@ag-grid-enterprise/core';

import { ChartController } from '../chartController';
import type { ExtraPaddingDirection } from '../chartProxies/chartProxy';
import type { ChartMenuService } from '../services/chartMenuService';
import type { ChartMenuContext } from './chartMenuContext';
import type { ChartMenuListFactory } from './chartMenuList';
import { ChartToolbar } from './chartToolbar';
import { TabbedChartMenu } from './tabbedChartMenu';

type ChartToolbarButtons = {
    [key in ChartToolbarMenuItemOptions]: {
        iconName: string;
        callback: (eventSource: HTMLElement) => void;
    };
};

export class ChartMenu extends Component {
    @Autowired('chartMenuService') private chartMenuService: ChartMenuService;
    @Autowired('chartMenuListFactory') private chartMenuListFactory: ChartMenuListFactory;

    private readonly chartController: ChartController;

    private buttons: ChartToolbarButtons = {
        chartLink: { iconName: 'linked', callback: () => this.chartMenuService.toggleLinked(this.chartMenuContext) },
        chartUnlink: {
            iconName: 'unlinked',
            callback: () => this.chartMenuService.toggleLinked(this.chartMenuContext),
        },
        chartDownload: { iconName: 'save', callback: () => this.chartMenuService.downloadChart(this.chartMenuContext) },
        chartMenu: { iconName: 'menuAlt', callback: (eventSource: HTMLElement) => this.showMenuList(eventSource) },
    };

    private panels: ChartToolPanelMenuOptions[] = [];
    private defaultPanel: ChartToolPanelMenuOptions;

    private static TEMPLATE = /* html */ `<div class="ag-chart-menu-wrapper"></div>`;

    private chartToolbar: ChartToolbar;
    private tabbedMenu: TabbedChartMenu;
    private menuPanel?: AgPanel;
    private menuVisible = false;
    private chartToolbarOptions: ChartToolbarMenuItemOptions[];

    constructor(
        private readonly eChartContainer: HTMLElement,
        private readonly eMenuPanelContainer: HTMLElement,
        private readonly chartMenuContext: ChartMenuContext
    ) {
        super(ChartMenu.TEMPLATE);
        this.chartController = chartMenuContext.chartController;
    }

    public postConstruct(): void {
        this.chartToolbar = this.createManagedBean(new ChartToolbar());
        this.getGui().appendChild(this.chartToolbar.getGui());

        this.refreshToolbarAndPanels();

        this.addManagedListener(this.eventService, Events.EVENT_CHART_CREATED, (e: ChartCreated) => {
            if (e.chartId === this.chartController.getChartId()) {
                const showDefaultToolPanel = Boolean(this.gos.get('chartToolPanelsDef')?.defaultToolPanel);
                if (showDefaultToolPanel) {
                    this.showMenu({ panel: this.defaultPanel, suppressFocus: true });
                }
            }
        });
        this.addManagedListener(
            this.chartController,
            ChartController.EVENT_CHART_LINKED_CHANGED,
            this.refreshToolbarAndPanels.bind(this)
        );

        this.refreshMenuClasses();

        this.addManagedListener(
            this.chartController,
            ChartController.EVENT_CHART_API_UPDATE,
            this.refreshToolbarAndPanels.bind(this)
        );
    }

    public isVisible(): boolean {
        return this.menuVisible;
    }

    public getExtraPaddingDirections(): ExtraPaddingDirection[] {
        return (['chartMenu', 'chartLink', 'chartUnlink', 'chartDownload'] as const).some((v) =>
            this.chartToolbarOptions.includes(v)
        )
            ? ['top']
            : [];
    }

    private refreshToolbarAndPanels(): void {
        this.initToolbarOptionsAndPanels();
        this.updateToolbar();
    }

    private initToolbarOptionsAndPanels(): void {
        const { panels, defaultPanel } = this.chartMenuService.getChartToolPanels(this.chartController);
        this.panels = panels;
        this.defaultPanel = defaultPanel;
        this.chartToolbarOptions = this.chartMenuService.getChartToolbarOptions();
    }

    private updateToolbar(): void {
        const buttons = this.chartToolbarOptions.map((buttonName) => {
            const { iconName, callback } = this.buttons[buttonName];
            return {
                buttonName,
                iconName,
                callback,
            };
        });
        this.chartToolbar.updateParams({ buttons });
    }

    private createMenuPanel(defaultTab: number): AgPromise<AgPanel> {
        const width = this.environment.getDefaultChartMenuPanelWidth();

        const menuPanel = (this.menuPanel = this.createBean(
            new AgPanel({
                minWidth: width,
                width,
                height: '100%',
                closable: true,
                hideTitleBar: true,
                cssIdentifier: 'chart-menu',
            })
        ));

        menuPanel.setParentComponent(this);
        this.eMenuPanelContainer.appendChild(menuPanel.getGui());

        this.tabbedMenu = this.createBean(new TabbedChartMenu(this.panels, this.chartMenuContext));

        this.addManagedListener(this.tabbedMenu, TabbedChartMenu.EVENT_CLOSED, () => {
            this.hideMenu();
        });

        this.addManagedListener(menuPanel, Component.EVENT_DESTROYED, () => this.destroyBean(this.tabbedMenu));

        return new AgPromise((res: (arg0: any) => void) => {
            window.setTimeout(() => {
                menuPanel.setBodyComponent(this.tabbedMenu);
                this.tabbedMenu.showTab(defaultTab);
                res(menuPanel);
            }, 100);
        });
    }

    private showContainer(eventSource?: HTMLElement, suppressFocus?: boolean) {
        if (!this.menuPanel) {
            return;
        }

        this.menuVisible = true;
        this.refreshMenuClasses();
        this.tabbedMenu.showMenu(eventSource, suppressFocus);
    }

    public showMenu(params?: {
        /**
         * Menu panel to show. If empty, shows the existing menu, or creates the default menu if menu panel has not been created
         */
        panel?: ChartToolPanelMenuOptions;
        eventSource?: HTMLElement;
        suppressFocus?: boolean;
    }): void {
        const { panel, eventSource, suppressFocus } = params ?? {};

        if (this.menuPanel && !panel) {
            this.showContainer(eventSource, suppressFocus);
        } else {
            const menuPanel = panel || this.defaultPanel;
            let tab = this.panels.indexOf(menuPanel);
            if (tab < 0) {
                console.warn(`AG Grid: '${panel}' is not a valid Chart Tool Panel name`);
                tab = this.panels.indexOf(this.defaultPanel);
            }

            if (this.menuPanel) {
                this.tabbedMenu.showTab(tab);
                this.showContainer(eventSource, suppressFocus);
            } else {
                this.createMenuPanel(tab).then(() => this.showContainer(eventSource, suppressFocus));
            }
        }
    }

    public hideMenu(): void {
        this.menuVisible = false;
        this.refreshMenuClasses();
    }

    private refreshMenuClasses() {
        this.eChartContainer.classList.toggle('ag-chart-menu-visible', this.menuVisible);
        this.eChartContainer.classList.toggle('ag-chart-menu-hidden', !this.menuVisible);
    }

    private showMenuList(eventSource: HTMLElement): void {
        this.chartMenuListFactory.showMenuList({
            eventSource,
            showMenu: () => this.showMenu({ eventSource }),
            chartMenuContext: this.chartMenuContext,
        });
    }

    public override destroy() {
        super.destroy();

        if (this.menuPanel && this.menuPanel.isAlive()) {
            this.destroyBean(this.menuPanel);
        }

        if (this.tabbedMenu && this.tabbedMenu.isAlive()) {
            this.destroyBean(this.tabbedMenu);
        }
    }
}<|MERGE_RESOLUTION|>--- conflicted
+++ resolved
@@ -1,17 +1,5 @@
-<<<<<<< HEAD
-import {
-    AgPromise,
-    Autowired,
-    ChartCreated,
-    ChartToolPanelMenuOptions,
-    ChartToolbarMenuItemOptions,
-    Component,
-    Events,
-} from '@ag-grid-community/core';
-=======
 import type { ChartCreated, ChartToolPanelMenuOptions, ChartToolbarMenuItemOptions } from '@ag-grid-community/core';
-import { AgPromise, Autowired, Component, Events, PostConstruct } from '@ag-grid-community/core';
->>>>>>> c75d6e7b
+import { AgPromise, Autowired, Component, Events } from '@ag-grid-community/core';
 import { AgPanel } from '@ag-grid-enterprise/core';
 
 import { ChartController } from '../chartController';
