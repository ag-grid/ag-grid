import {
    _,
    AgEvent,
    AgPanel,
    AgPromise,
    Autowired,
    CHART_TOOL_PANEL_ALLOW_LIST,
    CHART_TOOL_PANEL_MENU_OPTIONS,
    CHART_TOOLBAR_ALLOW_LIST,
    ChartCreated,
    ChartMenuOptions,
    ChartToolPanelMenuOptions,
    Component,
    Events,
    GetChartToolbarItemsParams,
    PostConstruct,
    RefSelector,
    WithoutGridCommon
} from "@ag-grid-community/core";

import { TabbedChartMenu } from "./tabbedChartMenu";
import { ChartController } from "../chartController";
import { ChartTranslationService } from "../services/chartTranslationService";
import { ChartOptionsService } from "../services/chartOptionsService";

type ChartToolbarButtons = {
    [key in ChartMenuOptions]: [string, (e: MouseEvent) => any | void]
};

export class ChartMenu extends Component {
    @Autowired('chartTranslationService') private chartTranslationService: ChartTranslationService;

    public static EVENT_DOWNLOAD_CHART = "downloadChart";

    private buttons: ChartToolbarButtons = {
        chartSettings: ['menu', () => this.showMenu(this.defaultPanel)],
        chartData: ['menu', () => this.showMenu("chartData")],
        chartFormat: ['menu', () => this.showMenu("chartFormat")],
        chartLink: ['linked', e => this.toggleDetached(e)],
        chartUnlink: ['unlinked', e => this.toggleDetached(e)],
        chartDownload: ['save', () => this.saveChart()]
    };

    private panels: ChartToolPanelMenuOptions[] = [];
    private defaultPanel: ChartToolPanelMenuOptions;

    private static TEMPLATE = `<div>
        <div class="ag-chart-menu" ref="eMenu"></div>
        <button class="ag-chart-menu-close" ref="eHideButton">
            <span class="ag-icon ag-icon-contracted" ref="eHideButtonIcon"></span>
        </button>
    </div>`;
    @RefSelector("eMenu") private eMenu: HTMLButtonElement;
    @RefSelector("eHideButton") private eHideButton: HTMLButtonElement;
    @RefSelector("eHideButtonIcon") private eHideButtonIcon: HTMLSpanElement;

    private tabbedMenu: TabbedChartMenu;
    private menuPanel?: AgPanel;
    private menuVisible = false;

    constructor(
        private readonly eChartContainer: HTMLElement,
        private readonly eMenuPanelContainer: HTMLElement,
        private readonly chartController: ChartController,
        private readonly chartOptionsService: ChartOptionsService) {
        super(ChartMenu.TEMPLATE);
    }

    @PostConstruct
    private postConstruct(): void {
        this.createButtons();

        this.addManagedListener(this.eventService, Events.EVENT_CHART_CREATED, (e: ChartCreated) => {
            if (e.chartId === this.chartController.getChartId()) {
                const showDefaultToolPanel = Boolean(this.gridOptionsService.get('chartToolPanelsDef')?.defaultToolPanel);
                if (showDefaultToolPanel) {
                    this.showMenu(this.defaultPanel, false);
                }
            }
        });

        this.refreshMenuClasses();

<<<<<<< HEAD
        if (this.gridOptionsService.is('enableChartToolPanelsButton')) {
=======
        if (!this.gridOptionsWrapper.isSuppressChartToolPanelsButton() && this.panels.length > 0) {
>>>>>>> 44151b7a
            this.getGui().classList.add('ag-chart-tool-panel-button-enable');
            this.addManagedListener(this.eHideButton, 'click', this.toggleMenu.bind(this));
        }
    }

    public isVisible(): boolean {
        return this.menuVisible;
    }

    private getToolbarOptions(): ChartMenuOptions[] {
        const useChartToolPanelCustomisation = Boolean(this.gridOptionsService.get('chartToolPanelsDef'))

        if (useChartToolPanelCustomisation) {
            const defaultChartToolbarOptions: ChartMenuOptions[] = [
                this.chartController.isChartLinked() ? 'chartLink' : 'chartUnlink',
                'chartDownload'
            ];
    
            const toolbarItemsFunc = this.gridOptionsService.getCallback('getChartToolbarItems');
            const params: WithoutGridCommon<GetChartToolbarItemsParams> = {
                defaultItems: defaultChartToolbarOptions
            };
            let chartToolbarOptions = toolbarItemsFunc
                ? toolbarItemsFunc(params).filter(option => {
                    if (!CHART_TOOLBAR_ALLOW_LIST.includes(option)) {
                        const msg = CHART_TOOL_PANEL_ALLOW_LIST.includes(option as any)
                            ? `AG Grid: '${option}' is a Chart Tool Panel option and will be ignored since 'chartToolPanelsDef' is used. Please use 'chartToolPanelsDef.panels' grid option instead`
                            : `AG Grid: '${option}' is not a valid Chart Toolbar Option`;
                        console.warn(msg);
                        return false;
                    }

                    return true;
                })
                : defaultChartToolbarOptions;

            const panelsOverride = this.gridOptionsService.get('chartToolPanelsDef')?.panels
                ?.map(panel => {
                    const menuOption = CHART_TOOL_PANEL_MENU_OPTIONS[panel]
                    if (!menuOption) {
                        console.warn(`AG Grid - invalid panel in chartToolPanelsDef.panels: '${panel}'`);
                    }
                    return menuOption;
                })
                .filter(panel => Boolean(panel));
            this.panels = panelsOverride
                ? panelsOverride
                : Object.values(CHART_TOOL_PANEL_MENU_OPTIONS);

            // pivot charts use the column tool panel instead of the data panel
            if (this.chartController.isPivotChart()) {
                this.panels = this.panels.filter(panel => panel !== 'chartData');
            }

            const defaultToolPanel = this.gridOptionsService.get('chartToolPanelsDef')?.defaultToolPanel;
            this.defaultPanel = (defaultToolPanel && CHART_TOOL_PANEL_MENU_OPTIONS[defaultToolPanel]) || this.panels[0];

            return this.panels.length > 0
                // Only one panel is required to display menu icon in toolbar
                ? [this.panels[0], ...chartToolbarOptions]
                : chartToolbarOptions;
        } else { // To be deprecated in future. Toolbar options will be different to chart tool panels.
            let tabOptions: ChartMenuOptions[] = [
                'chartSettings',
                'chartData',
                'chartFormat',
                this.chartController.isChartLinked() ? 'chartLink' : 'chartUnlink',
                'chartDownload'
            ];
    
            const toolbarItemsFunc = this.gridOptionsService.getCallback('getChartToolbarItems');
    
            if (toolbarItemsFunc) {
                const params: WithoutGridCommon<GetChartToolbarItemsParams> = {
                    defaultItems: tabOptions
                };
    
                tabOptions = toolbarItemsFunc(params).filter(option => {
                    if (!this.buttons[option]) {
                        console.warn(`AG Grid: '${option}' is not a valid Chart Toolbar Option`);
                        return false;
                    }
    
                    return true;
                });
            }
    
            // pivot charts use the column tool panel instead of the data panel
            if (this.chartController.isPivotChart()) {
                tabOptions = tabOptions.filter(option => option !== 'chartData');
            }
    
            const ignoreOptions: ChartMenuOptions[] = ['chartUnlink', 'chartLink', 'chartDownload'];
            this.panels = tabOptions.filter(option => ignoreOptions.indexOf(option) === -1) as ChartToolPanelMenuOptions[];
            this.defaultPanel = this.panels[0];
    
            return tabOptions.filter(value =>
                ignoreOptions.indexOf(value) !== -1 ||
                (this.panels.length && value === this.panels[0])
            );
        }
    }

    private toggleDetached(e: MouseEvent): void {
        const target = e.target as HTMLElement;
        const active = target.classList.contains('ag-icon-linked');

        target.classList.toggle('ag-icon-linked', !active);
        target.classList.toggle('ag-icon-unlinked', active);

        const tooltipKey = active ? 'chartUnlinkToolbarTooltip' : 'chartLinkToolbarTooltip';
        const tooltipTitle = this.chartTranslationService.translate(tooltipKey);
        if (tooltipTitle) {
            target.title = tooltipTitle;
        }

        this.chartController.detachChartRange();
    }

    private createButtons(): void {
        const chartToolbarOptions = this.getToolbarOptions();
        const menuEl = this.eMenu;

        chartToolbarOptions.forEach(button => {
            const buttonConfig = this.buttons[button];
            const [iconName, callback] = buttonConfig;
            const buttonEl = _.createIconNoSpan(
                iconName,
                this.gridOptionsService,
                undefined,
                true
            )!;
            buttonEl.classList.add('ag-chart-menu-icon');

            const tooltipTitle = this.chartTranslationService.translate(button + 'ToolbarTooltip');
            if (tooltipTitle) {
                buttonEl.title = tooltipTitle;
            }

            this.addManagedListener(buttonEl, 'click', callback);

            menuEl.appendChild(buttonEl);
        });
    }

    private saveChart() {
        const event: AgEvent = { type: ChartMenu.EVENT_DOWNLOAD_CHART };
        this.dispatchEvent(event);
    }

    private createMenuPanel(defaultTab: number): AgPromise<AgPanel> {
        const width = this.gridOptionsWrapper.chartMenuPanelWidth();

        const menuPanel = this.menuPanel = this.createBean(new AgPanel({
            minWidth: width,
            width,
            height: '100%',
            closable: true,
            hideTitleBar: true,
            cssIdentifier: 'chart-menu'
        }));

        menuPanel.setParentComponent(this);
        this.eMenuPanelContainer.appendChild(menuPanel.getGui());

        this.tabbedMenu = this.createBean(new TabbedChartMenu({
            controller: this.chartController,
            type: this.chartController.getChartType(),
            panels: this.panels,
            chartOptionsService: this.chartOptionsService
        }));

        this.addManagedListener(
            menuPanel,
            Component.EVENT_DESTROYED,
            () => this.destroyBean(this.tabbedMenu)
        );

        return new AgPromise((res: (arg0: any) => void) => {
            window.setTimeout(() => {
                menuPanel.setBodyComponent(this.tabbedMenu);
                this.tabbedMenu.showTab(defaultTab);
                this.addManagedListener(
                    this.eChartContainer,
                    'click',
                    (event: MouseEvent) => {
                        if (this.getGui().contains(event.target as HTMLElement)) {
                            return;
                        }

                        if (this.menuVisible) {
                            this.hideMenu();
                        }
                    }
                );
                res(menuPanel);
            }, 100);
        });
    }

    private showContainer() {
        if (!this.menuPanel) { return; }

        this.menuVisible = true;
        this.showParent(this.menuPanel.getWidth()!);
        this.refreshMenuClasses();
    }

    private toggleMenu() {
        this.menuVisible ? this.hideMenu() : this.showMenu();
    }

    public showMenu(panel?: ChartToolPanelMenuOptions, animate: boolean = true): void {
        if (!animate) {
            this.eMenuPanelContainer.classList.add('ag-no-transition');
        }

        const menuPanel = panel || this.defaultPanel;
        let tab = this.panels.indexOf(menuPanel);
        if (tab < 0) {
            console.warn(`AG Grid: '${panel}' is not a valid Chart Tool Panel name`);
            tab = this.panels.indexOf(this.defaultPanel)
        }

        if (this.menuPanel) {
            this.tabbedMenu.showTab(tab);
            this.showContainer();
        } else {
            this.createMenuPanel(tab).then(this.showContainer.bind(this));
        }

        if (!animate) {
            // Wait for menu to render
            setTimeout(() => {
                if (!this.isAlive()) { return; }
                this.eMenuPanelContainer.classList.remove('ag-no-transition');
            }, 500);
        }
    }

    public hideMenu(): void {
        this.hideParent();

        window.setTimeout(() => {
            this.menuVisible = false;
            this.refreshMenuClasses();
        }, 500);
    }

    private refreshMenuClasses() {
        this.eChartContainer.classList.toggle('ag-chart-menu-visible', this.menuVisible);
        this.eChartContainer.classList.toggle('ag-chart-menu-hidden', !this.menuVisible);

<<<<<<< HEAD
        if (this.gridOptionsService.is('enableChartToolPanelsButton')) {
=======
        if (!this.gridOptionsWrapper.isSuppressChartToolPanelsButton()) {
>>>>>>> 44151b7a
            this.eHideButtonIcon.classList.toggle('ag-icon-contracted', this.menuVisible);
            this.eHideButtonIcon.classList.toggle('ag-icon-expanded', !this.menuVisible);
        }
    }

    private showParent(width: number): void {
        this.eMenuPanelContainer.style.minWidth = `${width}px`;
    }

    private hideParent(): void {
        this.eMenuPanelContainer.style.minWidth = '0';
    }

    protected destroy() {
        super.destroy();

        if (this.menuPanel && this.menuPanel.isAlive()) {
            this.destroyBean(this.menuPanel);
        }
    }
}<|MERGE_RESOLUTION|>--- conflicted
+++ resolved
@@ -81,11 +81,7 @@
 
         this.refreshMenuClasses();
 
-<<<<<<< HEAD
-        if (this.gridOptionsService.is('enableChartToolPanelsButton')) {
-=======
-        if (!this.gridOptionsWrapper.isSuppressChartToolPanelsButton() && this.panels.length > 0) {
->>>>>>> 44151b7a
+        if (!this.gridOptionsService.is('suppressChartToolPanelsButton') && this.panels.length > 0) {
             this.getGui().classList.add('ag-chart-tool-panel-button-enable');
             this.addManagedListener(this.eHideButton, 'click', this.toggleMenu.bind(this));
         }
@@ -103,7 +99,7 @@
                 this.chartController.isChartLinked() ? 'chartLink' : 'chartUnlink',
                 'chartDownload'
             ];
-    
+
             const toolbarItemsFunc = this.gridOptionsService.getCallback('getChartToolbarItems');
             const params: WithoutGridCommon<GetChartToolbarItemsParams> = {
                 defaultItems: defaultChartToolbarOptions
@@ -155,33 +151,33 @@
                 this.chartController.isChartLinked() ? 'chartLink' : 'chartUnlink',
                 'chartDownload'
             ];
-    
+
             const toolbarItemsFunc = this.gridOptionsService.getCallback('getChartToolbarItems');
-    
+
             if (toolbarItemsFunc) {
                 const params: WithoutGridCommon<GetChartToolbarItemsParams> = {
                     defaultItems: tabOptions
                 };
-    
+
                 tabOptions = toolbarItemsFunc(params).filter(option => {
                     if (!this.buttons[option]) {
                         console.warn(`AG Grid: '${option}' is not a valid Chart Toolbar Option`);
                         return false;
                     }
-    
+
                     return true;
                 });
             }
-    
+
             // pivot charts use the column tool panel instead of the data panel
             if (this.chartController.isPivotChart()) {
                 tabOptions = tabOptions.filter(option => option !== 'chartData');
             }
-    
+
             const ignoreOptions: ChartMenuOptions[] = ['chartUnlink', 'chartLink', 'chartDownload'];
             this.panels = tabOptions.filter(option => ignoreOptions.indexOf(option) === -1) as ChartToolPanelMenuOptions[];
             this.defaultPanel = this.panels[0];
-    
+
             return tabOptions.filter(value =>
                 ignoreOptions.indexOf(value) !== -1 ||
                 (this.panels.length && value === this.panels[0])
@@ -339,11 +335,7 @@
         this.eChartContainer.classList.toggle('ag-chart-menu-visible', this.menuVisible);
         this.eChartContainer.classList.toggle('ag-chart-menu-hidden', !this.menuVisible);
 
-<<<<<<< HEAD
-        if (this.gridOptionsService.is('enableChartToolPanelsButton')) {
-=======
-        if (!this.gridOptionsWrapper.isSuppressChartToolPanelsButton()) {
->>>>>>> 44151b7a
+        if (this.gridOptionsService.is('suppressChartToolPanelsButton')) {
             this.eHideButtonIcon.classList.toggle('ag-icon-contracted', this.menuVisible);
             this.eHideButtonIcon.classList.toggle('ag-icon-expanded', !this.menuVisible);
         }
