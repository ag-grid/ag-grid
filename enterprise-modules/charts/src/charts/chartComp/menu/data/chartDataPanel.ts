<<<<<<< HEAD
import type {
    BeanCollection,
    ChartDataPanel as ChartDataPanelType,
    ChartType} from '@ag-grid-community/core';
import {
    AgToggleButton,
    Component,
    _setDisplayed,
    _warnOnce,
} from '@ag-grid-community/core';
=======
import type { ChartDataPanel as ChartDataPanelType, ChartType } from '@ag-grid-community/core';
import { AgToggleButton, Autowired, Component, _setDisplayed, _warnOnce } from '@ag-grid-community/core';
>>>>>>> a381279a

import type { ChartService } from '../../../chartService';
import { ChartController } from '../../chartController';
import type { ColState } from '../../model/chartDataModel';
import type { ChartTranslationService } from '../../services/chartTranslationService';
import { getMaxNumCategories, getMaxNumSeries, supportsInvertedCategorySeries } from '../../utils/seriesTypeMapper';
import type { ChartMenuContext } from '../chartMenuContext';
import { CategoriesDataPanel } from './categoriesDataPanel';
import { ChartSpecificDataPanel } from './chartSpecificDataPanel';
import { SeriesChartTypePanel } from './seriesChartTypePanel';
import { SeriesDataPanel } from './seriesDataPanel';

const DefaultDataPanelDef: ChartDataPanelType = {
    groups: [
        { type: 'categories', isOpen: true },
        { type: 'series', isOpen: true },
        { type: 'seriesChartType', isOpen: true },
        { type: 'chartSpecific', isOpen: true },
    ],
};

export class ChartDataPanel extends Component {
    public static TEMPLATE = /* html */ `<div class="ag-chart-data-wrapper ag-scrollable-container"></div>`;

    protected chartTranslationService: ChartTranslationService;
    private chartService: ChartService;

    public wireBeans(beans: BeanCollection): void {
        super.wireBeans(beans);
        this.chartTranslationService = beans.chartTranslationService;
        this.chartService = beans.chartService;
    }

    private readonly chartController: ChartController;
    private chartType?: ChartType;
    private isSwitchCategorySeriesToggled = false;
    private categoriesDataPanel?: CategoriesDataPanel;
    private seriesDataPanel?: SeriesDataPanel;
    private seriesChartTypePanel?: SeriesChartTypePanel;
    private chartSpecificPanel?: ChartSpecificDataPanel;
    private switchCategorySeriesToggle: AgToggleButton;
    private restoreSwitchCategorySeriesToggleFocus = false;
    private panels: Component[] = [];

    constructor(private readonly chartMenuContext: ChartMenuContext) {
        super(ChartDataPanel.TEMPLATE);

        this.chartController = chartMenuContext.chartController;
    }

    public postConstruct() {
        this.createSwitchCategorySeriesToggle();
        this.isSwitchCategorySeriesToggled = this.chartController.isCategorySeriesSwitched();

        this.updatePanels();
        this.addManagedListener(
            this.chartController,
            ChartController.EVENT_CHART_MODEL_UPDATE,
            this.updatePanels.bind(this)
        );
        this.addManagedListener(
            this.chartController,
            ChartController.EVENT_CHART_API_UPDATE,
            this.updatePanels.bind(this)
        );
    }

    public override destroy(): void {
        this.clearPanelComponents();
        super.destroy();
    }

    private updatePanels() {
        const currentChartType = this.chartType;
        const isSwitchCategorySeriesToggledCurrent = this.isSwitchCategorySeriesToggled;
        const { dimensionCols, valueCols } = this.chartController.getColStateForMenu();

        this.chartType = this.chartController.getChartType();

        // Determine the state of the category/series toggle
        this.isSwitchCategorySeriesToggled = this.chartController.isCategorySeriesSwitched();
        const hasChangedSwitchCategorySeries =
            this.isSwitchCategorySeriesToggled !== isSwitchCategorySeriesToggledCurrent;

        // Attempt to re-use existing panels where possible in order to maintain keyboard focus
        if (this.canRefresh(currentChartType, this.chartType) && !hasChangedSwitchCategorySeries) {
            this.categoriesDataPanel?.refresh(dimensionCols);
            this.seriesDataPanel?.refresh(valueCols);
            this.seriesChartTypePanel?.refresh(valueCols);
            this.chartSpecificPanel?.refresh();
        } else {
            this.recreatePanels(dimensionCols, valueCols);
        }

        // Ensure the category/series toggle UI control is up-to-date
        const isSwitchCategorySeriesDisplayed =
            supportsInvertedCategorySeries(this.chartType) &&
            this.chartService.isEnterprise() &&
            !this.chartController.isGrouping();
        _setDisplayed(this.switchCategorySeriesToggle.getGui(), isSwitchCategorySeriesDisplayed);
        if (hasChangedSwitchCategorySeries) {
            this.switchCategorySeriesToggle?.setValue(this.chartController.isCategorySeriesSwitched());
        }
        if (this.restoreSwitchCategorySeriesToggleFocus) {
            this.restoreSwitchCategorySeriesToggleFocus = false;
            if (isSwitchCategorySeriesDisplayed) {
                this.switchCategorySeriesToggle.getFocusableElement().focus();
            }
        }
    }

    private canRefresh(oldChartType: ChartType | undefined, newChartType: ChartType): boolean {
        if (oldChartType === undefined) return false;
        if (oldChartType === newChartType) {
            return true;
        }
        const isCombo = (chartType: ChartType) =>
            ['columnLineCombo', 'areaColumnCombo', 'customCombo'].includes(chartType);
        if (isCombo(oldChartType) && isCombo(newChartType)) {
            return true;
        }
        return false;
    }

    private recreatePanels(dimensionCols: ColState[], valueCols: ColState[]): void {
        this.clearPanelComponents();

        const { chartType } = this;
        if (!chartType) return;

        const isCategorySeriesSwitched = this.chartController.isCategorySeriesSwitched();

        this.getDataPanelDef().groups?.forEach(({ type, isOpen }) => {
            if (type === (isCategorySeriesSwitched ? 'series' : 'categories')) {
                this.categoriesDataPanel = this.createBean(
                    new CategoriesDataPanel(
                        this.chartController,
                        this.getCategoryGroupTitle(isCategorySeriesSwitched),
                        this.getCategoryGroupMultipleSelect(chartType, isCategorySeriesSwitched),
                        dimensionCols,
                        isOpen
                    )
                );
                this.panels.push(this.categoriesDataPanel);
            } else if (type === (isCategorySeriesSwitched ? 'categories' : 'series')) {
                this.seriesDataPanel = this.createBean(
                    new SeriesDataPanel(
                        this.chartController,
                        this.chartMenuContext.chartOptionsService,
                        this.getSeriesGroupTitle(isCategorySeriesSwitched),
                        this.getSeriesGroupMultipleSelect(chartType, isCategorySeriesSwitched),
                        this.getSeriesGroupMaxSelection(chartType, isCategorySeriesSwitched),
                        valueCols,
                        isOpen
                    )
                );
                this.panels.push(this.seriesDataPanel);
            } else if (type === 'seriesChartType') {
                if (this.chartController.isComboChart()) {
                    this.seriesChartTypePanel = this.createBean(
                        new SeriesChartTypePanel(this.chartController, valueCols, isOpen)
                    );
                    this.panels.push(this.seriesChartTypePanel);
                }
            } else if (type === 'chartSpecific') {
                this.chartSpecificPanel = this.createBean(new ChartSpecificDataPanel(this.chartMenuContext, isOpen));
                this.panels.push(this.chartSpecificPanel);
            } else {
                _warnOnce(`Invalid charts data panel group name supplied: '${type}'`);
            }
        });

        (isCategorySeriesSwitched ? this.categoriesDataPanel : this.seriesDataPanel)?.addItem(
            this.switchCategorySeriesToggle.getGui()
        );

        this.addPanelComponents();
    }

    private addPanelComponents(): void {
        if (!this.panels.length) {
            return;
        }
        const eDocument = this.gos.getDocument();
        const fragment = eDocument.createDocumentFragment();
        for (const panel of this.panels) {
            panel.addCssClass('ag-chart-data-section');
            fragment.appendChild(panel.getGui());
        }
        this.getGui().appendChild(fragment);
    }

    private clearPanelComponents() {
        const eGui = this.getGui();

        this.panels.forEach((panel) => {
            eGui.removeChild(panel.getGui());
            this.destroyBean(panel);
        });
        this.panels = [];
    }

    private getDataPanelDef() {
        return this.gos.get('chartToolPanelsDef')?.dataPanel ?? DefaultDataPanelDef;
    }

    private getCategoryGroupTitle(isCategorySeriesSwitched: boolean): string {
        if (isCategorySeriesSwitched) return this.chartTranslationService.translate('seriesLabels');
        return this.chartTranslationService.translate(this.chartController.isActiveXYChart() ? 'labels' : 'categories');
    }

    private getCategoryGroupMultipleSelect(chartType: ChartType, isCategorySeriesSwitched: boolean): boolean {
        if (isCategorySeriesSwitched) return false;
        return getMaxNumCategories(chartType) !== 1;
    }

    private getSeriesGroupTitle(isCategorySeriesSwitched: boolean): string {
        if (isCategorySeriesSwitched) return this.chartTranslationService.translate('categoryValues');
        return this.chartTranslationService.translate(this.chartController.isActiveXYChart() ? 'xyValues' : 'series');
    }

    private getSeriesGroupMultipleSelect(chartType: ChartType, isCategorySeriesSwitched: boolean): boolean {
        return this.getSeriesGroupMaxSelection(chartType, isCategorySeriesSwitched) !== 1;
    }

    private getSeriesGroupMaxSelection(chartType: ChartType, isCategorySeriesSwitched: boolean): number | undefined {
        if (isCategorySeriesSwitched) return undefined;
        return getMaxNumSeries(chartType);
    }

    private createSwitchCategorySeriesToggle(): void {
        this.switchCategorySeriesToggle = this.createManagedBean(
            new AgToggleButton({
                label: this.chartTranslationService.translate('switchCategorySeries'),
                labelAlignment: 'left',
                labelWidth: 'flex',
                inputWidth: 'flex',
                value: this.chartController.isCategorySeriesSwitched(),
                onValueChange: (value) => {
                    this.restoreSwitchCategorySeriesToggleFocus = true;
                    this.chartController.switchCategorySeries(value);
                },
            })
        );
    }
}<|MERGE_RESOLUTION|>--- conflicted
+++ resolved
@@ -1,18 +1,5 @@
-<<<<<<< HEAD
-import type {
-    BeanCollection,
-    ChartDataPanel as ChartDataPanelType,
-    ChartType} from '@ag-grid-community/core';
-import {
-    AgToggleButton,
-    Component,
-    _setDisplayed,
-    _warnOnce,
-} from '@ag-grid-community/core';
-=======
-import type { ChartDataPanel as ChartDataPanelType, ChartType } from '@ag-grid-community/core';
-import { AgToggleButton, Autowired, Component, _setDisplayed, _warnOnce } from '@ag-grid-community/core';
->>>>>>> a381279a
+import type { BeanCollection, ChartDataPanel as ChartDataPanelType, ChartType } from '@ag-grid-community/core';
+import { AgToggleButton, Component, _setDisplayed, _warnOnce } from '@ag-grid-community/core';
 
 import type { ChartService } from '../../../chartService';
 import { ChartController } from '../../chartController';
