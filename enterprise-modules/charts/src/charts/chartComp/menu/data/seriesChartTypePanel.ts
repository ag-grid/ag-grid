<<<<<<< HEAD
import type {
    BeanCollection,
    ChartType,
    SeriesChartType} from '@ag-grid-community/core';
import {
    AgCheckbox,
    AgSelect,
    Component,
    _areEqual,
    _clearElement,
} from '@ag-grid-community/core';
=======
import type { ChartType, SeriesChartType } from '@ag-grid-community/core';
import { AgCheckbox, AgSelect, Autowired, Component, _areEqual, _clearElement } from '@ag-grid-community/core';
>>>>>>> a381279a
import { AgGroupComponent } from '@ag-grid-enterprise/core';

import type { ChartController } from '../../chartController';
import type { ColState } from '../../model/chartDataModel';
import type { ChartTranslationService } from '../../services/chartTranslationService';

export class SeriesChartTypePanel extends Component {
    private static TEMPLATE = /* html */ `<div id="seriesChartTypeGroup"></div>`;

    private chartTranslationService: ChartTranslationService;

    public wireBeans(beans: BeanCollection): void {
        super.wireBeans(beans);
        this.chartTranslationService = beans.chartTranslationService;
    }

    private seriesChartTypeGroupComp: AgGroupComponent;
    private selectedColIds: string[] = [];
    private chartTypeComps: Map<string, AgSelect> = new Map();
    private secondaryAxisComps: Map<string, AgCheckbox> = new Map();

    constructor(
        private readonly chartController: ChartController,
        private columns: ColState[],
        private isOpen?: boolean
    ) {
        super(SeriesChartTypePanel.TEMPLATE);
    }

    public postConstruct() {
        this.createSeriesChartTypeGroup(this.columns);
    }

    public refresh(columns: ColState[]): void {
        if (!_areEqual(this.getValidColIds(columns), this.selectedColIds)) {
            this.recreate(columns);
        } else {
            this.refreshComps();
        }
    }

    private recreate(columns: ColState[]): void {
        this.isOpen = this.seriesChartTypeGroupComp.isExpanded();
        _clearElement(this.getGui());
        this.destroyBean(this.seriesChartTypeGroupComp);
        this.columns = columns;
        this.selectedColIds = [];
        this.clearComps();
        this.postConstruct();
    }

    private getValidColIds(columns: ColState[]): string[] {
        const seriesChartTypes = this.chartController.getSeriesChartTypes();

        return columns
            .filter((col) => col.selected && !!seriesChartTypes.filter((s) => s.colId === col.colId)[0])
            .map(({ colId }) => colId);
    }

    private createSeriesChartTypeGroup(columns: ColState[]): void {
        this.seriesChartTypeGroupComp = this.createBean(
            new AgGroupComponent({
                title: this.chartTranslationService.translate('seriesChartType'),
                enabled: true,
                suppressEnabledCheckbox: true,
                suppressOpenCloseIcons: false,
                cssIdentifier: 'charts-data',
                expanded: this.isOpen,
            })
        );

        const seriesChartTypes = this.chartController.getSeriesChartTypes();

        columns.forEach((col) => {
            if (!col.selected) {
                return;
            }

            const seriesChartType: SeriesChartType = seriesChartTypes.filter((s) => s.colId === col.colId)[0];
            if (!seriesChartType) {
                return;
            }

            this.selectedColIds.push(col.colId);

            const seriesItemGroup = this.seriesChartTypeGroupComp.createManagedBean(
                new AgGroupComponent({
                    title: col.displayName!,
                    enabled: true,
                    suppressEnabledCheckbox: true,
                    suppressOpenCloseIcons: true,
                    cssIdentifier: 'charts-format-sub-level',
                })
            );

            const isSecondaryAxisDisabled = (chartType: ChartType) =>
                ['groupedColumn', 'stackedColumn', 'stackedArea'].includes(chartType);

            const secondaryAxisComp = this.seriesChartTypeGroupComp.createManagedBean(
                new AgCheckbox({
                    label: this.chartTranslationService.translate('secondaryAxis'),
                    labelWidth: 'flex',
                    disabled: isSecondaryAxisDisabled(seriesChartType.chartType),
                    value: !!seriesChartType.secondaryAxis,
                    onValueChange: (enabled: boolean) =>
                        this.chartController.updateSeriesChartType(col.colId, undefined, enabled),
                })
            );

            seriesItemGroup.addItem(secondaryAxisComp);

            const options = (['line', 'area', 'stackedArea', 'groupedColumn', 'stackedColumn'] as const).map(
                (value) => ({ value, text: this.chartTranslationService.translate(value) })
            );

            const chartTypeComp = seriesItemGroup.createManagedBean(
                new AgSelect({
                    options,
                    value: seriesChartType.chartType,
                    onValueChange: (chartType: ChartType) =>
                        this.chartController.updateSeriesChartType(col.colId, chartType),
                })
            );

            seriesItemGroup.addItem(chartTypeComp);

            this.seriesChartTypeGroupComp.addItem(seriesItemGroup);
            this.chartTypeComps.set(col.colId, chartTypeComp);
            this.secondaryAxisComps.set(col.colId, secondaryAxisComp);
        });

        this.getGui().appendChild(this.seriesChartTypeGroupComp.getGui());
    }

    private refreshComps(): void {
        const seriesChartTypes = this.chartController.getSeriesChartTypes();
        this.selectedColIds.forEach((colId) => {
            const seriesChartType = seriesChartTypes.find((chartType) => chartType.colId === colId);
            if (!seriesChartType) {
                return;
            }
            const chartTypeComp = this.chartTypeComps.get(colId);
            const secondaryAxisComp = this.secondaryAxisComps.get(colId);

            chartTypeComp?.setValue(seriesChartType.chartType);
            secondaryAxisComp?.setValue(!!seriesChartType.secondaryAxis);
            secondaryAxisComp?.setDisabled(this.isSecondaryAxisDisabled(seriesChartType.chartType));
        });
    }

    private clearComps(): void {
        this.chartTypeComps.clear();
        this.secondaryAxisComps.clear();
    }

    private isSecondaryAxisDisabled(chartType: ChartType): boolean {
        return ['groupedColumn', 'stackedColumn', 'stackedArea'].includes(chartType);
    }

    public override destroy(): void {
        this.clearComps();
        this.destroyBean(this.seriesChartTypeGroupComp);
        this.seriesChartTypeGroupComp = undefined!;
        super.destroy();
    }
}<|MERGE_RESOLUTION|>--- conflicted
+++ resolved
@@ -1,19 +1,5 @@
-<<<<<<< HEAD
-import type {
-    BeanCollection,
-    ChartType,
-    SeriesChartType} from '@ag-grid-community/core';
-import {
-    AgCheckbox,
-    AgSelect,
-    Component,
-    _areEqual,
-    _clearElement,
-} from '@ag-grid-community/core';
-=======
-import type { ChartType, SeriesChartType } from '@ag-grid-community/core';
-import { AgCheckbox, AgSelect, Autowired, Component, _areEqual, _clearElement } from '@ag-grid-community/core';
->>>>>>> a381279a
+import type { BeanCollection, ChartType, SeriesChartType } from '@ag-grid-community/core';
+import { AgCheckbox, AgSelect, Component, _areEqual, _clearElement } from '@ag-grid-community/core';
 import { AgGroupComponent } from '@ag-grid-enterprise/core';
 
 import type { ChartController } from '../../chartController';
