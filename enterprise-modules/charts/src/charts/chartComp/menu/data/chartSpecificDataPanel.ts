<<<<<<< HEAD
import type { BeanCollection} from '@ag-grid-community/core';
import { AgSelect, ChartMappings, Component, RefSelector } from '@ag-grid-community/core';
=======
import { AgSelect, Autowired, ChartMappings, Component, RefPlaceholder } from '@ag-grid-community/core';
>>>>>>> a381279a
import type { AgGroupComponentParams } from '@ag-grid-enterprise/core';
import { AgGroupComponent } from '@ag-grid-enterprise/core';

import type { ChartService } from '../../../chartService';
import type { ChartTranslationService } from '../../services/chartTranslationService';
import { canSwitchDirection, getFullChartNameTranslationKey, getSeriesType } from '../../utils/seriesTypeMapper';
import type { ChartMenuContext } from '../chartMenuContext';
import { ChartMenuParamsFactory } from '../chartMenuParamsFactory';

export class ChartSpecificDataPanel extends Component {
    private static TEMPLATE = /* html */ `
        <div id="chartSpecificGroup">
            <ag-group-component data-ref="chartSpecificGroup"></ag-group-component>
        </div>`;

<<<<<<< HEAD
    private chartTranslationService: ChartTranslationService;
    private chartService: ChartService;

    public wireBeans(beans: BeanCollection): void {
        super.wireBeans(beans);
        this.chartTranslationService = beans.chartTranslationService;
        this.chartService = beans.chartService;
    }

    @RefSelector('chartSpecificGroup') private readonly chartSpecificGroup: AgGroupComponent;
=======
    @Autowired('chartTranslationService') private readonly chartTranslationService: ChartTranslationService;
    @Autowired('chartService') private readonly chartService: ChartService;
    private readonly chartSpecificGroup: AgGroupComponent = RefPlaceholder;
>>>>>>> a381279a

    private directionSelect?: AgSelect;
    private groupTypeSelect?: AgSelect;
    private hasContent = false;

    constructor(
        private readonly chartMenuContext: ChartMenuContext,
        private isOpen?: boolean
    ) {
        super();
    }

    public postConstruct(): void {
        const title = this.getTitle();
        const chartSpecificGroupParams: AgGroupComponentParams = {
            title,
            enabled: true,
            suppressEnabledCheckbox: true,
            suppressOpenCloseIcons: false,
            cssIdentifier: 'charts-data',
            expanded: this.isOpen,
            items: [...this.createDirectionSelect(), this.createGroupTypeSelect()],
        };
        this.setTemplate(ChartSpecificDataPanel.TEMPLATE, [AgGroupComponent], {
            chartSpecificGroup: chartSpecificGroupParams,
        });
        this.setDisplayed(this.hasContent);
    }

    public refresh(): void {
        this.hasContent = false;
        this.chartSpecificGroup.setTitle(this.getTitle());
        this.updateDirectionSelect();
        this.updateGroupTypeSelect();
        this.setDisplayed(this.hasContent);
    }

    private getTitle(): string {
        const chartType = this.chartMenuContext.chartController.getChartType();
        return this.chartTranslationService.translate(getFullChartNameTranslationKey(chartType));
    }

    private createDirectionSelect(): AgSelect[] {
        if (!this.chartService.isEnterprise()) {
            return [];
        }
        const { chartOptionsService, chartController } = this.chartMenuContext;
        const chartOptionsSeriesProxy = chartOptionsService.getSeriesOptionsProxy(() =>
            getSeriesType(chartController.getChartType())
        );
        const chartSeriesMenuParamsFactory = this.createManagedBean(
            new ChartMenuParamsFactory(chartOptionsSeriesProxy)
        );
        const options = (['horizontal', 'vertical'] as const).map((value) => ({
            value,
            text: this.chartTranslationService.translate(value),
        }));
        const params = chartSeriesMenuParamsFactory.getDefaultSelectParams('direction', 'direction', options);
        const onValueChange = params.onValueChange;
        params.onValueChange = (value) => {
            onValueChange!(value);
            // series and axes configuration are based on direction
            chartController.raiseChartModelUpdateEvent();
        };
        this.directionSelect = this.createManagedBean(new AgSelect(params));
        this.updateDirectionSelect();
        return [this.directionSelect];
    }

    private updateDirectionSelect(): void {
        const isDisplayed = canSwitchDirection(this.chartMenuContext.chartController.getChartType());
        this.updateDisplayed(this.directionSelect, isDisplayed);
    }

    private createGroupTypeSelect(): AgSelect {
        const { chartController, chartMenuParamsFactory } = this.chartMenuContext;
        this.groupTypeSelect = this.createManagedBean(
            new AgSelect(
                chartMenuParamsFactory.getDefaultSelectParamsWithoutValueParams(
                    'seriesGroupType',
                    ChartMappings.SERIES_GROUP_TYPES.map((value) => ({
                        value,
                        text: this.chartTranslationService.translate(`${value}SeriesGroupType`),
                    })),
                    chartController.getSeriesGroupType(),
                    (value) => chartController.setSeriesGroupType(value)
                )
            )
        );
        this.updateGroupTypeSelect();
        return this.groupTypeSelect;
    }

    private updateGroupTypeSelect(): void {
        const isDisplayed = ['radialColumn', 'radialBar', 'nightingale'].includes(
            this.chartMenuContext.chartController.getChartType()
        );
        this.updateDisplayed(this.groupTypeSelect, isDisplayed);
    }

    private updateDisplayed(select: AgSelect | undefined, isDisplayed: boolean): void {
        select?.setDisplayed(isDisplayed);
        if (select) {
            this.hasContent = this.hasContent || isDisplayed;
        }
    }
}<|MERGE_RESOLUTION|>--- conflicted
+++ resolved
@@ -1,9 +1,5 @@
-<<<<<<< HEAD
-import type { BeanCollection} from '@ag-grid-community/core';
-import { AgSelect, ChartMappings, Component, RefSelector } from '@ag-grid-community/core';
-=======
-import { AgSelect, Autowired, ChartMappings, Component, RefPlaceholder } from '@ag-grid-community/core';
->>>>>>> a381279a
+import type { BeanCollection } from '@ag-grid-community/core';
+import { AgSelect, ChartMappings, Component, RefPlaceholder } from '@ag-grid-community/core';
 import type { AgGroupComponentParams } from '@ag-grid-enterprise/core';
 import { AgGroupComponent } from '@ag-grid-enterprise/core';
 
@@ -19,7 +15,6 @@
             <ag-group-component data-ref="chartSpecificGroup"></ag-group-component>
         </div>`;
 
-<<<<<<< HEAD
     private chartTranslationService: ChartTranslationService;
     private chartService: ChartService;
 
@@ -29,12 +24,7 @@
         this.chartService = beans.chartService;
     }
 
-    @RefSelector('chartSpecificGroup') private readonly chartSpecificGroup: AgGroupComponent;
-=======
-    @Autowired('chartTranslationService') private readonly chartTranslationService: ChartTranslationService;
-    @Autowired('chartService') private readonly chartService: ChartService;
     private readonly chartSpecificGroup: AgGroupComponent = RefPlaceholder;
->>>>>>> a381279a
 
     private directionSelect?: AgSelect;
     private groupTypeSelect?: AgSelect;
