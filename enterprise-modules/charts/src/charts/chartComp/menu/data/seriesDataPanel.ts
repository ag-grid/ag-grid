--- conflicted
+++ resolved
@@ -1,9 +1,5 @@
 import {
-<<<<<<< HEAD
     AgCheckbox,
-=======
-    AgGroupComponent,
->>>>>>> 90ee5883
     AgToggleButton,
     PostConstruct,
     _clearElement,
@@ -12,11 +8,7 @@
 import { ColState } from "../../model/chartDataModel";
 import { ChartOptionsService } from "../../services/chartOptionsService";
 import { DragDataPanel } from "./dragDataPanel";
-<<<<<<< HEAD
-import { ChartService } from "../../../chartService";
 import { AgGroupComponent } from "@ag-grid-enterprise/core";
-=======
->>>>>>> 90ee5883
 
 export class SeriesDataPanel extends DragDataPanel {
     private static TEMPLATE = /* html */`<div id="seriesGroup"></div>`;
