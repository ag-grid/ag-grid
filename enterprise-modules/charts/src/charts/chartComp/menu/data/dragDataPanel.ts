import {
<<<<<<< HEAD
    _areEqual,
    _createIconNoSpan,
    _missing,
    AgCheckbox,
    AgRadioButton,
=======
    AgGroupComponent,
>>>>>>> 90ee5883
    AgSelect,
    AgSelectParams,
    Autowired,
    Component,
    ListOption,
} from "@ag-grid-community/core";
import { AgPillSelect, AgPillSelectChangeParams } from "../../../../widgets/agPillSelect";
import { ChartController } from "../../chartController";
import { ChartDataModel, ColState } from "../../model/chartDataModel";
import { ChartTranslationKey, ChartTranslationService } from "../../services/chartTranslationService";
import { AgGroupComponent } from "@ag-grid-enterprise/core";

export abstract class DragDataPanel extends Component {
    @Autowired('chartTranslationService') protected readonly chartTranslationService: ChartTranslationService;

    protected groupComp: AgGroupComponent;
    protected valuePillSelect?: AgPillSelect<ColState>;
    private valueSelect?: AgSelect<ColState>;

    constructor(
        protected readonly chartController: ChartController,
        protected readonly allowMultipleSelection: boolean,
        private readonly maxSelection: number | undefined,
        template?: string
    ) {
        super(template);
    }

    public addItem(eItem: HTMLElement): void {
        this.groupComp.addItem(eItem);
    }

    protected createGroup(
        columns: ColState[],
        valueFormatter: (colState: ColState) => string,
        selectLabelKey: ChartTranslationKey,
        dragSourceId: string,
        skipAnimation?: () => boolean
    ): void {
        if (this.allowMultipleSelection) {
            const selectedValueList = columns.filter(col => col.selected);
            this.valuePillSelect = this.groupComp.createManagedBean(new AgPillSelect<ColState>({
                valueList: columns,
                selectedValueList,
                valueFormatter,
                selectPlaceholder: this.chartTranslationService.translate(selectLabelKey),
                dragSourceId,
                onValuesChange: params => this.onValueChange(params),
                maxSelection: this.maxSelection,
            }));
            this.groupComp.addItem(this.valuePillSelect);
        } else {
            const params: AgSelectParams<ColState> = this.createValueSelectParams(columns);
            params.onValueChange = (updatedColState: ColState) => {
                columns.forEach(col => {
                    col.selected = false;
                });
                updatedColState.selected = true;
                // Clear the category aggregation function if the default ordinal category is selected
                if (updatedColState.colId === ChartDataModel.DEFAULT_CATEGORY) {
                    this.chartController.setAggFunc(undefined, true);
                }
                this.chartController.updateForPanelChange({ updatedColState, skipAnimation: skipAnimation?.() });
            };
            this.valueSelect = this.groupComp.createManagedBean(new AgSelect<ColState>(params));
            this.groupComp.addItem(this.valueSelect);
        }
    }

    protected refreshValueSelect(columns: ColState[]): void {
        if (!this.valueSelect) { return; }
        const { options, value } = this.createValueSelectParams(columns);
        this.valueSelect.clearOptions().addOptions(options).setValue(value, true);
    }

    private createValueSelectParams(columns: ColState[]): {
        options: ListOption<ColState>[],
        value: ColState
    } {
        let selectedValue: ColState;
        const options = columns.map(value => {
            const text = value.displayName ?? '';
            if (value.selected) {
                selectedValue = value;
            }
            return {
                value,
                text
            }
        });
        return {
            options,
            value: selectedValue!,
        };
    }

    private onValueChange({ added, updated, removed, selected }: AgPillSelectChangeParams<ColState>) {
        let updatedColState: ColState | undefined;
        let resetOrder: boolean | undefined
        const updateOrder = () => {
            selected.forEach((col, index) => {
                col.order = index;
            });
            resetOrder = true;
        }
        if (added.length) {
            updatedColState = added[0];
            updatedColState.selected = true;
            updateOrder();
        } else if (removed.length) {
            updatedColState = removed[0];
            updatedColState.selected = false;
        } else if (updated.length) {
            updateOrder();
            updatedColState = updated[0];
        }
        if (updatedColState) {
            this.chartController.updateForPanelChange({ updatedColState, resetOrder });
        }
    }

    protected destroy(): void {
        this.valuePillSelect = undefined;
        this.valueSelect = undefined;
        super.destroy();
    }
}<|MERGE_RESOLUTION|>--- conflicted
+++ resolved
@@ -1,13 +1,4 @@
 import {
-<<<<<<< HEAD
-    _areEqual,
-    _createIconNoSpan,
-    _missing,
-    AgCheckbox,
-    AgRadioButton,
-=======
-    AgGroupComponent,
->>>>>>> 90ee5883
     AgSelect,
     AgSelectParams,
     Autowired,
