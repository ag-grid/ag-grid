--- conflicted
+++ resolved
@@ -1,9 +1,5 @@
-<<<<<<< HEAD
-import { AgSelect, AgToggleButton, IAggFunc, _clearElement } from '@ag-grid-community/core';
-=======
 import type { IAggFunc } from '@ag-grid-community/core';
-import { AgSelect, AgToggleButton, PostConstruct, _clearElement } from '@ag-grid-community/core';
->>>>>>> c75d6e7b
+import { AgSelect, AgToggleButton } from '@ag-grid-community/core';
 import { AgGroupComponent } from '@ag-grid-enterprise/core';
 
 import type { ChartController } from '../../chartController';
