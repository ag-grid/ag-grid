--- conflicted
+++ resolved
@@ -16,11 +16,7 @@
 import {
     Component,
     Events,
-<<<<<<< HEAD
-    RefSelector,
-=======
     RefPlaceholder,
->>>>>>> a381279a
     _clearElement,
     _getAbsoluteHeight,
     _getAbsoluteWidth,
