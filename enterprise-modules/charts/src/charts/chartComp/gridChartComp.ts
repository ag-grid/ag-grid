--- conflicted
+++ resolved
@@ -8,11 +8,6 @@
     IAggFunc,
     PartialCellRange,
     PopupService,
-<<<<<<< HEAD
-    PostConstruct,
-    RefPlaceholder,
-=======
->>>>>>> c75d6e7b
     SeriesChartType,
     UpdateChartParams,
     WithoutGridCommon,
@@ -22,7 +17,7 @@
     Component,
     Events,
     PostConstruct,
-    RefSelector,
+    RefPlaceholder,
     _clearElement,
     _getAbsoluteHeight,
     _getAbsoluteWidth,
