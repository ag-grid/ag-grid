import type {
    ChartCreated,
    ChartDestroyed,
    ChartModel,
    ChartToolPanelName,
    ChartType,
    FocusService,
    IAggFunc,
    PartialCellRange,
    PopupService,
<<<<<<< HEAD
    RefSelector,
=======
>>>>>>> c75d6e7b
    SeriesChartType,
    UpdateChartParams,
    WithoutGridCommon,
} from '@ag-grid-community/core';
import {
    Autowired,
    Component,
    Events,
    PostConstruct,
    RefSelector,
    _clearElement,
    _getAbsoluteHeight,
    _getAbsoluteWidth,
    _includes,
    _removeFromParent,
    _setDisplayed,
} from '@ag-grid-community/core';
import { AgDialog } from '@ag-grid-enterprise/core';
import type { AgChartInstance, AgChartThemeOverrides, AgChartThemePalette } from 'ag-charts-community';

import type { CrossFilteringContext } from '../chartService';
import { ChartController, DEFAULT_THEMES } from './chartController';
import { AreaChartProxy } from './chartProxies/cartesian/areaChartProxy';
import { BarChartProxy } from './chartProxies/cartesian/barChartProxy';
import { HistogramChartProxy } from './chartProxies/cartesian/histogramChartProxy';
import { LineChartProxy } from './chartProxies/cartesian/lineChartProxy';
import { ScatterChartProxy } from './chartProxies/cartesian/scatterChartProxy';
import { WaterfallChartProxy } from './chartProxies/cartesian/waterfallChartProxy';
import type { ChartProxy, ChartProxyParams } from './chartProxies/chartProxy';
import { ComboChartProxy } from './chartProxies/combo/comboChartProxy';
import { HierarchicalChartProxy } from './chartProxies/hierarchical/hierarchicalChartProxy';
import { PieChartProxy } from './chartProxies/pie/pieChartProxy';
import { PolarChartProxy } from './chartProxies/polar/polarChartProxy';
import { HeatmapChartProxy } from './chartProxies/specialized/heatmapChartProxy';
import { BoxPlotChartProxy } from './chartProxies/statistical/boxPlotChartProxy';
import { RangeChartProxy } from './chartProxies/statistical/rangeChartProxy';
import { TitleEdit } from './chartTitle/titleEdit';
import { ChartMenu } from './menu/chartMenu';
import type { ChartMenuContext } from './menu/chartMenuContext';
import { ChartMenuParamsFactory } from './menu/chartMenuParamsFactory';
import type { ChartModelParams } from './model/chartDataModel';
import { ChartDataModel } from './model/chartDataModel';
import type { ChartCrossFilterService } from './services/chartCrossFilterService';
import type { ChartMenuService } from './services/chartMenuService';
import { CHART_TOOL_PANEL_MENU_OPTIONS } from './services/chartMenuService';
import { ChartOptionsService } from './services/chartOptionsService';
import type { ChartTranslationKey, ChartTranslationService } from './services/chartTranslationService';
import { deepMerge } from './utils/object';
import { getCanonicalChartType, getSeriesType, isHierarchical } from './utils/seriesTypeMapper';

export interface GridChartParams {
    chartId: string;
    pivotChart?: boolean;
    cellRange: PartialCellRange;
    chartType: ChartType;
    chartThemeName?: string;
    insideDialog: boolean;
    suppressChartRanges?: boolean;
    switchCategorySeries?: boolean;
    aggFunc?: string | IAggFunc;
    chartThemeOverrides?: AgChartThemeOverrides;
    unlinkChart?: boolean;
    crossFiltering?: boolean;
    crossFilteringContext: CrossFilteringContext;
    chartOptionsToRestore?: AgChartThemeOverrides;
    chartPaletteToRestore?: AgChartThemePalette;
    seriesChartTypes?: SeriesChartType[];
    crossFilteringResetCallback?: () => void;
}

export class GridChartComp extends Component {
    private static TEMPLATE /* html */ = `<div class="ag-chart" tabindex="-1">
            <div ref="eChartContainer" tabindex="-1" class="ag-chart-components-wrapper ag-chart-menu-hidden">
                <div ref="eChart" class="ag-chart-canvas-wrapper"></div>
                <div ref="eEmpty" class="ag-chart-empty-text ag-unselectable"></div>
            </div>
            <div ref="eTitleEditContainer"></div>
            <div ref="eMenuContainer" class="ag-chart-docked-container"></div>
        </div>`;

    @RefSelector('eChart') private readonly eChart: HTMLElement;
    @RefSelector('eChartContainer') private readonly eChartContainer: HTMLElement;
    @RefSelector('eMenuContainer') private readonly eMenuContainer: HTMLElement;
    @RefSelector('eEmpty') private readonly eEmpty: HTMLElement;
    @RefSelector('eTitleEditContainer') private readonly eTitleEditContainer: HTMLDivElement;

    @Autowired('chartCrossFilterService') private readonly crossFilterService: ChartCrossFilterService;
    @Autowired('chartTranslationService') private readonly chartTranslationService: ChartTranslationService;
    @Autowired('chartMenuService') private readonly chartMenuService: ChartMenuService;
    @Autowired('focusService') private readonly focusService: FocusService;
    @Autowired('popupService') private readonly popupService: PopupService;

    private chartMenu: ChartMenu;
    private titleEdit: TitleEdit;
    private chartDialog: AgDialog;

    private chartController: ChartController;
    private chartOptionsService: ChartOptionsService;
    private chartMenuContext: ChartMenuContext;

    private chartProxy: ChartProxy;
    private chartType: ChartType;
    private chartEmpty: boolean;

    private readonly params: GridChartParams;

    // function to clean up the 'color-scheme-change' event listener
    private onDestroyColorSchemeChangeListener: () => void;

    constructor(params: GridChartParams) {
        super(GridChartComp.TEMPLATE);
        this.params = params;
    }

    public postConstruct(): void {
        const modelParams: ChartModelParams = {
            ...this.params,
            chartType: getCanonicalChartType(this.params.chartType),
            chartThemeName: this.getThemeName(),
        };

        const isRtl = this.gos.get('enableRtl');

        this.addCssClass(isRtl ? 'ag-rtl' : 'ag-ltr');

        // only the chart controller interacts with the chart model
        const model = this.createBean(new ChartDataModel(modelParams));
        this.chartController = this.createManagedBean(new ChartController(model));
        this.chartOptionsService = this.createManagedBean(new ChartOptionsService(this.chartController));

        this.validateCustomThemes();

        // create chart before dialog to ensure dialog is correct size
        this.createChart();

        if (this.params.insideDialog) {
            this.addDialog();
        }

        this.addMenu();
        this.addTitleEditComp();

        this.addManagedListener(this.getGui(), 'focusin', this.setActiveChartCellRange.bind(this));
        this.addManagedListener(this.chartController, ChartController.EVENT_CHART_MODEL_UPDATE, this.update.bind(this));

        this.addManagedPropertyListeners(
            ['chartThemeOverrides', 'chartThemes'],
            this.reactivePropertyUpdate.bind(this)
        );

        this.update();
        this.raiseChartCreatedEvent();
    }

    private createChart(): void {
        // if chart already exists, destroy it and remove it from DOM
        let chartInstance: AgChartInstance | undefined = undefined;
        if (this.chartProxy) {
            chartInstance = this.chartProxy.destroy({ keepChartInstance: true });
        }

        const crossFilterCallback = (event: any, reset: boolean) => {
            const ctx = this.params.crossFilteringContext;
            ctx.lastSelectedChartId = reset ? '' : this.chartController.getChartId();
            if (reset) {
                this.params.crossFilteringResetCallback!();
            }
            this.crossFilterService.filter(event, reset);
        };

        const chartType = this.chartController.getChartType();
        const chartProxyParams: ChartProxyParams = {
            chartType,
            chartInstance,
            getChartThemeName: this.getChartThemeName.bind(this),
            getChartThemes: this.getChartThemes.bind(this),
            customChartThemes: this.gos.get('customChartThemes'),
            getGridOptionsChartThemeOverrides: () => this.getGridOptionsChartThemeOverrides(),
            getExtraPaddingDirections: () => this.chartMenu?.getExtraPaddingDirections() ?? [],
            apiChartThemeOverrides: this.params.chartThemeOverrides,
            crossFiltering: this.params.crossFiltering ?? false,
            crossFilterCallback,
            parentElement: this.eChart,
            grouping: this.chartController.isGrouping(),
            chartThemeToRestore: this.params.chartThemeName,
            chartOptionsToRestore: this.params.chartOptionsToRestore,
            chartPaletteToRestore: this.params.chartPaletteToRestore,
            seriesChartTypes: this.chartController.getSeriesChartTypes(),
            translate: (toTranslate: ChartTranslationKey) => this.chartTranslationService.translate(toTranslate),
        };

        // ensure 'restoring' options are not reused when switching chart types
        this.params.chartOptionsToRestore = undefined;

        // set local state used to detect when chart changes
        this.chartType = chartType;

        this.chartProxy = GridChartComp.createChartProxy(chartProxyParams);
        if (!this.chartProxy) {
            console.warn('AG Grid: invalid chart type supplied: ', chartProxyParams.chartType);
            return;
        }

        this.chartController.setChartProxy(this.chartProxy);
        this.createMenuContext();
        this.titleEdit && this.titleEdit.refreshTitle(this.chartMenuContext);
    }

    private createMenuContext(): void {
        if (this.chartMenuContext) {
            return;
        }
        const chartMenuParamsFactory = this.createManagedBean(
            new ChartMenuParamsFactory(this.chartOptionsService.getChartThemeOverridesProxy())
        );
        const chartAxisMenuParamsFactory = this.createManagedBean(
            new ChartMenuParamsFactory(this.chartOptionsService.getAxisThemeOverridesProxy())
        );
        this.chartMenuContext = {
            chartController: this.chartController,
            chartOptionsService: this.chartOptionsService,
            chartMenuParamsFactory,
            chartAxisMenuParamsFactory,
        };
    }

    private getChartThemeName(): string {
        return this.chartController.getChartThemeName();
    }

    private getChartThemes(): string[] {
        return this.chartController.getThemeNames();
    }

    private getGridOptionsChartThemeOverrides(): AgChartThemeOverrides | undefined {
        return this.gos.get('chartThemeOverrides');
    }

    private static createChartProxy(chartProxyParams: ChartProxyParams): ChartProxy {
        switch (chartProxyParams.chartType) {
            case 'column':
            case 'bar':
            case 'groupedColumn':
            case 'stackedColumn':
            case 'normalizedColumn':
            case 'groupedBar':
            case 'stackedBar':
            case 'normalizedBar':
                return new BarChartProxy(chartProxyParams);
            case 'pie':
            case 'donut':
            case 'doughnut':
                return new PieChartProxy(chartProxyParams);
            case 'area':
            case 'stackedArea':
            case 'normalizedArea':
                return new AreaChartProxy(chartProxyParams);
            case 'line':
                return new LineChartProxy(chartProxyParams);
            case 'scatter':
            case 'bubble':
                return new ScatterChartProxy(chartProxyParams);
            case 'histogram':
                return new HistogramChartProxy(chartProxyParams);
            case 'radarLine':
            case 'radarArea':
            case 'nightingale':
            case 'radialColumn':
            case 'radialBar':
                return new PolarChartProxy(chartProxyParams);
            case 'rangeBar':
            case 'rangeArea':
                return new RangeChartProxy(chartProxyParams);
            case 'boxPlot':
                return new BoxPlotChartProxy(chartProxyParams);
            case 'treemap':
            case 'sunburst':
                return new HierarchicalChartProxy(chartProxyParams);
            case 'heatmap':
                return new HeatmapChartProxy(chartProxyParams);
            case 'waterfall':
                return new WaterfallChartProxy(chartProxyParams);
            case 'columnLineCombo':
            case 'areaColumnCombo':
            case 'customCombo':
                return new ComboChartProxy(chartProxyParams);
            default:
                throw `AG Grid: Unable to create chart as an invalid chartType = '${chartProxyParams.chartType}' was supplied.`;
        }
    }

    private addDialog(): void {
        const title = this.chartTranslationService.translate(
            this.params.pivotChart ? 'pivotChartTitle' : 'rangeChartTitle'
        );

        const { width, height } = this.getBestDialogSize();

        this.chartDialog = new AgDialog({
            resizable: true,
            movable: true,
            maximizable: true,
            title,
            width,
            height,
            component: this,
            centered: true,
            closable: true,
        });

        this.getContext().createBean(this.chartDialog);

        this.chartDialog.addEventListener(AgDialog.EVENT_DESTROYED, () => {
            this.destroy();
            this.chartMenuService.hideAdvancedSettings();
        });
    }

    private getBestDialogSize(): { width: number; height: number } {
        const popupParent = this.popupService.getPopupParent();
        const maxWidth = _getAbsoluteWidth(popupParent) * 0.75;
        const maxHeight = _getAbsoluteHeight(popupParent) * 0.75;
        const ratio = 0.553;

        const chart = this.chartProxy.getChart();
        let width = this.params.insideDialog ? 850 : chart.width;
        let height = this.params.insideDialog ? 470 : chart.height;

        if (width > maxWidth || height > maxHeight) {
            width = Math.min(width, maxWidth);
            height = Math.round(width * ratio);

            if (height > maxHeight) {
                height = maxHeight;
                width = Math.min(width, Math.round(height / ratio));
            }
        }

        return { width, height };
    }

    private addMenu(): void {
        if (!this.params.crossFiltering) {
            this.chartMenu = this.createBean(
                new ChartMenu(this.eChartContainer, this.eMenuContainer, this.chartMenuContext)
            );
            this.eChartContainer.appendChild(this.chartMenu.getGui());
        }
    }

    private addTitleEditComp(): void {
        this.titleEdit = this.createBean(new TitleEdit(this.chartMenu));
        this.eTitleEditContainer.appendChild(this.titleEdit.getGui());
        if (this.chartProxy) {
            this.titleEdit.refreshTitle(this.chartMenuContext);
        }
    }

    public update(params?: UpdateChartParams): void {
        // update chart model for api.updateChart()
        if (params?.chartId) {
            const validUpdate = this.chartController.update(params);
            if (!validUpdate) {
                return; // warning already logged!
            }
        }

        const updatedChartType = this.chartTypeChanged(params);
        // If the chart type has changed, grab the theme overrides from the exisiting chart before destroying it,
        // so that we can retain any compatible theme overrides across different chart types.
        const persistedThemeOverrides =
            updatedChartType || this.chartEmpty
                ? ((updatedChartType) => {
                      const currentChartType = this.chartType;
                      const targetChartType = updatedChartType;
                      const existingChartInstance = this.chartProxy.getChart();
                      const existingChartOptions = existingChartInstance?.getOptions();
                      const existingAxes = existingChartInstance?.axes;
                      return this.chartOptionsService.getPersistedChartThemeOverrides(
                          existingChartOptions,
                          existingAxes,
                          currentChartType,
                          targetChartType ?? currentChartType
                      );
                  })(updatedChartType)
                : undefined;

        // recreate chart if chart type has changed
        if (updatedChartType) this.createChart();

        // combine any provided theme overrides with any retained theme overrides from changing chart type
        const updatedThemeOverrides =
            persistedThemeOverrides && params?.chartThemeOverrides
                ? deepMerge(persistedThemeOverrides, params.chartThemeOverrides)
                : persistedThemeOverrides || params?.chartThemeOverrides;

        // update chart options if chart type hasn't changed or if overrides are supplied
        this.updateChart(updatedThemeOverrides);

        if (params?.chartId) {
            this.chartProxy
                .getChart()
                .waitForUpdate()
                .then(() => {
                    this.chartController.raiseChartApiUpdateEvent();
                });
        }
    }

    private updateChart(updatedOverrides?: AgChartThemeOverrides): void {
        const { chartProxy } = this;

        const selectedCols = this.chartController.getSelectedValueColState();
        const data = this.chartController.getChartData();
        const chartEmpty = this.handleEmptyChart(data, selectedCols.length);

        this.chartEmpty = chartEmpty;
        if (chartEmpty) {
            // We don't have enough data to reinstantiate the chart with the new chart type,
            // but we still want to persist any theme overrides for when the data is present
            if (updatedOverrides) this.chartController.updateThemeOverrides(updatedOverrides);
            return;
        }

        const chartUpdateParams = this.chartController.getChartUpdateParams(updatedOverrides);
        chartProxy.update(chartUpdateParams);

        this.chartProxy
            .getChart()
            .waitForUpdate()
            .then(() => {
                this.chartController.raiseChartUpdatedEvent();
            });

        this.titleEdit.refreshTitle(this.chartMenuContext);
    }

    private chartTypeChanged(updateParams?: UpdateChartParams): ChartType | null {
        const [currentType, updatedChartType] = [this.chartController.getChartType(), updateParams?.chartType];
        const targetChartType = updatedChartType ? getCanonicalChartType(updatedChartType) : undefined;
        // If the grid chart component is out of sync with the existing chart instance type, return the correct chart type
        if (this.chartType !== currentType) return targetChartType ?? currentType;
        // If the target chart type is different to the current chart type, return the new chart type
        if (targetChartType && currentType !== targetChartType) return targetChartType;
        // Otherwise nothing has changed
        return null;
    }

    public getChartModel(): ChartModel {
        return this.chartController.getChartModel();
    }

    public getChartImageDataURL(fileFormat?: string): string {
        return this.chartProxy.getChartImageDataURL(fileFormat);
    }

    private handleEmptyChart(data: any[], numFields: number): boolean {
        const pivotModeDisabled = this.chartController.isPivotChart() && !this.chartController.isPivotMode();

        // Determine the minimum number of fields based on the chart type
        const chartType = this.chartController.getChartType();
        let minFieldsRequired = 1;
        if (this.chartController.isActiveXYChart()) {
            minFieldsRequired = chartType === 'bubble' ? 3 : 2;
        } else if (isHierarchical(getSeriesType(chartType))) {
            minFieldsRequired = 0;
        }

        const isEmptyChart = numFields < minFieldsRequired || data.length === 0;

        if (this.eChart) {
            const isEmpty = pivotModeDisabled || isEmptyChart;
            _setDisplayed(this.eChart, !isEmpty);
            _setDisplayed(this.eEmpty, isEmpty);
        }

        if (pivotModeDisabled) {
            this.eEmpty.innerText = this.chartTranslationService.translate('pivotChartRequiresPivotMode');
            return true;
        }

        if (isEmptyChart) {
            this.eEmpty.innerText = this.chartTranslationService.translate('noDataToChart');
            return true;
        }

        return false;
    }

    public downloadChart(dimensions?: { width: number; height: number }, fileName?: string, fileFormat?: string): void {
        this.chartProxy.downloadChart(dimensions, fileName, fileFormat);
    }

    public openChartToolPanel(panel?: ChartToolPanelName) {
        const menuPanel = panel ? CHART_TOOL_PANEL_MENU_OPTIONS[panel] : panel;
        this.chartMenu.showMenu({ panel: menuPanel });
    }

    public closeChartToolPanel() {
        this.chartMenu.hideMenu();
    }

    public getChartId(): string {
        return this.chartController.getChartId();
    }

    public getUnderlyingChart() {
        return this.chartProxy.getChartRef();
    }

    public crossFilteringReset(): void {
        this.chartProxy.crossFilteringReset();
    }

    private setActiveChartCellRange(focusEvent: FocusEvent): void {
        if (this.getGui().contains(focusEvent.relatedTarget as HTMLElement)) {
            return;
        }

        this.chartController.setChartRange(true);
        this.focusService.clearFocusedCell();
    }

    private getThemeName(): string {
        const availableChartThemes = this.gos.get('chartThemes') || DEFAULT_THEMES;

        if (availableChartThemes.length === 0) {
            throw new Error('Cannot create chart: no chart themes available.');
        }

        const { chartThemeName } = this.params;
        return _includes(availableChartThemes, chartThemeName) ? chartThemeName! : availableChartThemes[0];
    }

    private getAllKeysInObjects(objects: any[]): string[] {
        const allValues: any = {};

        objects
            .filter((obj) => obj != null)
            .forEach((obj) => {
                Object.keys(obj).forEach((key) => (allValues[key] = null));
            });

        return Object.keys(allValues);
    }

    private validateCustomThemes() {
        const suppliedThemes = this.getChartThemes();
        const customChartThemes = this.gos.get('customChartThemes');
        if (customChartThemes) {
            this.getAllKeysInObjects([customChartThemes]).forEach((customThemeName) => {
                if (!_includes(suppliedThemes, customThemeName)) {
                    console.warn(
                        "AG Grid: a custom chart theme with the name '" +
                            customThemeName +
                            "' has been " +
                            "supplied but not added to the 'chartThemes' list"
                    );
                }
            });
        }
    }

    private reactivePropertyUpdate(): void {
        // switch to the first theme if the current theme is unavailable
        this.chartController.setChartThemeName(this.getThemeName(), true);

        const chartId = this.getChartId();
        const modelType = this.chartController.isCrossFilterChart() ? 'crossFilter' : this.getChartModel().modelType;

        // standalone requires that `undefined` / `null` values are supplied as `{}`
        const chartThemeOverrides = this.gos.get('chartThemeOverrides') || {};

        this.update({
            type: `${modelType}ChartUpdate`,
            chartId,
            chartThemeOverrides,
        });
    }

    private raiseChartCreatedEvent(): void {
        const event: WithoutGridCommon<ChartCreated> = {
            type: Events.EVENT_CHART_CREATED,
            chartId: this.chartController.getChartId(),
        };

        this.chartProxy
            .getChart()
            .waitForUpdate()
            .then(() => {
                this.eventService.dispatchEvent(event);
            });
    }

    private raiseChartDestroyedEvent(): void {
        const event: WithoutGridCommon<ChartDestroyed> = {
            type: Events.EVENT_CHART_DESTROYED,
            chartId: this.chartController.getChartId(),
        };

        this.eventService.dispatchEvent(event);
    }

    public override destroy(): void {
        super.destroy();

        if (this.chartProxy) {
            this.chartProxy.destroy();
        }

        this.destroyBean(this.chartMenu);
        this.destroyBean(this.titleEdit);

        // don't want to invoke destroy() on the Dialog (prevents destroy loop)
        if (this.chartDialog && this.chartDialog.isAlive()) {
            this.destroyBean(this.chartDialog);
        }

        this.onDestroyColorSchemeChangeListener?.();

        // if the user is providing containers for the charts, we need to clean up, otherwise the old chart
        // data will still be visible although the chart is no longer bound to the grid
        const eGui = this.getGui();
        _clearElement(eGui);
        // remove from parent, so if user provided container, we detach from the provided dom element
        _removeFromParent(eGui);

        this.raiseChartDestroyedEvent();
    }
}<|MERGE_RESOLUTION|>--- conflicted
+++ resolved
@@ -8,10 +8,6 @@
     IAggFunc,
     PartialCellRange,
     PopupService,
-<<<<<<< HEAD
-    RefSelector,
-=======
->>>>>>> c75d6e7b
     SeriesChartType,
     UpdateChartParams,
     WithoutGridCommon,
@@ -20,7 +16,6 @@
     Autowired,
     Component,
     Events,
-    PostConstruct,
     RefSelector,
     _clearElement,
     _getAbsoluteHeight,
