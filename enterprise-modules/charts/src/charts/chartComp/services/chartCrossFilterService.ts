--- conflicted
+++ resolved
@@ -1,52 +1,30 @@
 import type {
-<<<<<<< HEAD
+    BeanCollection,
+    BeanName,
     Column,
     ColumnModel,
     FilterManager,
     IClientSideRowModel,
-    IRowModel,
-    RowNode,
-    ValueService,
-} from '@ag-grid-community/core';
-import { Autowired, Bean, BeanStub, _includes } from '@ag-grid-community/core';
-=======
-    BeanCollection,
-    BeanName,
-    Column,
-    ColumnModel,
-    GridApi,
     RowNode,
     ValueService,
 } from '@ag-grid-community/core';
 import { BeanStub, _includes } from '@ag-grid-community/core';
->>>>>>> ba111f00
 
 export class ChartCrossFilterService extends BeanStub {
-<<<<<<< HEAD
-    @Autowired('filterManager') private readonly filterManager: FilterManager;
-    @Autowired('rowModel') private rowModel: IRowModel;
-    @Autowired('columnModel') private readonly columnModel: ColumnModel;
-    @Autowired('valueService') private readonly valueService: ValueService;
-=======
     beanName: BeanName = 'chartCrossFilterService';
 
-    private gridApi: GridApi;
     private columnModel: ColumnModel;
     private valueService: ValueService;
+    private filterManager: FilterManager;
+    private clientSideRowModel?: IClientSideRowModel;
 
     public override wireBeans(beans: BeanCollection) {
         super.wireBeans(beans);
-        this.gridApi = beans.gridApi;
         this.columnModel = beans.columnModel;
         this.valueService = beans.valueService;
-    }
->>>>>>> ba111f00
-
-    private clientSideRowModel?: IClientSideRowModel;
-
-    public postConstruct(): void {
-        if (this.rowModel.getType() == 'clientSide') {
-            this.clientSideRowModel = this.rowModel as IClientSideRowModel;
+        this.filterManager = beans.filterManager;
+        if (beans.rowModel.getType() === 'clientSide') {
+            this.clientSideRowModel = beans.rowModel as IClientSideRowModel;
         }
     }
 
