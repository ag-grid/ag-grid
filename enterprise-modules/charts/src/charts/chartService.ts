import {
    _,
    AgChartThemeOverrides,
    Autowired,
    Bean,
    BeanStub,
    CellRange,
    ChartModel,
    ChartOptions,
    ChartRef,
    ChartType,
    ColumnController,
    CreateCrossFilterChartParams,
    CreatePivotChartParams,
    CreateRangeChartParams,
    Environment,
    IAggFunc,
    IChartService,
    IRangeController,
    Optional,
    PreDestroy,
    ProcessChartOptionsParams,
    SeriesOptions,
    CellRangeParams
} from "@ag-grid-community/core";
import {GridChartComp, GridChartParams} from "./chartComp/gridChartComp";

export interface CrossFilteringContext {
    lastSelectedChartId: string;
}

@Bean('chartService')
export class ChartService extends BeanStub implements IChartService {

    @Optional('rangeController') private rangeController: IRangeController;
    @Autowired('columnController') private columnController: ColumnController;
    @Autowired('environment') private environment: Environment;

    // we destroy all charts bound to this grid when grid is destroyed. activeCharts contains all charts, including
    // those in developer provided containers.
    private activeCharts = new Set<ChartRef>();
    private activeChartComps = new Set<GridChartComp>();

    // this shared (singleton) context is used by cross filtering in line and area charts
    private crossFilteringContext: CrossFilteringContext = {
        lastSelectedChartId: '',
    };

    public getChartModels(): ChartModel[] {
        const models: ChartModel[] = [];

        this.activeChartComps.forEach(c => models.push(c.getChartModel()));

        return models;
    }

    public createChartFromCurrentRange(chartType: ChartType = ChartType.GroupedColumn): ChartRef | undefined {
        const selectedRange: CellRange = this.getSelectedRange();
        return this.createChart(selectedRange, chartType);
    }

<<<<<<< HEAD
=======
    public restoreChart(model: ChartModel, chartContainer?: HTMLElement): ChartRef | undefined {
        if (!model) {
            console.warn("AG Grid - unable to restore chart as no chart model is provided");
            return;
        }

        if (model.modelType && model.modelType === 'pivot') {
            return this.createPivotChart(this.mapToPivotParams(model, chartContainer));
        }

        return this.createRangeChart(this.mapToRangeParam(model, chartContainer));
    }

>>>>>>> 558c6ff6
    public createRangeChart(params: CreateRangeChartParams): ChartRef | undefined {
        const cellRange = this.rangeController
            ? this.rangeController.createCellRangeFromCellRangeParams(params.cellRange)
            : undefined;

        if (!cellRange) {
            console.warn("AG Grid - unable to create chart as no range is selected");
            return;
        }

        return this.createChart(
            cellRange,
            params.chartType,
            params.chartThemeName,
            false,
            params.suppressChartRanges,
            params.chartContainer,
            params.aggFunc,
            params.chartThemeOverrides,
            params.unlinkChart,
            params.processChartOptions);
    }

    public createPivotChart(params: CreatePivotChartParams): ChartRef | undefined {
        // if required enter pivot mode
        if (!this.columnController.isPivotMode()) {
            this.columnController.setPivotMode(true, "pivotChart");
        }

        // pivot chart range contains all visible column without a row range to include all rows
        const chartAllRangeParams: CellRangeParams = {
            rowStartIndex: null,
            rowEndIndex: null,
            columns: this.columnController.getAllDisplayedColumns().map(col => col.getColId())
        };

        const cellRange = this.rangeController
            ? this.rangeController.createCellRangeFromCellRangeParams(chartAllRangeParams)
            : undefined;

        if (!cellRange) {
            console.warn("AG Grid - unable to create chart as there are no columns in the grid.");
            return;
        }

        return this.createChart(
            cellRange,
            params.chartType,
            params.chartThemeName,
            true,
            true,
            params.chartContainer,
            undefined,
            params.chartThemeOverrides,
            params.unlinkChart,
            params.processChartOptions);
    }

    public createCrossFilterChart(params: CreateCrossFilterChartParams): ChartRef | undefined {
        const cellRange = this.rangeController
            ? this.rangeController.createCellRangeFromCellRangeParams(params.cellRange)
            : undefined;

        if (!cellRange) {
            console.warn("AG Grid - unable to create chart as no range is selected");
            return;
        }

        const crossFiltering = true;

        const suppressChartRangesSupplied = typeof params.suppressChartRanges !== 'undefined' && params.suppressChartRanges !== null;
        const suppressChartRanges = suppressChartRangesSupplied ? params.suppressChartRanges : true;

        return this.createChart(
            cellRange,
            params.chartType,
            params.chartThemeName,
            false,
            suppressChartRanges,
            params.chartContainer,
            params.aggFunc,
            params.chartThemeOverrides,
            params.unlinkChart,
            undefined,
            crossFiltering);
    }

    private createChart(cellRange: CellRange,
        chartType: ChartType,
        chartThemeName?: string,
        pivotChart = false,
        suppressChartRanges = false,
        container?: HTMLElement,
        aggFunc?: string | IAggFunc,
        chartThemeOverrides?: AgChartThemeOverrides,
        unlinkChart = false,
        processChartOptions?: (params: ProcessChartOptionsParams) => ChartOptions<SeriesOptions>,
        crossFiltering  = false): ChartRef | undefined {

        const createChartContainerFunc = this.gridOptionsWrapper.getCreateChartContainerFunc();

        const params: GridChartParams = {
            pivotChart,
            cellRange,
            chartType,
            chartThemeName,
            insideDialog: !(container || createChartContainerFunc),
            suppressChartRanges,
            aggFunc,
            chartThemeOverrides,
            processChartOptions,
            unlinkChart,
            crossFiltering,
            crossFilteringContext: this.crossFilteringContext
        };

        const chartComp = new GridChartComp(params);
        this.context.createBean(chartComp);

        const chartRef = this.createChartRef(chartComp);

        if (container) {
            // if container exists, means developer initiated chart create via API, so place in provided container
            container.appendChild(chartComp.getGui());

            // if the chart container was placed outside of an element that
            // has the grid's theme, we manually add the current theme to
            // make sure all styles for the chartMenu are rendered correctly
            const theme = this.environment.getTheme();

            if (theme.el && !theme.el.contains(container)) {
                _.addCssClass(container, theme.theme!);
            }
        } else if (createChartContainerFunc) {
            // otherwise user created chart via grid UI, check if developer provides containers (eg if the application
            // is using its own dialogs rather than the grid provided dialogs)
            createChartContainerFunc(chartRef);
        } else {
            // add listener to remove from active charts list when charts are destroyed, e.g. closing chart dialog
            chartComp.addEventListener(
                GridChartComp.EVENT_DESTROYED,
                () => {
                    this.activeChartComps.delete(chartComp);
                    this.activeCharts.delete(chartRef);
                });
        }

        return chartRef;
    }

    private createChartRef(chartComp: GridChartComp): ChartRef {
        const chartRef: ChartRef = {
            destroyChart: () => {
                if (this.activeCharts.has(chartRef)) {
                    this.context.destroyBean(chartComp);
                    this.activeChartComps.delete(chartComp);
                    this.activeCharts.delete(chartRef);
                }
            },
            chartElement: chartComp.getGui(),
            chart: chartComp.getUnderlyingChart()
        };

        this.activeCharts.add(chartRef);
        this.activeChartComps.add(chartComp);

        return chartRef;
    }

    private getSelectedRange(): CellRange {
        const ranges = this.rangeController.getCellRanges();
        return ranges.length > 0 ? ranges[0] : {} as CellRange;
    }

    @PreDestroy
    private destroyAllActiveCharts(): void {
        this.activeCharts.forEach(chart => chart.destroyChart());
    }
}<|MERGE_RESOLUTION|>--- conflicted
+++ resolved
@@ -23,7 +23,7 @@
     SeriesOptions,
     CellRangeParams
 } from "@ag-grid-community/core";
-import {GridChartComp, GridChartParams} from "./chartComp/gridChartComp";
+import { GridChartComp, GridChartParams } from "./chartComp/gridChartComp";
 
 export interface CrossFilteringContext {
     lastSelectedChartId: string;
@@ -59,8 +59,6 @@
         return this.createChart(selectedRange, chartType);
     }
 
-<<<<<<< HEAD
-=======
     public restoreChart(model: ChartModel, chartContainer?: HTMLElement): ChartRef | undefined {
         if (!model) {
             console.warn("AG Grid - unable to restore chart as no chart model is provided");
@@ -74,7 +72,6 @@
         return this.createRangeChart(this.mapToRangeParam(model, chartContainer));
     }
 
->>>>>>> 558c6ff6
     public createRangeChart(params: CreateRangeChartParams): ChartRef | undefined {
         const cellRange = this.rangeController
             ? this.rangeController.createCellRangeFromCellRangeParams(params.cellRange)
@@ -249,6 +246,29 @@
         return ranges.length > 0 ? ranges[0] : {} as CellRange;
     }
 
+    private mapToRangeParam(model: ChartModel, chartContainer?: HTMLElement): CreateRangeChartParams {
+        return {
+            cellRange: model.cellRange,
+            chartType: model.chartType,
+            chartThemeName: model.chartThemeName,
+            chartContainer: chartContainer,
+            suppressChartRanges: model.suppressChartRanges,
+            aggFunc: model.aggFunc,
+            unlinkChart: model.unlinkChart,
+            processChartOptions: () => model.chartOptions
+        };
+    }
+
+    private mapToPivotParams(model: ChartModel, chartContainer?: HTMLElement): CreatePivotChartParams {
+        return {
+            chartType: model.chartType,
+            chartThemeName: model.chartThemeName,
+            chartContainer: chartContainer,
+            unlinkChart: model.unlinkChart,
+            processChartOptions: () => model.chartOptions
+        };
+    }
+
     @PreDestroy
     private destroyAllActiveCharts(): void {
         this.activeCharts.forEach(chart => chart.destroyChart());
