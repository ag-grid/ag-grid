--- conflicted
+++ resolved
@@ -1,9 +1,4 @@
-<<<<<<< HEAD
-import { Component, KeyCode, PostConstruct, RefPlaceholder, _exists, _setDisplayed } from '@ag-grid-community/core';
-=======
-import { Component, RefSelector, _exists, _setDisplayed } from '@ag-grid-community/core';
-import { KeyCode } from '@ag-grid-community/core';
->>>>>>> 02fa42f8
+import { Component, KeyCode, RefPlaceholder, _exists, _setDisplayed } from '@ag-grid-community/core';
 import { _Util } from 'ag-charts-community';
 
 import { AgColorInput } from './agColorInput';
