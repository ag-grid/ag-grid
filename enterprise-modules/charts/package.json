{
  "name": "@ag-grid-enterprise/charts",
  "version": "32.1.0",
  "description": "Advanced Data Grid / Data Table supporting Javascript / Typescript / React / Angular / Vue",
  "main": "./dist/package/main.cjs.js",
  "types": "./dist/types/src/main.d.ts",
  "module": "./dist/package/main.esm.mjs",
  "exports": {
    "import": "./dist/package/main.esm.mjs",
    "require": "./dist/package/main.cjs.js",
    "types": "./dist/types/src/main.d.ts",
    "default": "./dist/package/main.cjs.js"
  },
  "sideEffects": true,
  "dependencies": {
    "@ag-grid-community/core": "32.1.0",
    "@ag-grid-enterprise/core": "32.1.0",
    "@ag-grid-enterprise/range-selection": "32.1.0",
<<<<<<< HEAD
    "ag-charts-community": "latest"
=======
    "ag-charts-community": "10.1.0-beta.20240903"
>>>>>>> 64f7e471
  },
  "devDependencies": {
    "@types/jest": "^29.5.0",
    "jest": "^29.5.0",
    "jest-environment-jsdom": "^29.7.0"
  },
  "repository": {
    "type": "git",
    "url": "https://github.com/ag-grid/ag-grid.git"
  },
  "keywords": [
    "web-components",
    "grid",
    "data",
    "table",
    "angular",
    "angular-component",
    "react",
    "react-component",
    "reactjs",
    "vue",
    "vuejs"
  ],
  "author": "Sean Landsman <sean@thelandsmans.com>",
  "license": "Commercial",
  "bugs": {
    "url": "https://github.com/ag-grid/ag-grid/issues"
  },
  "browserslist": [
    "> 1%",
    "last 2 versions",
    "not ie >= 0",
    "not ie_mob >= 0",
    "not blackberry > 0"
  ],
  "homepage": "https://www.ag-grid.com/",
  "publishConfig": {
    "access": "public"
  }
}<|MERGE_RESOLUTION|>--- conflicted
+++ resolved
@@ -16,11 +16,7 @@
     "@ag-grid-community/core": "32.1.0",
     "@ag-grid-enterprise/core": "32.1.0",
     "@ag-grid-enterprise/range-selection": "32.1.0",
-<<<<<<< HEAD
-    "ag-charts-community": "latest"
-=======
-    "ag-charts-community": "10.1.0-beta.20240903"
->>>>>>> 64f7e471
+    "ag-charts-community": "10.1.0-beta.20240904"
   },
   "devDependencies": {
     "@types/jest": "^29.5.0",
