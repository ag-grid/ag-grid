--- conflicted
+++ resolved
@@ -50,10 +50,5 @@
 export const MasterDetailModule = _defineModule({
     version: VERSION,
     moduleName: ModuleNames.MasterDetailModule,
-<<<<<<< HEAD
-    dependantModules: [MasterDetailCoreModule],
-});
-=======
     dependantModules: [MasterDetailCoreModule, MasterDetailApiModule],
-};
->>>>>>> 025727ac
+});