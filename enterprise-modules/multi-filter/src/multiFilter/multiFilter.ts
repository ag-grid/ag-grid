import type {
    Column,
    ContainerType,
    FilterManager,
    IAfterGuiAttachedParams,
    IDoesFilterPassParams,
    IFilterComp,
    IFilterDef,
    IFilterParams,
    IMultiFilter,
    IMultiFilterDef,
    IMultiFilterModel,
    MultiFilterParams,
<<<<<<< HEAD
    ProvidedFilter,
=======
>>>>>>> c75d6e7b
    ProvidedFilterModel,
    RowNode,
    UserComponentFactory,
} from '@ag-grid-community/core';
import {
    AgMenuItemRenderer,
    AgPromise,
    Autowired,
    KeyCode,
    PostConstruct,
    ProvidedFilter,
    TabGuardComp,
    _forEachReverse,
    _loadTemplate,
    _removeFromArray,
} from '@ag-grid-community/core';
import type { MenuItemActivatedEvent } from '@ag-grid-enterprise/core';
import { AgGroupComponent, AgMenuItemComponent } from '@ag-grid-enterprise/core';

export class MultiFilter extends TabGuardComp implements IFilterComp, IMultiFilter {
    @Autowired('filterManager') private readonly filterManager: FilterManager;
    @Autowired('userComponentFactory') private readonly userComponentFactory: UserComponentFactory;

    private params: MultiFilterParams;
    private filterDefs: IMultiFilterDef[] = [];
    private filters: IFilterComp[] | null = [];
    private guiDestroyFuncs: (() => void)[] = [];
    // this could be the accordion/sub menu element depending on the display type
    private filterGuis: HTMLElement[] = [];
    private column: Column;
    private filterChangedCallback: ((additionalEventAttributes?: any) => void) | null;
    private lastOpenedInContainer?: ContainerType;
    private activeFilterIndices: number[] = [];
    private lastActivatedMenuItem: AgMenuItemComponent | null = null;
    private hidePopup?: () => void;

    private afterFiltersReadyFuncs: (() => void)[] = [];

    constructor() {
        super(/* html */ `<div class="ag-multi-filter ag-menu-list-compact"></div>`);
    }

    public postConstruct() {
        this.initialiseTabGuard({
            onFocusIn: (e) => this.onFocusIn(e),
        });
    }

    public static getFilterDefs(params: MultiFilterParams): IMultiFilterDef[] {
        const { filters } = params;

        return filters && filters.length > 0
            ? filters
            : [{ filter: 'agTextColumnFilter' }, { filter: 'agSetColumnFilter' }];
    }

    public init(params: MultiFilterParams): AgPromise<void> {
        this.params = params;
        this.filterDefs = MultiFilter.getFilterDefs(params);

        const { column, filterChangedCallback } = params;

        this.column = column;
        this.filterChangedCallback = filterChangedCallback;

        const filterPromises: AgPromise<IFilterComp>[] = [];

        this.filterDefs.forEach((filterDef, index) => {
            const filterPromise = this.createFilter(filterDef, index);

            if (filterPromise != null) {
                filterPromises.push(filterPromise);
            }
        });

        // we have to refresh the GUI here to ensure that Angular components are not rendered in odd places
        return new AgPromise<void>((resolve) => {
            AgPromise.all(filterPromises).then((filters) => {
                this.filters = filters as IFilterComp[];
                this.refreshGui('columnMenu').then(() => {
                    resolve();
                });
            });
        }).then(() => {
            this.afterFiltersReadyFuncs.forEach((f) => f());
            this.afterFiltersReadyFuncs.length = 0;
        });
    }

    private refreshGui(container: ContainerType): AgPromise<void> {
        if (container === this.lastOpenedInContainer) {
            return AgPromise.resolve();
        }

        this.removeAllChildrenExceptTabGuards();
        this.destroyChildren();

        return AgPromise.all(
            this.filters!.map((filter, index) => {
                const filterDef = this.filterDefs[index];
                const filterTitle = this.getFilterTitle(filter, filterDef);
                let filterGuiPromise: AgPromise<HTMLElement>;

                if (filterDef.display === 'subMenu' && container !== 'toolPanel') {
                    // prevent sub-menu being used in tool panel
                    filterGuiPromise = this.insertFilterMenu(filter, filterTitle).then((menuItem) =>
                        menuItem!.getGui()
                    );
                } else if (filterDef.display === 'subMenu' || filterDef.display === 'accordion') {
                    // sub-menus should appear as groups in the tool panel
                    const group = this.insertFilterGroup(filter, filterTitle);

                    filterGuiPromise = AgPromise.resolve(group.getGui());
                } else {
                    // display inline
                    filterGuiPromise = AgPromise.resolve(filter.getGui());
                }

                return filterGuiPromise;
            })
        ).then((filterGuis) => {
            filterGuis!.forEach((filterGui, index) => {
                if (index > 0) {
                    this.appendChild(_loadTemplate(/* html */ `<div class="ag-filter-separator"></div>`));
                }
                this.appendChild(filterGui!);
            });
            this.filterGuis = filterGuis as HTMLElement[];
            this.lastOpenedInContainer = container;
        });
    }

    private getFilterTitle(filter: IFilterComp, filterDef: IMultiFilterDef): string {
        if (filterDef.title != null) {
            return filterDef.title;
        }

        return filter instanceof ProvidedFilter ? filter.getFilterTitle() : 'Filter';
    }

    private destroyChildren() {
        this.guiDestroyFuncs.forEach((func) => func());
        this.guiDestroyFuncs.length = 0;
        this.filterGuis.length = 0;
    }

    private insertFilterMenu(filter: IFilterComp, name: string): AgPromise<AgMenuItemComponent> {
        const menuItem = this.createBean(new AgMenuItemComponent());
        return menuItem
            .init({
                menuItemDef: {
                    name,
                    subMenu: [],
                    cssClasses: ['ag-multi-filter-menu-item'],
                    menuItem: AgMenuItemRenderer,
                    menuItemParams: {
                        cssClassPrefix: 'ag-compact-menu-option',
                        isCompact: true,
                    },
                },
                level: 0,
                isAnotherSubMenuOpen: () => false,
                childComponent: filter,
                contextParams: {
                    column: null,
                    node: null,
                    value: null,
                },
            })
            .then(() => {
                menuItem.setParentComponent(this);

                this.guiDestroyFuncs.push(() => this.destroyBean(menuItem));

                this.addManagedListener(
                    menuItem,
                    AgMenuItemComponent.EVENT_MENU_ITEM_ACTIVATED,
                    (event: MenuItemActivatedEvent) => {
                        if (this.lastActivatedMenuItem && this.lastActivatedMenuItem !== event.menuItem) {
                            this.lastActivatedMenuItem.deactivate();
                        }

                        this.lastActivatedMenuItem = event.menuItem;
                    }
                );

                const menuItemGui = menuItem.getGui();
                // `AgMenuList` normally handles keyboard navigation, so need to do here
                menuItem.addManagedListener(menuItemGui, 'keydown', (e: KeyboardEvent) => {
                    const { key } = e;
                    switch (key) {
                        case KeyCode.UP:
                        case KeyCode.RIGHT:
                        case KeyCode.DOWN:
                        case KeyCode.LEFT:
                            e.preventDefault();
                            if (key === KeyCode.RIGHT) {
                                menuItem.openSubMenu(true);
                            }
                            break;
                    }
                });
                menuItem.addManagedListener(menuItemGui, 'focusin', () => menuItem.activate());
                menuItem.addManagedListener(menuItemGui, 'focusout', () => {
                    if (!menuItem.isSubMenuOpen() && !menuItem.isSubMenuOpening()) {
                        menuItem.deactivate();
                    }
                });

                return menuItem;
            });
    }

    private insertFilterGroup(filter: IFilterComp, title: string): AgGroupComponent {
        const group = this.createBean(
            new AgGroupComponent({
                title,
                cssIdentifier: 'multi-filter',
            })
        );

        this.guiDestroyFuncs.push(() => this.destroyBean(group));

        group.addItem(filter.getGui());
        group.toggleGroupExpand(false);

        if (filter.afterGuiAttached) {
            group.addManagedListener(group, AgGroupComponent.EVENT_EXPANDED, () =>
                filter.afterGuiAttached!({
                    container: this.lastOpenedInContainer!,
                    suppressFocus: true,
                    hidePopup: this.hidePopup,
                })
            );
        }

        return group;
    }

    public isFilterActive(): boolean {
        return this.filters!.some((filter) => filter.isFilterActive());
    }

    public getLastActiveFilterIndex(): number | null {
        return this.activeFilterIndices.length > 0
            ? this.activeFilterIndices[this.activeFilterIndices.length - 1]
            : null;
    }

    public doesFilterPass(params: IDoesFilterPassParams, filterToSkip?: IFilterComp): boolean {
        let rowPasses = true;

        this.filters!.forEach((filter) => {
            if (!rowPasses || filter === filterToSkip || !filter.isFilterActive()) {
                return;
            }

            rowPasses = filter.doesFilterPass(params);
        });

        return rowPasses;
    }

    private getFilterType(): 'multi' {
        return 'multi';
    }

    public getModelFromUi(): IMultiFilterModel | null {
        const model: IMultiFilterModel = {
            filterType: this.getFilterType(),
            filterModels: this.filters!.map((filter) => {
                const providedFilter = filter as ProvidedFilter<IMultiFilterModel, unknown>;

                if (typeof providedFilter.getModelFromUi === 'function') {
                    return providedFilter.getModelFromUi();
                }

                return null;
            }),
        };

        return model;
    }

    public getModel(): ProvidedFilterModel | null {
        if (!this.isFilterActive()) {
            return null;
        }

        const model: IMultiFilterModel = {
            filterType: this.getFilterType(),
            filterModels: this.filters!.map((filter) => {
                if (filter.isFilterActive()) {
                    return filter.getModel();
                }

                return null;
            }),
        };

        return model;
    }

    public setModel(model: IMultiFilterModel | null): AgPromise<void> {
        const setFilterModel = (filter: IFilterComp, filterModel: any) => {
            return new AgPromise<void>((resolve) => {
                const promise = filter.setModel(filterModel);
                promise ? promise.then(() => resolve()) : resolve();
            });
        };

        let promises: AgPromise<void>[] = [];

        if (model == null) {
            promises = this.filters!.map((filter: IFilterComp, index: number) => {
                const res = setFilterModel(filter, null).then(() => {
                    this.updateActiveList(index);
                });
                return res;
            })!;
        } else {
            this.filters!.forEach((filter, index) => {
                const filterModel = model.filterModels!.length > index ? model.filterModels![index] : null;
                const res = setFilterModel(filter, filterModel).then(() => {
                    this.updateActiveList(index);
                });
                promises.push(res);
            });
        }

        return AgPromise.all(promises).then(() => {});
    }

    public applyModel(source: 'api' | 'ui' | 'rowDataUpdated' = 'api'): boolean {
        let result = false;

        this.filters!.forEach((filter) => {
            if (filter instanceof ProvidedFilter) {
                result = filter.applyModel(source) || result;
            }
        });

        return result;
    }

    public getChildFilterInstance(index: number): IFilterComp | undefined {
        return this.filters![index];
    }

    public afterGuiAttached(params?: IAfterGuiAttachedParams): void {
        let refreshPromise: AgPromise<void>;
        if (params) {
            this.hidePopup = params.hidePopup;
            refreshPromise = this.refreshGui(params.container!);
        } else {
            this.hidePopup = undefined;
            refreshPromise = AgPromise.resolve();
        }

        refreshPromise.then(() => {
            const { filterDefs } = this;
            let hasFocused = false;
            if (filterDefs) {
                _forEachReverse(filterDefs!, (filterDef, index) => {
                    const isFirst = index === 0;
                    const suppressFocus = !isFirst || filterDef.display !== 'inline';
                    const afterGuiAttachedParams = { ...(params ?? {}), suppressFocus };
                    const filter = this.filters?.[index];
                    if (filter) {
                        this.executeFunctionIfExistsOnFilter(filter, 'afterGuiAttached', afterGuiAttachedParams);
                        if (isFirst) {
                            hasFocused = true;
                        }
                    }
                    if (isFirst && suppressFocus) {
                        // focus the first filter container instead (accordion/sub menu)
                        const filterGui = this.filterGuis[index];
                        if (filterGui) {
                            filterGui.focus();
                            hasFocused = true;
                        }
                    }
                });
            }

            const eDocument = this.gos.getDocument();
            const activeEl = this.gos.getActiveDomElement();

            // if we haven't focused the first item in the filter, we might run into two scenarios:
            // 1 - we are loading the filter for the first time and the component isn't ready,
            //     which means the document will have focus.
            // 2 - The focus will be somewhere inside the component due to auto focus
            // In both cases we need to force the focus somewhere valid but outside the filter.
            if (!hasFocused && (!activeEl || activeEl === eDocument.body || this.getGui().contains(activeEl))) {
                // reset focus to the top of the container, and blur
                this.forceFocusOutOfContainer(true);
            }
        });
    }

    public afterGuiDetached(): void {
        this.executeFunctionIfExists('afterGuiDetached');
    }

    public onAnyFilterChanged(): void {
        this.executeFunctionIfExists('onAnyFilterChanged');
    }

    public onNewRowsLoaded(): void {
        this.executeFunctionIfExists('onNewRowsLoaded');
    }

    public destroy(): void {
        this.filters!.forEach((filter) => this.destroyBean(filter));

        this.filters!.length = 0;
        this.destroyChildren();
        this.hidePopup = undefined;

        super.destroy();
    }

    private executeFunctionIfExists<T extends IFilterComp>(name: keyof T, ...params: any[]): void {
        // The first filter is always the "dominant" one. By iterating in reverse order we ensure the first filter
        // always gets the last say
        _forEachReverse(this.filters!, (filter) => {
            this.executeFunctionIfExistsOnFilter(filter as T, name, params);
        });
    }

    private executeFunctionIfExistsOnFilter<T extends IFilterComp>(filter: T, name: keyof T, ...params: any[]): void {
        const func = filter[name];

        if (typeof func === 'function') {
            func.apply(filter, params);
        }
    }

    private createFilter(filterDef: IFilterDef, index: number): AgPromise<IFilterComp> | null {
        const { filterModifiedCallback, doesRowPassOtherFilter } = this.params;

        let filterInstance: IFilterComp;

        const filterParams: IFilterParams = {
            ...this.filterManager.createFilterParams(this.column, this.column.getColDef()),
            filterModifiedCallback,
            filterChangedCallback: (additionalEventAttributes) => {
                this.executeWhenAllFiltersReady(() => this.filterChanged(index, additionalEventAttributes));
            },
            doesRowPassOtherFilter: (node: RowNode) =>
                doesRowPassOtherFilter(node) && this.doesFilterPass({ node, data: node.data }, filterInstance),
        };

        const compDetails = this.userComponentFactory.getFilterDetails(filterDef, filterParams, 'agTextColumnFilter');
        if (!compDetails) {
            return null;
        }
        const filterPromise = compDetails.newAgStackInstance();

        if (filterPromise) {
            filterPromise.then((filter) => (filterInstance = filter!));
        }

        return filterPromise;
    }

    private executeWhenAllFiltersReady(action: () => void): void {
        if (this.filters && this.filters.length > 0) {
            action();
        } else {
            this.afterFiltersReadyFuncs.push(action);
        }
    }

    private updateActiveList(index: number): void {
        const changedFilter = this.filters![index];

        _removeFromArray(this.activeFilterIndices, index);

        if (changedFilter.isFilterActive()) {
            this.activeFilterIndices.push(index);
        }
    }

    private filterChanged(index: number, additionalEventAttributes: any): void {
        this.updateActiveList(index);

        this.filterChangedCallback!(additionalEventAttributes);
        const changedFilter = this.filters![index];

        this.filters!.forEach((filter) => {
            if (filter === changedFilter) {
                return;
            }

            if (typeof filter.onAnyFilterChanged === 'function') {
                filter.onAnyFilterChanged();
            }
        });
    }

    protected onFocusIn(e: FocusEvent): void {
        if (
            this.lastActivatedMenuItem != null &&
            !this.lastActivatedMenuItem.getGui().contains(e.target as HTMLElement)
        ) {
            this.lastActivatedMenuItem.deactivate();
            this.lastActivatedMenuItem = null;
        }
    }

    getModelAsString(model: IMultiFilterModel): string {
        if (!this.filters || !model?.filterModels?.length) {
            return '';
        }
        const lastActiveIndex = this.getLastActiveFilterIndex() ?? 0;
        const activeFilter = this.filters[lastActiveIndex];
        return activeFilter.getModelAsString?.(model.filterModels[lastActiveIndex]) ?? '';
    }
}<|MERGE_RESOLUTION|>--- conflicted
+++ resolved
@@ -11,10 +11,6 @@
     IMultiFilterDef,
     IMultiFilterModel,
     MultiFilterParams,
-<<<<<<< HEAD
-    ProvidedFilter,
-=======
->>>>>>> c75d6e7b
     ProvidedFilterModel,
     RowNode,
     UserComponentFactory,
@@ -24,7 +20,6 @@
     AgPromise,
     Autowired,
     KeyCode,
-    PostConstruct,
     ProvidedFilter,
     TabGuardComp,
     _forEachReverse,
