--- conflicted
+++ resolved
@@ -17,11 +17,6 @@
     UserComponentFactory,
 } from '@ag-grid-community/core';
 import {
-<<<<<<< HEAD
-    AgMenuItemRenderer,
-=======
-    AgPromise,
->>>>>>> 71b1bbe7
     KeyCode,
     ProvidedFilter,
     TabGuardComp,
