--- conflicted
+++ resolved
@@ -12,18 +12,13 @@
     UserCompDetails,
     UserComponentFactory,
 } from '@ag-grid-community/core';
-<<<<<<< HEAD
-import { Component, _clearElement, _mergeDeep, _setDisplayed } from '@ag-grid-community/core';
-=======
 import {
-    AgPromise,
     Component,
     _clearElement,
     _mergeDeep,
     _setDisplayed,
     getDefaultFloatingFilterType,
 } from '@ag-grid-community/core';
->>>>>>> 71b1bbe7
 
 import { MultiFilter } from './multiFilter';
 
