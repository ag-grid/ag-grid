--- conflicted
+++ resolved
@@ -10,17 +10,10 @@
     GridOptionsWrapper,
     PostConstruct,
     Promise
-<<<<<<< HEAD
 } from "@ag-community/grid-core";
-import {TabbedChartMenu} from "./tabbedChartMenu";
-import {ChartController} from "../chartController";
-import {GridChartComp} from "../gridChartComp";
-=======
-} from "ag-grid-community";
 import { TabbedChartMenu } from "./tabbedChartMenu";
 import { ChartController } from "../chartController";
 import { GridChartComp } from "../gridChartComp";
->>>>>>> ffe0e456
 
 type ChartToolbarButtons = {
     [key in ChartMenuOptions]: [string, (e: MouseEvent) => any | void]
