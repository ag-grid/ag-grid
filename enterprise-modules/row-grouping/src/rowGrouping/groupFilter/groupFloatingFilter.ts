--- conflicted
+++ resolved
@@ -5,10 +5,6 @@
     FilterManager,
     IFloatingFilterComp,
     IFloatingFilterParams,
-<<<<<<< HEAD
-    RefPlaceholder,
-=======
-    UserCompDetails,
 } from '@ag-grid-community/core';
 import {
     AgInputTextField,
@@ -16,8 +12,7 @@
     Autowired,
     Column,
     Component,
-    RefSelector,
->>>>>>> c75d6e7b
+    RefPlaceholder,
     _clearElement,
 } from '@ag-grid-community/core';
 
