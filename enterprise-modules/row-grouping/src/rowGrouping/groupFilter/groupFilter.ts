--- conflicted
+++ resolved
@@ -6,8 +6,6 @@
     IAfterGuiAttachedParams,
     IFilterComp,
     IFilterParams,
-<<<<<<< HEAD
-=======
 } from '@ag-grid-community/core';
 import {
     AgPromise,
@@ -15,8 +13,6 @@
     Autowired,
     Events,
     FilterWrapperComp,
-    PostConstruct,
->>>>>>> c75d6e7b
     RefSelector,
     TabGuardComp,
     _clearElement,
