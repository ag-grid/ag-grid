--- conflicted
+++ resolved
@@ -1,17 +1,5 @@
-<<<<<<< HEAD
-import {
-    AgComponentSelector,
-    Autowired,
-    ColumnModel,
-    Component,
-    Events,
-    FuncColsService,
-    _setAriaRole,
-} from '@ag-grid-community/core';
-=======
 import type { AgComponentSelector, ColumnModel, FuncColsService } from '@ag-grid-community/core';
-import { Autowired, Component, Events, PostConstruct, _setAriaRole } from '@ag-grid-community/core';
->>>>>>> c75d6e7b
+import { Autowired, Component, Events, _setAriaRole } from '@ag-grid-community/core';
 
 import { PivotDropZonePanel } from './pivotDropZonePanel';
 import { RowGroupDropZonePanel } from './rowGroupDropZonePanel';
