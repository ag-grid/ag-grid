--- conflicted
+++ resolved
@@ -1,18 +1,5 @@
-<<<<<<< HEAD
-import type {
-    AgComponentSelector,
-    BeanCollection,
-    ColumnModel,
-    FuncColsService} from '@ag-grid-community/core';
-import {
-    Component,
-    Events,
-    _setAriaRole,
-} from '@ag-grid-community/core';
-=======
-import type { AgComponentSelector, ColumnModel, FuncColsService } from '@ag-grid-community/core';
-import { Autowired, Component, Events, _setAriaRole } from '@ag-grid-community/core';
->>>>>>> a381279a
+import type { AgComponentSelector, BeanCollection, ColumnModel, FuncColsService } from '@ag-grid-community/core';
+import { Component, Events, _setAriaRole } from '@ag-grid-community/core';
 
 import { PivotDropZonePanel } from './pivotDropZonePanel';
 import { RowGroupDropZonePanel } from './rowGroupDropZonePanel';
