--- conflicted
+++ resolved
@@ -15,12 +15,7 @@
     DragAndDropService,
     DragSourceType,
     KeyCode,
-<<<<<<< HEAD
-    RefSelector,
-=======
-    Optional,
     RefPlaceholder,
->>>>>>> a381279a
     SortIndicatorComp,
     VirtualList,
     _loadTemplate,
