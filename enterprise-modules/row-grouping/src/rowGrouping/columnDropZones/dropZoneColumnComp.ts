import type {
    ColumnModel,
    ColumnNameService,
    DragItem,
    DropTarget,
    FuncColsService,
    IAggFuncService,
    PopupService,
    SortController,
} from '@ag-grid-community/core';
import {
    Autowired,
    Column,
    Component,
    DragAndDropService,
    DragSourceType,
    KeyCode,
    Optional,
<<<<<<< HEAD
    PopupService,
    RefPlaceholder,
    SortController,
=======
    RefSelector,
>>>>>>> c75d6e7b
    SortIndicatorComp,
    VirtualList,
    _loadTemplate,
} from '@ag-grid-community/core';
import { PillDragComp } from '@ag-grid-enterprise/core';

import type { TDropZone } from './baseDropZonePanel';

export class DropZoneColumnComp extends PillDragComp<Column> {
    @Autowired('popupService') private readonly popupService: PopupService;
    @Autowired('sortController') private readonly sortController: SortController;
    @Autowired('columnModel') protected readonly columnModel: ColumnModel;
    @Autowired('columnNameService') private columnNameService: ColumnNameService;

    @Optional('aggFuncService') private readonly aggFuncService?: IAggFuncService;
    @Autowired('funcColsService') private readonly funcColsService: FuncColsService;

    private readonly eSortIndicator: SortIndicatorComp = RefPlaceholder;

    private displayName: string | null;
    private popupShowing = false;

    constructor(
        private column: Column,
        dragSourceDropTarget: DropTarget,
        ghost: boolean,
        private dropZonePurpose: TDropZone,
        horizontal: boolean
    ) {
        super(
            dragSourceDropTarget,
            ghost,
            horizontal,
            /* html */ `
                <span role="option">
                    <span data-ref="eDragHandle" class="ag-drag-handle ag-column-drop-cell-drag-handle" role="presentation"></span>
                    <span data-ref="eText" class="ag-column-drop-cell-text" aria-hidden="true"></span>
                    <ag-sort-indicator data-ref="eSortIndicator"></ag-sort-indicator>
                    <span data-ref="eButton" class="ag-column-drop-cell-button" role="presentation"></span>
                </span>
            `,
            [SortIndicatorComp]
        );
    }

    public init(): void {
        this.displayName = this.columnNameService.getDisplayNameForColumn(this.column, 'columnDrop');

        super.init();

        this.setupSort();

        this.addManagedListener(this.eventService, Column.EVENT_SORT_CHANGED, () => {
            this.setupAria();
        });

        if (this.isGroupingZone()) {
            this.addManagedPropertyListener('groupLockGroupColumns', () => {
                this.refreshRemove();
                this.refreshDraggable();
                this.setupAria();
            });
        }
    }

    public getItem(): Column {
        return this.column;
    }

    protected getDisplayName(): string {
        return this.displayName!;
    }

    protected getTooltip(): string | null | undefined {
        return this.column.getColDef().headerTooltip;
    }

    protected addAdditionalAriaInstructions(
        ariaInstructions: string[],
        translate: (key: string, defaultValue: string) => string
    ): void {
        const isSortSuppressed = this.gos.get('rowGroupPanelSuppressSort');
        const isFunctionsReadOnly = this.gos.get('functionsReadOnly');
        if (this.isAggregationZone() && !isFunctionsReadOnly) {
            const aggregationMenuAria = translate(
                'ariaDropZoneColumnValueItemDescription',
                'Press ENTER to change the aggregation type'
            );
            ariaInstructions.push(aggregationMenuAria);
        }

        if (this.isGroupingZone() && this.column.isSortable() && !isSortSuppressed) {
            const sortProgressAria = translate('ariaDropZoneColumnGroupItemDescription', 'Press ENTER to sort');
            ariaInstructions.push(sortProgressAria);
        }

        super.addAdditionalAriaInstructions(ariaInstructions, translate);
    }

    protected isDraggable(): boolean {
        return this.isReadOnly();
    }

    protected isRemovable(): boolean {
        return this.isReadOnly();
    }

    private isReadOnly(): boolean {
        return !this.isGroupingAndLocked() && !this.gos.get('functionsReadOnly');
    }

    protected getAriaDisplayName(): string {
        const translate = this.localeService.getLocaleTextFunc();

        const { name, aggFuncName } = this.getColumnAndAggFuncName();
        const aggSeparator = translate('ariaDropZoneColumnComponentAggFuncSeparator', ' of ');
        const sortDirection = {
            asc: translate('ariaDropZoneColumnComponentSortAscending', 'ascending'),
            desc: translate('ariaDropZoneColumnComponentSortDescending', 'descending'),
        };
        const columnSort = this.column.getSort();
        const isSortSuppressed = this.gos.get('rowGroupPanelSuppressSort');
        return [
            aggFuncName && `${aggFuncName}${aggSeparator}`,
            name,
            this.isGroupingZone() && !isSortSuppressed && columnSort && `, ${sortDirection[columnSort]}`,
        ]
            .filter((part) => !!part)
            .join('');
    }

    private getColumnAndAggFuncName(): { name: string; aggFuncName: string } {
        const name = this.displayName as string;
        let aggFuncName: string = '';

        if (this.isAggregationZone()) {
            const aggFunc = this.column.getAggFunc();
            // if aggFunc is a string, we can use it, but if it's a function, then we swap with 'func'
            const aggFuncString = typeof aggFunc === 'string' ? aggFunc : 'agg';
            const localeTextFunc = this.localeService.getLocaleTextFunc();
            aggFuncName = localeTextFunc(aggFuncString, aggFuncString);
        }

        return { name, aggFuncName };
    }

    public setupSort(): void {
        const canSort = this.column.isSortable();
        const isGroupingZone = this.isGroupingZone();
        if (!canSort || !isGroupingZone) {
            return;
        }

        if (!this.gos.get('rowGroupPanelSuppressSort')) {
            this.eSortIndicator.setupSort(this.column, true);
            const performSort = (event: MouseEvent | KeyboardEvent) => {
                event.preventDefault();
                const sortUsingCtrl = this.gos.get('multiSortKey') === 'ctrl';
                const multiSort = sortUsingCtrl ? event.ctrlKey || event.metaKey : event.shiftKey;
                this.sortController.progressSort(this.column, multiSort, 'uiColumnSorted');
            };

            this.addGuiEventListener('click', performSort);
            this.addGuiEventListener('keydown', (e: KeyboardEvent) => {
                const isEnter = e.key === KeyCode.ENTER;
                if (isEnter && this.isGroupingZone()) {
                    performSort(e);
                }
            });
        }
    }

    protected getDefaultIconName(): string {
        return DragAndDropService.ICON_HIDE;
    }

    protected createGetDragItem(): () => DragItem {
        const { column } = this;
        return () => {
            const visibleState: { [key: string]: boolean } = {};
            visibleState[column.getId()] = column.isVisible();
            return {
                columns: [column],
                visibleState: visibleState,
            };
        };
    }

    protected setupComponents(): void {
        super.setupComponents();

        if (this.isAggregationZone() && !this.gos.get('functionsReadOnly')) {
            this.addGuiEventListener('click', this.onShowAggFuncSelection.bind(this));
        }
    }

    protected onKeyDown(e: KeyboardEvent): void {
        super.onKeyDown(e);

        const isEnter = e.key === KeyCode.ENTER;
        if (isEnter && this.isAggregationZone() && !this.gos.get('functionsReadOnly')) {
            e.preventDefault();
            this.onShowAggFuncSelection();
        }
    }

    protected getDisplayValue(): string {
        const { name, aggFuncName } = this.getColumnAndAggFuncName();
        return this.isAggregationZone() ? `${aggFuncName}(${name})` : name;
    }

    private onShowAggFuncSelection(): void {
        if (this.popupShowing) {
            return;
        }

        this.popupShowing = true;

        const virtualList = new VirtualList({ cssIdentifier: 'select-agg-func' });
        const rows = this.aggFuncService!.getFuncNames(this.column);
        const eGui = this.getGui();
        const virtualListGui = virtualList.getGui();

        virtualList.setModel({
            getRow: function (index: number) {
                return rows[index];
            },
            getRowCount: function () {
                return rows.length;
            },
        });

        this.getContext().createBean(virtualList);

        const ePopup = _loadTemplate(/* html*/ `<div class="ag-select-agg-func-popup"></div>`);
        ePopup.style.top = '0px';
        ePopup.style.left = '0px';
        ePopup.appendChild(virtualListGui);
        ePopup.style.width = `${eGui.clientWidth}px`;

        const focusoutListener = this.addManagedListener(ePopup, 'focusout', (e: FocusEvent) => {
            if (!ePopup.contains(e.relatedTarget as HTMLElement) && addPopupRes) {
                addPopupRes.hideFunc();
            }
        });

        const popupHiddenFunc = (callbackEvent?: KeyboardEvent) => {
            this.destroyBean(virtualList);
            this.popupShowing = false;

            if (callbackEvent?.key === 'Escape') {
                eGui.focus();
            }

            if (focusoutListener) {
                focusoutListener();
            }
        };

        const translate = this.localeService.getLocaleTextFunc();

        const addPopupRes = this.popupService.addPopup({
            modal: true,
            eChild: ePopup,
            closeOnEsc: true,
            closedCallback: popupHiddenFunc,
            ariaLabel: translate('ariaLabelAggregationFunction', 'Aggregation Function'),
        });

        if (addPopupRes) {
            virtualList.setComponentCreator(this.createAggSelect.bind(this, addPopupRes.hideFunc));
        }

        virtualList.addGuiEventListener('keydown', (e: KeyboardEvent) => {
            if (e.key === KeyCode.ENTER || e.key === KeyCode.SPACE) {
                const row = virtualList.getLastFocusedRow();

                if (row == null) {
                    return;
                }

                const comp = virtualList.getComponentAt(row) as AggItemComp;

                if (comp) {
                    comp.selectItem();
                }
            }
        });

        this.popupService.positionPopupByComponent({
            type: 'aggFuncSelect',
            eventSource: eGui,
            ePopup: ePopup,
            keepWithinBounds: true,
            column: this.column,
            position: 'under',
        });

        virtualList.refresh();

        let rowToFocus = rows.findIndex((r) => r === this.column.getAggFunc());
        if (rowToFocus === -1) {
            rowToFocus = 0;
        }

        virtualList.focusRow(rowToFocus);
    }

    private createAggSelect(hidePopup: () => void, value: any): Component {
        const itemSelected = () => {
            hidePopup();
            this.funcColsService.setColumnAggFunc(this.column, value, 'toolPanelDragAndDrop');
        };

        const localeTextFunc = this.localeService.getLocaleTextFunc();
        const aggFuncString = value.toString();
        const aggFuncStringTranslated = localeTextFunc(aggFuncString, aggFuncString);
        const comp = new AggItemComp(itemSelected, aggFuncStringTranslated);

        return comp;
    }

    private isGroupingAndLocked(): boolean {
        return this.isGroupingZone() && this.columnModel.isColGroupLocked(this.column);
    }

    private isAggregationZone() {
        return this.dropZonePurpose === 'aggregation';
    }

    private isGroupingZone() {
        return this.dropZonePurpose === 'rowGroup';
    }

    protected getDragSourceType(): DragSourceType {
        return DragSourceType.ToolPanel;
    }

    protected destroy(): void {
        super.destroy();
        (this.column as any) = null;
    }
}

class AggItemComp extends Component {
    public selectItem: () => void;

    constructor(itemSelected: () => void, value: string) {
        super(/* html */ `<div class="ag-select-agg-func-item"/>`);
        this.selectItem = itemSelected;
        this.getGui().innerText = value;
        this.addGuiEventListener('click', this.selectItem);
    }
}<|MERGE_RESOLUTION|>--- conflicted
+++ resolved
@@ -16,13 +16,7 @@
     DragSourceType,
     KeyCode,
     Optional,
-<<<<<<< HEAD
-    PopupService,
     RefPlaceholder,
-    SortController,
-=======
-    RefSelector,
->>>>>>> c75d6e7b
     SortIndicatorComp,
     VirtualList,
     _loadTemplate,
