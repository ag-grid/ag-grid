--- conflicted
+++ resolved
@@ -1,21 +1,5 @@
 import type { Column, IAggFunc, IAggFuncParams, IAggFuncService } from '@ag-grid-community/core';
-import {
-    Bean,
-    BeanStub,
-<<<<<<< HEAD
-    Column,
-    IAggFunc,
-    IAggFuncParams,
-    IAggFuncService,
-=======
-    PostConstruct,
->>>>>>> c75d6e7b
-    _exists,
-    _existsAndNotEmpty,
-    _includes,
-    _iterateObject,
-    _last,
-} from '@ag-grid-community/core';
+import { Bean, BeanStub, _exists, _existsAndNotEmpty, _includes, _iterateObject, _last } from '@ag-grid-community/core';
 
 const defaultAggFuncNames: { [key: string]: string } = {
     sum: 'Sum',
