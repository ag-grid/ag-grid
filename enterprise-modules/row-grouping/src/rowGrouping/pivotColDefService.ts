import type {
    ColDef,
    ColGroupDef,
    Column,
    ColumnModel,
    ColumnNameService,
    FuncColsService,
    IPivotColDefService,
<<<<<<< HEAD
    _cloneObject,
    _iterateObject,
=======
>>>>>>> c75d6e7b
} from '@ag-grid-community/core';
import { Autowired, Bean, BeanStub, PostConstruct, _cloneObject, _iterateObject } from '@ag-grid-community/core';

export interface PivotColDefServiceResult {
    pivotColumnGroupDefs: (ColDef | ColGroupDef)[];
    pivotColumnDefs: ColDef[];
}

@Bean('pivotColDefService')
export class PivotColDefService extends BeanStub implements IPivotColDefService {
    public static PIVOT_ROW_TOTAL_PREFIX = 'PivotRowTotal_';

    @Autowired('columnModel') private columnModel: ColumnModel;
    @Autowired('funcColsService') private funcColsService: FuncColsService;
    @Autowired('columnNameService') private columnNameService: ColumnNameService;

    private fieldSeparator: string;
    private pivotDefaultExpanded: number;

    public postConstruct(): void {
        const getFieldSeparator = () => this.gos.get('serverSidePivotResultFieldSeparator') ?? '_';
        this.fieldSeparator = getFieldSeparator();
        this.addManagedPropertyListener('serverSidePivotResultFieldSeparator', () => {
            this.fieldSeparator = getFieldSeparator();
        });

        const getPivotDefaultExpanded = () => this.gos.get('pivotDefaultExpanded');
        this.pivotDefaultExpanded = getPivotDefaultExpanded();
        this.addManagedPropertyListener('pivotDefaultExpanded', () => {
            this.pivotDefaultExpanded = getPivotDefaultExpanded();
        });
    }

    public createPivotColumnDefs(uniqueValues: any): PivotColDefServiceResult {
        // this is passed to the columnModel, to configure the columns and groups we show

        const pivotColumnGroupDefs: (ColDef | ColGroupDef)[] = this.createPivotColumnsFromUniqueValues(uniqueValues);

        function extractColDefs(input: (ColDef | ColGroupDef)[], arr: ColDef[] = []): ColDef[] {
            input.forEach((def: any) => {
                if (def.children !== undefined) {
                    extractColDefs(def.children, arr);
                } else {
                    arr.push(def);
                }
            });
            return arr;
        }
        const pivotColumnDefs = extractColDefs(pivotColumnGroupDefs);

        // additional columns that contain the aggregated total for each value column per row
        this.addRowGroupTotals(pivotColumnGroupDefs, pivotColumnDefs);

        // additional group columns that contain child totals for each collapsed child column / group
        this.addExpandablePivotGroups(pivotColumnGroupDefs, pivotColumnDefs);

        // additional group columns that contain an aggregated total across all child columns
        this.addPivotTotalsToGroups(pivotColumnGroupDefs, pivotColumnDefs);

        // we clone, so the colDefs in pivotColumnsGroupDefs and pivotColumnDefs are not shared. this is so that
        // any changes the user makes (via processSecondaryColumnDefinitions) don't impact the internal aggregations,
        // as these use the col defs also
        const pivotColumnDefsClone: ColDef[] = pivotColumnDefs.map((colDef) => _cloneObject(colDef));

        return {
            pivotColumnGroupDefs: pivotColumnGroupDefs,
            pivotColumnDefs: pivotColumnDefsClone,
        };
    }

    private createPivotColumnsFromUniqueValues(uniqueValues: any): (ColDef | ColGroupDef)[] {
        const pivotColumns = this.funcColsService.getPivotColumns();
        const maxDepth = pivotColumns.length;

        const pivotColumnGroupDefs: (ColDef | ColGroupDef)[] = this.recursivelyBuildGroup(
            0,
            uniqueValues,
            [],
            maxDepth,
            pivotColumns
        );
        return pivotColumnGroupDefs;
    }

    private recursivelyBuildGroup(
        index: number,
        uniqueValue: any,
        pivotKeys: string[],
        maxDepth: number,
        primaryPivotColumns: Column[]
    ): ColGroupDef[] | ColDef[] {
        const measureColumns = this.funcColsService.getValueColumns();
        if (index >= maxDepth) {
            // Base case - build the measure columns
            return this.buildMeasureCols(pivotKeys);
        }

        // sort by either user provided comparator, or our own one
        const primaryPivotColumnDefs = primaryPivotColumns[index].getColDef();
        const comparator = this.headerNameComparator.bind(this, primaryPivotColumnDefs.pivotComparator);

        // Base case for the compact layout, instead of recursing build the last layer of groups as measure columns instead
        if (
            measureColumns.length === 1 &&
            this.gos.get('removePivotHeaderRowWhenSingleValueColumn') &&
            index === maxDepth - 1
        ) {
            const leafCols: ColDef[] = [];

            _iterateObject(uniqueValue, (key) => {
                const newPivotKeys = [...pivotKeys, key];
                const colDef = this.createColDef(measureColumns[0], key, newPivotKeys);
                colDef.columnGroupShow = 'open';
                leafCols.push(colDef);
            });
            leafCols.sort(comparator);
            return leafCols;
        }
        // Recursive case
        const groups: ColGroupDef[] = [];
        _iterateObject(uniqueValue, (key, value) => {
            // expand group by default based on depth of group. (pivotDefaultExpanded provides desired level of depth for expanding group by default)
            const openByDefault = this.pivotDefaultExpanded === -1 || index < this.pivotDefaultExpanded;

            const newPivotKeys = [...pivotKeys, key];
            groups.push({
                children: this.recursivelyBuildGroup(index + 1, value, newPivotKeys, maxDepth, primaryPivotColumns),
                headerName: key,
                pivotKeys: newPivotKeys,
                columnGroupShow: 'open',
                openByDefault: openByDefault,
                groupId: this.generateColumnGroupId(newPivotKeys),
            });
        });
        groups.sort(comparator);
        return groups;
    }

    private buildMeasureCols(pivotKeys: string[]): ColDef[] {
        const measureColumns = this.funcColsService.getValueColumns();
        if (measureColumns.length === 0) {
            // if no value columns selected, then we insert one blank column, so the user at least sees columns
            // rendered. otherwise the grid would render with no columns (just empty groups) which would give the
            // impression that the grid is broken
            return [this.createColDef(null, '-', pivotKeys)];
        }
        return measureColumns.map((measureCol) => {
            const columnName = this.columnNameService.getDisplayNameForColumn(measureCol, 'header');
            return {
                ...this.createColDef(measureCol, columnName, pivotKeys),
                columnGroupShow: 'open',
            };
        });
    }

    private addExpandablePivotGroups(pivotColumnGroupDefs: (ColDef | ColGroupDef)[], pivotColumnDefs: ColDef[]) {
        if (this.gos.get('suppressExpandablePivotGroups') || this.gos.get('pivotColumnGroupTotals')) {
            return;
        }

        const recursivelyAddSubTotals = (
            groupDef: ColGroupDef | ColDef,
            currentPivotColumnDefs: ColDef[],
            acc: Map<string, string[]>
        ) => {
            const group = groupDef as ColGroupDef;

            if (group.children) {
                const childAcc = new Map();

                group.children.forEach((grp: ColDef | ColGroupDef) => {
                    recursivelyAddSubTotals(grp, currentPivotColumnDefs, childAcc);
                });

                const firstGroup = !group.children.some((child) => (child as ColGroupDef).children);

                this.funcColsService.getValueColumns().forEach((valueColumn) => {
                    const columnName: string | null = this.columnNameService.getDisplayNameForColumn(
                        valueColumn,
                        'header'
                    );
                    const totalColDef = this.createColDef(valueColumn, columnName, groupDef.pivotKeys);
                    totalColDef.pivotTotalColumnIds = childAcc.get(valueColumn.getColId());

                    totalColDef.columnGroupShow = 'closed';

                    totalColDef.aggFunc = valueColumn.getAggFunc();

                    if (!firstGroup) {
                        // add total colDef to group and pivot colDefs array
                        const children = (groupDef as ColGroupDef).children;
                        children.push(totalColDef);
                        currentPivotColumnDefs.push(totalColDef);
                    }
                });

                this.merge(acc, childAcc);
            } else {
                const def: ColDef = groupDef as ColDef;

                // check that value column exists, i.e. aggFunc is supplied
                if (!def.pivotValueColumn) {
                    return;
                }

                const pivotValueColId = def.pivotValueColumn.getColId();

                const arr = acc.has(pivotValueColId) ? acc.get(pivotValueColId) : [];
                arr!.push(def.colId!);
                acc.set(pivotValueColId, arr!);
            }
        };

        pivotColumnGroupDefs.forEach((groupDef: ColGroupDef | ColDef) => {
            recursivelyAddSubTotals(groupDef, pivotColumnDefs, new Map());
        });
    }

    private addPivotTotalsToGroups(pivotColumnGroupDefs: (ColDef | ColGroupDef)[], pivotColumnDefs: ColDef[]) {
        if (!this.gos.get('pivotColumnGroupTotals')) {
            return;
        }

        const insertAfter = this.gos.get('pivotColumnGroupTotals') === 'after';

        const valueCols = this.funcColsService.getValueColumns();
        const aggFuncs = valueCols.map((valueCol) => valueCol.getAggFunc());

        // don't add pivot totals if there is less than 1 aggFunc or they are not all the same
        if (!aggFuncs || aggFuncs.length < 1 || !this.sameAggFuncs(aggFuncs)) {
            // console.warn('AG Grid: aborting adding pivot total columns - value columns require same aggFunc');
            return;
        }

        // arbitrarily select a value column to use as a template for pivot columns
        const valueColumn = valueCols[0];

        pivotColumnGroupDefs.forEach((groupDef: ColGroupDef | ColDef) => {
            this.recursivelyAddPivotTotal(groupDef, pivotColumnDefs, valueColumn, insertAfter);
        });
    }

    private recursivelyAddPivotTotal(
        groupDef: ColGroupDef | ColDef,
        pivotColumnDefs: ColDef[],
        valueColumn: Column,
        insertAfter: boolean
    ): string[] | null {
        const group = groupDef as ColGroupDef;
        if (!group.children) {
            const def: ColDef = groupDef as ColDef;
            return def.colId ? [def.colId] : null;
        }

        let colIds: string[] = [];

        // need to recurse children first to obtain colIds used in the aggregation stage
        group.children.forEach((grp: ColDef | ColGroupDef) => {
            const childColIds = this.recursivelyAddPivotTotal(grp, pivotColumnDefs, valueColumn, insertAfter);
            if (childColIds) {
                colIds = colIds.concat(childColIds);
            }
        });

        // only add total colDef if there is more than 1 child node
        if (group.children.length > 1) {
            const localeTextFunc = this.localeService.getLocaleTextFunc();
            const headerName = localeTextFunc('pivotColumnGroupTotals', 'Total');

            //create total colDef using an arbitrary value column as a template
            const totalColDef = this.createColDef(valueColumn, headerName, groupDef.pivotKeys, true);
            totalColDef.pivotTotalColumnIds = colIds;
            totalColDef.aggFunc = valueColumn.getAggFunc();

            // add total colDef to group and pivot colDefs array
            const children = (groupDef as ColGroupDef).children;
            insertAfter ? children.push(totalColDef) : children.unshift(totalColDef);
            pivotColumnDefs.push(totalColDef);
        }

        return colIds;
    }

    private addRowGroupTotals(pivotColumnGroupDefs: (ColDef | ColGroupDef)[], pivotColumnDefs: ColDef[]) {
        if (!this.gos.get('pivotRowTotals')) {
            return;
        }

        const insertAfter = this.gos.get('pivotRowTotals') === 'after';

        const valueColumns = this.funcColsService.getValueColumns();
        // order of row group totals depends on position
        const valueCols = insertAfter ? valueColumns.slice() : valueColumns.slice().reverse();

        for (let i = 0; i < valueCols.length; i++) {
            const valueCol = valueCols[i];

            let colIds: any[] = [];
            pivotColumnGroupDefs.forEach((groupDef: ColGroupDef | ColDef) => {
                colIds = colIds.concat(this.extractColIdsForValueColumn(groupDef, valueCol));
            });

            const withGroup = valueCols.length > 1 || !this.gos.get('removePivotHeaderRowWhenSingleValueColumn');
            this.createRowGroupTotal(pivotColumnGroupDefs, pivotColumnDefs, valueCol, colIds, insertAfter, withGroup);
        }
    }

    private extractColIdsForValueColumn(groupDef: ColGroupDef | ColDef, valueColumn: Column): string[] {
        const group = groupDef as ColGroupDef;
        if (!group.children) {
            const colDef = group as ColDef;
            return colDef.pivotValueColumn === valueColumn && colDef.colId ? [colDef.colId] : [];
        }

        let colIds: string[] = [];
        group.children.forEach((grp: ColDef | ColGroupDef) => {
            this.extractColIdsForValueColumn(grp, valueColumn);
            const childColIds = this.extractColIdsForValueColumn(grp, valueColumn);
            colIds = colIds.concat(childColIds);
        });

        return colIds;
    }

    private createRowGroupTotal(
        parentChildren: (ColGroupDef | ColDef)[],
        pivotColumnDefs: ColDef[],
        valueColumn: Column,
        colIds: string[],
        insertAfter: boolean,
        addGroup: boolean
    ): void {
        const measureColumns = this.funcColsService.getValueColumns();

        let colDef: ColDef;

        if (measureColumns.length === 0) {
            colDef = this.createColDef(null, '-', []);
        } else {
            const columnName: string | null = this.columnNameService.getDisplayNameForColumn(valueColumn, 'header');
            colDef = this.createColDef(valueColumn, columnName, []);
            colDef.pivotTotalColumnIds = colIds;
        }

        colDef.colId = PivotColDefService.PIVOT_ROW_TOTAL_PREFIX + colDef.colId;
        pivotColumnDefs.push(colDef);

        const valueGroup: ColGroupDef | ColDef = addGroup
            ? {
                  children: [colDef],
                  pivotKeys: [],
                  groupId: `${PivotColDefService.PIVOT_ROW_TOTAL_PREFIX}_pivotGroup_${valueColumn.getColId()}`,
              }
            : colDef;

        insertAfter ? parentChildren.push(valueGroup) : parentChildren.unshift(valueGroup);
    }

    private createColDef(
        valueColumn: Column | null,
        headerName: any,
        pivotKeys: string[] | undefined,
        totalColumn: boolean = false
    ): ColDef {
        const colDef: ColDef = {};

        // This is null when there are no measure columns and we're creating placeholder columns
        if (valueColumn) {
            const colDefToCopy = valueColumn.getColDef();
            Object.assign(colDef, colDefToCopy);
            // even if original column was hidden, we always show the pivot value column, otherwise it would be
            // very confusing for people thinking the pivot is broken
            colDef.hide = false;
        }

        colDef.headerName = headerName;
        colDef.colId = this.generateColumnId(
            pivotKeys || [],
            valueColumn && !totalColumn ? valueColumn.getColId() : ''
        );

        // pivot columns repeat over field, so it makes sense to use the unique id instead. For example if you want to
        // assign values to pinned bottom rows using setPinnedBottomRowData the value service will use this colId.
        colDef.field = colDef.colId;
        // this is to support using pinned rows, normally the data will be extracted from the aggData object using the colId
        // however pinned rows still access the data object by field, this prevents values with dots from being treated as complex objects
        colDef.valueGetter = (params) => params.data?.[params.colDef.field!];

        colDef.pivotKeys = pivotKeys;
        colDef.pivotValueColumn = valueColumn;
        if (colDef.filter === true) {
            colDef.filter = 'agNumberColumnFilter';
        }

        return colDef;
    }

    private sameAggFuncs(aggFuncs: any[]) {
        if (aggFuncs.length == 1) {
            return true;
        }
        //check if all aggFunc's match
        for (let i = 1; i < aggFuncs.length; i++) {
            if (aggFuncs[i] !== aggFuncs[0]) {
                return false;
            }
        }
        return true;
    }

    private headerNameComparator(
        userComparator: (a: string | undefined, b: string | undefined) => number,
        a: ColGroupDef | ColDef,
        b: ColGroupDef | ColDef
    ): number {
        if (userComparator) {
            return userComparator(a.headerName, b.headerName);
        } else {
            if (a.headerName && !b.headerName) {
                return 1;
            } else if (!a.headerName && b.headerName) {
                return -1;
            }

            // slightly naff here - just to satify typescript
            // really should be &&, but if so ts complains
            // the above if/else checks would deal with either being falsy, so at this stage if either are falsy, both are
            // ..still naff though
            if (!a.headerName || !b.headerName) {
                return 0;
            }

            if (a.headerName < b.headerName) {
                return -1;
            }

            if (a.headerName > b.headerName) {
                return 1;
            }

            return 0;
        }
    }

    private merge(m1: Map<string, string[]>, m2: Map<any, any>) {
        m2.forEach((value, key, map) => {
            const existingList = m1.has(key) ? m1.get(key) : [];
            const updatedList = [...existingList!, ...value];
            m1.set(key, updatedList);
        });
    }

    private generateColumnGroupId(pivotKeys: string[]): string {
        const pivotCols = this.funcColsService.getPivotColumns().map((col) => col.getColId());
        return `pivotGroup_${pivotCols.join('-')}_${pivotKeys.join('-')}`;
    }

    private generateColumnId(pivotKeys: string[], measureColumnId: string) {
        const pivotCols = this.funcColsService.getPivotColumns().map((col) => col.getColId());
        return `pivot_${pivotCols.join('-')}_${pivotKeys.join('-')}_${measureColumnId}`;
    }

    /**
     * Used by the SSRM to create secondary columns from provided fields
     * @param fields
     */
    public createColDefsFromFields(fields: string[]): (ColDef | ColGroupDef)[] {
        interface UniqueValue {
            [key: string]: UniqueValue;
        }
        // tear the ids down into groups, while this could be done in-step with the next stage, the lookup is faster
        // than searching col group children array for the right group
        const uniqueValues: UniqueValue = {};
        for (let i = 0; i < fields.length; i++) {
            const field = fields[i];
            const parts = field.split(this.fieldSeparator);

            let level: UniqueValue = uniqueValues;
            for (let p = 0; p < parts.length; p++) {
                const part = parts[p];
                if (level[part] == null) {
                    level[part] = {};
                }
                level = level[part];
            }
        }

        const uniqueValuesToGroups = (
            id: string,
            key: string,
            uniqueValues: UniqueValue,
            depth: number
        ): ColDef | ColGroupDef => {
            const children: (ColDef | ColGroupDef)[] = [];
            for (const key in uniqueValues) {
                const item = uniqueValues[key];
                const child = uniqueValuesToGroups(`${id}${this.fieldSeparator}${key}`, key, item, depth + 1);
                children.push(child);
            }

            if (children.length === 0) {
                const potentialAggCol = this.columnModel.getColDefCol(key);
                if (potentialAggCol) {
                    const headerName = this.columnNameService.getDisplayNameForColumn(potentialAggCol, 'header') ?? key;
                    const colDef = this.createColDef(potentialAggCol, headerName, undefined, false);
                    colDef.colId = id;
                    colDef.aggFunc = potentialAggCol.getAggFunc();
                    colDef.valueGetter = (params) => params.data?.[id];
                    return colDef;
                }

                const col: ColDef = {
                    colId: id,
                    headerName: key,
                    // this is to support using pinned rows, normally the data will be extracted from the aggData object using the colId
                    // however pinned rows still access the data object by field, this prevents values with dots from being treated as complex objects
                    valueGetter: (params) => params.data?.[id],
                };
                return col;
            }

            // this is a bit sketchy. As the fields can be anything we just build groups as deep as the fields go.
            // nothing says user has to give us groups the same depth.
            const collapseSingleChildren = this.gos.get('removePivotHeaderRowWhenSingleValueColumn');
            if (collapseSingleChildren && children.length === 1 && 'colId' in children[0]) {
                children[0].headerName = key;
                return children[0];
            }

            const group: ColGroupDef = {
                openByDefault: this.pivotDefaultExpanded === -1 || depth < this.pivotDefaultExpanded,
                groupId: id,
                headerName: key,
                children,
            };
            return group;
        };

        const res: (ColDef | ColGroupDef)[] = [];
        for (const key in uniqueValues) {
            const item = uniqueValues[key];
            const col = uniqueValuesToGroups(key, key, item, 0);
            res.push(col);
        }
        return res;
    }
}<|MERGE_RESOLUTION|>--- conflicted
+++ resolved
@@ -6,13 +6,8 @@
     ColumnNameService,
     FuncColsService,
     IPivotColDefService,
-<<<<<<< HEAD
-    _cloneObject,
-    _iterateObject,
-=======
->>>>>>> c75d6e7b
 } from '@ag-grid-community/core';
-import { Autowired, Bean, BeanStub, PostConstruct, _cloneObject, _iterateObject } from '@ag-grid-community/core';
+import { Autowired, Bean, BeanStub, _cloneObject, _iterateObject } from '@ag-grid-community/core';
 
 export interface PivotColDefServiceResult {
     pivotColumnGroupDefs: (ColDef | ColGroupDef)[];
