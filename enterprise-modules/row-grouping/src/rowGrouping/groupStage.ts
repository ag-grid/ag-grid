import {
    Autowired,
    Bean,
    BeanStub,
    Beans,
    ChangedPath,
    Column,
    ColumnModel,
    FuncColsService,
    GetDataPath,
    IRowNodeStage,
    ISelectionService,
    InitialGroupOrderComparatorParams,
    IsGroupOpenByDefaultParams,
    KeyCreatorParams,
    RowNode,
    RowNodeTransaction,
    SelectableService,
    ShowRowGroupColsService,
    StageExecuteParams,
    ValueService,
    WithoutGridCommon,
    _areEqual,
    _exists,
    _existsAndNotEmpty,
    _removeFromArray,
    _sortRowNodesByOrder,
    _warnOnce,
<<<<<<< HEAD
    _last
} from "@ag-grid-community/core";
import { BatchRemover } from "./batchRemover";
=======
} from '@ag-grid-community/core';

import { BatchRemover } from './batchRemover';
>>>>>>> c3bdbee2

interface GroupInfo {
    key: string; // e.g. 'Ireland'
    field: string | null; // e.g. 'country'
    rowGroupColumn: Column | null;
    leafNode?: RowNode;
}

interface GroupingDetails {
    pivotMode: boolean;
    expandByDefault: number;
    changedPath: ChangedPath;
    rootNode: RowNode;
    groupedCols: Column[];
    groupedColCount: number;
    transactions: RowNodeTransaction[];
    rowNodeOrder: { [id: string]: number };

    groupAllowUnbalanced: boolean;
    isGroupOpenByDefault: (params: WithoutGridCommon<IsGroupOpenByDefaultParams>) => boolean;
    initialGroupOrderComparator: (params: WithoutGridCommon<InitialGroupOrderComparatorParams>) => number;

    usingTreeData: boolean;
    suppressGroupMaintainValueType: boolean;
    getDataPath: GetDataPath | undefined;
    keyCreators: (((params: KeyCreatorParams) => string) | undefined)[];
}

@Bean('groupStage')
export class GroupStage extends BeanStub implements IRowNodeStage {
    @Autowired('columnModel') private columnModel: ColumnModel;
    @Autowired('funcColsService') private funcColsService: FuncColsService;
    @Autowired('selectableService') private selectableService: SelectableService;
    @Autowired('valueService') private valueService: ValueService;
    @Autowired('beans') private beans: Beans;
    @Autowired('selectionService') private selectionService: ISelectionService;
    @Autowired('showRowGroupColsService') private showRowGroupColsService: ShowRowGroupColsService;

    // when grouping, these items are of note:
    // rowNode.parent: RowNode: set to the parent
    // rowNode.childrenAfterGroup: RowNode[] = the direct children of this group
    // rowNode.childrenMapped: string=>RowNode = children mapped by group key (when groups) or an empty map if leaf group (this is then used by pivot)
    // for leaf groups, rowNode.childrenAfterGroup = rowNode.allLeafChildren;

    private oldGroupingDetails: GroupingDetails;
    private oldGroupDisplayColIds: string;
    private treeNodeCache = new TreeDataNodeCache();

    public execute(params: StageExecuteParams): void {
        const details = this.createGroupingDetails(params);

        if (details.transactions) {
            this.handleTransaction(details);
        } else {
            const afterColsChanged = params.afterColumnsChanged === true;
            this.shotgunResetEverything(details, afterColsChanged);
        }

        if (!details.usingTreeData) {
            // we don't do group sorting for tree data
            this.positionLeafsAndGroups(params.changedPath!);
            this.orderGroups(details);
        }

        this.selectableService.updateSelectableAfterGrouping();
    }

    private positionLeafsAndGroups(changedPath: ChangedPath) {
        changedPath.forEachChangedNodeDepthFirst((group) => {
            if (group.childrenAfterGroup) {
                const leafNodes: RowNode[] = [];
                const groupNodes: RowNode[] = [];
                let unbalancedNode: RowNode | undefined;

                group.childrenAfterGroup.forEach((row) => {
                    if (!row.childrenAfterGroup?.length) {
                        leafNodes.push(row);
                    } else {
                        if (row.key === '' && !unbalancedNode) {
                            unbalancedNode = row;
                        } else {
                            groupNodes.push(row);
                        }
                    }
                });

                if (unbalancedNode) {
                    groupNodes.push(unbalancedNode);
                }

                group.childrenAfterGroup = [...leafNodes, ...groupNodes];
            }
        }, false);
    }

    private createGroupingDetails(params: StageExecuteParams): GroupingDetails {
        const { rowNode, changedPath, rowNodeTransactions, rowNodeOrder } = params;

        const usingTreeData = this.gos.get('treeData');

        const groupedCols = usingTreeData ? null : this.funcColsService.getRowGroupColumns();

        const details: GroupingDetails = {
            expandByDefault: this.gos.get('groupDefaultExpanded'),
            groupedCols: groupedCols!,
            rootNode: rowNode,
            pivotMode: this.columnModel.isPivotMode(),
            groupedColCount: usingTreeData || !groupedCols ? 0 : groupedCols.length,
            rowNodeOrder: rowNodeOrder!,
            transactions: rowNodeTransactions!,
            // if no transaction, then it's shotgun, changed path would be 'not active' at this point anyway
            changedPath: changedPath!,
            groupAllowUnbalanced: this.gos.get('groupAllowUnbalanced'),
            isGroupOpenByDefault: this.gos.getCallback('isGroupOpenByDefault') as any,
            initialGroupOrderComparator: this.gos.getCallback('initialGroupOrderComparator') as any,
            usingTreeData: usingTreeData,
            suppressGroupMaintainValueType: this.gos.get('suppressGroupMaintainValueType'),
            getDataPath: usingTreeData ? this.gos.get('getDataPath') : undefined,
            keyCreators: groupedCols?.map((column) => column.getColDef().keyCreator) ?? [],
        };

        return details;
    }

    private handleTransaction(details: GroupingDetails): void {
        details.transactions.forEach((tran) => {
            // we don't allow batch remover for tree data as tree data uses Filler Nodes,
            // and creating/deleting filler nodes needs to be done alongside the node deleting
            // and moving. if we want to Batch Remover working with tree data then would need
            // to consider how Filler Nodes would be impacted (it's possible that it can be easily
            // modified to work, however for now I don't have the brain energy to work it all out).
            const batchRemover = !details.usingTreeData ? new BatchRemover() : undefined;

            // the order here of [add, remove, update] needs to be the same as in ClientSideNodeManager,
            // as the order is important when a record with the same id is added and removed in the same
            // transaction.
            if (_existsAndNotEmpty(tran.remove)) {
                this.removeNodes(tran.remove as RowNode[], details, batchRemover);
            }
            if (_existsAndNotEmpty(tran.update)) {
                this.moveNodesInWrongPath(tran.update as RowNode[], details, batchRemover);
            }
            if (_existsAndNotEmpty(tran.add)) {
                this.insertNodes(tran.add as RowNode[], details, false);
            }
            // must flush here, and not allow another transaction to be applied,
            // as each transaction must finish leaving the data in a consistent state.
            if (batchRemover) {
                const parentsWithChildrenRemoved = batchRemover.getAllParents().slice();
                batchRemover.flush();
                this.removeEmptyGroups(parentsWithChildrenRemoved, details);
            }
        });

        if (details.rowNodeOrder) {
            this.sortChildren(details);
        }
    }

    // this is used when doing delta updates, eg Redux, keeps nodes in right order
    private sortChildren(details: GroupingDetails): void {
        details.changedPath.forEachChangedNodeDepthFirst(
            (node) => {
                if (!node.childrenAfterGroup) {
                    return;
                }

                const didSort = _sortRowNodesByOrder(node.childrenAfterGroup!, details.rowNodeOrder);
                if (didSort) {
                    details.changedPath.addParentNode(node);
                }
            },
            false,
            true
        );
    }

    private orderGroups(details: GroupingDetails): void {
        const comparator = details.initialGroupOrderComparator;
        if (_exists(comparator)) {
            recursiveSort(details.rootNode);
        }

        function recursiveSort(rowNode: RowNode): void {
            const doSort =
                _exists(rowNode.childrenAfterGroup) &&
                // we only want to sort groups, so we do not sort leafs (a leaf group has leafs as children)
                !rowNode.leafGroup;

            if (doSort) {
                rowNode.childrenAfterGroup!.sort((nodeA, nodeB) => comparator!({ nodeA, nodeB }));
                rowNode.childrenAfterGroup!.forEach((childNode: RowNode) => recursiveSort(childNode));
            }
        }
    }

    private getExistingPathForNode(node: RowNode, details: GroupingDetails): GroupInfo[] {
        const res: GroupInfo[] = [];

        // when doing tree data, the node is part of the path,
        // but when doing grid grouping, the node is not part of the path so we start with the parent.
        let pointer = details.usingTreeData ? node : node.parent;
        while (pointer && pointer !== details.rootNode) {
            res.push({
                key: pointer.key!,
                rowGroupColumn: pointer.rowGroupColumn,
                field: pointer.field,
            });
            pointer = pointer.parent;
        }
        res.reverse();
        return res;
    }

    private moveNodesInWrongPath(
        childNodes: RowNode[],
        details: GroupingDetails,
        batchRemover: BatchRemover | undefined
    ): void {
        childNodes.forEach((childNode) => {
            // we add node, even if parent has not changed, as the data could have
            // changed, hence aggregations will be wrong
            if (details.changedPath.isActive()) {
                details.changedPath.addParentNode(childNode.parent);
            }

            const infoToKeyMapper = (item: GroupInfo) => item.key;
            const oldPath: string[] = this.getExistingPathForNode(childNode, details).map(infoToKeyMapper);
            const newPath: string[] = this.getGroupInfo(childNode, details).map(infoToKeyMapper);

            const nodeInCorrectPath = _areEqual(oldPath, newPath);

            if (!nodeInCorrectPath) {
                this.moveNode(childNode, details, batchRemover);
            }
        });
    }

    private moveNode(childNode: RowNode, details: GroupingDetails, batchRemover: BatchRemover | undefined): void {
        this.removeNodesInStages([childNode], details, batchRemover);
        this.insertOneNode(childNode, details, true, batchRemover);

        // hack - if we didn't do this, then renaming a tree item (ie changing rowNode.key) wouldn't get
        // refreshed into the gui.
        // this is needed to kick off the event that rowComp listens to for refresh. this in turn
        // then will get each cell in the row to refresh - which is what we need as we don't know which
        // columns will be displaying the rowNode.key info.
        childNode.setData(childNode.data);

        // we add both old and new parents to changed path, as both will need to be refreshed.
        // we already added the old parent (in calling method), so just add the new parent here
        if (details.changedPath.isActive()) {
            const newParent = childNode.parent;
            details.changedPath.addParentNode(newParent);
        }
    }

    private removeNodes(
        leafRowNodes: RowNode[],
        details: GroupingDetails,
        batchRemover: BatchRemover | undefined
    ): void {
        this.removeNodesInStages(leafRowNodes, details, batchRemover);
        if (details.changedPath.isActive()) {
            leafRowNodes.forEach((rowNode) => details.changedPath.addParentNode(rowNode.parent));
        }
    }

    private removeNodesInStages(
        leafRowNodes: RowNode[],
        details: GroupingDetails,
        batchRemover: BatchRemover | undefined
    ): void {
        this.removeNodesFromParents(leafRowNodes, details, batchRemover);
        if (details.usingTreeData) {
            // When not TreeData, then removeEmptyGroups is called just before the BatchRemover is flushed.
            // However for TreeData, there is no BatchRemover, so we have to call removeEmptyGroups here.
            const nodeParents = leafRowNodes.map((n) => n.parent!);
            this.removeEmptyGroups(nodeParents, details);
        }
    }

    private forEachParentGroup(details: GroupingDetails, group: RowNode, callback: (parent: RowNode) => void): void {
        let pointer: RowNode | null = group;
        while (pointer && pointer !== details.rootNode) {
            callback(pointer);
            pointer = pointer.parent;
        }
    }

    private removeNodesFromParents(
        nodesToRemove: RowNode[],
        details: GroupingDetails,
        provided: BatchRemover | undefined
    ): void {
        // this method can be called with BatchRemover as optional. if it is missed, we created a local version
        // and flush it at the end. if one is provided, we add to the provided one and it gets flushed elsewhere.
        const batchRemoverIsLocal = provided == null;
        const batchRemoverToUse = provided ? provided : new BatchRemover();

        nodesToRemove.forEach((nodeToRemove) => {
            this.removeFromParent(nodeToRemove, batchRemoverToUse);

            // remove from allLeafChildren. we clear down all parents EXCEPT the Root Node, as
            // the ClientSideNodeManager is responsible for the Root Node.
            this.forEachParentGroup(details, nodeToRemove.parent!, (parentNode) => {
                batchRemoverToUse.removeFromAllLeafChildren(parentNode, nodeToRemove);
            });
        });

        if (batchRemoverIsLocal) {
            batchRemoverToUse.flush();
        }
    }

    private postRemoveCreateFillerNodes(nodesToRemove: RowNode[], details: GroupingDetails): void {
        nodesToRemove.forEach((nodeToRemove) => {
            // if not group, and children are present, need to move children to a group.
            // otherwise if no children, we can just remove without replacing.
            const replaceWithGroup = nodeToRemove.hasChildren();
            if (replaceWithGroup) {
                const oldPath = this.getExistingPathForNode(nodeToRemove, details);
                // because we just removed the userGroup, this will always return new support group
                const newGroupNode = this.findParentForNode(nodeToRemove, oldPath, details);

                // these properties are the ones that will be incorrect in the newly created group,
                // so copy them from the old childNode
                newGroupNode.expanded = nodeToRemove.expanded;
                newGroupNode.allLeafChildren = nodeToRemove.allLeafChildren;
                newGroupNode.childrenAfterGroup = nodeToRemove.childrenAfterGroup;
                newGroupNode.childrenMapped = nodeToRemove.childrenMapped;
                newGroupNode.updateHasChildren();

                newGroupNode.childrenAfterGroup!.forEach((rowNode) => (rowNode.parent = newGroupNode));
            }
        });
    }

    private removeEmptyGroups(possibleEmptyGroups: RowNode[], details: GroupingDetails): void {
        // we do this multiple times, as when we remove groups, that means the parent of just removed
        // group can then be empty. to get around this, if we remove, then we check everything again for
        // newly emptied groups. the max number of times this will execute is the depth of the group tree.
        let checkAgain = true;

        const groupShouldBeRemoved = (rowNode: RowNode): boolean => {
            // because of the while loop below, it's possible we already moved the node,
            // so double check before trying to remove again.
            const mapKey = this.getChildrenMappedKey(rowNode.key!, rowNode.rowGroupColumn);
            const parentRowNode = rowNode.parent;
            const groupAlreadyRemoved =
                parentRowNode && parentRowNode.childrenMapped ? !parentRowNode.childrenMapped[mapKey] : true;

            if (groupAlreadyRemoved) {
                // if not linked, then group was already removed
                return false;
            }
            // if still not removed, then we remove if this group is empty
            return !!rowNode.isEmptyRowGroupNode();
        };

        while (checkAgain) {
            checkAgain = false;
            const batchRemover: BatchRemover = new BatchRemover();
            possibleEmptyGroups.forEach((possibleEmptyGroup) => {
                // remove empty groups
                this.forEachParentGroup(details, possibleEmptyGroup, (rowNode) => {
                    if (groupShouldBeRemoved(rowNode)) {
                        checkAgain = true;
                        this.removeFromParent(rowNode, batchRemover);
                        // we remove selection on filler nodes here, as the selection would not be removed
                        // from the RowNodeManager, as filler nodes don't exist on the RowNodeManager
                        rowNode.setSelectedParams({ newValue: false, source: 'rowGroupChanged' });
                    }
                });
            });
            batchRemover.flush();
        }
    }

    // removes the node from the parent by:
    // a) removing from childrenAfterGroup (using batchRemover if present, otherwise immediately)
    // b) removing from childrenMapped (immediately)
    // c) setRowTop(null) - as the rowRenderer uses this to know the RowNode is no longer needed
    // d) setRowIndex(null) - as the rowNode will no longer be displayed.
    private removeFromParent(child: RowNode, batchRemover?: BatchRemover) {
        if (child.parent) {
            if (batchRemover) {
                batchRemover.removeFromChildrenAfterGroup(child.parent, child);
            } else {
                _removeFromArray(child.parent.childrenAfterGroup!, child);
                child.parent.updateHasChildren();
            }
        }
        const mapKey = this.getChildrenMappedKey(child.key!, child.rowGroupColumn);
        if (child.parent && child.parent.childrenMapped) {
            child.parent.childrenMapped[mapKey] = undefined;
        }
        // this is important for transition, see rowComp removeFirstPassFuncs. when doing animation and
        // remove, if rowTop is still present, the rowComp thinks it's just moved position.
        child.setRowTop(null);
        child.setRowIndex(null);
    }

    /**
     * This is idempotent, but relies on the `key` field being the same throughout a RowNode's lifetime
     */
    private addToParent(child: RowNode, parent: RowNode | null) {
        const mapKey = this.getChildrenMappedKey(child.key!, child.rowGroupColumn);
        if (parent?.childrenMapped != null) {
            if (parent?.childrenMapped?.[mapKey] !== child) {
                parent.childrenMapped[mapKey] = child;
                parent.childrenAfterGroup!.push(child);
                parent?.updateHasChildren();
            }
        }
    }

    private areGroupColsEqual(d1: GroupingDetails, d2: GroupingDetails): boolean {
        if (d1 == null || d2 == null || d1.pivotMode !== d2.pivotMode) {
            return false;
        }

        return _areEqual(d1.groupedCols, d2.groupedCols) && _areEqual(d1.keyCreators, d2.keyCreators);
    }

    private checkAllGroupDataAfterColsChanged(details: GroupingDetails): void {
        const recurse = (rowNodes: RowNode[] | null) => {
            if (!rowNodes) {
                return;
            }
            rowNodes.forEach((rowNode) => {
                const isLeafNode = !details.usingTreeData && !rowNode.group;
                if (isLeafNode) {
                    return;
                }
                const groupInfo: GroupInfo = {
                    field: rowNode.field,
                    key: rowNode.key!,
                    rowGroupColumn: rowNode.rowGroupColumn,
                    leafNode: rowNode.allLeafChildren[0],
                };
                this.setGroupData(rowNode, groupInfo, details);
                recurse(rowNode.childrenAfterGroup);
            });
        };

        recurse(details.rootNode.childrenAfterGroup);
    }

    private shotgunResetEverything(details: GroupingDetails, afterColumnsChanged: boolean): void {
        if (this.noChangeInGroupingColumns(details, afterColumnsChanged)) {
            return;
        }

        // groups are about to get disposed, so need to deselect any that are selected
        this.selectionService.filterFromSelection((node: RowNode) => node && !node.group);

        const { rootNode, groupedCols } = details;
        // because we are not creating the root node each time, we have the logic
        // here to change leafGroup once.
        // we set .leafGroup to false for tree data, as .leafGroup is only used when pivoting, and pivoting
        // isn't allowed with treeData, so the grid never actually use .leafGroup when doing treeData.
        rootNode.leafGroup = details.usingTreeData ? false : groupedCols.length === 0;

        // we are doing everything from scratch, so reset childrenAfterGroup and childrenMapped from the rootNode
        rootNode.childrenAfterGroup = [];
        rootNode.childrenMapped = {};
        rootNode.updateHasChildren();

        const sibling = rootNode.sibling;
        if (sibling) {
            sibling.childrenAfterGroup = rootNode.childrenAfterGroup;
            sibling.childrenMapped = rootNode.childrenMapped;
        }

        this.insertNodes(rootNode.allLeafChildren, details, false);
    }

    private noChangeInGroupingColumns(details: GroupingDetails, afterColumnsChanged: boolean): boolean {
        let noFurtherProcessingNeeded = false;

        const groupDisplayColumns = this.showRowGroupColsService.getShowRowGroupCols();
        const newGroupDisplayColIds = groupDisplayColumns ? groupDisplayColumns.map((c) => c.getId()).join('-') : '';

        if (afterColumnsChanged) {
            // we only need to redo grouping if doing normal grouping (ie not tree data)
            // and the group cols have changed.
            noFurtherProcessingNeeded =
                details.usingTreeData || this.areGroupColsEqual(details, this.oldGroupingDetails);

            // if the group display cols have changed, then we need to update rowNode.groupData
            // (regardless of tree data or row grouping)
            if (this.oldGroupDisplayColIds !== newGroupDisplayColIds) {
                this.checkAllGroupDataAfterColsChanged(details);
            }
        }

        this.oldGroupingDetails = details;
        this.oldGroupDisplayColIds = newGroupDisplayColIds;

        return noFurtherProcessingNeeded;
    }

    private ensureRowNodeFields(rowNode: RowNode, key?: string): RowNode {
        if (key !== undefined) {
            rowNode.key = key;
        }
        rowNode.childrenMapped ??= {};
        rowNode.allLeafChildren ??= [];
        rowNode.childrenAfterGroup ??= [];
        return rowNode;
    }

    /**
     * Directly re-initialises this.treeNodeCache
     */
    private buildNodeCacheFromRows(rowNodes: RowNode[], details: GroupingDetails): void {
        let width = 0;
        const paths = rowNodes.map((node) => {
            const info = this.getGroupInfo(node, details);
            width = Math.max(width, info.length);
            return info;
        });

        this.treeNodeCache.clear();

        for (let level = 0; level < width; level++) {
            for (const [rowIdx, path] of paths.entries()) {
                const isDefined = path[level] !== undefined;
                const isLeaf = path[level + 1] === undefined;

                if (!isDefined) {
                    continue;
                }

                const info = path[level];

                const currentValue = this.treeNodeCache.get(path, level, info.key);
                if (currentValue != null) {
                    continue;
                }

                this.treeNodeCache.set(path, level, info.key, isLeaf ? this.ensureRowNodeFields(rowNodes[rowIdx], info.key) : null);
            }
        }

        // backfill nulls
        const inner = this.treeNodeCache.inner();
        this.backFillNulls(inner, details.rootNode, 0, details);

    }

    private backFillNulls(cache: InnerTreeDataNodeCache, parent: RowNode, level: number, details: GroupingDetails): void {
        for (const [key, value] of Object.entries(cache)) {
            if (value.node === null) {
                value.node = this.createGroup({ key, rowGroupColumn: null, field: null }, parent, level, details);
            }
            this.backFillNulls(value.subtree, value.node, level + 1, details);
        }
    }

    private insertNodes(newRowNodes: RowNode[], details: GroupingDetails, isMove: boolean): void {
<<<<<<< HEAD
        if (details.usingTreeData) {
            this.buildNodeCacheFromRows(newRowNodes, details);
        } else {
            this.treeNodeCache.clear();
        }

        newRowNodes.forEach(rowNode => {
=======
        newRowNodes.forEach((rowNode) => {
>>>>>>> c3bdbee2
            this.insertOneNode(rowNode, details, isMove);
            if (details.changedPath.isActive()) {
                details.changedPath.addParentNode(rowNode.parent);
            }
        });
    }

    private insertOneNode(
        childNode: RowNode,
        details: GroupingDetails,
        isMove: boolean,
        batchRemover?: BatchRemover
    ): void {
        const path: GroupInfo[] = this.getGroupInfo(childNode, details);
        const level = details.usingTreeData ? path.length - 1 : undefined;

<<<<<<< HEAD
        const parentGroup = this.findParentForNode(childNode, path, details, batchRemover, level);
=======
        const parentGroup = this.findParentForNode(childNode, path, details, batchRemover);
        if (!parentGroup.group) {
            console.warn(`AG Grid: duplicate group keys for row data, keys should be unique`, [
                parentGroup.data,
                childNode.data,
            ]);
        }
>>>>>>> c3bdbee2

        if (details.usingTreeData) {
            const info = _last(path);
            childNode.parent = parentGroup;
            childNode.level = path.length;
            this.ensureRowNodeFields(childNode, this.getChildrenMappedKey(info.key, info.rowGroupColumn));
            this.setGroupData(childNode, info, details);
            // AG-3441 - only set initial value if node is not being moved
            if (!isMove) {
                this.setExpandedInitialValue(details, childNode)
            }
            this.addToParent(childNode, parentGroup);
        } else {
            if (!parentGroup.group) {
                console.warn(`AG Grid: duplicate group keys for row data, keys should be unique`,
                    [parentGroup.data, childNode.data]);
            }
            childNode.parent = parentGroup;
            childNode.level = path.length;
            parentGroup.childrenAfterGroup!.push(childNode);
            parentGroup.updateHasChildren();
        }
    }

<<<<<<< HEAD
    private findParentForNode(childNode: RowNode, path: GroupInfo[], details: GroupingDetails, batchRemover?: BatchRemover, stopLevel?: number): RowNode {
=======
    private findParentForNode(
        childNode: RowNode,
        path: GroupInfo[],
        details: GroupingDetails,
        batchRemover?: BatchRemover
    ): RowNode {
>>>>>>> c3bdbee2
        let nextNode: RowNode = details.rootNode;

        path.forEach((groupInfo, level) => {
            if (stopLevel !== undefined && level >= stopLevel) {
                return;
            }

            nextNode = this.getOrCreateNextNode(nextNode, path, groupInfo, level, details);
            // node gets added to all group nodes.
            // note: we do not add to rootNode here, as the rootNode is the master list of rowNodes

            if (!batchRemover?.isRemoveFromAllLeafChildren(nextNode, childNode)) {
                nextNode.allLeafChildren.push(childNode);
            } else {
                // if this node is about to be removed, prevent that
                batchRemover?.preventRemoveFromAllLeafChildren(nextNode, childNode);
            }
        });

        return nextNode;
    }

<<<<<<< HEAD
    private getOrCreateNextNode(parentGroup: RowNode, path: GroupInfo[], groupInfo: GroupInfo, level: number, details: GroupingDetails): RowNode {

=======
    private swapGroupWithUserNode(fillerGroup: RowNode, userGroup: RowNode, isMove: boolean) {
        userGroup.parent = fillerGroup.parent;
        userGroup.key = fillerGroup.key;
        userGroup.field = fillerGroup.field;
        userGroup.groupData = fillerGroup.groupData;
        userGroup.level = fillerGroup.level;
        // AG-3441 - preserve the existing expanded status of the node if we're moving it, so that
        // you can drag a sub tree from one parent to another without changing its expansion
        if (!isMove) {
            userGroup.expanded = fillerGroup.expanded;
        }

        // we set .leafGroup to false for tree data, as .leafGroup is only used when pivoting, and pivoting
        // isn't allowed with treeData, so the grid never actually use .leafGroup when doing treeData.
        userGroup.leafGroup = fillerGroup.leafGroup;

        // always null for userGroups, as row grouping is not allowed when doing tree data
        userGroup.rowGroupIndex = fillerGroup.rowGroupIndex;

        userGroup.allLeafChildren = fillerGroup.allLeafChildren;
        userGroup.childrenAfterGroup = fillerGroup.childrenAfterGroup;
        userGroup.childrenMapped = fillerGroup.childrenMapped;
        userGroup.sibling = fillerGroup.sibling;
        userGroup.updateHasChildren();

        this.removeFromParent(fillerGroup);
        userGroup.childrenAfterGroup!.forEach((rowNode: RowNode) => (rowNode.parent = userGroup));
        this.addToParent(userGroup, fillerGroup.parent);
    }

    private getOrCreateNextNode(
        parentGroup: RowNode,
        groupInfo: GroupInfo,
        level: number,
        details: GroupingDetails
    ): RowNode {
>>>>>>> c3bdbee2
        const key = this.getChildrenMappedKey(groupInfo.key, groupInfo.rowGroupColumn);
        let nextNode = parentGroup?.childrenMapped?.[key];

        if (!nextNode) {
            if (details.usingTreeData && this.treeNodeCache.has(path, level, key)) {
                nextNode = this.treeNodeCache.get(path, level, key);
                nextNode.parent = parentGroup;
            } else {
                nextNode = this.createGroup(groupInfo, parentGroup, level, details);
            }
            // attach the new group to the parent
            this.addToParent(nextNode, parentGroup);
        }

        return nextNode;
    }

    private createGroup(groupInfo: GroupInfo, parent: RowNode, level: number, details: GroupingDetails): RowNode {
        const groupNode = new RowNode(this.beans);

        groupNode.group = true;
        groupNode.field = groupInfo.field;
        groupNode.rowGroupColumn = groupInfo.rowGroupColumn;

        this.setGroupData(groupNode, groupInfo, details);

        groupNode.key = groupInfo.key;
        groupNode.id = this.createGroupId(groupNode, parent, details.usingTreeData, level);

        groupNode.level = level;
        groupNode.leafGroup = details.usingTreeData ? false : level === details.groupedColCount - 1;

        groupNode.allLeafChildren = [];

        // why is this done here? we are not updating the children count as we go,
        // i suspect this is updated in the filter stage
        groupNode.setAllChildrenCount(0);

        groupNode.rowGroupIndex = details.usingTreeData ? null : level;

        groupNode.childrenAfterGroup = [];
        groupNode.childrenMapped = {};
        groupNode.updateHasChildren();

        groupNode.parent = parent;

        this.setExpandedInitialValue(details, groupNode);

        return groupNode;
    }

    private createGroupId(node: RowNode, parent: RowNode, usingTreeData: boolean, level: number): string {
        let createGroupId: (node: RowNode, parent: RowNode | null, level: number) => string | null;
        if (usingTreeData) {
            createGroupId = (node, parent, level) => {
                if (level < 0) {
                    return null;
                } // root node
                const parentId = parent ? createGroupId(parent, parent.parent, level - 1) : null;
                return `${parentId == null ? '' : parentId + '-'}${level}-${node.key}`;
            };
        } else {
            createGroupId = (node, parent) => {
                if (!node.rowGroupColumn) {
                    return null;
                } // root node
                const parentId = parent ? createGroupId(parent, parent.parent, 0) : null;
                return `${parentId == null ? '' : parentId + '-'}${node.rowGroupColumn.getColId()}-${node.key}`;
            };
        }

        // we put 'row-group-' before the group id, so it doesn't clash with standard row id's. we also use 't-' and 'b-'
        // for top pinned and bottom pinned rows.
        return RowNode.ID_PREFIX_ROW_GROUP + createGroupId(node, parent, level);
    }

    private setGroupData(groupNode: RowNode, groupInfo: GroupInfo, details: GroupingDetails): void {
        groupNode.groupData = {};
        const groupDisplayCols: Column[] = this.showRowGroupColsService.getShowRowGroupCols();
        groupDisplayCols.forEach((col) => {
            // newGroup.rowGroupColumn=null when working off GroupInfo, and we always display the group in the group column
            // if rowGroupColumn is present, then it's grid row grouping and we only include if configuration says so
            const isTreeData = details.usingTreeData;
            if (isTreeData) {
                groupNode.groupData![col.getColId()] = groupInfo.key;
                return;
            }

            const groupColumn = groupNode.rowGroupColumn;
            const isRowGroupDisplayed = groupColumn !== null && col.isRowGroupDisplayed(groupColumn.getId());
            if (isRowGroupDisplayed) {
                if (details.suppressGroupMaintainValueType) {
                    groupNode.groupData![col.getColId()] = groupInfo.key;
                } else {
                    // if maintain group value type, get the value from any leaf node.
                    groupNode.groupData![col.getColId()] = this.valueService.getValue(groupColumn, groupInfo.leafNode);
                }
            }
        });
    }

    private getChildrenMappedKey(key: string, rowGroupColumn: Column | null): string {
        if (rowGroupColumn) {
            // grouping by columns
            return rowGroupColumn.getId() + '-' + key;
        }
        // tree data - we don't have rowGroupColumns
        return key;
    }

    private setExpandedInitialValue(details: GroupingDetails, groupNode: RowNode): void {
        // if pivoting the leaf group is never expanded as we do not show leaf rows
        if (details.pivotMode && groupNode.leafGroup) {
            groupNode.expanded = false;
            return;
        }

        // use callback if exists
        const userCallback = details.isGroupOpenByDefault;
        if (userCallback) {
            const params: WithoutGridCommon<IsGroupOpenByDefaultParams> = {
                rowNode: groupNode,
                field: groupNode.field!,
                key: groupNode.key!,
                level: groupNode.level,
                rowGroupColumn: groupNode.rowGroupColumn!,
            };
            groupNode.expanded = userCallback(params) == true;
            return;
        }

        // use expandByDefault if exists
        const { expandByDefault } = details;
        if (details.expandByDefault === -1) {
            groupNode.expanded = true;
            return;
        }

        // otherwise
        groupNode.expanded = groupNode.level < expandByDefault;
    }

    private getGroupInfo(rowNode: RowNode, details: GroupingDetails): GroupInfo[] {
        if (details.usingTreeData) {
            return this.getGroupInfoFromCallback(rowNode, details);
        }
        return this.getGroupInfoFromGroupColumns(rowNode, details);
    }

    private getGroupInfoFromCallback(rowNode: RowNode, details: GroupingDetails): GroupInfo[] {
        const keys: string[] | null = details.getDataPath ? details.getDataPath(rowNode.data) : null;

        if (keys === null || keys === undefined || keys.length === 0) {
            _warnOnce(`getDataPath() should not return an empty path for data ${rowNode.data}`);
        }
        const groupInfoMapper = (key: string | null) => ({ key, field: null, rowGroupColumn: null }) as GroupInfo;
        return keys ? keys.map(groupInfoMapper) : [];
    }

    private getGroupInfoFromGroupColumns(rowNode: RowNode, details: GroupingDetails) {
        const res: GroupInfo[] = [];
        details.groupedCols.forEach((groupCol) => {
            let key: string = this.valueService.getKeyForNode(groupCol, rowNode);
            let keyExists = key !== null && key !== undefined && key !== '';

            // unbalanced tree and pivot mode don't work together - not because of the grid, it doesn't make
            // mathematical sense as you are building up a cube. so if pivot mode, we put in a blank key where missing.
            // this keeps the tree balanced and hence can be represented as a group.
            const createGroupForEmpty = details.pivotMode || !details.groupAllowUnbalanced;
            if (createGroupForEmpty && !keyExists) {
                key = '';
                keyExists = true;
            }

            if (keyExists) {
                const item = {
                    key: key,
                    field: groupCol.getColDef().field,
                    rowGroupColumn: groupCol,
                    leafNode: rowNode,
                } as GroupInfo;
                res.push(item);
            }
        });
        return res;
    }
}

type InnerTreeDataNodeCache = Record<string, { node: null | RowNode, subtree: InnerTreeDataNodeCache }>;

class TreeDataNodeCache {
    private cache: InnerTreeDataNodeCache = {};

    private traverse(path: GroupInfo[], level: number): InnerTreeDataNodeCache {
        let cache = this.cache;
        let i = 0;

        while (i <= level) {
            const key = path[i].key;
            
            if (!(key in cache)) {
                cache[key] = { node: null, subtree: {} }
            }
            cache = cache[key].subtree;

            i++;
        }

        return cache;
    }

    public set(path: GroupInfo[], level: number, key: string, value: null | RowNode) {
        const cache = this.traverse(path, level - 1);
        cache[key] = { node: value, subtree: {} };
    }

    public has(path: GroupInfo[], level: number, key: string): boolean {
        const cache = this.traverse(path, level - 1);
        return key in cache;
    }

    public get(path: GroupInfo[], level: number, key: string): RowNode | null | undefined {
        const cache = this.traverse(path, level - 1);
        return cache[key]?.node;
    }

    public clear(): void {
        this.cache = {};
    }

    public inner(): InnerTreeDataNodeCache {
        return this.cache;
    }
}<|MERGE_RESOLUTION|>--- conflicted
+++ resolved
@@ -26,15 +26,9 @@
     _removeFromArray,
     _sortRowNodesByOrder,
     _warnOnce,
-<<<<<<< HEAD
     _last
 } from "@ag-grid-community/core";
 import { BatchRemover } from "./batchRemover";
-=======
-} from '@ag-grid-community/core';
-
-import { BatchRemover } from './batchRemover';
->>>>>>> c3bdbee2
 
 interface GroupInfo {
     key: string; // e.g. 'Ireland'
@@ -81,7 +75,7 @@
 
     private oldGroupingDetails: GroupingDetails;
     private oldGroupDisplayColIds: string;
-    private treeNodeCache = new TreeDataNodeCache();
+    private treeNodeCache: Record<string, RowNode> = {};
 
     public execute(params: StageExecuteParams): void {
         const details = this.createGroupingDetails(params);
@@ -559,9 +553,11 @@
             return info;
         });
 
-        this.treeNodeCache.clear();
+        this.treeNodeCache = {};
 
         for (let level = 0; level < width; level++) {
+            const levelCache: Record<string, [parent: RowNode, node: null | RowNode]> = {};
+
             for (const [rowIdx, path] of paths.entries()) {
                 const isDefined = path[level] !== undefined;
                 const isLeaf = path[level + 1] === undefined;
@@ -572,42 +568,36 @@
 
                 const info = path[level];
 
-                const currentValue = this.treeNodeCache.get(path, level, info.key);
-                if (currentValue != null) {
+                const currentValue = levelCache[info.key];
+                if (currentValue !== undefined && currentValue[1] !== null) {
                     continue;
                 }
 
-                this.treeNodeCache.set(path, level, info.key, isLeaf ? this.ensureRowNodeFields(rowNodes[rowIdx], info.key) : null);
-            }
-        }
-
-        // backfill nulls
-        const inner = this.treeNodeCache.inner();
-        this.backFillNulls(inner, details.rootNode, 0, details);
-
-    }
-
-    private backFillNulls(cache: InnerTreeDataNodeCache, parent: RowNode, level: number, details: GroupingDetails): void {
-        for (const [key, value] of Object.entries(cache)) {
-            if (value.node === null) {
-                value.node = this.createGroup({ key, rowGroupColumn: null, field: null }, parent, level, details);
-            }
-            this.backFillNulls(value.subtree, value.node, level + 1, details);
+                const parentInfo = path[level - 1];
+                const parentKey = parentInfo != null ? this.getChildrenMappedKey(parentInfo.key, parentInfo.rowGroupColumn) : null;
+                const parent = parentKey != null ? this.treeNodeCache[parentKey] ?? details.rootNode : details.rootNode;
+                levelCache[info.key] = isLeaf ? [parent, this.ensureRowNodeFields(rowNodes[rowIdx], info.key)] : [parent, null];
+            }
+
+            for (const [key, [parent, node]] of Object.entries(levelCache)) {
+                let group: RowNode;
+                if (node === null) {
+                    group = this.createGroup({key, rowGroupColumn: null ,field: null}, parent, level, details);
+                } else {
+                    group = node;
+                }
+                
+                this.treeNodeCache[key] = group;
+            }
         }
     }
 
     private insertNodes(newRowNodes: RowNode[], details: GroupingDetails, isMove: boolean): void {
-<<<<<<< HEAD
         if (details.usingTreeData) {
             this.buildNodeCacheFromRows(newRowNodes, details);
-        } else {
-            this.treeNodeCache.clear();
         }
 
         newRowNodes.forEach(rowNode => {
-=======
-        newRowNodes.forEach((rowNode) => {
->>>>>>> c3bdbee2
             this.insertOneNode(rowNode, details, isMove);
             if (details.changedPath.isActive()) {
                 details.changedPath.addParentNode(rowNode.parent);
@@ -624,17 +614,7 @@
         const path: GroupInfo[] = this.getGroupInfo(childNode, details);
         const level = details.usingTreeData ? path.length - 1 : undefined;
 
-<<<<<<< HEAD
         const parentGroup = this.findParentForNode(childNode, path, details, batchRemover, level);
-=======
-        const parentGroup = this.findParentForNode(childNode, path, details, batchRemover);
-        if (!parentGroup.group) {
-            console.warn(`AG Grid: duplicate group keys for row data, keys should be unique`, [
-                parentGroup.data,
-                childNode.data,
-            ]);
-        }
->>>>>>> c3bdbee2
 
         if (details.usingTreeData) {
             const info = _last(path);
@@ -642,10 +622,7 @@
             childNode.level = path.length;
             this.ensureRowNodeFields(childNode, this.getChildrenMappedKey(info.key, info.rowGroupColumn));
             this.setGroupData(childNode, info, details);
-            // AG-3441 - only set initial value if node is not being moved
-            if (!isMove) {
-                this.setExpandedInitialValue(details, childNode)
-            }
+            this.setExpandedInitialValue(details, childNode)
             this.addToParent(childNode, parentGroup);
         } else {
             if (!parentGroup.group) {
@@ -659,16 +636,7 @@
         }
     }
 
-<<<<<<< HEAD
     private findParentForNode(childNode: RowNode, path: GroupInfo[], details: GroupingDetails, batchRemover?: BatchRemover, stopLevel?: number): RowNode {
-=======
-    private findParentForNode(
-        childNode: RowNode,
-        path: GroupInfo[],
-        details: GroupingDetails,
-        batchRemover?: BatchRemover
-    ): RowNode {
->>>>>>> c3bdbee2
         let nextNode: RowNode = details.rootNode;
 
         path.forEach((groupInfo, level) => {
@@ -676,7 +644,7 @@
                 return;
             }
 
-            nextNode = this.getOrCreateNextNode(nextNode, path, groupInfo, level, details);
+            nextNode = this.getOrCreateNextNode(nextNode, groupInfo, level, details);
             // node gets added to all group nodes.
             // note: we do not add to rootNode here, as the rootNode is the master list of rowNodes
 
@@ -691,53 +659,15 @@
         return nextNode;
     }
 
-<<<<<<< HEAD
-    private getOrCreateNextNode(parentGroup: RowNode, path: GroupInfo[], groupInfo: GroupInfo, level: number, details: GroupingDetails): RowNode {
-
-=======
-    private swapGroupWithUserNode(fillerGroup: RowNode, userGroup: RowNode, isMove: boolean) {
-        userGroup.parent = fillerGroup.parent;
-        userGroup.key = fillerGroup.key;
-        userGroup.field = fillerGroup.field;
-        userGroup.groupData = fillerGroup.groupData;
-        userGroup.level = fillerGroup.level;
-        // AG-3441 - preserve the existing expanded status of the node if we're moving it, so that
-        // you can drag a sub tree from one parent to another without changing its expansion
-        if (!isMove) {
-            userGroup.expanded = fillerGroup.expanded;
-        }
-
-        // we set .leafGroup to false for tree data, as .leafGroup is only used when pivoting, and pivoting
-        // isn't allowed with treeData, so the grid never actually use .leafGroup when doing treeData.
-        userGroup.leafGroup = fillerGroup.leafGroup;
-
-        // always null for userGroups, as row grouping is not allowed when doing tree data
-        userGroup.rowGroupIndex = fillerGroup.rowGroupIndex;
-
-        userGroup.allLeafChildren = fillerGroup.allLeafChildren;
-        userGroup.childrenAfterGroup = fillerGroup.childrenAfterGroup;
-        userGroup.childrenMapped = fillerGroup.childrenMapped;
-        userGroup.sibling = fillerGroup.sibling;
-        userGroup.updateHasChildren();
-
-        this.removeFromParent(fillerGroup);
-        userGroup.childrenAfterGroup!.forEach((rowNode: RowNode) => (rowNode.parent = userGroup));
-        this.addToParent(userGroup, fillerGroup.parent);
-    }
-
-    private getOrCreateNextNode(
-        parentGroup: RowNode,
-        groupInfo: GroupInfo,
-        level: number,
-        details: GroupingDetails
-    ): RowNode {
->>>>>>> c3bdbee2
+    private getOrCreateNextNode(parentGroup: RowNode, groupInfo: GroupInfo, level: number,
+        details: GroupingDetails): RowNode {
+
         const key = this.getChildrenMappedKey(groupInfo.key, groupInfo.rowGroupColumn);
         let nextNode = parentGroup?.childrenMapped?.[key];
 
         if (!nextNode) {
-            if (details.usingTreeData && this.treeNodeCache.has(path, level, key)) {
-                nextNode = this.treeNodeCache.get(path, level, key);
+            if (key in this.treeNodeCache) {
+                nextNode = this.treeNodeCache[key];
                 nextNode.parent = parentGroup;
             } else {
                 nextNode = this.createGroup(groupInfo, parentGroup, level, details);
@@ -918,51 +848,4 @@
         });
         return res;
     }
-}
-
-type InnerTreeDataNodeCache = Record<string, { node: null | RowNode, subtree: InnerTreeDataNodeCache }>;
-
-class TreeDataNodeCache {
-    private cache: InnerTreeDataNodeCache = {};
-
-    private traverse(path: GroupInfo[], level: number): InnerTreeDataNodeCache {
-        let cache = this.cache;
-        let i = 0;
-
-        while (i <= level) {
-            const key = path[i].key;
-            
-            if (!(key in cache)) {
-                cache[key] = { node: null, subtree: {} }
-            }
-            cache = cache[key].subtree;
-
-            i++;
-        }
-
-        return cache;
-    }
-
-    public set(path: GroupInfo[], level: number, key: string, value: null | RowNode) {
-        const cache = this.traverse(path, level - 1);
-        cache[key] = { node: value, subtree: {} };
-    }
-
-    public has(path: GroupInfo[], level: number, key: string): boolean {
-        const cache = this.traverse(path, level - 1);
-        return key in cache;
-    }
-
-    public get(path: GroupInfo[], level: number, key: string): RowNode | null | undefined {
-        const cache = this.traverse(path, level - 1);
-        return cache[key]?.node;
-    }
-
-    public clear(): void {
-        this.cache = {};
-    }
-
-    public inner(): InnerTreeDataNodeCache {
-        return this.cache;
-    }
 }