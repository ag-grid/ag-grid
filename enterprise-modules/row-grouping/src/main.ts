<<<<<<< HEAD
export * from './rowGroupingModule';
=======
export {
    GroupFilterModule,
    GroupFloatingFilterModule,
    RowGroupingCoreModule,
    RowGroupingModule,
} from './rowGroupingModule';
>>>>>>> dd76cc8c
export { RowGroupDropZonePanel } from './rowGrouping/columnDropZones/rowGroupDropZonePanel';
export { ValuesDropZonePanel } from './rowGrouping/columnDropZones/valueDropZonePanel';
export { PivotDropZonePanel } from './rowGrouping/columnDropZones/pivotDropZonePanel';<|MERGE_RESOLUTION|>--- conflicted
+++ resolved
@@ -1,13 +1,9 @@
-<<<<<<< HEAD
-export * from './rowGroupingModule';
-=======
 export {
     GroupFilterModule,
     GroupFloatingFilterModule,
     RowGroupingCoreModule,
     RowGroupingModule,
 } from './rowGroupingModule';
->>>>>>> dd76cc8c
 export { RowGroupDropZonePanel } from './rowGrouping/columnDropZones/rowGroupDropZonePanel';
 export { ValuesDropZonePanel } from './rowGrouping/columnDropZones/valueDropZonePanel';
 export { PivotDropZonePanel } from './rowGrouping/columnDropZones/pivotDropZonePanel';