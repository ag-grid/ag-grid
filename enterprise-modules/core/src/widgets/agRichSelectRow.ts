import type {
    AgPromise,
    BeanCollection,
    ICellRendererParams,
    RichSelectParams,
    UserCompDetails,
    UserComponentFactory,
<<<<<<< HEAD
    VirtualList,
=======
    WithoutGridCommon,
>>>>>>> 2a8b68d7
} from '@ag-grid-community/core';
import {
    Component,
    _bindCellRendererToHtmlElement,
    _escapeString,
    _exists,
    _setAriaActiveDescendant,
    _setAriaSelected,
} from '@ag-grid-community/core';

import type { VirtualList } from './virtualList';

export class RichSelectRow<TValue> extends Component {
    private userComponentFactory: UserComponentFactory;

    public wireBeans(beans: BeanCollection) {
        this.userComponentFactory = beans.userComponentFactory;
    }

    private value: TValue;
    private parsedValue: string | null;

    constructor(
        private readonly params: RichSelectParams<TValue>,
        private readonly wrapperEl: HTMLElement
    ) {
        super(/* html */ `<div class="ag-rich-select-row" role="presentation"></div>`);
    }

    public setState(value: TValue): void {
        let formattedValue: string = '';

        if (this.params.valueFormatter) {
            formattedValue = this.params.valueFormatter(value);
        }
        const rendererSuccessful = this.populateWithRenderer(value, formattedValue);
        if (!rendererSuccessful) {
            this.populateWithoutRenderer(value, formattedValue);
        }

        this.value = value;
    }

    public highlightString(matchString: string): void {
        const { parsedValue } = this;

        if (this.params.cellRenderer || !_exists(parsedValue)) {
            return;
        }

        let hasMatch = _exists(matchString);

        if (hasMatch) {
            const index = parsedValue?.toLocaleLowerCase().indexOf(matchString.toLocaleLowerCase());
            if (index >= 0) {
                const highlightEndIndex = index + matchString.length;
                const startPart = _escapeString(parsedValue.slice(0, index), true);
                const highlightedPart = _escapeString(parsedValue.slice(index, highlightEndIndex), true);
                const endPart = _escapeString(parsedValue.slice(highlightEndIndex));
                this.renderValueWithoutRenderer(
                    `${startPart}<span class="ag-rich-select-row-text-highlight">${highlightedPart}</span>${endPart}`
                );
            } else {
                hasMatch = false;
            }
        }

        if (!hasMatch) {
            this.renderValueWithoutRenderer(parsedValue);
        }
    }

    public updateSelected(selected: boolean): void {
        const eGui = this.getGui();
        _setAriaSelected(eGui.parentElement!, selected);

        this.addOrRemoveCssClass('ag-rich-select-row-selected', selected);
    }

    public getValue(): TValue {
        return this.value;
    }

    public updateHighlighted(highlighted: boolean): void {
        const eGui = this.getGui();
        const parentId = `ag-rich-select-row-${this.getCompId()}`;

        eGui.parentElement?.setAttribute('id', parentId);

        if (highlighted) {
            const parentAriaEl = (this.getParentComponent() as VirtualList).getAriaElement();
            _setAriaActiveDescendant(parentAriaEl, parentId);
            this.wrapperEl.setAttribute('data-active-option', parentId);
        }

        this.addOrRemoveCssClass('ag-rich-select-row-highlighted', highlighted);
    }

    private populateWithoutRenderer(value: any, valueFormatted: any) {
        const eDocument = this.gos.getDocument();
        const eGui = this.getGui();

        const span = eDocument.createElement('span');
        span.style.overflow = 'hidden';
        span.style.textOverflow = 'ellipsis';
        const parsedValue = _escapeString(_exists(valueFormatted) ? valueFormatted : value, true);
        this.parsedValue = _exists(parsedValue) ? parsedValue : null;

        eGui.appendChild(span);
        this.renderValueWithoutRenderer(parsedValue);
        this.setTooltip({
            newTooltipText: this.parsedValue,
            shouldDisplayTooltip: () => span.scrollWidth > span.clientWidth,
        });
    }

    private renderValueWithoutRenderer(value: string | null): void {
        const span = this.getGui().querySelector('span');
        if (!span) {
            return;
        }
        span.innerHTML = _exists(value) ? value : '&nbsp;';
    }

    private populateWithRenderer(value: TValue, valueFormatted: string): boolean {
        // bad coder here - we are not populating all values of the cellRendererParams
        let cellRendererPromise: AgPromise<any> | undefined;
        let userCompDetails: UserCompDetails | undefined;

        if (this.params.cellRenderer) {
            userCompDetails = this.userComponentFactory.getCellRendererDetails(this.params, {
                value,
                valueFormatted,
                setTooltip: (value: string, shouldDisplayTooltip: () => boolean) => {
                    this.setTooltip({ newTooltipText: value, shouldDisplayTooltip });
                },
            } as ICellRendererParams);
        }

        if (userCompDetails) {
            cellRendererPromise = userCompDetails.newAgStackInstance();
        }

        if (cellRendererPromise) {
            _bindCellRendererToHtmlElement(cellRendererPromise, this.getGui());
        }

        if (cellRendererPromise) {
            cellRendererPromise.then((childComponent) => {
                this.addDestroyFunc(() => {
                    this.destroyBean(childComponent);
                });
            });
            return true;
        }
        return false;
    }
}<|MERGE_RESOLUTION|>--- conflicted
+++ resolved
@@ -5,11 +5,6 @@
     RichSelectParams,
     UserCompDetails,
     UserComponentFactory,
-<<<<<<< HEAD
-    VirtualList,
-=======
-    WithoutGridCommon,
->>>>>>> 2a8b68d7
 } from '@ag-grid-community/core';
 import {
     Component,
