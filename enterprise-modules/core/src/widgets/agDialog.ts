import type {
    BeanCollection,
    PopupService,
    ResizableStructure} from '@ag-grid-community/core';
import {
    Component,
    _createIconNoSpan,
    _setDisplayed,
} from '@ag-grid-community/core';

import type { PanelOptions } from './agPanel';
import { AgPanel } from './agPanel';

export type ResizableSides =
    | 'topLeft'
    | 'top'
    | 'topRight'
    | 'right'
    | 'bottomRight'
    | 'bottom'
    | 'bottomLeft'
    | 'left';

export interface DialogOptions extends PanelOptions {
    eWrapper?: HTMLElement;
    modal?: boolean;
    movable?: boolean;
    alwaysOnTop?: boolean;
    maximizable?: boolean;
    afterGuiAttached?: () => void;
    closedCallback?: (event?: MouseEvent | TouchEvent | KeyboardEvent) => void;
}

export class AgDialog extends AgPanel<DialogOptions> {
    private popupService: PopupService;

    public wireBeans(beans: BeanCollection) {
        super.wireBeans(beans);
        this.popupService = beans.popupService;
    }

    private isMaximizable: boolean = false;
    private isMaximized: boolean = false;
    private maximizeListeners: (() => void)[] = [];
    private maximizeButtonComp: Component | undefined;
    private maximizeIcon: Element | undefined;
    private minimizeIcon: Element | undefined;
    private resizeListenerDestroy: (() => void) | null | undefined = null;

    private lastPosition = {
        x: 0,
        y: 0,
        width: 0,
        height: 0,
    };

    constructor(config: DialogOptions) {
        super({ ...config, popup: true });
    }

    public override postConstruct() {
        const eGui = this.getGui();
        const { movable, resizable, maximizable } = this.config;

        this.addCssClass('ag-dialog');

        super.postConstruct();

        this.addManagedListener(eGui, 'focusin', (e: FocusEvent) => {
            this.popupService.bringPopupToFront(eGui);
        });

        if (movable) {
            this.setMovable(movable);
        }
        if (maximizable) {
            this.setMaximizable(maximizable);
        }
        if (resizable) {
            this.setResizable(resizable);
        }
    }

    protected renderComponent() {
        const eGui = this.getGui();
        const { alwaysOnTop, modal, title, afterGuiAttached } = this.config;
        const translate = this.localeService.getLocaleTextFunc();

        const addPopupRes = this.popupService.addPopup({
            modal,
            eChild: eGui,
            closeOnEsc: true,
            closedCallback: this.onClosed.bind(this),
            alwaysOnTop,
            ariaLabel: title || translate('ariaLabelDialog', 'Dialog'),
            afterGuiAttached,
        });

        if (addPopupRes) {
            this.close = addPopupRes.hideFunc;
        }
    }

    private onClosed(event?: MouseEvent | TouchEvent | KeyboardEvent): void {
        this.destroy();
        this.config.closedCallback?.(event);
    }

    private toggleMaximize() {
        const position = this.positionableFeature.getPosition();
        if (this.isMaximized) {
            const { x, y, width, height } = this.lastPosition;
            this.setWidth(width);
            this.setHeight(height);
            this.positionableFeature.offsetElement(x, y);
        } else {
            this.lastPosition.width = this.getWidth()!;
            this.lastPosition.height = this.getHeight()!;
            this.lastPosition.x = position.x;
            this.lastPosition.y = position.y;
            this.positionableFeature.offsetElement(0, 0);
            this.setHeight('100%');
            this.setWidth('100%');
        }

        this.isMaximized = !this.isMaximized;
        this.refreshMaximizeIcon();
    }

    private refreshMaximizeIcon() {
        _setDisplayed(this.maximizeIcon!, !this.isMaximized);
        _setDisplayed(this.minimizeIcon!, this.isMaximized);
    }

    private clearMaximizebleListeners() {
        if (this.maximizeListeners.length) {
            this.maximizeListeners.forEach((destroyListener) => destroyListener());
            this.maximizeListeners.length = 0;
        }

        if (this.resizeListenerDestroy) {
            this.resizeListenerDestroy();
            this.resizeListenerDestroy = null;
        }
    }

    public override destroy(): void {
<<<<<<< HEAD
        this.destroyBean(this.maximizeButtonComp);
        this.maximizeButtonComp = undefined;
=======
        this.maximizeButtonComp = this.destroyBean(this.maximizeButtonComp);
>>>>>>> a381279a

        this.clearMaximizebleListeners();
        super.destroy();
    }

    public setResizable(resizable: boolean | ResizableStructure) {
        this.positionableFeature.setResizable(resizable);
    }

    public setMovable(movable: boolean) {
        this.positionableFeature.setMovable(movable, this.eTitleBar);
    }

    public setMaximizable(maximizable: boolean) {
        if (!maximizable) {
            this.clearMaximizebleListeners();

            if (this.maximizeButtonComp) {
                this.destroyBean(this.maximizeButtonComp);
                this.maximizeButtonComp = this.maximizeIcon = this.minimizeIcon = undefined;
            }
            return;
        }

        const eTitleBar = this.eTitleBar;

        if (!eTitleBar || maximizable === this.isMaximizable) {
            return;
        }

        const maximizeButtonComp = this.buildMaximizeAndMinimizeElements();
        this.refreshMaximizeIcon();

        maximizeButtonComp.addManagedListener(maximizeButtonComp.getGui(), 'click', this.toggleMaximize.bind(this));

        this.addTitleBarButton(maximizeButtonComp, 0);

        this.maximizeListeners.push(this.addManagedListener(eTitleBar, 'dblclick', this.toggleMaximize.bind(this))!);

        this.resizeListenerDestroy = this.addManagedListener(this, 'resize', () => {
            this.isMaximized = false;
            this.refreshMaximizeIcon();
        });
    }

    private buildMaximizeAndMinimizeElements(): Component {
        const maximizeButtonComp = (this.maximizeButtonComp = this.createBean(
            new Component(/* html */ `<div class="ag-dialog-button"></span>`)
        ));

        const eGui = maximizeButtonComp.getGui();

        this.maximizeIcon = _createIconNoSpan('maximize', this.gos)!;
        eGui.appendChild(this.maximizeIcon);
        this.maximizeIcon.classList.add('ag-panel-title-bar-button-icon');

        this.minimizeIcon = _createIconNoSpan('minimize', this.gos)!;
        eGui.appendChild(this.minimizeIcon);
        this.minimizeIcon.classList.add('ag-panel-title-bar-button-icon');

        return maximizeButtonComp;
    }
}<|MERGE_RESOLUTION|>--- conflicted
+++ resolved
@@ -1,12 +1,5 @@
-import type {
-    BeanCollection,
-    PopupService,
-    ResizableStructure} from '@ag-grid-community/core';
-import {
-    Component,
-    _createIconNoSpan,
-    _setDisplayed,
-} from '@ag-grid-community/core';
+import type { BeanCollection, PopupService, ResizableStructure } from '@ag-grid-community/core';
+import { Component, _createIconNoSpan, _setDisplayed } from '@ag-grid-community/core';
 
 import type { PanelOptions } from './agPanel';
 import { AgPanel } from './agPanel';
@@ -145,12 +138,8 @@
     }
 
     public override destroy(): void {
-<<<<<<< HEAD
         this.destroyBean(this.maximizeButtonComp);
         this.maximizeButtonComp = undefined;
-=======
-        this.maximizeButtonComp = this.destroyBean(this.maximizeButtonComp);
->>>>>>> a381279a
 
         this.clearMaximizebleListeners();
         super.destroy();
