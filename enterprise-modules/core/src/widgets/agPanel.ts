--- conflicted
+++ resolved
@@ -3,12 +3,7 @@
     Component,
     PositionableFeature,
     PostConstruct,
-<<<<<<< HEAD
     RefPlaceholder,
-    ResizableStructure,
-=======
-    RefSelector,
->>>>>>> c75d6e7b
     _createIconNoSpan,
     _getInnerHeight,
     _getInnerWidth,
