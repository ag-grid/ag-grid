--- conflicted
+++ resolved
@@ -2,12 +2,7 @@
 import {
     Component,
     PositionableFeature,
-<<<<<<< HEAD
-    PostConstruct,
     RefPlaceholder,
-=======
-    RefSelector,
->>>>>>> 02fa42f8
     _createIconNoSpan,
     _getInnerHeight,
     _getInnerWidth,
