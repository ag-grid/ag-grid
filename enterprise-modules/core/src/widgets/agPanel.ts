import type { PositionableOptions, ResizableStructure } from '@ag-grid-community/core';
import {
    Component,
    PositionableFeature,
<<<<<<< HEAD
    PositionableOptions,
=======
    PostConstruct,
>>>>>>> c75d6e7b
    RefSelector,
    _createIconNoSpan,
    _getInnerHeight,
    _getInnerWidth,
    _isVisible,
    _setDisplayed,
} from '@ag-grid-community/core';

export interface PanelOptions extends PositionableOptions {
    component?: Component;
    hideTitleBar?: boolean | null;
    closable?: boolean | null;
    resizable?: boolean | ResizableStructure;
    title?: string | null;
    cssIdentifier?: string | null;
}

export class AgPanel<TConfig extends PanelOptions = PanelOptions> extends Component {
    protected static CLOSE_BTN_TEMPLATE = /* html */ `<div class="ag-button"></div>`;
    protected closable = true;

    protected closeButtonComp: Component | undefined;
    protected positionableFeature: PositionableFeature;
    public close: () => void;

    @RefSelector('eContentWrapper') protected readonly eContentWrapper: HTMLElement;
    @RefSelector('eTitleBar') protected readonly eTitleBar: HTMLElement;
    @RefSelector('eTitleBarButtons') protected readonly eTitleBarButtons: HTMLElement;
    @RefSelector('eTitle') protected readonly eTitle: HTMLElement;

    constructor(protected readonly config: TConfig) {
        super(AgPanel.getTemplate(config));
    }

    private static getTemplate(config: PanelOptions) {
        const cssIdentifier = config.cssIdentifier || 'default';
        return /* html */ `<div class="ag-panel ag-${cssIdentifier}-panel" tabindex="-1">
            <div ref="eTitleBar" class="ag-panel-title-bar ag-${cssIdentifier}-panel-title-bar ag-unselectable">
                <span ref="eTitle" class="ag-panel-title-bar-title ag-${cssIdentifier}-panel-title-bar-title"></span>
                <div ref="eTitleBarButtons" class="ag-panel-title-bar-buttons ag-${cssIdentifier}-panel-title-bar-buttons"></div>
            </div>
            <div ref="eContentWrapper" class="ag-panel-content-wrapper ag-${cssIdentifier}-panel-content-wrapper"></div>
        </div>`;
    }

    public postConstruct() {
        const {
            component,
            closable,
            hideTitleBar,
            title,
            minWidth = 250,
            width,
            minHeight = 250,
            height,
            centered,
            popup,
            x,
            y,
        } = this.config;

        this.positionableFeature = new PositionableFeature(this.getGui(), {
            minWidth,
            width,
            minHeight,
            height,
            centered,
            x,
            y,
            popup,
            calculateTopBuffer: () => this.positionableFeature.getHeight()! - this.getBodyHeight(),
        });

        this.createManagedBean(this.positionableFeature);

        const eGui = this.getGui();

        if (component) {
            this.setBodyComponent(component);
        }

        if (!hideTitleBar) {
            if (title) {
                this.setTitle(title);
            }
            this.setClosable(closable != null ? closable : this.closable);
        } else {
            _setDisplayed(this.eTitleBar, false);
        }

        this.addManagedListener(this.eTitleBar, 'mousedown', (e: MouseEvent) => {
            if (
                eGui.contains(e.relatedTarget as HTMLElement) ||
                eGui.contains(this.gos.getActiveDomElement()) ||
                this.eTitleBarButtons.contains(e.target as HTMLElement)
            ) {
                e.preventDefault();
                return;
            }

            const focusEl = this.eContentWrapper.querySelector('button, [href], input, select, textarea, [tabindex]');

            if (focusEl) {
                (focusEl as HTMLElement).focus();
            }
        });

        if (popup && this.positionableFeature.isPositioned()) {
            return;
        }

        if (this.renderComponent) {
            this.renderComponent();
        }

        this.positionableFeature.initialisePosition();
        this.eContentWrapper.style.height = '0';
    }

    protected renderComponent() {
        const eGui = this.getGui();
        eGui.focus();

        this.close = () => {
            eGui.parentElement!.removeChild(eGui);
            this.destroy();
        };
    }

    public getHeight(): number | undefined {
        return this.positionableFeature.getHeight();
    }

    public setHeight(height: number | string): void {
        this.positionableFeature.setHeight(height);
    }

    public getWidth(): number | undefined {
        return this.positionableFeature.getWidth();
    }

    public setWidth(width: number | string): void {
        this.positionableFeature.setWidth(width);
    }

    public setClosable(closable: boolean) {
        if (closable !== this.closable) {
            this.closable = closable;
        }

        if (closable) {
            const closeButtonComp = (this.closeButtonComp = new Component(AgPanel.CLOSE_BTN_TEMPLATE));
            this.getContext().createBean(closeButtonComp);

            const eGui = closeButtonComp.getGui();
            const child = _createIconNoSpan('close', this.gos)!;
            child.classList.add('ag-panel-title-bar-button-icon');
            eGui.appendChild(child);

            this.addTitleBarButton(closeButtonComp);
            closeButtonComp.addManagedListener(eGui, 'click', this.onBtClose.bind(this));
        } else if (this.closeButtonComp) {
            const eGui = this.closeButtonComp.getGui();
            eGui.parentElement!.removeChild(eGui);

            this.closeButtonComp = this.destroyBean(this.closeButtonComp);
        }
    }

    public setBodyComponent(bodyComponent: Component) {
        bodyComponent.setParentComponent(this);
        this.eContentWrapper.appendChild(bodyComponent.getGui());
    }

    public addTitleBarButton(button: Component, position?: number) {
        const eTitleBarButtons = this.eTitleBarButtons;
        const buttons = eTitleBarButtons.children;
        const len = buttons.length;

        if (position == null) {
            position = len;
        }

        position = Math.max(0, Math.min(position, len));

        button.addCssClass('ag-panel-title-bar-button');

        const eGui = button.getGui();

        if (position === 0) {
            eTitleBarButtons.insertAdjacentElement('afterbegin', eGui);
        } else if (position === len) {
            eTitleBarButtons.insertAdjacentElement('beforeend', eGui);
        } else {
            buttons[position - 1].insertAdjacentElement('afterend', eGui);
        }

        button.setParentComponent(this);
    }

    public getBodyHeight(): number {
        return _getInnerHeight(this.eContentWrapper);
    }

    public getBodyWidth(): number {
        return _getInnerWidth(this.eContentWrapper);
    }

    public setTitle(title: string) {
        this.eTitle.innerText = title;
    }

    // called when user hits the 'x' in the top right
    private onBtClose() {
        this.close();
    }

    public override destroy(): void {
        if (this.closeButtonComp) {
            this.closeButtonComp = this.destroyBean(this.closeButtonComp);
        }

        const eGui = this.getGui();

        if (eGui && _isVisible(eGui)) {
            this.close();
        }

        super.destroy();
    }
}<|MERGE_RESOLUTION|>--- conflicted
+++ resolved
@@ -2,11 +2,6 @@
 import {
     Component,
     PositionableFeature,
-<<<<<<< HEAD
-    PositionableOptions,
-=======
-    PostConstruct,
->>>>>>> c75d6e7b
     RefSelector,
     _createIconNoSpan,
     _getInnerHeight,
