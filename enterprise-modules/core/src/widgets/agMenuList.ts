--- conflicted
+++ resolved
@@ -1,9 +1,5 @@
 import type { BeanStub, IMenuActionParams, MenuItemDef, WithoutGridCommon } from '@ag-grid-community/core';
-<<<<<<< HEAD
-import { KeyCode, TabGuardComp, _last, _loadTemplate, _stopPropagationForAgGrid } from '@ag-grid-community/core';
-=======
 import {
-    AgPromise,
     KeyCode,
     TabGuardComp,
     _last,
@@ -11,7 +7,6 @@
     _stopPropagationForAgGrid,
     _warnOnce,
 } from '@ag-grid-community/core';
->>>>>>> 71b1bbe7
 
 import type { AgMenuItemComponentEvent, CloseMenuEvent, MenuItemActivatedEvent } from './agMenuItemComponent';
 import { AgMenuItemComponent } from './agMenuItemComponent';
@@ -124,13 +119,8 @@
                 if (menuItemOrString === 'separator') {
                     return Promise.resolve({ eGui: this.createSeparator() });
                 } else if (typeof menuItemOrString === 'string') {
-<<<<<<< HEAD
-                    console.warn(`AG Grid: unrecognised menu item ${menuItemOrString}`);
+                    _warnOnce(`unrecognised menu item ${menuItemOrString}`);
                     return Promise.resolve({ eGui: null });
-=======
-                    _warnOnce(`unrecognised menu item ${menuItemOrString}`);
-                    return AgPromise.resolve({ eGui: null });
->>>>>>> 71b1bbe7
                 } else {
                     return this.addItem(menuItemOrString);
                 }
