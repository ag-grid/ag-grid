--- conflicted
+++ resolved
@@ -230,42 +230,7 @@
         this.displayOrHidePicker();
     }
 
-<<<<<<< HEAD
-    protected beforeHidePicker(): void {
-=======
-    private showCurrentValueInPicker(): void {
-        if (!this.listComponent) {
-            return;
-        }
-
-        if (!this.currentList) {
-            if (this.isPickerDisplayed && this.eLoading) {
-                this.listComponent.appendChild(this.eLoading);
-            }
-            return;
-        }
-
-        if (this.eLoading?.offsetParent) {
-            this.eLoading.parentElement?.removeChild(this.eLoading);
-        }
-
-        const currentValueIndex = this.getCurrentValueIndex();
-
-        if (currentValueIndex !== -1) {
-            // make sure the virtual list has been sized correctly
-            this.listComponent.refresh();
-            this.listComponent.ensureIndexVisible(currentValueIndex);
-            // this second call to refresh is necessary to force scrolled elements
-            // to be rendered with the correct index info.
-            this.listComponent.refresh(true);
-            this.highlightSelectedValue(currentValueIndex);
-        } else {
-            this.listComponent.refresh();
-        }
-    }
-
     protected override beforeHidePicker(): void {
->>>>>>> e6547343
         this.highlightedItem = -1;
         super.beforeHidePicker();
     }
@@ -438,14 +403,9 @@
         this.searchString = '';
     }
 
-<<<<<<< HEAD
-    public setValue(value: TValue, silent?: boolean, fromPicker?: boolean): this {
+    public override setValue(value: TValue, silent?: boolean, fromPicker?: boolean): this {
         const list = this.listComponent?.getCurrentList();
         const index = list ? list.indexOf(value) : -1;
-=======
-    public override setValue(value: TValue, silent?: boolean, fromPicker?: boolean): this {
-        const index = this.currentList ? this.currentList.indexOf(value) : -1;
->>>>>>> e6547343
 
         if (index === -1) {
             return this;
