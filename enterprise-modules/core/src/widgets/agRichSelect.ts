import type {
    AgPromise,
    BeanCollection,
    FieldPickerValueSelectedEvent,
    ICellRendererParams,
    RichSelectParams,
    UserCompDetails,
    UserComponentFactory,
    WithoutGridCommon,
} from '@ag-grid-community/core';
import {
    AgInputTextField,
    AgPickerField,
    KeyCode,
    RefPlaceholder,
    _bindCellRendererToHtmlElement,
    _clearElement,
    _debounce,
    _escapeString,
    _exists,
    _fuzzySuggestions,
    _isEventFromPrintableCharacter,
    _isVisible,
    _setAriaActiveDescendant,
    _stopPropagationForAgGrid,
} from '@ag-grid-community/core';

import { AgRichSelectList } from './agRichSelectList';

const TEMPLATE = /* html */ `
    <div class="ag-picker-field" role="presentation">
        <div data-ref="eLabel"></div>
            <div data-ref="eWrapper" class="ag-wrapper ag-picker-field-wrapper ag-rich-select-value ag-picker-collapsed">
            <div data-ref="eDisplayField" class="ag-picker-field-display"></div>
            <ag-input-text-field data-ref="eInput" class="ag-rich-select-field-input"></ag-input-text-field>
            <div data-ref="eIcon" class="ag-picker-field-icon" aria-hidden="true"></div>
        </div>
    </div>`;
export type AgRichSelectEvent = 'fieldPickerValueSelected';
export class AgRichSelect<TValue = any> extends AgPickerField<
    TValue[] | TValue,
    RichSelectParams<TValue>,
    AgRichSelectEvent,
    AgRichSelectList<TValue, AgRichSelectEvent>
> {
    private userComponentFactory: UserComponentFactory;

    public override wireBeans(beans: BeanCollection) {
        super.wireBeans(beans);
        this.userComponentFactory = beans.userComponentFactory;
    }

    private searchString = '';
    private listComponent: AgRichSelectList<TValue> | undefined;
    protected values: TValue[];

    private searchStringCreator: ((values: TValue[]) => string[]) | null = null;
    private readonly eInput: AgInputTextField = RefPlaceholder;

    constructor(config?: RichSelectParams<TValue>) {
        super({
            pickerAriaLabelKey: 'ariaLabelRichSelectField',
            pickerAriaLabelValue: 'Rich Select Field',
            pickerType: 'ag-list',
            className: 'ag-rich-select',
            pickerIcon: 'smallDown',
            ariaRole: 'combobox',
            template: config?.template ?? TEMPLATE,
            agComponents: [AgInputTextField],
            modalPicker: false,
            ...config,
            // maxPickerHeight needs to be set after expanding `config`
            maxPickerHeight: config?.maxPickerHeight ?? 'calc(var(--ag-row-height) * 6.5)',
        });

        const { value, valueList, searchStringCreator } = config || {};

        if (value !== undefined) {
            this.value = value;
        }

        if (valueList != null) {
            this.values = valueList;
        }

        if (searchStringCreator) {
            this.searchStringCreator = searchStringCreator;
        }
    }

    public override postConstruct(): void {
        super.postConstruct();
        this.createListComponent();

        const { allowTyping, placeholder } = this.config;

        if (allowTyping) {
            this.eInput.setAutoComplete(false).setInputPlaceholder(placeholder);
            this.eDisplayField.classList.add('ag-hidden');
        } else {
            this.eInput.setDisplayed(false);
        }

        this.eWrapper.tabIndex = this.gos.get('tabIndex');

        const { searchDebounceDelay = 300 } = this.config;
        this.clearSearchString = _debounce(this.clearSearchString, searchDebounceDelay);

        this.renderSelectedValue();

        if (allowTyping) {
            this.eInput.onValueChange((value) => this.searchTextFromString(value));
            this.addManagedElementListeners(this.eWrapper, { focus: this.onWrapperFocus.bind(this) });
        }
        this.addManagedElementListeners(this.eWrapper, { focusout: this.onWrapperFocusOut.bind(this) });
    }

    private createListComponent(): void {
        this.listComponent = this.createBean(new AgRichSelectList(this.config, this.eWrapper, () => this.searchString));

        this.listComponent.setParentComponent(this);

<<<<<<< HEAD
        this.addManagedListeners(this.listComponent, {
            fieldPickerValueSelected: (e: FieldPickerValueSelectedEvent) => {
                this.onListValueSelected(e.value, e.fromEnterKey);
            },
        });
=======
        if (!this.config.multiSelect) {
            this.addManagedListener(
                this.listComponent,
                AgRichSelectList.EVENT_LIST_ROW_SELECTED,
                (e: FieldPickerValueSelectedEvent) => {
                    this.onListValueSelected(e.value, e.fromEnterKey);
                }
            );
        }
>>>>>>> 2111371b
    }

    private renderSelectedValue(): void {
        const { value, eDisplayField, config } = this;
        const { allowTyping, initialInputValue } = this.config;
        const valueFormatted = this.config.valueFormatter ? this.config.valueFormatter(value) : value;

        if (allowTyping) {
            this.eInput.setValue(initialInputValue ?? valueFormatted);
            return;
        }

        let userCompDetails: UserCompDetails | undefined;

        if (config.cellRenderer) {
            userCompDetails = this.userComponentFactory.getCellRendererDetails(this.config, {
                value,
                valueFormatted,
            } as ICellRendererParams);
        }

        let userCompDetailsPromise: AgPromise<any> | undefined;

        if (userCompDetails) {
            userCompDetailsPromise = userCompDetails.newAgStackInstance();
        }

        if (userCompDetailsPromise) {
            _clearElement(eDisplayField);
            _bindCellRendererToHtmlElement(userCompDetailsPromise, eDisplayField);
            userCompDetailsPromise.then((renderer) => {
                this.addDestroyFunc(() => this.destroyBean(renderer));
            });
        } else {
            if (_exists(this.value)) {
                eDisplayField.innerText = valueFormatted;
                eDisplayField.classList.remove('ag-display-as-placeholder');
            } else {
                const { placeholder } = config;
                if (_exists(placeholder)) {
                    eDisplayField.innerHTML = `${_escapeString(placeholder)}`;
                    eDisplayField.classList.add('ag-display-as-placeholder');
                } else {
                    _clearElement(eDisplayField);
                }
            }

            this.setTooltip({
                newTooltipText: valueFormatted ?? null,
                shouldDisplayTooltip: () => this.eDisplayField.scrollWidth > this.eDisplayField.clientWidth,
            });
        }
    }

    protected createPickerComponent() {
        const { values } = this;

        if (values) {
            this.setValueList({ valueList: values });
        }

        // do not create the picker every time to save state
        return this.listComponent!;
    }

    public setSearchStringCreator(searchStringFn: (values: TValue[]) => string[]): void {
        this.searchStringCreator = searchStringFn;
    }

    public setValueList(params: { valueList: TValue[]; refresh?: boolean }): void {
        const { valueList, refresh } = params;

        if (!this.listComponent || this.listComponent.getCurrentList() === valueList) {
            return;
        }

        this.listComponent.setCurrentList(valueList);

        if (refresh) {
            // if `values` is not present, it means the valuesList was set asynchronously
            if (!this.values) {
                this.values = valueList;
                if (this.isPickerDisplayed) {
                    this.listComponent.selectValue(this.value);
                }
            } else {
                this.listComponent.refresh(true);
            }
        }
    }

    public override showPicker() {
        super.showPicker();
        const { listComponent, value } = this;

        if (!listComponent) {
            return;
        }

        let idx = null;
        if (this.value != null) {
            listComponent.selectValue(this.value);
            idx = listComponent.getIndicesForValues(Array.isArray(value) ? value : [value])[0];
        }

        if (idx != null) {
            listComponent.highlightIndex(idx);
        } else {
            listComponent.refresh();
        }

        this.displayOrHidePicker();
    }

    protected override beforeHidePicker(): void {
        super.beforeHidePicker();
    }

    private onWrapperFocus(): void {
        if (!this.eInput) {
            return;
        }

        const focusableEl = this.eInput.getFocusableElement() as HTMLInputElement;
        focusableEl.focus();
        focusableEl.select();
    }

    private onWrapperFocusOut(e: FocusEvent): void {
        if (!this.eWrapper.contains(e.relatedTarget as Element)) {
            this.hidePicker();
        }
    }

    private buildSearchStringFromKeyboardEvent(searchKey: KeyboardEvent) {
        let { key } = searchKey;

        if (key === KeyCode.BACKSPACE) {
            this.searchString = this.searchString.slice(0, -1);
            key = '';
        } else if (!_isEventFromPrintableCharacter(searchKey)) {
            return;
        }

        searchKey.preventDefault();

        this.searchTextFromCharacter(key);
    }

    private searchTextFromCharacter(char: string): void {
        this.searchString += char;
        this.runSearch();
        this.clearSearchString();
    }

    public searchTextFromString(str: string | null | undefined): void {
        if (str == null) {
            str = '';
        }
        this.searchString = str;
        this.runSearch();
    }

    private buildSearchStrings(values: TValue[]): string[] | undefined {
        const { valueFormatter = (value) => value } = this.config;

        let searchStrings: string[] | undefined;
        if (typeof values[0] === 'number' || typeof values[0] === 'string') {
            searchStrings = values.map((v) => valueFormatter(v));
        } else if (typeof values[0] === 'object' && this.searchStringCreator) {
            searchStrings = this.searchStringCreator(values);
        }

        return searchStrings;
    }

    private filterListModel(filteredValues: TValue[]): void {
        const { filterList } = this.config;

        if (!filterList) {
            return;
        }

        this.setValueList({ valueList: filteredValues, refresh: true });
        this.alignPickerToComponent();
    }

    private runSearch() {
        if (!this.listComponent) {
            return;
        }

        const { values } = this;
        const searchStrings = this.buildSearchStrings(values);

        if (!searchStrings) {
            this.listComponent.highlightIndex(-1);
            return;
        }

        const { suggestions, filteredValues } = this.getSuggestionsAndFilteredValues(this.searchString, searchStrings);
        const { filterList, highlightMatch, searchType = 'fuzzy' } = this.config;

        const filterValueLen = filteredValues.length;
        const shouldFilter = !!(filterList && this.searchString !== '');

        this.filterListModel(shouldFilter ? filteredValues : values);

        if (suggestions.length) {
            const topSuggestionIndex = shouldFilter ? 0 : searchStrings.indexOf(suggestions[0]);
            this.listComponent?.highlightIndex(topSuggestionIndex);
        } else {
            this.listComponent?.highlightIndex(-1);

            if (!shouldFilter || filterValueLen) {
                this.listComponent?.ensureIndexVisible(0);
            } else if (shouldFilter) {
                this.getAriaElement().removeAttribute('data-active-option');
                const eListAriaEl = this.listComponent?.getAriaElement();
                if (eListAriaEl) {
                    _setAriaActiveDescendant(eListAriaEl, null);
                }
            }
        }

        if (highlightMatch && searchType !== 'fuzzy') {
            this.listComponent?.highlightFilterMatch(this.searchString);
        }

        this.displayOrHidePicker();
    }

    private getSuggestionsAndFilteredValues(
        searchValue: string,
        valueList: string[]
    ): { suggestions: string[]; filteredValues: TValue[] } {
        let suggestions: string[] = [];
        const filteredValues: TValue[] = [];

        if (!searchValue.length) {
            return { suggestions, filteredValues };
        }

        const { searchType = 'fuzzy', filterList } = this.config;

        if (searchType === 'fuzzy') {
            const fuzzySearchResult = _fuzzySuggestions(searchValue, valueList, true);
            suggestions = fuzzySearchResult.values;

            const indices = fuzzySearchResult.indices;
            if (filterList && indices.length) {
                for (let i = 0; i < indices.length; i++) {
                    filteredValues.push(this.values[indices[i]]);
                }
            }
        } else {
            suggestions = valueList.filter((val, idx) => {
                const currentValue = val.toLocaleLowerCase();
                const valueToMatch = this.searchString.toLocaleLowerCase();

                const isMatch =
                    searchType === 'match'
                        ? currentValue.startsWith(valueToMatch)
                        : currentValue.indexOf(valueToMatch) !== -1;
                if (filterList && isMatch) {
                    filteredValues.push(this.values[idx]);
                }
                return isMatch;
            });
        }

        return { suggestions, filteredValues };
    }

    private displayOrHidePicker(): void {
        if (!this.listComponent) {
            return;
        }

        const eListGui = this.listComponent.getGui();
        const list = this.listComponent.getCurrentList();
        const toggleValue = list ? list.length === 0 : false;

        eListGui.classList.toggle('ag-hidden', toggleValue);
    }

    private clearSearchString(): void {
        this.searchString = '';
    }

    public override setValue(value: TValue[] | TValue, silent?: boolean, fromPicker?: boolean): this {
        if (this.value === value) {
            return this;
        }

        if (Array.isArray(value)) {
            if (!fromPicker) {
                this.listComponent?.selectValue(value);
            }
        } else {
            const list = this.listComponent?.getCurrentList();
            const index = list ? list.indexOf(value) : -1;

            if (index === -1) {
                return this;
            }

            if (!fromPicker) {
                this.listComponent?.selectListItems([value]);
            }
        }

        super.setValue(value, silent);

        this.renderSelectedValue();

        return this;
    }

    private onNavigationKeyDown(event: any, key: string): void {
        // if we don't preventDefault the page body and/or grid scroll will move.
        event.preventDefault();

        const isDown = key === KeyCode.DOWN;

        if (!this.isPickerDisplayed && isDown) {
            this.showPicker();
            return;
        }

        this.listComponent?.onNavigationKeyDown(key);
    }

    protected onEnterKeyDown(e: KeyboardEvent): void {
        if (!this.isPickerDisplayed) {
            return;
        }
        e.preventDefault();

        if (this.listComponent?.getCurrentList()) {
            if (this.config.multiSelect) {
                this.onListValueSelected(this.listComponent.getSelectedItems(), true);
            } else {
                const lastRowHovered = this.listComponent.getLastItemHovered();
                this.onListValueSelected(new Set<TValue>([lastRowHovered]), true);
            }
        }
    }

    private onTabKeyDown(): void {
        const { config, isPickerDisplayed, listComponent } = this;
        const { multiSelect } = config;

        if (!isPickerDisplayed || !listComponent) {
            return;
        }

        if (multiSelect) {
            const values = this.getValueFromSet(listComponent.getSelectedItems());
            if (values) {
                this.setValue(values, false, true);
            }
        } else {
            this.setValue(listComponent.getLastItemHovered(), false, true);
        }
    }

    private getValueFromSet(valueSet: Set<TValue>): TValue[] | TValue | undefined {
        const { multiSelect } = this.config;
        let newValue: TValue[] | TValue | undefined;

        for (const value of valueSet) {
            if (valueSet.size === 1 && !multiSelect) {
                newValue = value;
                break;
            }
            if (!newValue) {
                newValue = [];
            }
            (newValue as TValue[]).push(value);
        }

        if (Array.isArray(newValue)) {
            newValue.sort();
        }

        return newValue;
    }

    private onListValueSelected(valueSet: Set<TValue>, fromEnterKey: boolean): void {
        const newValue = this.getValueFromSet(valueSet);

        if (newValue === undefined) {
            return;
        }

        this.setValue(newValue, false, true);
        this.dispatchPickerEvent(newValue, fromEnterKey);
        this.hidePicker();
    }

    private dispatchPickerEvent(value: TValue[] | TValue, fromEnterKey: boolean): void {
        const event: WithoutGridCommon<FieldPickerValueSelectedEvent> = {
            type: 'fieldPickerValueSelected',
            fromEnterKey,
            value,
        };

        this.dispatchLocalEvent(event);
    }

    public override getFocusableElement(): HTMLElement {
        const { allowTyping } = this.config;

        if (allowTyping) {
            return this.eInput.getFocusableElement();
        }

        return super.getFocusableElement();
    }

    protected override onKeyDown(event: KeyboardEvent): void {
        const key = event.key;

        const { isPickerDisplayed, config, listComponent, pickerComponent } = this;
        const { allowTyping, multiSelect } = config;

        switch (key) {
            case KeyCode.LEFT:
            case KeyCode.RIGHT:
                if (!allowTyping) {
                    event.preventDefault();
                }
                break;
            case KeyCode.PAGE_HOME:
            case KeyCode.PAGE_END:
                if (allowTyping) {
                    event.preventDefault();
                    const inputEl = this.eInput.getInputElement();
                    const target = key === KeyCode.PAGE_HOME ? 0 : inputEl.value.length;
                    inputEl.setSelectionRange(target, target);
                    break;
                }
            // Only break here for allowTyping, otherwise use the same logic as PageUp/PageDown
            // eslint-disable-next-line
            case KeyCode.PAGE_UP:
            case KeyCode.PAGE_DOWN:
                event.preventDefault();
                if (pickerComponent) {
                    listComponent?.navigateToPage(key);
                }
                break;
            case KeyCode.DOWN:
            case KeyCode.UP:
                this.onNavigationKeyDown(event, key);
                break;
            case KeyCode.ESCAPE:
                if (isPickerDisplayed) {
                    if (_isVisible(this.listComponent!.getGui())) {
                        event.preventDefault();
                        _stopPropagationForAgGrid(event);
                    }
                    this.hidePicker();
                }
                break;
            case KeyCode.ENTER:
                this.onEnterKeyDown(event);
                break;
            case KeyCode.SPACE:
                if (isPickerDisplayed && multiSelect && listComponent) {
                    event.preventDefault();
                    const lastItemHovered = listComponent.getLastItemHovered();

                    if (lastItemHovered) {
                        listComponent.toggleListItemSelection(lastItemHovered);
                    }
                }
                break;
            case KeyCode.TAB:
                this.onTabKeyDown();
                break;
            default:
                if (!allowTyping) {
                    this.buildSearchStringFromKeyboardEvent(event);
                }
        }
    }

    public override destroy(): void {
        if (this.listComponent) {
            this.listComponent = this.destroyBean(this.listComponent);
        }

        super.destroy();
    }
}<|MERGE_RESOLUTION|>--- conflicted
+++ resolved
@@ -120,13 +120,6 @@
 
         this.listComponent.setParentComponent(this);
 
-<<<<<<< HEAD
-        this.addManagedListeners(this.listComponent, {
-            fieldPickerValueSelected: (e: FieldPickerValueSelectedEvent) => {
-                this.onListValueSelected(e.value, e.fromEnterKey);
-            },
-        });
-=======
         if (!this.config.multiSelect) {
             this.addManagedListener(
                 this.listComponent,
@@ -136,7 +129,6 @@
                 }
             );
         }
->>>>>>> 2111371b
     }
 
     private renderSelectedValue(): void {
