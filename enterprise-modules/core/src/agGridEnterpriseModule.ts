import { Module, ModuleNames } from '@ag-grid-community/core';

import { GridLicenseManager as LicenseManager } from './license/gridLicenseManager';
<<<<<<< HEAD
import { AgWatermark } from './license/watermark';
import { VERSION } from './version';

export { AgWatermark as WatermarkComp } from './license/watermark';
=======
import { WatermarkComp } from './license/watermark';
import { VERSION } from './version';

export { WatermarkComp } from './license/watermark';
>>>>>>> 1c45709c

export const EnterpriseCoreModule: Module = {
    version: VERSION,
    moduleName: ModuleNames.EnterpriseCoreModule,
    beans: [LicenseManager],
<<<<<<< HEAD
    agStackComponents: [AgWatermark],
=======
    agStackComponents: [{ componentName: 'AgWatermark', componentClass: WatermarkComp }],
>>>>>>> 1c45709c
};<|MERGE_RESOLUTION|>--- conflicted
+++ resolved
@@ -1,25 +1,14 @@
 import { Module, ModuleNames } from '@ag-grid-community/core';
 
 import { GridLicenseManager as LicenseManager } from './license/gridLicenseManager';
-<<<<<<< HEAD
 import { AgWatermark } from './license/watermark';
 import { VERSION } from './version';
 
-export { AgWatermark as WatermarkComp } from './license/watermark';
-=======
-import { WatermarkComp } from './license/watermark';
-import { VERSION } from './version';
-
-export { WatermarkComp } from './license/watermark';
->>>>>>> 1c45709c
+export { AgWatermark } from './license/watermark';
 
 export const EnterpriseCoreModule: Module = {
     version: VERSION,
     moduleName: ModuleNames.EnterpriseCoreModule,
     beans: [LicenseManager],
-<<<<<<< HEAD
     agStackComponents: [AgWatermark],
-=======
-    agStackComponents: [{ componentName: 'AgWatermark', componentClass: WatermarkComp }],
->>>>>>> 1c45709c
 };