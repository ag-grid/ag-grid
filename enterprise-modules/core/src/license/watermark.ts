import type { AgComponentSelector } from '@ag-grid-community/core';
<<<<<<< HEAD
import { Autowired, Component, PostConstruct, RefPlaceholder } from '@ag-grid-community/core';
=======
import { Autowired, Component, RefSelector } from '@ag-grid-community/core';
>>>>>>> 02fa42f8

import type { GridLicenseManager as LicenseManager } from './gridLicenseManager';

export class AgWatermark extends Component {
    static readonly selector: AgComponentSelector = 'AG-WATERMARK';
    @Autowired('licenseManager') licenseManager: LicenseManager;
    private readonly eLicenseTextRef: HTMLElement = RefPlaceholder;

    constructor() {
        super(
            /* html*/
            `<div class="ag-watermark">
                <div data-ref="eLicenseTextRef" class="ag-watermark-text"></div>
            </div>`
        );
    }

    public postConstruct(): void {
        const show = this.shouldDisplayWatermark();
        this.setDisplayed(show);

        if (show) {
            this.eLicenseTextRef.innerText = this.licenseManager.getWatermarkMessage();

            window.setTimeout(() => this.addCssClass('ag-opacity-zero'), 0);
            window.setTimeout(() => this.setDisplayed(false), 5000);
        }
    }

    private shouldDisplayWatermark(): boolean {
        return this.licenseManager.isDisplayWatermark();
    }
}<|MERGE_RESOLUTION|>--- conflicted
+++ resolved
@@ -1,9 +1,5 @@
 import type { AgComponentSelector } from '@ag-grid-community/core';
-<<<<<<< HEAD
-import { Autowired, Component, PostConstruct, RefPlaceholder } from '@ag-grid-community/core';
-=======
-import { Autowired, Component, RefSelector } from '@ag-grid-community/core';
->>>>>>> 02fa42f8
+import { Autowired, Component, RefPlaceholder } from '@ag-grid-community/core';
 
 import type { GridLicenseManager as LicenseManager } from './gridLicenseManager';
 
