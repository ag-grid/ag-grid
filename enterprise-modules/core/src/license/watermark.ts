<<<<<<< HEAD
import { AgComponentSelector, Autowired, Component, PostConstruct, RefPlaceholder } from '@ag-grid-community/core';
=======
import type { AgComponentSelector } from '@ag-grid-community/core';
import { Autowired, Component, PostConstruct, RefSelector } from '@ag-grid-community/core';
>>>>>>> c75d6e7b

import type { GridLicenseManager as LicenseManager } from './gridLicenseManager';

export class AgWatermark extends Component {
    static readonly selector: AgComponentSelector = 'AG-WATERMARK';
    @Autowired('licenseManager') licenseManager: LicenseManager;
    private readonly eLicenseTextRef: HTMLElement = RefPlaceholder;

    constructor() {
        super(
            /* html*/
            `<div class="ag-watermark">
                <div data-ref="eLicenseTextRef" class="ag-watermark-text"></div>
            </div>`
        );
    }

    @PostConstruct
    private postConstruct(): void {
        const show = this.shouldDisplayWatermark();
        this.setDisplayed(show);

        if (show) {
            this.eLicenseTextRef.innerText = this.licenseManager.getWatermarkMessage();

            window.setTimeout(() => this.addCssClass('ag-opacity-zero'), 0);
            window.setTimeout(() => this.setDisplayed(false), 5000);
        }
    }

    private shouldDisplayWatermark(): boolean {
        return this.licenseManager.isDisplayWatermark();
    }
}<|MERGE_RESOLUTION|>--- conflicted
+++ resolved
@@ -1,9 +1,5 @@
-<<<<<<< HEAD
-import { AgComponentSelector, Autowired, Component, PostConstruct, RefPlaceholder } from '@ag-grid-community/core';
-=======
 import type { AgComponentSelector } from '@ag-grid-community/core';
-import { Autowired, Component, PostConstruct, RefSelector } from '@ag-grid-community/core';
->>>>>>> c75d6e7b
+import { Autowired, Component, PostConstruct, RefPlaceholder } from '@ag-grid-community/core';
 
 import type { GridLicenseManager as LicenseManager } from './gridLicenseManager';
 
