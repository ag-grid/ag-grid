--- conflicted
+++ resolved
@@ -1,9 +1,5 @@
-<<<<<<< HEAD
-import type { BeanName} from '@ag-grid-community/core';
+import type { BeanName } from '@ag-grid-community/core';
 import { BeanStub } from '@ag-grid-community/core';
-=======
-import { Bean, BeanStub } from '@ag-grid-community/core';
->>>>>>> a381279a
 
 import type { ILicenseManager } from './shared/licenseManager';
 import { LicenseManager } from './shared/licenseManager';
