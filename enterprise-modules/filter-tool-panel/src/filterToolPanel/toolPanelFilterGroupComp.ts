--- conflicted
+++ resolved
@@ -1,11 +1,4 @@
-<<<<<<< HEAD
-import {
-    Autowired,
-    Column,
-=======
 import type {
-    ColumnModel,
->>>>>>> c75d6e7b
     ColumnNameService,
     FilterOpenedEvent,
     IProvidedColumn,
@@ -19,12 +12,7 @@
     Events,
     PostConstruct,
     ProvidedColumnGroup,
-<<<<<<< HEAD
     RefPlaceholder,
-    WithoutGridCommon,
-=======
-    RefSelector,
->>>>>>> c75d6e7b
     _clearElement,
     _createIconNoSpan,
 } from '@ag-grid-community/core';
