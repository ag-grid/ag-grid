--- conflicted
+++ resolved
@@ -48,18 +48,8 @@
         this.column = column;
         this.eFilterName.innerText = this.beans.columnModel.getDisplayNameForColumn(this.column, 'filterToolPanel', false) || '';
         this.addManagedListener(this.eFilterToolPanelHeader, 'click', this.toggleExpanded.bind(this));
-<<<<<<< HEAD
-        this.addManagedListener(this.eFilterToolPanelHeader, 'keydown', (e: KeyboardEvent) => {
-            if (e.key === KeyCode.ENTER || e.key === KeyCode.SPACE) {
-                e.preventDefault();
-                this.toggleExpanded();
-            }
-        });
+        this.addManagedListener(this.eFilterToolPanelHeader, 'keydown', this.onKeyDown.bind(this));
         this.addManagedEventListener(Events.EVENT_FILTER_OPENED, this.onFilterOpened.bind(this));
-=======
-        this.addManagedListener(this.eFilterToolPanelHeader, 'keydown', this.onKeyDown.bind(this));
-        this.addManagedListener(this.eventService, Events.EVENT_FILTER_OPENED, this.onFilterOpened.bind(this));
->>>>>>> a80e8d47
         this.addInIcon('filter', this.eFilterIcon, this.column);
 
         _.setDisplayed(this.eFilterIcon, this.isFilterActive(), { skipAriaHidden: true });
