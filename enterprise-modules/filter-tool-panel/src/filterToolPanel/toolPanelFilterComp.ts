--- conflicted
+++ resolved
@@ -6,12 +6,7 @@
     Events,
     FilterWrapperComp,
     KeyCode,
-<<<<<<< HEAD
-    PostConstruct,
     RefPlaceholder,
-=======
-    RefSelector,
->>>>>>> 02fa42f8
     _clearElement,
     _createIconNoSpan,
     _loadTemplate,
