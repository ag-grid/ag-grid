import type { AgComponentSelector, BeanCollection, Column, ColumnModel } from '@ag-grid-community/core';
import {
    AgInputTextField,
    Component,
    Events,
<<<<<<< HEAD
    RefSelector,
=======
    RefPlaceholder,
>>>>>>> a381279a
    _createIconNoSpan,
    _debounce,
    _setDisplayed,
} from '@ag-grid-community/core';

import type { ToolPanelFiltersCompParams } from './filtersToolPanel';

export enum EXPAND_STATE {
    EXPANDED,
    COLLAPSED,
    INDETERMINATE,
}

export class AgFiltersToolPanelHeader extends Component {
    private columnModel: ColumnModel;

    public wireBeans(beans: BeanCollection) {
        super.wireBeans(beans);
        this.columnModel = beans.columnModel;
    }

    static readonly selector: AgComponentSelector = 'AG-FILTERS-TOOL-PANEL-HEADER';

    private readonly eExpand: Element = RefPlaceholder;
    private readonly eFilterTextField: AgInputTextField = RefPlaceholder;

    private eExpandChecked: Element;
    private eExpandUnchecked: Element;
    private eExpandIndeterminate: Element;

    private onSearchTextChangedDebounced: () => void;

    private currentExpandState: EXPAND_STATE;

    private params: ToolPanelFiltersCompParams;

    public postConstruct(): void {
        this.setTemplate(
            /* html */
            `<div class="ag-filter-toolpanel-search" role="presentation">
                <div data-ref="eExpand" class="ag-filter-toolpanel-expand"></div>
                <ag-input-text-field data-ref="eFilterTextField" class="ag-filter-toolpanel-search-input"></ag-input-text-field>
            </div>`,
            [AgInputTextField]
        );

        const translate = this.localeService.getLocaleTextFunc();

        this.eFilterTextField
            .setAutoComplete(false)
            .setInputAriaLabel(translate('ariaFilterColumnsInput', 'Filter Columns Input'))
            .onValueChange(this.onSearchTextChanged.bind(this));

        this.createExpandIcons();
        this.setExpandState(EXPAND_STATE.EXPANDED);
        this.addManagedListener(this.eExpand, 'click', this.onExpandClicked.bind(this));
        this.addManagedListener(this.eventService, Events.EVENT_NEW_COLUMNS_LOADED, this.showOrHideOptions.bind(this));
    }

    public init(params: ToolPanelFiltersCompParams): void {
        this.params = params;

        if (this.columnModel.isReady()) {
            this.showOrHideOptions();
        }
    }

    private createExpandIcons() {
        this.eExpand.appendChild((this.eExpandChecked = _createIconNoSpan('columnSelectOpen', this.gos)!));
        this.eExpand.appendChild((this.eExpandUnchecked = _createIconNoSpan('columnSelectClosed', this.gos)!));
        this.eExpand.appendChild(
            (this.eExpandIndeterminate = _createIconNoSpan('columnSelectIndeterminate', this.gos)!)
        );
    }

    // we only show expand / collapse if we are showing filters
    private showOrHideOptions(): void {
        const showFilterSearch = !this.params.suppressFilterSearch;
        const showExpand = !this.params.suppressExpandAll;
        const translate = this.localeService.getLocaleTextFunc();

        this.eFilterTextField.setInputPlaceholder(translate('searchOoo', 'Search...'));

        const isFilterGroupPresent = (col: Column) => col.getOriginalParent() && col.isFilterAllowed();
        const filterGroupsPresent = this.columnModel.getCols().some(isFilterGroupPresent);

        _setDisplayed(this.eFilterTextField.getGui(), showFilterSearch);
        _setDisplayed(this.eExpand, showExpand && filterGroupsPresent);
    }

    private onSearchTextChanged(): void {
        if (!this.onSearchTextChangedDebounced) {
            this.onSearchTextChangedDebounced = _debounce(() => {
                this.dispatchEvent({ type: 'searchChanged', searchText: this.eFilterTextField.getValue() });
            }, 300);
        }

        this.onSearchTextChangedDebounced();
    }

    private onExpandClicked(): void {
        const event =
            this.currentExpandState === EXPAND_STATE.EXPANDED ? { type: 'collapseAll' } : { type: 'expandAll' };
        this.dispatchEvent(event);
    }

    public setExpandState(state: EXPAND_STATE): void {
        this.currentExpandState = state;

        _setDisplayed(this.eExpandChecked, this.currentExpandState === EXPAND_STATE.EXPANDED);
        _setDisplayed(this.eExpandUnchecked, this.currentExpandState === EXPAND_STATE.COLLAPSED);
        _setDisplayed(this.eExpandIndeterminate, this.currentExpandState === EXPAND_STATE.INDETERMINATE);
    }
}<|MERGE_RESOLUTION|>--- conflicted
+++ resolved
@@ -3,11 +3,7 @@
     AgInputTextField,
     Component,
     Events,
-<<<<<<< HEAD
-    RefSelector,
-=======
     RefPlaceholder,
->>>>>>> a381279a
     _createIconNoSpan,
     _debounce,
     _setDisplayed,
