--- conflicted
+++ resolved
@@ -1,8 +1,4 @@
-<<<<<<< HEAD
-import { DragAndDropModule, ModuleNames, _defineModule } from '@ag-grid-community/core';
-=======
-import { ColumnMoveModule, ModuleNames, _defineModule } from '@ag-grid-community/core';
->>>>>>> ac1a4d94
+import { ColumnMoveModule, DragAndDropModule, ModuleNames, _defineModule } from '@ag-grid-community/core';
 import { AgMenuItemRenderer, EnterpriseCoreModule } from '@ag-grid-enterprise/core';
 import { RowGroupingModule } from '@ag-grid-enterprise/row-grouping';
 import { SideBarModule } from '@ag-grid-enterprise/side-bar';
@@ -22,9 +18,5 @@
             classImp: AgMenuItemRenderer,
         },
     ],
-<<<<<<< HEAD
-    dependantModules: [EnterpriseCoreModule, RowGroupingModule, SideBarModule, DragAndDropModule],
-=======
-    dependantModules: [EnterpriseCoreModule, RowGroupingModule, SideBarModule, ColumnMoveModule],
->>>>>>> ac1a4d94
+    dependantModules: [EnterpriseCoreModule, RowGroupingModule, SideBarModule, ColumnMoveModule, DragAndDropModule],
 });