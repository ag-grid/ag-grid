<<<<<<< HEAD
import {
    AgCheckbox,
    AgToggleButton,
    Autowired,
    ColumnModel,
    Component,
    Events,
    GridApi,
    RefSelector,
} from '@ag-grid-community/core';
=======
import type { AgCheckbox, ColumnModel, GridApi } from '@ag-grid-community/core';
import { AgToggleButton, Autowired, Component, Events, PreConstruct, RefSelector } from '@ag-grid-community/core';
>>>>>>> c75d6e7b

export class PivotModePanel extends Component {
    @Autowired('columnModel') private columnModel: ColumnModel;
    @Autowired('gridApi') private api: GridApi;

    @RefSelector('cbPivotMode') private cbPivotMode: AgCheckbox;

    private createTemplate(): string {
        return /* html */ `<div class="ag-pivot-mode-panel">
                <ag-toggle-button ref="cbPivotMode" class="ag-pivot-mode-select"></ag-toggle-button>
            </div>`;
    }

    public postConstruct(): void {
        this.setTemplate(this.createTemplate(), [AgToggleButton]);

        this.cbPivotMode.setValue(this.columnModel.isPivotMode());
        const localeTextFunc = this.localeService.getLocaleTextFunc();
        this.cbPivotMode.setLabel(localeTextFunc('pivotMode', 'Pivot Mode'));

        this.addManagedListener(this.cbPivotMode, Events.EVENT_FIELD_VALUE_CHANGED, this.onBtPivotMode.bind(this));
        this.addManagedListener(this.eventService, Events.EVENT_NEW_COLUMNS_LOADED, this.onPivotModeChanged.bind(this));
        this.addManagedListener(
            this.eventService,
            Events.EVENT_COLUMN_PIVOT_MODE_CHANGED,
            this.onPivotModeChanged.bind(this)
        );
    }

    private onBtPivotMode(): void {
        const newValue = !!this.cbPivotMode.getValue();
        if (newValue !== this.columnModel.isPivotMode()) {
            this.gos.updateGridOptions({ options: { pivotMode: newValue }, source: 'toolPanelUi' as any });
            const { api } = this;
            if (api) {
                api.refreshHeader();
            }
        }
    }

    private onPivotModeChanged(): void {
        const pivotModeActive = this.columnModel.isPivotMode();
        this.cbPivotMode.setValue(pivotModeActive);
    }
}<|MERGE_RESOLUTION|>--- conflicted
+++ resolved
@@ -1,18 +1,5 @@
-<<<<<<< HEAD
-import {
-    AgCheckbox,
-    AgToggleButton,
-    Autowired,
-    ColumnModel,
-    Component,
-    Events,
-    GridApi,
-    RefSelector,
-} from '@ag-grid-community/core';
-=======
 import type { AgCheckbox, ColumnModel, GridApi } from '@ag-grid-community/core';
-import { AgToggleButton, Autowired, Component, Events, PreConstruct, RefSelector } from '@ag-grid-community/core';
->>>>>>> c75d6e7b
+import { AgToggleButton, Autowired, Component, Events, RefSelector } from '@ag-grid-community/core';
 
 export class PivotModePanel extends Component {
     @Autowired('columnModel') private columnModel: ColumnModel;
