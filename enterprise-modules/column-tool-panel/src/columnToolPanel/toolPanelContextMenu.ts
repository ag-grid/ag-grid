import type {
    ColumnModel,
    ColumnNameService,
    FocusService,
    FuncColsService,
    MenuItemDef,
    PopupService,
<<<<<<< HEAD
=======
} from '@ag-grid-community/core';
import {
    Autowired,
    Column,
    Component,
    PostConstruct,
>>>>>>> c75d6e7b
    ProvidedColumnGroup,
    _createIconNoSpan,
} from '@ag-grid-community/core';
import { AgMenuItemComponent, AgMenuList } from '@ag-grid-enterprise/core';

type MenuItemName = 'rowGroup' | 'value' | 'pivot';

type MenuItemProperty = {
    allowedFunction: (col: Column) => boolean;
    activeFunction: (col: Column) => boolean;
    activateLabel: (name: string) => string;
    deactivateLabel: (name: string) => string;
    activateFunction: () => void;
    deActivateFunction: () => void;
    addIcon: string;
    removeIcon: string;
};

export class ToolPanelContextMenu extends Component {
    private columns: Column[];
    private allowGrouping: boolean;
    private allowValues: boolean;
    private allowPivoting: boolean;
    private menuItemMap: Map<MenuItemName, MenuItemProperty>;
    private displayName: string | null = null;

    @Autowired('columnModel') private readonly columnModel: ColumnModel;
    @Autowired('columnNameService') private columnNameService: ColumnNameService;
    @Autowired('funcColsService') private funcColsService: FuncColsService;
    @Autowired('popupService') private readonly popupService: PopupService;
    @Autowired('focusService') private readonly focusService: FocusService;

    constructor(
        private readonly column: Column | ProvidedColumnGroup,
        private readonly mouseEvent: MouseEvent,
        private readonly parentEl: HTMLElement
    ) {
        super(/* html */ `<div class="ag-menu"></div>`);
    }

    public postConstruct(): void {
        this.initializeProperties(this.column);
        this.buildMenuItemMap();

        if (this.column instanceof Column) {
            this.displayName = this.columnNameService.getDisplayNameForColumn(this.column, 'columnToolPanel');
        } else {
            this.displayName = this.columnNameService.getDisplayNameForProvidedColumnGroup(
                null,
                this.column,
                'columnToolPanel'
            );
        }

        if (this.isActive()) {
            this.mouseEvent.preventDefault();
            const menuItemsMapped: MenuItemDef[] = this.getMappedMenuItems();
            if (menuItemsMapped.length === 0) {
                return;
            }

            this.displayContextMenu(menuItemsMapped);
        }
    }

    private initializeProperties(column: Column | ProvidedColumnGroup): void {
        if (column instanceof ProvidedColumnGroup) {
            this.columns = column.getLeafColumns();
        } else {
            this.columns = [column];
        }

        this.allowGrouping = this.columns.some((col) => col.isPrimary() && col.isAllowRowGroup());
        this.allowValues = this.columns.some((col) => col.isPrimary() && col.isAllowValue());
        this.allowPivoting =
            this.columnModel.isPivotMode() && this.columns.some((col) => col.isPrimary() && col.isAllowPivot());
    }

    private buildMenuItemMap(): void {
        const localeTextFunc = this.localeService.getLocaleTextFunc();

        this.menuItemMap = new Map<MenuItemName, MenuItemProperty>();
        this.menuItemMap.set('rowGroup', {
            allowedFunction: (col: Column) =>
                col.isPrimary() && col.isAllowRowGroup() && !this.columnModel.isColGroupLocked(col),
            activeFunction: (col: Column) => col.isRowGroupActive(),
            activateLabel: () => `${localeTextFunc('groupBy', 'Group by')} ${this.displayName}`,
            deactivateLabel: () => `${localeTextFunc('ungroupBy', 'Un-Group by')} ${this.displayName}`,
            activateFunction: () => {
                const groupedColumns = this.funcColsService.getRowGroupColumns();
                this.funcColsService.setRowGroupColumns(this.addColumnsToList(groupedColumns), 'toolPanelUi');
            },
            deActivateFunction: () => {
                const groupedColumns = this.funcColsService.getRowGroupColumns();
                this.funcColsService.setRowGroupColumns(this.removeColumnsFromList(groupedColumns), 'toolPanelUi');
            },
            addIcon: 'menuAddRowGroup',
            removeIcon: 'menuRemoveRowGroup',
        });

        this.menuItemMap.set('value', {
            allowedFunction: (col: Column) => col.isPrimary() && col.isAllowValue(),
            activeFunction: (col: Column) => col.isValueActive(),
            activateLabel: () =>
                localeTextFunc('addToValues', `Add ${this.displayName} to values`, [this.displayName!]),
            deactivateLabel: () =>
                localeTextFunc('removeFromValues', `Remove ${this.displayName} from values`, [this.displayName!]),
            activateFunction: () => {
                const valueColumns = this.funcColsService.getValueColumns();
                this.funcColsService.setValueColumns(this.addColumnsToList(valueColumns), 'toolPanelUi');
            },
            deActivateFunction: () => {
                const valueColumns = this.funcColsService.getValueColumns();
                this.funcColsService.setValueColumns(this.removeColumnsFromList(valueColumns), 'toolPanelUi');
            },
            addIcon: 'valuePanel',
            removeIcon: 'valuePanel',
        });

        this.menuItemMap.set('pivot', {
            allowedFunction: (col: Column) => this.columnModel.isPivotMode() && col.isPrimary() && col.isAllowPivot(),
            activeFunction: (col: Column) => col.isPivotActive(),
            activateLabel: () =>
                localeTextFunc('addToLabels', `Add ${this.displayName} to labels`, [this.displayName!]),
            deactivateLabel: () =>
                localeTextFunc('removeFromLabels', `Remove ${this.displayName} from labels`, [this.displayName!]),
            activateFunction: () => {
                const pivotColumns = this.funcColsService.getPivotColumns();
                this.funcColsService.setPivotColumns(this.addColumnsToList(pivotColumns), 'toolPanelUi');
            },
            deActivateFunction: () => {
                const pivotColumns = this.funcColsService.getPivotColumns();
                this.funcColsService.setPivotColumns(this.removeColumnsFromList(pivotColumns), 'toolPanelUi');
            },
            addIcon: 'pivotPanel',
            removeIcon: 'pivotPanel',
        });
    }

    private addColumnsToList(columnList: Column[]): Column[] {
        return [...columnList].concat(this.columns.filter((col) => columnList.indexOf(col) === -1));
    }

    private removeColumnsFromList(columnList: Column[]): Column[] {
        return columnList.filter((col) => this.columns.indexOf(col) === -1);
    }

    private displayContextMenu(menuItemsMapped: MenuItemDef[]): void {
        const eGui = this.getGui();
        const menuList = this.createBean(new AgMenuList());
        const localeTextFunc = this.localeService.getLocaleTextFunc();

        let hideFunc = () => {};

        eGui.appendChild(menuList.getGui());
        menuList.addMenuItems(menuItemsMapped);
        menuList.addManagedListener(menuList, AgMenuItemComponent.EVENT_CLOSE_MENU, () => {
            this.parentEl.focus();
            hideFunc();
        });

        const addPopupRes = this.popupService.addPopup({
            modal: true,
            eChild: eGui,
            closeOnEsc: true,
            afterGuiAttached: () => this.focusService.focusInto(menuList.getGui()),
            ariaLabel: localeTextFunc('ariaLabelContextMenu', 'Context Menu'),
            closedCallback: (e: KeyboardEvent) => {
                if (e instanceof KeyboardEvent) {
                    this.parentEl.focus();
                }
                this.destroyBean(menuList);
            },
        });

        if (addPopupRes) {
            hideFunc = addPopupRes.hideFunc;
        }

        this.popupService.positionPopupUnderMouseEvent({
            type: 'columnContextMenu',
            mouseEvent: this.mouseEvent,
            ePopup: eGui,
        });
    }

    private isActive(): boolean {
        return this.allowGrouping || this.allowValues || this.allowPivoting;
    }

    private getMappedMenuItems(): MenuItemDef[] {
        const ret: MenuItemDef[] = [];
        for (const val of this.menuItemMap.values()) {
            const isInactive = this.columns.some((col) => val.allowedFunction(col) && !val.activeFunction(col));
            const isActive = this.columns.some((col) => val.allowedFunction(col) && val.activeFunction(col));

            if (isInactive) {
                ret.push({
                    name: val.activateLabel(this.displayName!),
                    icon: _createIconNoSpan(val.addIcon, this.gos, null),
                    action: () => val.activateFunction(),
                });
            }

            if (isActive) {
                ret.push({
                    name: val.deactivateLabel(this.displayName!),
                    icon: _createIconNoSpan(val.removeIcon, this.gos, null),
                    action: () => val.deActivateFunction(),
                });
            }
        }

        return ret;
    }
}<|MERGE_RESOLUTION|>--- conflicted
+++ resolved
@@ -5,18 +5,8 @@
     FuncColsService,
     MenuItemDef,
     PopupService,
-<<<<<<< HEAD
-=======
 } from '@ag-grid-community/core';
-import {
-    Autowired,
-    Column,
-    Component,
-    PostConstruct,
->>>>>>> c75d6e7b
-    ProvidedColumnGroup,
-    _createIconNoSpan,
-} from '@ag-grid-community/core';
+import { Autowired, Column, Component, ProvidedColumnGroup, _createIconNoSpan } from '@ag-grid-community/core';
 import { AgMenuItemComponent, AgMenuList } from '@ag-grid-enterprise/core';
 
 type MenuItemName = 'rowGroup' | 'value' | 'pivot';
