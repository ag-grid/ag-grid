<<<<<<< HEAD
import {
    AgEventListener,
    Column,
    IEventEmitter,
    LocalEventService,
    ProvidedColumnGroup,
} from '@ag-grid-community/core';
=======
import type { AgEventListener, Column, IEventEmitter, ProvidedColumnGroup } from '@ag-grid-community/core';
import { EventService } from '@ag-grid-community/core';
>>>>>>> c75d6e7b

export class ColumnModelItem implements IEventEmitter {
    private eventService: LocalEventService = new LocalEventService();

    public static EVENT_EXPANDED_CHANGED = 'expandedChanged';

    private readonly group: boolean;
    private readonly displayName: string | null;
    private readonly columnGroup: ProvidedColumnGroup;
    private readonly column: Column;
    private readonly dept: number;
    private readonly children: ColumnModelItem[];

    private expanded: boolean | undefined;
    private passesFilter: boolean;

    constructor(
        displayName: string | null,
        columnOrGroup: Column | ProvidedColumnGroup,
        dept: number,
        group = false,
        expanded?: boolean
    ) {
        this.displayName = displayName;
        this.dept = dept;
        this.group = group;

        if (group) {
            this.columnGroup = columnOrGroup as ProvidedColumnGroup;
            this.expanded = expanded;
            this.children = [];
        } else {
            this.column = columnOrGroup as Column;
        }
    }

    public isGroup(): boolean {
        return this.group;
    }
    public getDisplayName(): string | null {
        return this.displayName;
    }
    public getColumnGroup(): ProvidedColumnGroup {
        return this.columnGroup;
    }
    public getColumn(): Column {
        return this.column;
    }
    public getDept(): number {
        return this.dept;
    }
    public isExpanded(): boolean {
        return !!this.expanded;
    }
    public getChildren(): ColumnModelItem[] {
        return this.children;
    }
    public isPassesFilter(): boolean {
        return this.passesFilter;
    }

    public setExpanded(expanded: boolean): void {
        if (expanded === this.expanded) {
            return;
        }
        this.expanded = expanded;
        this.eventService.dispatchEvent({ type: ColumnModelItem.EVENT_EXPANDED_CHANGED });
    }

    public setPassesFilter(passesFilter: boolean): void {
        this.passesFilter = passesFilter;
    }

    public addEventListener(eventType: string, listener: AgEventListener): void {
        this.eventService.addEventListener(eventType, listener);
    }

    public removeEventListener(eventType: string, listener: AgEventListener): void {
        this.eventService.removeEventListener(eventType, listener);
    }
}<|MERGE_RESOLUTION|>--- conflicted
+++ resolved
@@ -1,15 +1,10 @@
-<<<<<<< HEAD
 import {
-    AgEventListener,
-    Column,
-    IEventEmitter,
+    type AgEventListener,
+    type Column,
+    type IEventEmitter,
     LocalEventService,
-    ProvidedColumnGroup,
+    type ProvidedColumnGroup,
 } from '@ag-grid-community/core';
-=======
-import type { AgEventListener, Column, IEventEmitter, ProvidedColumnGroup } from '@ag-grid-community/core';
-import { EventService } from '@ag-grid-community/core';
->>>>>>> c75d6e7b
 
 export class ColumnModelItem implements IEventEmitter {
     private eventService: LocalEventService = new LocalEventService();
