import type {
    ColumnEventType,
    ColumnModel,
    ColumnPanelItemDragEndEvent,
    ColumnPanelItemDragStartEvent,
    DragItem,
    DragSource,
    IAggFunc,
    ITooltipParams,
    ProvidedColumnGroup,
    WithoutGridCommon,
} from '@ag-grid-community/core';
import {
    AgCheckbox,
    Autowired,
    Column,
    Component,
    CssClassApplier,
    DragAndDropService,
    DragSourceType,
    Events,
    KeyCode,
    PostConstruct,
<<<<<<< HEAD
    ProvidedColumnGroup,
    RefPlaceholder,
=======
    RefSelector,
>>>>>>> c75d6e7b
    TouchListener,
    _createIcon,
    _createIconNoSpan,
    _setAriaDescribedBy,
    _setAriaExpanded,
    _setAriaLabel,
    _setDisplayed,
} from '@ag-grid-community/core';

import { ColumnModelItem } from './columnModelItem';
import type { ModelItemUtils } from './modelItemUtils';
import { ToolPanelContextMenu } from './toolPanelContextMenu';

export class ToolPanelColumnGroupComp extends Component {
    private static TEMPLATE /* html */ = `<div class="ag-column-select-column-group" aria-hidden="true">
            <span class="ag-column-group-icons" data-ref="eColumnGroupIcons" >
                <span class="ag-column-group-closed-icon" data-ref="eGroupClosedIcon"></span>
                <span class="ag-column-group-opened-icon" data-ref="eGroupOpenedIcon"></span>
            </span>
            <ag-checkbox data-ref="cbSelect" class="ag-column-select-checkbox"></ag-checkbox>
            <span class="ag-column-select-column-label" data-ref="eLabel"></span>
        </div>`;

    @Autowired('columnModel') private columnModel: ColumnModel;
    @Autowired('dragAndDropService') private dragAndDropService: DragAndDropService;
    @Autowired('modelItemUtils') private modelItemUtils: ModelItemUtils;

    private readonly cbSelect: AgCheckbox = RefPlaceholder;
    private readonly eLabel: HTMLElement = RefPlaceholder;

    private readonly eGroupOpenedIcon: Element = RefPlaceholder;
    private readonly eGroupClosedIcon: Element = RefPlaceholder;
    private readonly eColumnGroupIcons: Element = RefPlaceholder;

    private eDragHandle: Element;

    private readonly columnGroup: ProvidedColumnGroup;
    private readonly columnDept: number;

    private displayName: string | null;
    private processingColumnStateChange = false;

    constructor(
        private readonly modelItem: ColumnModelItem,
        private readonly allowDragging: boolean,
        private readonly eventType: ColumnEventType,
        private readonly focusWrapper: HTMLElement
    ) {
        super();
        this.modelItem = modelItem;
        this.columnGroup = modelItem.getColumnGroup();
        this.columnDept = modelItem.getDept();
        this.displayName = modelItem.getDisplayName();
        this.allowDragging = allowDragging;
    }

    @PostConstruct
    public init(): void {
        this.setTemplate(ToolPanelColumnGroupComp.TEMPLATE, [AgCheckbox]);

        this.eDragHandle = _createIconNoSpan('columnDrag', this.gos)!;
        this.eDragHandle.classList.add('ag-drag-handle', 'ag-column-select-column-group-drag-handle');

        const checkboxGui = this.cbSelect.getGui();
        const checkboxInput = this.cbSelect.getInputElement();

        checkboxGui.insertAdjacentElement('afterend', this.eDragHandle);
        checkboxInput.setAttribute('tabindex', '-1');

        this.eLabel.innerHTML = this.displayName ? this.displayName : '';
        this.setupExpandContract();

        this.addCssClass('ag-column-select-indent-' + this.columnDept);

        this.addManagedListener(
            this.eventService,
            Events.EVENT_COLUMN_PIVOT_MODE_CHANGED,
            this.onColumnStateChanged.bind(this)
        );

        this.addManagedListener(this.eLabel, 'click', this.onLabelClicked.bind(this));
        this.addManagedListener(this.cbSelect, Events.EVENT_FIELD_VALUE_CHANGED, this.onCheckboxChanged.bind(this));
        this.addManagedListener(
            this.modelItem,
            ColumnModelItem.EVENT_EXPANDED_CHANGED,
            this.onExpandChanged.bind(this)
        );
        this.addManagedListener(this.focusWrapper, 'keydown', this.handleKeyDown.bind(this));
        this.addManagedListener(this.focusWrapper, 'contextmenu', this.onContextMenu.bind(this));

        this.setOpenClosedIcons();
        this.setupDragging();
        this.onColumnStateChanged();
        this.addVisibilityListenersToAllChildren();
        this.refreshAriaExpanded();
        this.refreshAriaLabel();
        this.setupTooltip();

        const classes = CssClassApplier.getToolPanelClassesFromColDef(
            this.columnGroup.getColGroupDef(),
            this.gos,
            null,
            this.columnGroup
        );
        classes.forEach((c) => this.addOrRemoveCssClass(c, true));
    }

    public getColumns(): Column[] {
        return this.columnGroup.getLeafColumns();
    }

    private setupTooltip(): void {
        const colGroupDef = this.columnGroup.getColGroupDef();

        if (!colGroupDef) {
            return;
        }

        const isTooltipWhenTruncated = this.gos.get('tooltipShowMode') === 'whenTruncated';

        let shouldDisplayTooltip: (() => boolean) | undefined;

        if (isTooltipWhenTruncated) {
            shouldDisplayTooltip = () => this.eLabel.scrollWidth > this.eLabel.clientWidth;
        }

        const refresh = () => {
            const newTooltipText = colGroupDef.headerTooltip;
            this.setTooltip({ newTooltipText, location: 'columnToolPanelColumnGroup', shouldDisplayTooltip });
        };

        refresh();

        this.addManagedListener(this.eventService, Events.EVENT_NEW_COLUMNS_LOADED, refresh);
    }

    public getTooltipParams(): WithoutGridCommon<ITooltipParams> {
        const res = super.getTooltipParams();
        res.location = 'columnToolPanelColumnGroup';
        return res;
    }

    private handleKeyDown(e: KeyboardEvent): void {
        switch (e.key) {
            case KeyCode.LEFT:
                e.preventDefault();
                this.modelItem.setExpanded(false);
                break;
            case KeyCode.RIGHT:
                e.preventDefault();
                this.modelItem.setExpanded(true);
                break;
            case KeyCode.SPACE:
                e.preventDefault();
                if (this.isSelectable()) {
                    this.onSelectAllChanged(!this.isSelected());
                }
                break;
        }
    }

    private onContextMenu(e: MouseEvent): void {
        const { columnGroup, gos } = this;

        if (gos.get('functionsReadOnly')) {
            return;
        }

        const contextMenu = this.createBean(new ToolPanelContextMenu(columnGroup, e, this.focusWrapper));
        this.addDestroyFunc(() => {
            if (contextMenu.isAlive()) {
                this.destroyBean(contextMenu);
            }
        });
    }

    private addVisibilityListenersToAllChildren(): void {
        this.columnGroup.getLeafColumns().forEach((column) => {
            this.addManagedListener(column, Column.EVENT_VISIBLE_CHANGED, this.onColumnStateChanged.bind(this));
            this.addManagedListener(column, Column.EVENT_VALUE_CHANGED, this.onColumnStateChanged.bind(this));
            this.addManagedListener(column, Column.EVENT_PIVOT_CHANGED, this.onColumnStateChanged.bind(this));
            this.addManagedListener(column, Column.EVENT_ROW_GROUP_CHANGED, this.onColumnStateChanged.bind(this));
        });
    }

    private setupDragging(): void {
        if (!this.allowDragging) {
            _setDisplayed(this.eDragHandle, false);
            return;
        }

        let hideColumnOnExit = !this.gos.get('suppressDragLeaveHidesColumns');
        const dragSource: DragSource = {
            type: DragSourceType.ToolPanel,
            eElement: this.eDragHandle,
            dragItemName: this.displayName,
            getDefaultIconName: () =>
                hideColumnOnExit ? DragAndDropService.ICON_HIDE : DragAndDropService.ICON_NOT_ALLOWED,
            getDragItem: () => this.createDragItem(),
            onDragStarted: () => {
                hideColumnOnExit = !this.gos.get('suppressDragLeaveHidesColumns');
                const event: WithoutGridCommon<ColumnPanelItemDragStartEvent> = {
                    type: Events.EVENT_COLUMN_PANEL_ITEM_DRAG_START,
                    column: this.columnGroup,
                };
                this.eventService.dispatchEvent(event);
            },
            onDragStopped: () => {
                const event: WithoutGridCommon<ColumnPanelItemDragEndEvent> = {
                    type: Events.EVENT_COLUMN_PANEL_ITEM_DRAG_END,
                };
                this.eventService.dispatchEvent(event);
            },
            onGridEnter: (dragItem: DragItem | null) => {
                if (hideColumnOnExit) {
                    // when dragged into the grid, restore the state that was active pre-drag
                    this.modelItemUtils.updateColumns({
                        columns: this.columnGroup.getLeafColumns(),
                        visibleState: dragItem?.visibleState,
                        pivotState: dragItem?.pivotState,
                        eventType: this.eventType,
                    });
                }
            },
            onGridExit: () => {
                if (hideColumnOnExit) {
                    // when dragged outside of the grid, mimic what happens when checkbox is disabled
                    // this handles the behaviour for pivot which is different to just hiding a column.
                    this.onChangeCommon(false);
                }
            },
        };

        this.dragAndDropService.addDragSource(dragSource, true);
        this.addDestroyFunc(() => this.dragAndDropService.removeDragSource(dragSource));
    }

    private createDragItem() {
        const columns = this.columnGroup.getLeafColumns();
        const visibleState: { [key: string]: boolean } = {};
        const pivotState: {
            [key: string]: {
                pivot?: boolean;
                rowGroup?: boolean;
                aggFunc?: string | IAggFunc | null;
            };
        } = {};
        columns.forEach((col) => {
            const colId = col.getId();
            visibleState[colId] = col.isVisible();
            pivotState[colId] = this.modelItemUtils.createPivotState(col);
        });

        return {
            columns,
            visibleState,
            pivotState,
        };
    }

    private setupExpandContract(): void {
        this.eGroupClosedIcon.appendChild(_createIcon('columnSelectClosed', this.gos, null));
        this.eGroupOpenedIcon.appendChild(_createIcon('columnSelectOpen', this.gos, null));

        this.addManagedListener(this.eGroupClosedIcon, 'click', this.onExpandOrContractClicked.bind(this));
        this.addManagedListener(this.eGroupOpenedIcon, 'click', this.onExpandOrContractClicked.bind(this));

        const touchListener = new TouchListener(this.eColumnGroupIcons, true);
        this.addManagedListener(touchListener, TouchListener.EVENT_TAP, this.onExpandOrContractClicked.bind(this));
        this.addDestroyFunc(touchListener.destroy.bind(touchListener));
    }

    private onLabelClicked(): void {
        const nextState = !this.cbSelect.getValue();
        this.onChangeCommon(nextState);
    }

    private onCheckboxChanged(event: any): void {
        this.onChangeCommon(event.selected);
    }

    private getVisibleLeafColumns(): Column[] {
        const childColumns: Column[] = [];

        const extractCols = (children: ColumnModelItem[]) => {
            children.forEach((child) => {
                if (!child.isPassesFilter()) {
                    return;
                }
                if (child.isGroup()) {
                    extractCols(child.getChildren());
                } else {
                    childColumns.push(child.getColumn());
                }
            });
        };

        extractCols(this.modelItem.getChildren());

        return childColumns;
    }

    private onChangeCommon(nextState: boolean): void {
        this.refreshAriaLabel();

        if (this.processingColumnStateChange) {
            return;
        }

        this.modelItemUtils.selectAllChildren(this.modelItem.getChildren(), nextState, this.eventType);
    }

    private refreshAriaLabel(): void {
        const translate = this.localeService.getLocaleTextFunc();
        const columnLabel = translate('ariaColumnGroup', 'Column Group');
        const checkboxValue = this.cbSelect.getValue();
        const state =
            checkboxValue === undefined
                ? translate('ariaIndeterminate', 'indeterminate')
                : checkboxValue
                  ? translate('ariaVisible', 'visible')
                  : translate('ariaHidden', 'hidden');
        const visibilityLabel = translate('ariaToggleVisibility', 'Press SPACE to toggle visibility');

        _setAriaLabel(this.focusWrapper, `${this.displayName} ${columnLabel}`);
        this.cbSelect.setInputAriaLabel(`${visibilityLabel} (${state})`);
        _setAriaDescribedBy(this.focusWrapper, this.cbSelect.getInputElement().id);
    }

    public onColumnStateChanged(): void {
        const selectedValue = this.workOutSelectedValue();
        const readOnlyValue = this.workOutReadOnlyValue();
        this.processingColumnStateChange = true;
        this.cbSelect.setValue(selectedValue);
        this.cbSelect.setReadOnly(readOnlyValue);
        this.addOrRemoveCssClass('ag-column-select-column-group-readonly', readOnlyValue);
        this.processingColumnStateChange = false;
    }

    private workOutSelectedValue(): boolean | undefined {
        const pivotMode = this.columnModel.isPivotMode();

        const visibleLeafColumns = this.getVisibleLeafColumns();

        let checkedCount = 0;
        let uncheckedCount = 0;

        visibleLeafColumns.forEach((column) => {
            if (!pivotMode && column.getColDef().lockVisible) {
                return;
            }

            if (this.isColumnChecked(column, pivotMode)) {
                checkedCount++;
            } else {
                uncheckedCount++;
            }
        });

        if (checkedCount > 0 && uncheckedCount > 0) {
            return undefined;
        }

        return checkedCount > 0;
    }

    private workOutReadOnlyValue(): boolean {
        const pivotMode = this.columnModel.isPivotMode();

        let colsThatCanAction = 0;

        this.columnGroup.getLeafColumns().forEach((col) => {
            if (pivotMode) {
                if (col.isAnyFunctionAllowed()) {
                    colsThatCanAction++;
                }
            } else {
                if (!col.getColDef().lockVisible) {
                    colsThatCanAction++;
                }
            }
        });

        return colsThatCanAction === 0;
    }

    private isColumnChecked(column: Column, pivotMode: boolean): boolean {
        if (pivotMode) {
            const pivoted = column.isPivotActive();
            const grouped = column.isRowGroupActive();
            const aggregated = column.isValueActive();
            return pivoted || grouped || aggregated;
        }

        return column.isVisible();
    }

    private onExpandOrContractClicked(): void {
        const oldState = this.modelItem.isExpanded();
        this.modelItem.setExpanded(!oldState);
    }

    private onExpandChanged() {
        this.setOpenClosedIcons();
        this.refreshAriaExpanded();
    }

    private setOpenClosedIcons(): void {
        const folderOpen = this.modelItem.isExpanded();
        _setDisplayed(this.eGroupClosedIcon, !folderOpen);
        _setDisplayed(this.eGroupOpenedIcon, folderOpen);
    }

    private refreshAriaExpanded(): void {
        _setAriaExpanded(this.focusWrapper, this.modelItem.isExpanded());
    }

    public getDisplayName(): string | null {
        return this.displayName;
    }

    public onSelectAllChanged(value: boolean): void {
        const cbValue = this.cbSelect.getValue();
        const readOnly = this.cbSelect.isReadOnly();

        if (!readOnly && ((value && !cbValue) || (!value && cbValue))) {
            this.cbSelect.toggle();
        }
    }

    public isSelected(): boolean | undefined {
        return this.cbSelect.getValue();
    }

    public isSelectable(): boolean {
        return !this.cbSelect.isReadOnly();
    }

    public setSelected(selected: boolean) {
        this.cbSelect.setValue(selected, true);
    }
}<|MERGE_RESOLUTION|>--- conflicted
+++ resolved
@@ -21,12 +21,7 @@
     Events,
     KeyCode,
     PostConstruct,
-<<<<<<< HEAD
-    ProvidedColumnGroup,
     RefPlaceholder,
-=======
-    RefSelector,
->>>>>>> c75d6e7b
     TouchListener,
     _createIcon,
     _createIconNoSpan,
