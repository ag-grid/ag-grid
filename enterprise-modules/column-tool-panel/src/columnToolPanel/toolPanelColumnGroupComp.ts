import type {
    BeanCollection,
    ColumnEventType,
    ColumnModel,
    ColumnPanelItemDragEndEvent,
    ColumnPanelItemDragStartEvent,
    DragItem,
    DragSource,
    IAggFunc,
    ITooltipParams,
    ProvidedColumnGroup,
    WithoutGridCommon,
} from '@ag-grid-community/core';
import {
    AgCheckbox,
    Column,
    Component,
    CssClassApplier,
    DragAndDropService,
    DragSourceType,
    Events,
    KeyCode,
<<<<<<< HEAD
    RefSelector,
=======
    RefPlaceholder,
>>>>>>> a381279a
    TouchListener,
    _createIcon,
    _createIconNoSpan,
    _setAriaDescribedBy,
    _setAriaExpanded,
    _setAriaLabel,
    _setDisplayed,
} from '@ag-grid-community/core';

import { ColumnModelItem } from './columnModelItem';
import type { ModelItemUtils } from './modelItemUtils';
import { ToolPanelContextMenu } from './toolPanelContextMenu';

export class ToolPanelColumnGroupComp extends Component {
    private static TEMPLATE /* html */ = `<div class="ag-column-select-column-group" aria-hidden="true">
            <span class="ag-column-group-icons" data-ref="eColumnGroupIcons" >
                <span class="ag-column-group-closed-icon" data-ref="eGroupClosedIcon"></span>
                <span class="ag-column-group-opened-icon" data-ref="eGroupOpenedIcon"></span>
            </span>
            <ag-checkbox data-ref="cbSelect" class="ag-column-select-checkbox"></ag-checkbox>
            <span class="ag-column-select-column-label" data-ref="eLabel"></span>
        </div>`;

    private columnModel: ColumnModel;
    private dragAndDropService: DragAndDropService;
    private modelItemUtils: ModelItemUtils;

    public wireBeans(beans: BeanCollection) {
        super.wireBeans(beans);
        this.columnModel = beans.columnModel;
        this.dragAndDropService = beans.dragAndDropService;
        this.modelItemUtils = beans.modelItemUtils;
    }

    private readonly cbSelect: AgCheckbox = RefPlaceholder;
    private readonly eLabel: HTMLElement = RefPlaceholder;

    private readonly eGroupOpenedIcon: Element = RefPlaceholder;
    private readonly eGroupClosedIcon: Element = RefPlaceholder;
    private readonly eColumnGroupIcons: Element = RefPlaceholder;

    private eDragHandle: Element;

    private readonly columnGroup: ProvidedColumnGroup;
    private readonly columnDept: number;

    private displayName: string | null;
    private processingColumnStateChange = false;

    constructor(
        private readonly modelItem: ColumnModelItem,
        private readonly allowDragging: boolean,
        private readonly eventType: ColumnEventType,
        private readonly focusWrapper: HTMLElement
    ) {
        super();
        this.modelItem = modelItem;
        this.columnGroup = modelItem.getColumnGroup();
        this.columnDept = modelItem.getDept();
        this.displayName = modelItem.getDisplayName();
        this.allowDragging = allowDragging;
    }

    public postConstruct(): void {
        this.setTemplate(ToolPanelColumnGroupComp.TEMPLATE, [AgCheckbox]);

        this.eDragHandle = _createIconNoSpan('columnDrag', this.gos)!;
        this.eDragHandle.classList.add('ag-drag-handle', 'ag-column-select-column-group-drag-handle');

        const checkboxGui = this.cbSelect.getGui();
        const checkboxInput = this.cbSelect.getInputElement();

        checkboxGui.insertAdjacentElement('afterend', this.eDragHandle);
        checkboxInput.setAttribute('tabindex', '-1');

        this.eLabel.innerHTML = this.displayName ? this.displayName : '';
        this.setupExpandContract();

        this.addCssClass('ag-column-select-indent-' + this.columnDept);

        this.addManagedListener(
            this.eventService,
            Events.EVENT_COLUMN_PIVOT_MODE_CHANGED,
            this.onColumnStateChanged.bind(this)
        );

        this.addManagedListener(this.eLabel, 'click', this.onLabelClicked.bind(this));
        this.addManagedListener(this.cbSelect, Events.EVENT_FIELD_VALUE_CHANGED, this.onCheckboxChanged.bind(this));
        this.addManagedListener(
            this.modelItem,
            ColumnModelItem.EVENT_EXPANDED_CHANGED,
            this.onExpandChanged.bind(this)
        );
        this.addManagedListener(this.focusWrapper, 'keydown', this.handleKeyDown.bind(this));
        this.addManagedListener(this.focusWrapper, 'contextmenu', this.onContextMenu.bind(this));

        this.setOpenClosedIcons();
        this.setupDragging();
        this.onColumnStateChanged();
        this.addVisibilityListenersToAllChildren();
        this.refreshAriaExpanded();
        this.refreshAriaLabel();
        this.setupTooltip();

        const classes = CssClassApplier.getToolPanelClassesFromColDef(
            this.columnGroup.getColGroupDef(),
            this.gos,
            null,
            this.columnGroup
        );
        classes.forEach((c) => this.addOrRemoveCssClass(c, true));
    }

    public getColumns(): Column[] {
        return this.columnGroup.getLeafColumns();
    }

    private setupTooltip(): void {
        const colGroupDef = this.columnGroup.getColGroupDef();

        if (!colGroupDef) {
            return;
        }

        const isTooltipWhenTruncated = this.gos.get('tooltipShowMode') === 'whenTruncated';

        let shouldDisplayTooltip: (() => boolean) | undefined;

        if (isTooltipWhenTruncated) {
            shouldDisplayTooltip = () => this.eLabel.scrollWidth > this.eLabel.clientWidth;
        }

        const refresh = () => {
            const newTooltipText = colGroupDef.headerTooltip;
            this.setTooltip({ newTooltipText, location: 'columnToolPanelColumnGroup', shouldDisplayTooltip });
        };

        refresh();

        this.addManagedListener(this.eventService, Events.EVENT_NEW_COLUMNS_LOADED, refresh);
    }

    public getTooltipParams(): WithoutGridCommon<ITooltipParams> {
        const res = super.getTooltipParams();
        res.location = 'columnToolPanelColumnGroup';
        return res;
    }

    private handleKeyDown(e: KeyboardEvent): void {
        switch (e.key) {
            case KeyCode.LEFT:
                e.preventDefault();
                this.modelItem.setExpanded(false);
                break;
            case KeyCode.RIGHT:
                e.preventDefault();
                this.modelItem.setExpanded(true);
                break;
            case KeyCode.SPACE:
                e.preventDefault();
                if (this.isSelectable()) {
                    this.onSelectAllChanged(!this.isSelected());
                }
                break;
        }
    }

    private onContextMenu(e: MouseEvent): void {
        const { columnGroup, gos } = this;

        if (gos.get('functionsReadOnly')) {
            return;
        }

        const contextMenu = this.createBean(new ToolPanelContextMenu(columnGroup, e, this.focusWrapper));
        this.addDestroyFunc(() => {
            if (contextMenu.isAlive()) {
                this.destroyBean(contextMenu);
            }
        });
    }

    private addVisibilityListenersToAllChildren(): void {
        this.columnGroup.getLeafColumns().forEach((column) => {
            this.addManagedListener(column, Column.EVENT_VISIBLE_CHANGED, this.onColumnStateChanged.bind(this));
            this.addManagedListener(column, Column.EVENT_VALUE_CHANGED, this.onColumnStateChanged.bind(this));
            this.addManagedListener(column, Column.EVENT_PIVOT_CHANGED, this.onColumnStateChanged.bind(this));
            this.addManagedListener(column, Column.EVENT_ROW_GROUP_CHANGED, this.onColumnStateChanged.bind(this));
        });
    }

    private setupDragging(): void {
        if (!this.allowDragging) {
            _setDisplayed(this.eDragHandle, false);
            return;
        }

        let hideColumnOnExit = !this.gos.get('suppressDragLeaveHidesColumns');
        const dragSource: DragSource = {
            type: DragSourceType.ToolPanel,
            eElement: this.eDragHandle,
            dragItemName: this.displayName,
            getDefaultIconName: () =>
                hideColumnOnExit ? DragAndDropService.ICON_HIDE : DragAndDropService.ICON_NOT_ALLOWED,
            getDragItem: () => this.createDragItem(),
            onDragStarted: () => {
                hideColumnOnExit = !this.gos.get('suppressDragLeaveHidesColumns');
                const event: WithoutGridCommon<ColumnPanelItemDragStartEvent> = {
                    type: Events.EVENT_COLUMN_PANEL_ITEM_DRAG_START,
                    column: this.columnGroup,
                };
                this.eventService.dispatchEvent(event);
            },
            onDragStopped: () => {
                const event: WithoutGridCommon<ColumnPanelItemDragEndEvent> = {
                    type: Events.EVENT_COLUMN_PANEL_ITEM_DRAG_END,
                };
                this.eventService.dispatchEvent(event);
            },
            onGridEnter: (dragItem: DragItem | null) => {
                if (hideColumnOnExit) {
                    // when dragged into the grid, restore the state that was active pre-drag
                    this.modelItemUtils.updateColumns({
                        columns: this.columnGroup.getLeafColumns(),
                        visibleState: dragItem?.visibleState,
                        pivotState: dragItem?.pivotState,
                        eventType: this.eventType,
                    });
                }
            },
            onGridExit: () => {
                if (hideColumnOnExit) {
                    // when dragged outside of the grid, mimic what happens when checkbox is disabled
                    // this handles the behaviour for pivot which is different to just hiding a column.
                    this.onChangeCommon(false);
                }
            },
        };

        this.dragAndDropService.addDragSource(dragSource, true);
        this.addDestroyFunc(() => this.dragAndDropService.removeDragSource(dragSource));
    }

    private createDragItem() {
        const columns = this.columnGroup.getLeafColumns();
        const visibleState: { [key: string]: boolean } = {};
        const pivotState: {
            [key: string]: {
                pivot?: boolean;
                rowGroup?: boolean;
                aggFunc?: string | IAggFunc | null;
            };
        } = {};
        columns.forEach((col) => {
            const colId = col.getId();
            visibleState[colId] = col.isVisible();
            pivotState[colId] = this.modelItemUtils.createPivotState(col);
        });

        return {
            columns,
            visibleState,
            pivotState,
        };
    }

    private setupExpandContract(): void {
        this.eGroupClosedIcon.appendChild(_createIcon('columnSelectClosed', this.gos, null));
        this.eGroupOpenedIcon.appendChild(_createIcon('columnSelectOpen', this.gos, null));

        this.addManagedListener(this.eGroupClosedIcon, 'click', this.onExpandOrContractClicked.bind(this));
        this.addManagedListener(this.eGroupOpenedIcon, 'click', this.onExpandOrContractClicked.bind(this));

        const touchListener = new TouchListener(this.eColumnGroupIcons, true);
        this.addManagedListener(touchListener, TouchListener.EVENT_TAP, this.onExpandOrContractClicked.bind(this));
        this.addDestroyFunc(touchListener.destroy.bind(touchListener));
    }

    private onLabelClicked(): void {
        const nextState = !this.cbSelect.getValue();
        this.onChangeCommon(nextState);
    }

    private onCheckboxChanged(event: any): void {
        this.onChangeCommon(event.selected);
    }

    private getVisibleLeafColumns(): Column[] {
        const childColumns: Column[] = [];

        const extractCols = (children: ColumnModelItem[]) => {
            children.forEach((child) => {
                if (!child.isPassesFilter()) {
                    return;
                }
                if (child.isGroup()) {
                    extractCols(child.getChildren());
                } else {
                    childColumns.push(child.getColumn());
                }
            });
        };

        extractCols(this.modelItem.getChildren());

        return childColumns;
    }

    private onChangeCommon(nextState: boolean): void {
        this.refreshAriaLabel();

        if (this.processingColumnStateChange) {
            return;
        }

        this.modelItemUtils.selectAllChildren(this.modelItem.getChildren(), nextState, this.eventType);
    }

    private refreshAriaLabel(): void {
        const translate = this.localeService.getLocaleTextFunc();
        const columnLabel = translate('ariaColumnGroup', 'Column Group');
        const checkboxValue = this.cbSelect.getValue();
        const state =
            checkboxValue === undefined
                ? translate('ariaIndeterminate', 'indeterminate')
                : checkboxValue
                  ? translate('ariaVisible', 'visible')
                  : translate('ariaHidden', 'hidden');
        const visibilityLabel = translate('ariaToggleVisibility', 'Press SPACE to toggle visibility');

        _setAriaLabel(this.focusWrapper, `${this.displayName} ${columnLabel}`);
        this.cbSelect.setInputAriaLabel(`${visibilityLabel} (${state})`);
        _setAriaDescribedBy(this.focusWrapper, this.cbSelect.getInputElement().id);
    }

    public onColumnStateChanged(): void {
        const selectedValue = this.workOutSelectedValue();
        const readOnlyValue = this.workOutReadOnlyValue();
        this.processingColumnStateChange = true;
        this.cbSelect.setValue(selectedValue);
        this.cbSelect.setReadOnly(readOnlyValue);
        this.addOrRemoveCssClass('ag-column-select-column-group-readonly', readOnlyValue);
        this.processingColumnStateChange = false;
    }

    private workOutSelectedValue(): boolean | undefined {
        const pivotMode = this.columnModel.isPivotMode();

        const visibleLeafColumns = this.getVisibleLeafColumns();

        let checkedCount = 0;
        let uncheckedCount = 0;

        visibleLeafColumns.forEach((column) => {
            if (!pivotMode && column.getColDef().lockVisible) {
                return;
            }

            if (this.isColumnChecked(column, pivotMode)) {
                checkedCount++;
            } else {
                uncheckedCount++;
            }
        });

        if (checkedCount > 0 && uncheckedCount > 0) {
            return undefined;
        }

        return checkedCount > 0;
    }

    private workOutReadOnlyValue(): boolean {
        const pivotMode = this.columnModel.isPivotMode();

        let colsThatCanAction = 0;

        this.columnGroup.getLeafColumns().forEach((col) => {
            if (pivotMode) {
                if (col.isAnyFunctionAllowed()) {
                    colsThatCanAction++;
                }
            } else {
                if (!col.getColDef().lockVisible) {
                    colsThatCanAction++;
                }
            }
        });

        return colsThatCanAction === 0;
    }

    private isColumnChecked(column: Column, pivotMode: boolean): boolean {
        if (pivotMode) {
            const pivoted = column.isPivotActive();
            const grouped = column.isRowGroupActive();
            const aggregated = column.isValueActive();
            return pivoted || grouped || aggregated;
        }

        return column.isVisible();
    }

    private onExpandOrContractClicked(): void {
        const oldState = this.modelItem.isExpanded();
        this.modelItem.setExpanded(!oldState);
    }

    private onExpandChanged() {
        this.setOpenClosedIcons();
        this.refreshAriaExpanded();
    }

    private setOpenClosedIcons(): void {
        const folderOpen = this.modelItem.isExpanded();
        _setDisplayed(this.eGroupClosedIcon, !folderOpen);
        _setDisplayed(this.eGroupOpenedIcon, folderOpen);
    }

    private refreshAriaExpanded(): void {
        _setAriaExpanded(this.focusWrapper, this.modelItem.isExpanded());
    }

    public getDisplayName(): string | null {
        return this.displayName;
    }

    public onSelectAllChanged(value: boolean): void {
        const cbValue = this.cbSelect.getValue();
        const readOnly = this.cbSelect.isReadOnly();

        if (!readOnly && ((value && !cbValue) || (!value && cbValue))) {
            this.cbSelect.toggle();
        }
    }

    public isSelected(): boolean | undefined {
        return this.cbSelect.getValue();
    }

    public isSelectable(): boolean {
        return !this.cbSelect.isReadOnly();
    }

    public setSelected(selected: boolean) {
        this.cbSelect.setValue(selected, true);
    }
}<|MERGE_RESOLUTION|>--- conflicted
+++ resolved
@@ -20,11 +20,7 @@
     DragSourceType,
     Events,
     KeyCode,
-<<<<<<< HEAD
-    RefSelector,
-=======
     RefPlaceholder,
->>>>>>> a381279a
     TouchListener,
     _createIcon,
     _createIconNoSpan,
