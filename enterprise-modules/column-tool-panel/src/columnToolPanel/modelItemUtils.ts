--- conflicted
+++ resolved
@@ -1,11 +1,6 @@
 import type {
     AgColumn,
     BeanCollection,
-<<<<<<< HEAD
-    BeanName,
-=======
-    Column,
->>>>>>> 34b7212f
     ColumnApplyStateService,
     ColumnEventType,
     ColumnModel,
