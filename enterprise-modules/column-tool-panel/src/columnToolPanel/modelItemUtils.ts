<<<<<<< HEAD
import {
    Autowired,
    Bean,
    BeanStub,
=======
import type {
>>>>>>> c75d6e7b
    Column,
    ColumnApplyStateService,
    ColumnEventType,
    ColumnModel,
    ColumnState,
    IAggFunc,
    IAggFuncService,
} from '@ag-grid-community/core';
import { Autowired, Bean, EventService, GridOptionsService } from '@ag-grid-community/core';

import type { ColumnModelItem } from './columnModelItem';

@Bean('modelItemUtils')
export class ModelItemUtils extends BeanStub {
    @Autowired('aggFuncService') aggFuncService: IAggFuncService;
    @Autowired('columnModel') columnModel: ColumnModel;
    @Autowired('columnApplyStateService') private readonly columnApplyStateService: ColumnApplyStateService;

    public selectAllChildren(colTree: ColumnModelItem[], selectAllChecked: boolean, eventType: ColumnEventType): void {
        const cols = this.extractAllLeafColumns(colTree);
        this.setAllColumns(cols, selectAllChecked, eventType);
    }

    public setColumn(col: Column, selectAllChecked: boolean, eventType: ColumnEventType): void {
        this.setAllColumns([col], selectAllChecked, eventType);
    }

    public setAllColumns(cols: Column[], selectAllChecked: boolean, eventType: ColumnEventType): void {
        if (this.columnModel.isPivotMode()) {
            this.setAllPivot(cols, selectAllChecked, eventType);
        } else {
            this.setAllVisible(cols, selectAllChecked, eventType);
        }
    }

    private extractAllLeafColumns(allItems: ColumnModelItem[]): Column[] {
        const res: Column[] = [];

        const recursiveFunc = (items: ColumnModelItem[]) => {
            items.forEach((item) => {
                if (!item.isPassesFilter()) {
                    return;
                }
                if (item.isGroup()) {
                    recursiveFunc(item.getChildren());
                } else {
                    res.push(item.getColumn());
                }
            });
        };

        recursiveFunc(allItems);

        return res;
    }

    private setAllVisible(columns: Column[], visible: boolean, eventType: ColumnEventType): void {
        const colStateItems: ColumnState[] = [];

        columns.forEach((col) => {
            if (col.getColDef().lockVisible) {
                return;
            }
            if (col.isVisible() != visible) {
                colStateItems.push({
                    colId: col.getId(),
                    hide: !visible,
                });
            }
        });

        if (colStateItems.length > 0) {
            this.columnApplyStateService.applyColumnState({ state: colStateItems }, eventType);
        }
    }

    private setAllPivot(columns: Column[], value: boolean, eventType: ColumnEventType): void {
        this.setAllPivotActive(columns, value, eventType);
    }

    private setAllPivotActive(columns: Column[], value: boolean, eventType: ColumnEventType): void {
        const colStateItems: ColumnState[] = [];

        const turnOnAction = (col: Column) => {
            // don't change any column that's already got a function active
            if (col.isAnyFunctionActive()) {
                return;
            }

            if (col.isAllowValue()) {
                const aggFunc =
                    typeof col.getAggFunc() === 'string'
                        ? col.getAggFunc()
                        : this.aggFuncService.getDefaultAggFunc(col);
                colStateItems.push({
                    colId: col.getId(),
                    aggFunc: aggFunc,
                });
            } else if (col.isAllowRowGroup()) {
                colStateItems.push({
                    colId: col.getId(),
                    rowGroup: true,
                });
            } else if (col.isAllowPivot()) {
                colStateItems.push({
                    colId: col.getId(),
                    pivot: true,
                });
            }
        };

        const turnOffAction = (col: Column) => {
            const isActive = col.isPivotActive() || col.isRowGroupActive() || col.isValueActive();
            if (isActive) {
                colStateItems.push({
                    colId: col.getId(),
                    pivot: false,
                    rowGroup: false,
                    aggFunc: null,
                });
            }
        };

        const action = value ? turnOnAction : turnOffAction;

        columns.forEach(action);

        if (colStateItems.length > 0) {
            this.columnApplyStateService.applyColumnState({ state: colStateItems }, eventType);
        }
    }

    public updateColumns(params: {
        columns: Column[];
        visibleState?: { [key: string]: boolean };
        pivotState?: {
            [key: string]: {
                pivot?: boolean;
                rowGroup?: boolean;
                aggFunc?: string | IAggFunc | null;
            };
        };
        eventType: ColumnEventType;
    }): void {
        const { columns, visibleState, pivotState, eventType } = params;
        const state: ColumnState[] = columns.map((column) => {
            const colId = column.getColId();
            if (this.columnModel.isPivotMode()) {
                const pivotStateForColumn = pivotState?.[colId];
                return {
                    colId,
                    pivot: pivotStateForColumn?.pivot,
                    rowGroup: pivotStateForColumn?.rowGroup,
                    aggFunc: pivotStateForColumn?.aggFunc,
                };
            } else {
                return {
                    colId,
                    hide: !visibleState?.[colId],
                };
            }
        });
        this.columnApplyStateService.applyColumnState({ state }, eventType);
    }

    public createPivotState(column: Column): {
        pivot?: boolean;
        rowGroup?: boolean;
        aggFunc?: string | IAggFunc | null;
    } {
        return {
            pivot: column.isPivotActive(),
            rowGroup: column.isRowGroupActive(),
            aggFunc: column.isValueActive() ? column.getAggFunc() : undefined,
        };
    }
}<|MERGE_RESOLUTION|>--- conflicted
+++ resolved
@@ -1,11 +1,4 @@
-<<<<<<< HEAD
-import {
-    Autowired,
-    Bean,
-    BeanStub,
-=======
 import type {
->>>>>>> c75d6e7b
     Column,
     ColumnApplyStateService,
     ColumnEventType,
@@ -14,7 +7,7 @@
     IAggFunc,
     IAggFuncService,
 } from '@ag-grid-community/core';
-import { Autowired, Bean, EventService, GridOptionsService } from '@ag-grid-community/core';
+import { Autowired, Bean, BeanStub } from '@ag-grid-community/core';
 
 import type { ColumnModelItem } from './columnModelItem';
 
