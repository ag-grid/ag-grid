import type {
    ColumnModel,
    ColumnPanelItemDragEndEvent,
    ColumnPanelItemDragStartEvent,
    DragItem,
    DragSource,
    ITooltipParams,
    WithoutGridCommon,
} from '@ag-grid-community/core';
import {
    AgCheckbox,
    Autowired,
    Column,
    Component,
    CssClassApplier,
    DragAndDropService,
    DragSourceType,
    Events,
    KeyCode,
    PostConstruct,
<<<<<<< HEAD
    RefPlaceholder,
    WithoutGridCommon,
=======
    RefSelector,
>>>>>>> c75d6e7b
    _createIconNoSpan,
    _escapeString,
    _setAriaDescribedBy,
    _setAriaLabel,
    _setDisplayed,
} from '@ag-grid-community/core';

import type { ColumnModelItem } from './columnModelItem';
import type { ModelItemUtils } from './modelItemUtils';
import { ToolPanelContextMenu } from './toolPanelContextMenu';

export class ToolPanelColumnComp extends Component {
    private static TEMPLATE /* html */ = `<div class="ag-column-select-column" aria-hidden="true">
            <ag-checkbox data-ref="cbSelect" class="ag-column-select-checkbox"></ag-checkbox>
            <span class="ag-column-select-column-label" data-ref="eLabel"></span>
        </div>`;

    @Autowired('columnModel') private readonly columnModel: ColumnModel;
    @Autowired('dragAndDropService') private readonly dragAndDropService: DragAndDropService;
    @Autowired('modelItemUtils') private readonly modelItemUtils: ModelItemUtils;

    private readonly eLabel: HTMLElement = RefPlaceholder;
    private readonly cbSelect: AgCheckbox = RefPlaceholder;

    private column: Column;
    private columnDept: number;
    private eDragHandle: Element;
    private displayName: string | null;
    private processingColumnStateChange = false;

    constructor(
        modelItem: ColumnModelItem,
        private readonly allowDragging: boolean,
        private readonly groupsExist: boolean,
        private readonly focusWrapper: HTMLElement
    ) {
        super();
        this.column = modelItem.getColumn();
        this.columnDept = modelItem.getDept();
        this.displayName = modelItem.getDisplayName();
    }

    @PostConstruct
    public init(): void {
        this.setTemplate(ToolPanelColumnComp.TEMPLATE, [AgCheckbox]);
        this.eDragHandle = _createIconNoSpan('columnDrag', this.gos)!;
        this.eDragHandle.classList.add('ag-drag-handle', 'ag-column-select-column-drag-handle');

        const checkboxGui = this.cbSelect.getGui();
        const checkboxInput = this.cbSelect.getInputElement();

        checkboxGui.insertAdjacentElement('afterend', this.eDragHandle);
        checkboxInput.setAttribute('tabindex', '-1');

        const displayNameSanitised: any = _escapeString(this.displayName);
        this.eLabel.innerHTML = displayNameSanitised;

        // if grouping, we add an extra level of indent, to cater for expand/contract icons we need to indent for
        const indent = this.columnDept;
        if (this.groupsExist) {
            this.addCssClass('ag-column-select-add-group-indent');
        }
        this.addCssClass(`ag-column-select-indent-${indent}`);
        this.getGui().style.setProperty('--ag-indentation-level', String(indent));

        this.setupDragging();

        this.addManagedListener(
            this.eventService,
            Events.EVENT_COLUMN_PIVOT_MODE_CHANGED,
            this.onColumnStateChanged.bind(this)
        );
        this.addManagedListener(this.column, Column.EVENT_VALUE_CHANGED, this.onColumnStateChanged.bind(this));
        this.addManagedListener(this.column, Column.EVENT_PIVOT_CHANGED, this.onColumnStateChanged.bind(this));
        this.addManagedListener(this.column, Column.EVENT_ROW_GROUP_CHANGED, this.onColumnStateChanged.bind(this));
        this.addManagedListener(this.column, Column.EVENT_VISIBLE_CHANGED, this.onColumnStateChanged.bind(this));
        this.addManagedListener(this.focusWrapper, 'keydown', this.handleKeyDown.bind(this));
        this.addManagedListener(this.focusWrapper, 'contextmenu', this.onContextMenu.bind(this));

        this.addManagedPropertyListener('functionsReadOnly', this.onColumnStateChanged.bind(this));

        this.addManagedListener(this.cbSelect, Events.EVENT_FIELD_VALUE_CHANGED, this.onCheckboxChanged.bind(this));
        this.addManagedListener(this.eLabel, 'click', this.onLabelClicked.bind(this));

        this.onColumnStateChanged();
        this.refreshAriaLabel();

        this.setupTooltip();

        const classes = CssClassApplier.getToolPanelClassesFromColDef(
            this.column.getColDef(),
            this.gos,
            this.column,
            null
        );
        classes.forEach((c) => this.addOrRemoveCssClass(c, true));
    }

    public getColumn(): Column {
        return this.column;
    }

    private setupTooltip(): void {
        const isTooltipWhenTruncated = this.gos.get('tooltipShowMode') === 'whenTruncated';
        let shouldDisplayTooltip: (() => boolean) | undefined;

        if (isTooltipWhenTruncated) {
            shouldDisplayTooltip = () => this.eLabel.scrollWidth > this.eLabel.clientWidth;
        }
        const refresh = () => {
            const newTooltipText = this.column.getColDef().headerTooltip;
            this.setTooltip({ newTooltipText, location: 'columnToolPanelColumn', shouldDisplayTooltip });
        };

        refresh();

        this.addManagedListener(this.eventService, Events.EVENT_NEW_COLUMNS_LOADED, refresh);
    }

    public getTooltipParams(): WithoutGridCommon<ITooltipParams> {
        const res = super.getTooltipParams();
        res.location = 'columnToolPanelColumn';
        res.colDef = this.column.getColDef();
        return res;
    }

    private onContextMenu(e: MouseEvent): void {
        const { column, gos } = this;

        if (gos.get('functionsReadOnly')) {
            return;
        }

        const contextMenu = this.createBean(new ToolPanelContextMenu(column, e, this.focusWrapper));
        this.addDestroyFunc(() => {
            if (contextMenu.isAlive()) {
                this.destroyBean(contextMenu);
            }
        });
    }

    protected handleKeyDown(e: KeyboardEvent): void {
        if (e.key === KeyCode.SPACE) {
            e.preventDefault();
            if (this.isSelectable()) {
                this.onSelectAllChanged(!this.isSelected());
            }
        }
    }

    private onLabelClicked(): void {
        if (this.gos.get('functionsReadOnly')) {
            return;
        }

        const nextState = !this.cbSelect.getValue();
        this.onChangeCommon(nextState);
    }

    private onCheckboxChanged(event: any): void {
        this.onChangeCommon(event.selected);
    }

    private onChangeCommon(nextState: boolean): void {
        // ignore lock visible columns
        if (this.cbSelect.isReadOnly()) {
            return;
        }

        this.refreshAriaLabel();

        // only want to action if the user clicked the checkbox, not if we are setting the checkbox because
        // of a change in the model
        if (this.processingColumnStateChange) {
            return;
        }

        this.modelItemUtils.setColumn(this.column, nextState, 'toolPanelUi');
    }

    private refreshAriaLabel(): void {
        const translate = this.localeService.getLocaleTextFunc();
        const columnLabel = translate('ariaColumn', 'Column');
        const state = this.cbSelect.getValue()
            ? translate('ariaVisible', 'visible')
            : translate('ariaHidden', 'hidden');
        const visibilityLabel = translate('ariaToggleVisibility', 'Press SPACE to toggle visibility');

        _setAriaLabel(this.focusWrapper, `${this.displayName} ${columnLabel}`);
        this.cbSelect.setInputAriaLabel(`${visibilityLabel} (${state})`);
        _setAriaDescribedBy(this.focusWrapper, this.cbSelect.getInputElement().id);
    }

    private setupDragging(): void {
        if (!this.allowDragging) {
            _setDisplayed(this.eDragHandle, false);
            return;
        }

        let hideColumnOnExit = !this.gos.get('suppressDragLeaveHidesColumns');
        const dragSource: DragSource = {
            type: DragSourceType.ToolPanel,
            eElement: this.eDragHandle,
            dragItemName: this.displayName,
            getDefaultIconName: () =>
                hideColumnOnExit ? DragAndDropService.ICON_HIDE : DragAndDropService.ICON_NOT_ALLOWED,
            getDragItem: () => this.createDragItem(),
            onDragStarted: () => {
                hideColumnOnExit = !this.gos.get('suppressDragLeaveHidesColumns');
                const event: WithoutGridCommon<ColumnPanelItemDragStartEvent> = {
                    type: Events.EVENT_COLUMN_PANEL_ITEM_DRAG_START,
                    column: this.column,
                };
                this.eventService.dispatchEvent(event);
            },
            onDragStopped: () => {
                const event: WithoutGridCommon<ColumnPanelItemDragEndEvent> = {
                    type: Events.EVENT_COLUMN_PANEL_ITEM_DRAG_END,
                };
                this.eventService.dispatchEvent(event);
            },
            onGridEnter: (dragItem: DragItem | null) => {
                if (hideColumnOnExit) {
                    // when dragged into the grid, restore the state that was active pre-drag
                    this.modelItemUtils.updateColumns({
                        columns: [this.column],
                        visibleState: dragItem?.visibleState,
                        pivotState: dragItem?.pivotState,
                        eventType: 'toolPanelUi',
                    });
                }
            },
            onGridExit: () => {
                if (hideColumnOnExit) {
                    // when dragged outside of the grid, mimic what happens when checkbox is disabled
                    // this handles the behaviour for pivot which is different to just hiding a column.
                    this.onChangeCommon(false);
                }
            },
        };

        this.dragAndDropService.addDragSource(dragSource, true);
        this.addDestroyFunc(() => this.dragAndDropService.removeDragSource(dragSource));
    }

    private createDragItem() {
        const colId = this.column.getColId();
        const visibleState = { [colId]: this.column.isVisible() };
        const pivotState = { [colId]: this.modelItemUtils.createPivotState(this.column) };
        return {
            columns: [this.column],
            visibleState,
            pivotState,
        };
    }

    private onColumnStateChanged(): void {
        this.processingColumnStateChange = true;
        const isPivotMode = this.columnModel.isPivotMode();
        if (isPivotMode) {
            // if reducing, checkbox means column is one of pivot, value or group
            const anyFunctionActive = this.column.isAnyFunctionActive();
            this.cbSelect.setValue(anyFunctionActive);
        } else {
            // if not reducing, the checkbox tells us if column is visible or not
            this.cbSelect.setValue(this.column.isVisible());
        }

        let canBeToggled = true;
        let canBeDragged = true;
        if (isPivotMode) {
            // when in pivot mode, the item should be read only if:
            //  a) gui is not allowed make any changes
            const functionsReadOnly = this.gos.get('functionsReadOnly');
            //  b) column is not allow any functions on it
            const noFunctionsAllowed = !this.column.isAnyFunctionAllowed();
            canBeToggled = !functionsReadOnly && !noFunctionsAllowed;
            canBeDragged = canBeToggled;
        } else {
            const { enableRowGroup, enableValue, lockPosition, suppressMovable, lockVisible } = this.column.getColDef();
            const forceDraggable = !!enableRowGroup || !!enableValue;
            const disableDraggable = !!lockPosition || !!suppressMovable;
            canBeToggled = !lockVisible;
            canBeDragged = forceDraggable || !disableDraggable;
        }

        this.cbSelect.setReadOnly(!canBeToggled);
        this.eDragHandle.classList.toggle('ag-column-select-column-readonly', !canBeDragged);
        this.addOrRemoveCssClass('ag-column-select-column-readonly', !canBeDragged && !canBeToggled);

        this.cbSelect.setPassive(false);

        this.processingColumnStateChange = false;
    }

    public getDisplayName(): string | null {
        return this.displayName;
    }

    public onSelectAllChanged(value: boolean): void {
        if (value !== this.cbSelect.getValue()) {
            if (!this.cbSelect.isReadOnly()) {
                this.cbSelect.toggle();
            }
        }
    }

    public isSelected(): boolean | undefined {
        return this.cbSelect.getValue();
    }

    public isSelectable(): boolean {
        return !this.cbSelect.isReadOnly();
    }

    public isExpandable(): boolean {
        return false;
    }

    public setExpanded(value: boolean): void {
        console.warn('AG Grid: can not expand a column item that does not represent a column group header');
    }
}<|MERGE_RESOLUTION|>--- conflicted
+++ resolved
@@ -18,12 +18,7 @@
     Events,
     KeyCode,
     PostConstruct,
-<<<<<<< HEAD
     RefPlaceholder,
-    WithoutGridCommon,
-=======
-    RefSelector,
->>>>>>> c75d6e7b
     _createIconNoSpan,
     _escapeString,
     _setAriaDescribedBy,
