import type {
    AgComponentSelector,
    IStatusPanelComp,
    IStatusPanelParams,
    StatusPanelDef,
    UserComponentFactory,
    WithoutGridCommon,
} from '@ag-grid-community/core';
import {
    AgPromise,
    Autowired,
    Component,
    PostConstruct,
    PreDestroy,
<<<<<<< HEAD
    RefPlaceholder,
    StatusPanelDef,
    UserComponentFactory,
    WithoutGridCommon,
=======
    RefSelector,
>>>>>>> c75d6e7b
    _removeFromParent,
} from '@ag-grid-community/core';

import type { StatusBarService } from './statusBarService';

export class AgStatusBar extends Component {
    static readonly selector: AgComponentSelector = 'AG-STATUS-BAR';
    private static TEMPLATE /* html */ = `<div class="ag-status-bar">
            <div data-ref="eStatusBarLeft" class="ag-status-bar-left" role="status"></div>
            <div data-ref="eStatusBarCenter" class="ag-status-bar-center" role="status"></div>
            <div data-ref="eStatusBarRight" class="ag-status-bar-right" role="status"></div>
        </div>`;

    @Autowired('userComponentFactory') private userComponentFactory: UserComponentFactory;
    @Autowired('statusBarService') private statusBarService: StatusBarService;

    private readonly eStatusBarLeft: HTMLElement = RefPlaceholder;
    private readonly eStatusBarCenter: HTMLElement = RefPlaceholder;
    private readonly eStatusBarRight: HTMLElement = RefPlaceholder;

    private compDestroyFunctions: { [key: string]: () => void } = {};

    constructor() {
        super(AgStatusBar.TEMPLATE);
    }

    @PostConstruct
    private postConstruct(): void {
        this.processStatusPanels(new Map());
        this.addManagedPropertyListeners(['statusBar'], this.handleStatusBarChanged.bind(this));
    }

    private processStatusPanels(existingStatusPanelsToReuse: Map<string, IStatusPanelComp>) {
        const statusPanels = this.gos.get('statusBar')?.statusPanels;
        if (statusPanels) {
            const leftStatusPanelComponents = statusPanels.filter(
                (componentConfig) => componentConfig.align === 'left'
            );
            this.createAndRenderComponents(leftStatusPanelComponents, this.eStatusBarLeft, existingStatusPanelsToReuse);

            const centerStatusPanelComponents = statusPanels.filter(
                (componentConfig) => componentConfig.align === 'center'
            );
            this.createAndRenderComponents(
                centerStatusPanelComponents,
                this.eStatusBarCenter,
                existingStatusPanelsToReuse
            );

            const rightStatusPanelComponents = statusPanels.filter(
                (componentConfig) => !componentConfig.align || componentConfig.align === 'right'
            );
            this.createAndRenderComponents(
                rightStatusPanelComponents,
                this.eStatusBarRight,
                existingStatusPanelsToReuse
            );
        } else {
            this.setDisplayed(false);
        }
    }

    private handleStatusBarChanged() {
        const statusPanels = this.gos.get('statusBar')?.statusPanels;
        const validStatusBarPanelsProvided = Array.isArray(statusPanels) && statusPanels.length > 0;
        this.setDisplayed(validStatusBarPanelsProvided);

        const existingStatusPanelsToReuse: Map<string, IStatusPanelComp> = new Map();

        if (validStatusBarPanelsProvided) {
            statusPanels.forEach((statusPanelConfig) => {
                const key = statusPanelConfig.key ?? statusPanelConfig.statusPanel;
                const existingStatusPanel = this.statusBarService.getStatusPanel(key);
                if (existingStatusPanel?.refresh) {
                    const newParams = this.gos.addGridCommonParams(statusPanelConfig.statusPanelParams ?? {});
                    const hasRefreshed = existingStatusPanel.refresh(newParams);
                    if (hasRefreshed) {
                        existingStatusPanelsToReuse.set(key, existingStatusPanel);
                        delete this.compDestroyFunctions[key];
                        _removeFromParent(existingStatusPanel.getGui());
                    }
                }
            });
        }

        this.resetStatusBar();
        if (validStatusBarPanelsProvided) {
            this.processStatusPanels(existingStatusPanelsToReuse);
        }
    }

    resetStatusBar() {
        this.eStatusBarLeft.innerHTML = '';
        this.eStatusBarCenter.innerHTML = '';
        this.eStatusBarRight.innerHTML = '';

        this.destroyComponents();
        this.statusBarService.unregisterAllComponents();
    }

    @PreDestroy
    private destroyComponents() {
        Object.values(this.compDestroyFunctions).forEach((func) => func());
        this.compDestroyFunctions = {};
    }

    private createAndRenderComponents(
        statusBarComponents: StatusPanelDef[],
        ePanelComponent: HTMLElement,
        existingStatusPanelsToReuse: Map<string, IStatusPanelComp>
    ) {
        const componentDetails: { key: string; promise: AgPromise<IStatusPanelComp> }[] = [];

        statusBarComponents.forEach((componentConfig) => {
            // default to the component name if no key supplied
            const key = componentConfig.key || componentConfig.statusPanel;
            const existingStatusPanel = existingStatusPanelsToReuse.get(key);
            let promise: AgPromise<IStatusPanelComp>;
            if (existingStatusPanel) {
                promise = AgPromise.resolve(existingStatusPanel);
            } else {
                const params: WithoutGridCommon<IStatusPanelParams> = {};

                const compDetails = this.userComponentFactory.getStatusPanelCompDetails(componentConfig, params);
                promise = compDetails.newAgStackInstance();

                if (!promise) {
                    return;
                }
            }

            componentDetails.push({
                key,
                promise,
            });
        });

        AgPromise.all(componentDetails.map((details) => details.promise)).then(() => {
            componentDetails.forEach((componentDetail) => {
                componentDetail.promise.then((component: IStatusPanelComp) => {
                    const destroyFunc = () => {
                        this.getContext().destroyBean(component);
                    };

                    if (this.isAlive()) {
                        this.statusBarService.registerStatusPanel(componentDetail.key, component);
                        ePanelComponent.appendChild(component.getGui());
                        this.compDestroyFunctions[componentDetail.key] = destroyFunc;
                    } else {
                        destroyFunc();
                    }
                });
            });
        });
    }
}<|MERGE_RESOLUTION|>--- conflicted
+++ resolved
@@ -12,14 +12,7 @@
     Component,
     PostConstruct,
     PreDestroy,
-<<<<<<< HEAD
     RefPlaceholder,
-    StatusPanelDef,
-    UserComponentFactory,
-    WithoutGridCommon,
-=======
-    RefSelector,
->>>>>>> c75d6e7b
     _removeFromParent,
 } from '@ag-grid-community/core';
 
