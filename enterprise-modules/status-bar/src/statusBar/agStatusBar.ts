import type {
    BeanCollection,
    ComponentSelector,
    IStatusPanelComp,
    IStatusPanelParams,
    StatusPanelDef,
    UserComponentFactory,
    WithoutGridCommon,
} from '@ag-grid-community/core';
import { Component, RefPlaceholder, _removeFromParent } from '@ag-grid-community/core';

import type { StatusBarService } from './statusBarService';

export class AgStatusBar extends Component {
    private userComponentFactory: UserComponentFactory;
    private statusBarService: StatusBarService;
    private updateQueued: boolean = false;
    private panelsPromise: AgPromise<(void | null)[]> = AgPromise.resolve();

    public wireBeans(beans: BeanCollection) {
        this.userComponentFactory = beans.userComponentFactory;
        this.statusBarService = beans.statusBarService as StatusBarService;
    }

    private readonly eStatusBarLeft: HTMLElement = RefPlaceholder;
    private readonly eStatusBarCenter: HTMLElement = RefPlaceholder;
    private readonly eStatusBarRight: HTMLElement = RefPlaceholder;

    private compDestroyFunctions: { [key: string]: () => void } = {};

    constructor() {
        super(/* html */ `<div class="ag-status-bar">
            <div data-ref="eStatusBarLeft" class="ag-status-bar-left" role="status"></div>
            <div data-ref="eStatusBarCenter" class="ag-status-bar-center" role="status"></div>
            <div data-ref="eStatusBarRight" class="ag-status-bar-right" role="status"></div>
        </div>`);
    }

    public postConstruct(): void {
        this.processStatusPanels(new Map());
        this.addManagedPropertyListeners(['statusBar'], this.handleStatusBarChanged.bind(this));
    }

    private processStatusPanels(existingStatusPanelsToReuse: Map<string, IStatusPanelComp>): void {
        const statusPanels = this.gos.get('statusBar')?.statusPanels;
        if (statusPanels) {
            const leftStatusPanelComponents = statusPanels.filter(
                (componentConfig) => componentConfig.align === 'left'
            );
            const centerStatusPanelComponents = statusPanels.filter(
                (componentConfig) => componentConfig.align === 'center'
            );
            const rightStatusPanelComponents = statusPanels.filter(
                (componentConfig) => !componentConfig.align || componentConfig.align === 'right'
            );
            this.panelsPromise = AgPromise.all([
                this.createAndRenderComponents(
                    leftStatusPanelComponents,
                    this.eStatusBarLeft,
                    existingStatusPanelsToReuse
                ),
                this.createAndRenderComponents(
                    centerStatusPanelComponents,
                    this.eStatusBarCenter,
                    existingStatusPanelsToReuse
                ),
                this.createAndRenderComponents(
                    rightStatusPanelComponents,
                    this.eStatusBarRight,
                    existingStatusPanelsToReuse
                ),
            ]);
        } else {
            this.setDisplayed(false);
        }
    }

    private handleStatusBarChanged(): void {
        if (this.updateQueued) {
            return;
        }
        this.updateQueued = true;
        this.panelsPromise.then(() => {
            this.updateStatusBar();
            this.updateQueued = false;
        });
    }

    private updateStatusBar(): void {
        const statusPanels = this.gos.get('statusBar')?.statusPanels;
        const validStatusBarPanelsProvided = Array.isArray(statusPanels) && statusPanels.length > 0;
        this.setDisplayed(validStatusBarPanelsProvided);

        const existingStatusPanelsToReuse: Map<string, IStatusPanelComp> = new Map();

        if (validStatusBarPanelsProvided) {
            statusPanels.forEach((statusPanelConfig) => {
                const key = statusPanelConfig.key ?? statusPanelConfig.statusPanel;
                const existingStatusPanel = this.statusBarService.getStatusPanel(key);
                if (existingStatusPanel?.refresh) {
                    const newParams = this.gos.addGridCommonParams(statusPanelConfig.statusPanelParams ?? {});
                    const hasRefreshed = existingStatusPanel.refresh(newParams);
                    if (hasRefreshed) {
                        existingStatusPanelsToReuse.set(key, existingStatusPanel);
                        delete this.compDestroyFunctions[key];
                        _removeFromParent(existingStatusPanel.getGui());
                    }
                }
            });
        }

        this.resetStatusBar();
        if (validStatusBarPanelsProvided) {
            this.processStatusPanels(existingStatusPanelsToReuse);
        }
    }

    resetStatusBar(): void {
        this.eStatusBarLeft.innerHTML = '';
        this.eStatusBarCenter.innerHTML = '';
        this.eStatusBarRight.innerHTML = '';

        this.destroyComponents();
        this.statusBarService.unregisterAllComponents();
    }

    public override destroy(): void {
        this.destroyComponents();
        super.destroy();
    }

    private destroyComponents(): void {
        Object.values(this.compDestroyFunctions).forEach((func) => func());
        this.compDestroyFunctions = {};
    }

    private createAndRenderComponents(
        statusBarComponents: StatusPanelDef[],
        ePanelComponent: HTMLElement,
        existingStatusPanelsToReuse: Map<string, IStatusPanelComp>
<<<<<<< HEAD
    ) {
        const componentDetails: { key: string; promise: Promise<IStatusPanelComp> }[] = [];
=======
    ): AgPromise<void> {
        const componentDetails: { key: string; promise: AgPromise<IStatusPanelComp> }[] = [];
>>>>>>> 71b1bbe7

        statusBarComponents.forEach((componentConfig) => {
            // default to the component name if no key supplied
            const key = componentConfig.key || componentConfig.statusPanel;
            const existingStatusPanel = existingStatusPanelsToReuse.get(key);
            let promise: Promise<IStatusPanelComp>;
            if (existingStatusPanel) {
                promise = Promise.resolve(existingStatusPanel);
            } else {
                const params: WithoutGridCommon<IStatusPanelParams> = {};

                const compDetails = this.userComponentFactory.getStatusPanelCompDetails(componentConfig, params);
                promise = compDetails.newAgStackInstance();

                if (!promise) {
                    return;
                }
            }

            componentDetails.push({
                key,
                promise,
            });
        });

<<<<<<< HEAD
        Promise.all(componentDetails.map((details) => details.promise)).then(() => {
=======
        return AgPromise.all(componentDetails.map((details) => details.promise)).then(() => {
>>>>>>> 71b1bbe7
            componentDetails.forEach((componentDetail) => {
                componentDetail.promise.then((component: IStatusPanelComp) => {
                    const destroyFunc = () => {
                        this.destroyBean(component);
                    };

                    if (this.isAlive()) {
                        this.statusBarService.registerStatusPanel(componentDetail.key, component);
                        ePanelComponent.appendChild(component.getGui());
                        this.compDestroyFunctions[componentDetail.key] = destroyFunc;
                    } else {
                        destroyFunc();
                    }
                });
            });
        });
    }
}

export const AgStatusBarSelector: ComponentSelector = {
    selector: 'AG-STATUS-BAR',
    component: AgStatusBar,
};<|MERGE_RESOLUTION|>--- conflicted
+++ resolved
@@ -15,7 +15,7 @@
     private userComponentFactory: UserComponentFactory;
     private statusBarService: StatusBarService;
     private updateQueued: boolean = false;
-    private panelsPromise: AgPromise<(void | null)[]> = AgPromise.resolve();
+    private panelsPromise: Promise<void[]> = Promise.resolve([]);
 
     public wireBeans(beans: BeanCollection) {
         this.userComponentFactory = beans.userComponentFactory;
@@ -53,7 +53,7 @@
             const rightStatusPanelComponents = statusPanels.filter(
                 (componentConfig) => !componentConfig.align || componentConfig.align === 'right'
             );
-            this.panelsPromise = AgPromise.all([
+            this.panelsPromise = Promise.all([
                 this.createAndRenderComponents(
                     leftStatusPanelComponents,
                     this.eStatusBarLeft,
@@ -138,13 +138,8 @@
         statusBarComponents: StatusPanelDef[],
         ePanelComponent: HTMLElement,
         existingStatusPanelsToReuse: Map<string, IStatusPanelComp>
-<<<<<<< HEAD
-    ) {
+    ): Promise<void> {
         const componentDetails: { key: string; promise: Promise<IStatusPanelComp> }[] = [];
-=======
-    ): AgPromise<void> {
-        const componentDetails: { key: string; promise: AgPromise<IStatusPanelComp> }[] = [];
->>>>>>> 71b1bbe7
 
         statusBarComponents.forEach((componentConfig) => {
             // default to the component name if no key supplied
@@ -170,11 +165,7 @@
             });
         });
 
-<<<<<<< HEAD
-        Promise.all(componentDetails.map((details) => details.promise)).then(() => {
-=======
-        return AgPromise.all(componentDetails.map((details) => details.promise)).then(() => {
->>>>>>> 71b1bbe7
+        return Promise.all(componentDetails.map((details) => details.promise)).then(() => {
             componentDetails.forEach((componentDetail) => {
                 componentDetail.promise.then((component: IStatusPanelComp) => {
                     const destroyFunc = () => {
