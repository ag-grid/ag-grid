import type {
    AgComponentSelector,
    IStatusPanelComp,
    IStatusPanelParams,
    StatusPanelDef,
    UserComponentFactory,
    WithoutGridCommon,
} from '@ag-grid-community/core';
import {
    AgPromise,
    Autowired,
    Component,
<<<<<<< HEAD
    IStatusPanelComp,
    IStatusPanelParams,
=======
    PostConstruct,
    PreDestroy,
>>>>>>> c75d6e7b
    RefSelector,
    _removeFromParent,
} from '@ag-grid-community/core';

import type { StatusBarService } from './statusBarService';

export class AgStatusBar extends Component {
    static readonly selector: AgComponentSelector = 'AG-STATUS-BAR';
    private static TEMPLATE /* html */ = `<div class="ag-status-bar">
            <div ref="eStatusBarLeft" class="ag-status-bar-left" role="status"></div>
            <div ref="eStatusBarCenter" class="ag-status-bar-center" role="status"></div>
            <div ref="eStatusBarRight" class="ag-status-bar-right" role="status"></div>
        </div>`;

    @Autowired('userComponentFactory') private userComponentFactory: UserComponentFactory;
    @Autowired('statusBarService') private statusBarService: StatusBarService;

    @RefSelector('eStatusBarLeft') private eStatusBarLeft: HTMLElement;
    @RefSelector('eStatusBarCenter') private eStatusBarCenter: HTMLElement;
    @RefSelector('eStatusBarRight') private eStatusBarRight: HTMLElement;

    private compDestroyFunctions: { [key: string]: () => void } = {};

    constructor() {
        super(AgStatusBar.TEMPLATE);
    }

    public postConstruct(): void {
        this.processStatusPanels(new Map());
        this.addManagedPropertyListeners(['statusBar'], this.handleStatusBarChanged.bind(this));
    }

    private processStatusPanels(existingStatusPanelsToReuse: Map<string, IStatusPanelComp>) {
        const statusPanels = this.gos.get('statusBar')?.statusPanels;
        if (statusPanels) {
            const leftStatusPanelComponents = statusPanels.filter(
                (componentConfig) => componentConfig.align === 'left'
            );
            this.createAndRenderComponents(leftStatusPanelComponents, this.eStatusBarLeft, existingStatusPanelsToReuse);

            const centerStatusPanelComponents = statusPanels.filter(
                (componentConfig) => componentConfig.align === 'center'
            );
            this.createAndRenderComponents(
                centerStatusPanelComponents,
                this.eStatusBarCenter,
                existingStatusPanelsToReuse
            );

            const rightStatusPanelComponents = statusPanels.filter(
                (componentConfig) => !componentConfig.align || componentConfig.align === 'right'
            );
            this.createAndRenderComponents(
                rightStatusPanelComponents,
                this.eStatusBarRight,
                existingStatusPanelsToReuse
            );
        } else {
            this.setDisplayed(false);
        }
    }

    private handleStatusBarChanged() {
        const statusPanels = this.gos.get('statusBar')?.statusPanels;
        const validStatusBarPanelsProvided = Array.isArray(statusPanels) && statusPanels.length > 0;
        this.setDisplayed(validStatusBarPanelsProvided);

        const existingStatusPanelsToReuse: Map<string, IStatusPanelComp> = new Map();

        if (validStatusBarPanelsProvided) {
            statusPanels.forEach((statusPanelConfig) => {
                const key = statusPanelConfig.key ?? statusPanelConfig.statusPanel;
                const existingStatusPanel = this.statusBarService.getStatusPanel(key);
                if (existingStatusPanel?.refresh) {
                    const newParams = this.gos.addGridCommonParams(statusPanelConfig.statusPanelParams ?? {});
                    const hasRefreshed = existingStatusPanel.refresh(newParams);
                    if (hasRefreshed) {
                        existingStatusPanelsToReuse.set(key, existingStatusPanel);
                        delete this.compDestroyFunctions[key];
                        _removeFromParent(existingStatusPanel.getGui());
                    }
                }
            });
        }

        this.resetStatusBar();
        if (validStatusBarPanelsProvided) {
            this.processStatusPanels(existingStatusPanelsToReuse);
        }
    }

    resetStatusBar() {
        this.eStatusBarLeft.innerHTML = '';
        this.eStatusBarCenter.innerHTML = '';
        this.eStatusBarRight.innerHTML = '';

        this.destroyComponents();
        this.statusBarService.unregisterAllComponents();
    }

    public override destroy(): void {
        this.destroyComponents();
        super.destroy();
    }

    private destroyComponents() {
        Object.values(this.compDestroyFunctions).forEach((func) => func());
        this.compDestroyFunctions = {};
    }

    private createAndRenderComponents(
        statusBarComponents: StatusPanelDef[],
        ePanelComponent: HTMLElement,
        existingStatusPanelsToReuse: Map<string, IStatusPanelComp>
    ) {
        const componentDetails: { key: string; promise: AgPromise<IStatusPanelComp> }[] = [];

        statusBarComponents.forEach((componentConfig) => {
            // default to the component name if no key supplied
            const key = componentConfig.key || componentConfig.statusPanel;
            const existingStatusPanel = existingStatusPanelsToReuse.get(key);
            let promise: AgPromise<IStatusPanelComp>;
            if (existingStatusPanel) {
                promise = AgPromise.resolve(existingStatusPanel);
            } else {
                const params: WithoutGridCommon<IStatusPanelParams> = {};

                const compDetails = this.userComponentFactory.getStatusPanelCompDetails(componentConfig, params);
                promise = compDetails.newAgStackInstance();

                if (!promise) {
                    return;
                }
            }

            componentDetails.push({
                key,
                promise,
            });
        });

        AgPromise.all(componentDetails.map((details) => details.promise)).then(() => {
            componentDetails.forEach((componentDetail) => {
                componentDetail.promise.then((component: IStatusPanelComp) => {
                    const destroyFunc = () => {
                        this.getContext().destroyBean(component);
                    };

                    if (this.isAlive()) {
                        this.statusBarService.registerStatusPanel(componentDetail.key, component);
                        ePanelComponent.appendChild(component.getGui());
                        this.compDestroyFunctions[componentDetail.key] = destroyFunc;
                    } else {
                        destroyFunc();
                    }
                });
            });
        });
    }
}<|MERGE_RESOLUTION|>--- conflicted
+++ resolved
@@ -6,20 +6,7 @@
     UserComponentFactory,
     WithoutGridCommon,
 } from '@ag-grid-community/core';
-import {
-    AgPromise,
-    Autowired,
-    Component,
-<<<<<<< HEAD
-    IStatusPanelComp,
-    IStatusPanelParams,
-=======
-    PostConstruct,
-    PreDestroy,
->>>>>>> c75d6e7b
-    RefSelector,
-    _removeFromParent,
-} from '@ag-grid-community/core';
+import { AgPromise, Autowired, Component, RefSelector, _removeFromParent } from '@ag-grid-community/core';
 
 import type { StatusBarService } from './statusBarService';
 
