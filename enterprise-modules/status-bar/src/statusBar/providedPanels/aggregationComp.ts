--- conflicted
+++ resolved
@@ -14,12 +14,7 @@
 import {
     Component,
     Events,
-<<<<<<< HEAD
-    RefSelector,
-=======
-    Optional,
     RefPlaceholder,
->>>>>>> a381279a
     _exists,
     _formatNumberTwoDecimalPlacesAndCommas,
     _missing,
@@ -54,26 +49,11 @@
             <ag-name-value data-ref="sumAggregationComp"></ag-name-value>
         </div>`;
 
-<<<<<<< HEAD
-    @RefSelector('sumAggregationComp') private sumAggregationComp: AgNameValue;
-    @RefSelector('countAggregationComp') private countAggregationComp: AgNameValue;
-    @RefSelector('minAggregationComp') private minAggregationComp: AgNameValue;
-    @RefSelector('maxAggregationComp') private maxAggregationComp: AgNameValue;
-    @RefSelector('avgAggregationComp') private avgAggregationComp: AgNameValue;
-=======
-    @Optional('rangeService') private rangeService?: IRangeService;
-    @Autowired('valueService') private valueService: ValueService;
-    @Autowired('cellNavigationService') private cellNavigationService: CellNavigationService;
-    @Autowired('rowModel') private rowModel: IRowModel;
-    @Autowired('cellPositionUtils') public cellPositionUtils: CellPositionUtils;
-    @Autowired('rowPositionUtils') public rowPositionUtils: RowPositionUtils;
-
     private readonly sumAggregationComp: AgNameValue = RefPlaceholder;
     private readonly countAggregationComp: AgNameValue = RefPlaceholder;
     private readonly minAggregationComp: AgNameValue = RefPlaceholder;
     private readonly maxAggregationComp: AgNameValue = RefPlaceholder;
     private readonly avgAggregationComp: AgNameValue = RefPlaceholder;
->>>>>>> a381279a
 
     private params!: AggregationStatusPanelParams;
 
