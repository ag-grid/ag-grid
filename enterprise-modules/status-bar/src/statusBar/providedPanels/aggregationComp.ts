import type {
    AggregationStatusPanelAggFunc,
    AggregationStatusPanelParams,
    CellNavigationService,
    CellPositionUtils,
    IRangeService,
    IRowModel,
    IStatusPanelComp,
<<<<<<< HEAD
    Optional,
    RefSelector,
=======
>>>>>>> c75d6e7b
    RowPosition,
    RowPositionUtils,
    ValueService,
} from '@ag-grid-community/core';
import {
    Autowired,
    Component,
    Events,
    Optional,
    PostConstruct,
    RefSelector,
    _exists,
    _formatNumberTwoDecimalPlacesAndCommas,
    _missing,
    _missingOrEmpty,
} from '@ag-grid-community/core';

import { AgNameValue } from './agNameValue';

export class AggregationComp extends Component implements IStatusPanelComp {
    private static TEMPLATE /* html */ = `<div class="ag-status-panel ag-status-panel-aggregations">
            <ag-name-value ref="avgAggregationComp"></ag-name-value>
            <ag-name-value ref="countAggregationComp"></ag-name-value>
            <ag-name-value ref="minAggregationComp"></ag-name-value>
            <ag-name-value ref="maxAggregationComp"></ag-name-value>
            <ag-name-value ref="sumAggregationComp"></ag-name-value>
        </div>`;

    @Optional('rangeService') private rangeService?: IRangeService;
    @Autowired('valueService') private valueService: ValueService;
    @Autowired('cellNavigationService') private cellNavigationService: CellNavigationService;
    @Autowired('rowModel') private rowModel: IRowModel;
    @Autowired('cellPositionUtils') public cellPositionUtils: CellPositionUtils;
    @Autowired('rowPositionUtils') public rowPositionUtils: RowPositionUtils;

    @RefSelector('sumAggregationComp') private sumAggregationComp: AgNameValue;
    @RefSelector('countAggregationComp') private countAggregationComp: AgNameValue;
    @RefSelector('minAggregationComp') private minAggregationComp: AgNameValue;
    @RefSelector('maxAggregationComp') private maxAggregationComp: AgNameValue;
    @RefSelector('avgAggregationComp') private avgAggregationComp: AgNameValue;

    private params!: AggregationStatusPanelParams;

    constructor() {
        super(AggregationComp.TEMPLATE, [AgNameValue]);
    }

    // this is a user component, and IComponent has "public destroy()" as part of the interface.
    // so we need to override destroy() just to make the method public.
    public destroy(): void {
        super.destroy();
    }

    public postConstruct(): void {
        if (!this.isValidRowModel()) {
            console.warn(
                `AG Grid: agAggregationComponent should only be used with the client and server side row model.`
            );
            return;
        }

        this.avgAggregationComp.setLabel('avg', 'Average');
        this.countAggregationComp.setLabel('count', 'Count');
        this.minAggregationComp.setLabel('min', 'Min');
        this.maxAggregationComp.setLabel('max', 'Max');
        this.sumAggregationComp.setLabel('sum', 'Sum');

        this.addManagedListener(
            this.eventService,
            Events.EVENT_RANGE_SELECTION_CHANGED,
            this.onRangeSelectionChanged.bind(this)
        );
        this.addManagedListener(this.eventService, Events.EVENT_MODEL_UPDATED, this.onRangeSelectionChanged.bind(this));
    }

    private isValidRowModel() {
        // this component is only really useful with client or server side rowmodels
        const rowModelType = this.rowModel.getType();
        return rowModelType === 'clientSide' || rowModelType === 'serverSide';
    }

    public init(params: AggregationStatusPanelParams) {
        this.params = params;
    }

    public refresh(params: AggregationStatusPanelParams): boolean {
        this.params = params;
        this.onRangeSelectionChanged();
        return true;
    }

    private setAggregationComponentValue(
        aggFuncName: AggregationStatusPanelAggFunc,
        value: number | null,
        visible: boolean
    ) {
        const statusBarValueComponent = this.getAllowedAggregationValueComponent(aggFuncName);
        if (_exists(statusBarValueComponent) && statusBarValueComponent) {
            const localeTextFunc = this.localeService.getLocaleTextFunc();
            const thousandSeparator = localeTextFunc('thousandSeparator', ',');
            const decimalSeparator = localeTextFunc('decimalSeparator', '.');

            statusBarValueComponent.setValue(
                _formatNumberTwoDecimalPlacesAndCommas(value!, thousandSeparator, decimalSeparator)
            );
            statusBarValueComponent.setDisplayed(visible);
        } else {
            // might have previously been visible, so hide now
            this.getAggregationValueComponent(aggFuncName)?.setDisplayed(false);
        }
    }

    private getAllowedAggregationValueComponent(aggFuncName: AggregationStatusPanelAggFunc): AgNameValue | null {
        // if the user has specified the agAggregationPanelComp but no aggFuncs we show the all
        // if the user has specified the agAggregationPanelComp and aggFuncs, then we only show the aggFuncs listed
        const { aggFuncs } = this.params;
        if (!aggFuncs || aggFuncs.includes(aggFuncName)) {
            return this.getAggregationValueComponent(aggFuncName);
        }

        // either we can't find it (which would indicate a typo or similar user side), or the user has deliberately
        // not listed the component in aggFuncs
        return null;
    }

    private getAggregationValueComponent(aggFuncName: AggregationStatusPanelAggFunc): AgNameValue {
        // converts user supplied agg name to our reference - eg: sum => sumAggregationComp
        const refComponentName = `${aggFuncName}AggregationComp`;
        return (this as any)[refComponentName];
    }

    private onRangeSelectionChanged(): void {
        const cellRanges = this.rangeService?.getCellRanges();

        let sum = 0;
        let count = 0;
        let numberCount = 0;
        let min: number | null = null;
        let max: number | null = null;

        const cellsSoFar: any = {};

        if (cellRanges && !_missingOrEmpty(cellRanges) && this.rangeService) {
            for (let i = 0; i < cellRanges.length; i++) {
                const cellRange = cellRanges[i];

                let currentRow: RowPosition | null = this.rangeService.getRangeStartRow(cellRange);
                const lastRow = this.rangeService.getRangeEndRow(cellRange);

                while (true) {
                    const finishedAllRows =
                        _missing(currentRow) || !currentRow || this.rowPositionUtils.before(lastRow, currentRow);
                    if (finishedAllRows || !currentRow || !cellRange.columns) {
                        break;
                    }

                    cellRange.columns.forEach((col) => {
                        if (currentRow === null) {
                            return;
                        }

                        // we only want to include each cell once, in case a cell is in multiple ranges
                        const cellId = this.cellPositionUtils.createId({
                            rowPinned: currentRow.rowPinned,
                            column: col,
                            rowIndex: currentRow.rowIndex,
                        });
                        if (cellsSoFar[cellId]) {
                            return;
                        }
                        cellsSoFar[cellId] = true;

                        const rowNode = this.rowPositionUtils.getRowNode(currentRow);
                        if (_missing(rowNode)) {
                            return;
                        }

                        let value = this.valueService.getValue(col, rowNode);

                        // if empty cell, skip it, doesn't impact count or anything
                        if (_missing(value) || value === '') {
                            return;
                        }

                        count++;

                        // see if value is wrapped, can happen when doing count() or avg() functions
                        if (typeof value === 'object' && 'value' in value) {
                            value = value.value;

                            // ensure that the new value wouldn't have been skipped by the previous check
                            if (value === '') {
                                return;
                            }
                        }

                        if (typeof value === 'string') {
                            value = Number(value);
                        }

                        if (typeof value === 'number' && !isNaN(value)) {
                            sum += value;

                            if (max === null || value > max) {
                                max = value;
                            }

                            if (min === null || value < min) {
                                min = value;
                            }

                            numberCount++;
                        }
                    });

                    currentRow = this.cellNavigationService.getRowBelow(currentRow);
                }
            }
        }

        const gotResult = count > 1;
        const gotNumberResult = numberCount > 1;

        // we show count even if no numbers
        this.setAggregationComponentValue('count', count, gotResult);

        // show if numbers found
        this.setAggregationComponentValue('sum', sum, gotNumberResult);
        this.setAggregationComponentValue('min', min, gotNumberResult);
        this.setAggregationComponentValue('max', max, gotNumberResult);
        this.setAggregationComponentValue('avg', sum / numberCount, gotNumberResult);
    }
}<|MERGE_RESOLUTION|>--- conflicted
+++ resolved
@@ -6,11 +6,6 @@
     IRangeService,
     IRowModel,
     IStatusPanelComp,
-<<<<<<< HEAD
-    Optional,
-    RefSelector,
-=======
->>>>>>> c75d6e7b
     RowPosition,
     RowPositionUtils,
     ValueService,
@@ -20,7 +15,6 @@
     Component,
     Events,
     Optional,
-    PostConstruct,
     RefSelector,
     _exists,
     _formatNumberTwoDecimalPlacesAndCommas,
