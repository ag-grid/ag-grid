--- conflicted
+++ resolved
@@ -185,11 +185,7 @@
         return rowAccumulator;
     }
 
-<<<<<<< HEAD
-    public prepare(columnsToExport: AgColumn[]): void {
-=======
-    public override prepare(columnsToExport: Column[]): void {
->>>>>>> 34b7212f
+    public override prepare(columnsToExport: AgColumn[]): void {
         super.prepare(columnsToExport);
         this.columnsToExport = [...columnsToExport];
         this.cols = columnsToExport.map((col, i) => this.convertColumnToExcel(col, i));
