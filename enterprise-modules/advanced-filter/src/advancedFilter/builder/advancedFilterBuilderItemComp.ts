--- conflicted
+++ resolved
@@ -10,12 +10,7 @@
     DragSourceType,
     Events,
     KeyCode,
-<<<<<<< HEAD
-    PostConstruct,
     RefPlaceholder,
-=======
-    RefSelector,
->>>>>>> 02fa42f8
     TabGuardComp,
     TooltipFeature,
     _createIconNoSpan,
