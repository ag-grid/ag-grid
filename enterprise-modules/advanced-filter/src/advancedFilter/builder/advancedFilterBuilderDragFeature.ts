--- conflicted
+++ resolved
@@ -1,16 +1,5 @@
-<<<<<<< HEAD
-import {
-    AgEvent,
-    BeanStub,
-    DragSourceType,
-    VirtualList,
-    VirtualListDragFeature,
-    VirtualListDragItem,
-} from '@ag-grid-community/core';
-=======
 import type { AgEvent, VirtualList, VirtualListDragItem } from '@ag-grid-community/core';
-import { BeanStub, DragSourceType, PostConstruct, VirtualListDragFeature } from '@ag-grid-community/core';
->>>>>>> c75d6e7b
+import { BeanStub, DragSourceType, VirtualListDragFeature } from '@ag-grid-community/core';
 
 import type { AdvancedFilterBuilderComp } from './advancedFilterBuilderComp';
 import type { AdvancedFilterBuilderItemComp } from './advancedFilterBuilderItemComp';
