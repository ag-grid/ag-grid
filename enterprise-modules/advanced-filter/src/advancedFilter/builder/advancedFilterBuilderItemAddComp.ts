--- conflicted
+++ resolved
@@ -3,11 +3,6 @@
     Autowired,
     Component,
     Events,
-<<<<<<< HEAD
-    FieldPickerValueSelectedEvent,
-=======
-    PostConstruct,
->>>>>>> c75d6e7b
     RefSelector,
     TooltipFeature,
     _setAriaLabel,
