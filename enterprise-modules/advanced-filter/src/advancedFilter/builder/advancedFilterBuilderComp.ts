--- conflicted
+++ resolved
@@ -1,27 +1,12 @@
 import type {
     AdvancedFilterModel,
-<<<<<<< HEAD
     BeanCollection,
-=======
->>>>>>> a381279a
     ColumnAdvancedFilterModel,
     FilterManager,
     JoinAdvancedFilterModel,
     VirtualListDragItem,
 } from '@ag-grid-community/core';
-<<<<<<< HEAD
-import { Component, RefSelector, TooltipFeature, VirtualList, _exists, _setDisabled } from '@ag-grid-community/core';
-=======
-import {
-    Autowired,
-    Component,
-    RefPlaceholder,
-    TooltipFeature,
-    VirtualList,
-    _exists,
-    _setDisabled,
-} from '@ag-grid-community/core';
->>>>>>> a381279a
+import { Component, RefPlaceholder, TooltipFeature, VirtualList, _exists, _setDisabled } from '@ag-grid-community/core';
 
 import type { AdvancedFilterExpressionService } from '../advancedFilterExpressionService';
 import type { AdvancedFilterService } from '../advancedFilterService';
@@ -37,7 +22,6 @@
 import { AdvancedFilterBuilderEvents } from './iAdvancedFilterBuilder';
 
 export class AdvancedFilterBuilderComp extends Component {
-<<<<<<< HEAD
     private filterManager: FilterManager;
     private advancedFilterService: AdvancedFilterService;
     private advancedFilterExpressionService: AdvancedFilterExpressionService;
@@ -49,20 +33,10 @@
         this.advancedFilterExpressionService = beans.advancedFilterExpressionService;
     }
 
-    @RefSelector('eList') private eList: HTMLElement;
-    @RefSelector('eApplyFilterButton') private eApplyFilterButton: HTMLElement;
-    @RefSelector('eCancelFilterButton') private eCancelFilterButton: HTMLElement;
-
-=======
     private readonly eList: HTMLElement = RefPlaceholder;
     private readonly eApplyFilterButton: HTMLElement = RefPlaceholder;
     private readonly eCancelFilterButton: HTMLElement = RefPlaceholder;
 
-    @Autowired('filterManager') private filterManager: FilterManager;
-    @Autowired('advancedFilterService') private advancedFilterService: AdvancedFilterService;
-    @Autowired('advancedFilterExpressionService')
-    private advancedFilterExpressionService: AdvancedFilterExpressionService;
->>>>>>> a381279a
     private virtualList: VirtualList<AdvancedFilterBuilderItemComp | AdvancedFilterBuilderItemAddComp>;
     private filterModel: AdvancedFilterModel;
     private stringifiedModel: string;
