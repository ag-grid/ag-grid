--- conflicted
+++ resolved
@@ -4,15 +4,11 @@
     ColumnAdvancedFilterModel,
     FilterManager,
     JoinAdvancedFilterModel,
-<<<<<<< HEAD
-=======
     VirtualListDragItem,
 } from '@ag-grid-community/core';
 import {
     Autowired,
     Component,
-    PostConstruct,
->>>>>>> c75d6e7b
     RefSelector,
     TooltipFeature,
     VirtualList,
