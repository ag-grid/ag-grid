import type {
    AdvancedFilterModel,
    ColumnAdvancedFilterModel,
    FilterManager,
    JoinAdvancedFilterModel,
    VirtualListDragItem,
} from '@ag-grid-community/core';
import {
    Autowired,
    Component,
<<<<<<< HEAD
    PostConstruct,
    RefPlaceholder,
=======
    RefSelector,
>>>>>>> 02fa42f8
    TooltipFeature,
    VirtualList,
    _exists,
    _setDisabled,
} from '@ag-grid-community/core';

import type { AdvancedFilterExpressionService } from '../advancedFilterExpressionService';
import type { AdvancedFilterService } from '../advancedFilterService';
import { AdvancedFilterBuilderDragFeature } from './advancedFilterBuilderDragFeature';
import { AdvancedFilterBuilderItemAddComp } from './advancedFilterBuilderItemAddComp';
import { AdvancedFilterBuilderItemComp } from './advancedFilterBuilderItemComp';
import type {
    AdvancedFilterBuilderAddEvent,
    AdvancedFilterBuilderItem,
    AdvancedFilterBuilderMoveEvent,
    AdvancedFilterBuilderRemoveEvent,
} from './iAdvancedFilterBuilder';
import { AdvancedFilterBuilderEvents } from './iAdvancedFilterBuilder';

export class AdvancedFilterBuilderComp extends Component {
    private readonly eList: HTMLElement = RefPlaceholder;
    private readonly eApplyFilterButton: HTMLElement = RefPlaceholder;
    private readonly eCancelFilterButton: HTMLElement = RefPlaceholder;

    @Autowired('filterManager') private filterManager: FilterManager;
    @Autowired('advancedFilterService') private advancedFilterService: AdvancedFilterService;
    @Autowired('advancedFilterExpressionService')
    private advancedFilterExpressionService: AdvancedFilterExpressionService;
    private virtualList: VirtualList<AdvancedFilterBuilderItemComp | AdvancedFilterBuilderItemAddComp>;
    private filterModel: AdvancedFilterModel;
    private stringifiedModel: string;
    private items: AdvancedFilterBuilderItem[];
    private dragFeature: AdvancedFilterBuilderDragFeature;
    private showMove: boolean;
    private validationTooltipFeature: TooltipFeature;
    private validationMessage: string | null = null;

    constructor() {
        super(/* html */ `
            <div role="presentation" class="ag-advanced-filter-builder" tabindex="-1">
                <div role="presentation" class="ag-advanced-filter-builder-list" data-ref="eList"></div>
                <div role="presentation" class="ag-advanced-filter-builder-button-panel">
                    <button class="ag-button ag-standard-button ag-advanced-filter-builder-apply-button" data-ref="eApplyFilterButton"></button>
                    <button class="ag-button ag-standard-button ag-advanced-filter-builder-cancel-button" data-ref="eCancelFilterButton"></button>
                </div>
            </div>`);
    }

    public postConstruct(): void {
        const { showMoveButtons } = this.gos.get('advancedFilterBuilderParams') ?? {};
        this.showMove = !!showMoveButtons;
        this.addManagedPropertyListener('advancedFilterBuilderParams', ({ currentValue }) => {
            this.showMove = !!currentValue?.showMoveButtons;
            this.refreshList(false);
        });

        this.filterModel = this.setupFilterModel();
        this.setupVirtualList();

        this.dragFeature = this.createManagedBean(new AdvancedFilterBuilderDragFeature(this, this.virtualList));

        this.setupButtons();
    }

    public refresh(): void {
        let indexToFocus = this.virtualList.getLastFocusedRow();
        this.setupFilterModel();
        this.validateItems();
        this.refreshList(false);
        if (indexToFocus != null) {
            // last focused row is cleared on focus out, so if defined, we need to put the focus back
            if (!this.virtualList.getComponentAt(indexToFocus)) {
                indexToFocus = 0;
            }
            this.virtualList.focusRow(indexToFocus);
        }
    }

    public getNumItems(): number {
        return this.items.length;
    }

    public moveItem(
        item: AdvancedFilterBuilderItem | null,
        destination: VirtualListDragItem<AdvancedFilterBuilderItemComp> | null
    ): void {
        if (!destination || !item) {
            return;
        }
        this.moveItemToIndex(item, destination.rowIndex, destination.position);
    }

    public afterGuiAttached(): void {
        this.virtualList.focusRow(0);
    }

    private setupVirtualList(): void {
        this.virtualList = this.createManagedBean(
            new VirtualList({
                cssIdentifier: 'advanced-filter-builder',
                ariaRole: 'tree',
                listName: this.advancedFilterExpressionService.translate('ariaAdvancedFilterBuilderList'),
            })
        );
        this.virtualList.setComponentCreator(this.createItemComponent.bind(this));
        this.virtualList.setComponentUpdater(this.updateItemComponent.bind(this));
        this.virtualList.setRowHeight(40);
        this.eList.appendChild(this.virtualList.getGui());

        this.virtualList.setModel({
            getRowCount: () => this.items.length,
            getRow: (index: number) => this.items[index],
            areRowsEqual: (oldRow: AdvancedFilterBuilderItem, newRow: AdvancedFilterBuilderItem) => oldRow === newRow,
        });
        this.buildList();
        this.virtualList.refresh();
    }

    private setupButtons(): void {
        this.eApplyFilterButton.innerText =
            this.advancedFilterExpressionService.translate('advancedFilterBuilderApply');
        this.activateTabIndex([this.eApplyFilterButton]);
        this.addManagedListener(this.eApplyFilterButton, 'click', () => {
            this.advancedFilterService.setModel(this.filterModel);
            this.filterManager.onFilterChanged({ source: 'advancedFilter' });
            this.close();
        });

        this.validationTooltipFeature = this.createManagedBean(
            new TooltipFeature({
                getGui: () => this.eApplyFilterButton,
                getLocation: () => 'advancedFilter',
                getTooltipValue: () => this.validationMessage,
                getTooltipShowDelayOverride: () => 1000,
            })
        );
        this.validate();

        this.addManagedListener(this.eApplyFilterButton, 'mouseenter', () =>
            this.addOrRemoveCssClass('ag-advanced-filter-builder-validation', true)
        );
        this.addManagedListener(this.eApplyFilterButton, 'mouseleave', () =>
            this.addOrRemoveCssClass('ag-advanced-filter-builder-validation', false)
        );

        this.eCancelFilterButton.innerText =
            this.advancedFilterExpressionService.translate('advancedFilterBuilderCancel');
        this.activateTabIndex([this.eCancelFilterButton]);
        this.addManagedListener(this.eCancelFilterButton, 'click', () => this.close());
    }

    private removeItemFromParent(item: AdvancedFilterBuilderItem): number {
        const sourceParentIndex = item.parent!.conditions.indexOf(item.filterModel!);
        item.parent!.conditions.splice(sourceParentIndex, 1);
        return sourceParentIndex;
    }

    private moveItemToIndex(
        item: AdvancedFilterBuilderItem,
        destinationRowIndex: number,
        destinationPosition: 'top' | 'bottom'
    ): void {
        const destinationItem = this.items[destinationRowIndex];
        const destinationIsParent =
            destinationItem.filterModel?.filterType === 'join' && destinationPosition === 'bottom';
        const destinationParent = destinationIsParent
            ? (destinationItem.filterModel as JoinAdvancedFilterModel)
            : destinationItem.parent;

        // trying to move before the root
        if (!destinationParent) {
            return;
        }

        // can't move into itself
        if (this.isChildOrSelf(destinationParent, item.filterModel!) || destinationItem === item) {
            return;
        }

        this.removeItemFromParent(item);

        let destinationParentIndex;
        if (destinationIsParent) {
            destinationParentIndex = 0;
        } else {
            destinationParentIndex = destinationParent.conditions.indexOf(destinationItem.filterModel!);
            if (destinationParentIndex === -1) {
                destinationParentIndex = destinationParent.conditions.length;
            } else if (destinationPosition === 'bottom') {
                destinationParentIndex += 1;
            }
        }
        destinationParent.conditions.splice(destinationParentIndex, 0, item.filterModel!);
        this.refreshList(false);
    }

    private isChildOrSelf(modelToCheck: AdvancedFilterModel, potentialParentModel: AdvancedFilterModel): boolean {
        return (
            modelToCheck === potentialParentModel ||
            (potentialParentModel.filterType === 'join' &&
                potentialParentModel.conditions.some((condition) => this.isChildOrSelf(modelToCheck, condition)))
        );
    }

    private setupFilterModel(): AdvancedFilterModel {
        const filterModel = this.formatFilterModel(this.advancedFilterService.getModel());
        this.stringifiedModel = JSON.stringify(filterModel);
        return filterModel;
    }

    private formatFilterModel(filterModel: AdvancedFilterModel | null): AdvancedFilterModel {
        filterModel = filterModel ?? {
            filterType: 'join',
            type: 'AND',
            conditions: [],
        };
        if (filterModel.filterType !== 'join') {
            filterModel = {
                filterType: 'join',
                type: 'AND',
                conditions: [filterModel],
            };
        }
        return filterModel;
    }

    private buildList(): void {
        const parseFilterModel = (
            filterModel: AdvancedFilterModel,
            items: AdvancedFilterBuilderItem[],
            level: number,
            parent?: JoinAdvancedFilterModel
        ) => {
            items.push({ filterModel, level, parent, valid: true, showMove: this.showMove });
            if (filterModel.filterType === 'join') {
                filterModel.conditions.forEach((childFilterModel) =>
                    parseFilterModel(childFilterModel, items, level + 1, filterModel)
                );
                if (level === 0) {
                    items.push({ filterModel: null, level: level + 1, parent: filterModel, valid: true });
                }
            }
        };
        this.items = [];
        parseFilterModel(this.filterModel, this.items, 0);
    }

    private refreshList(softRefresh: boolean): void {
        if (!softRefresh) {
            const invalidModels: AdvancedFilterModel[] = [];
            this.items.forEach((item) => {
                if (!item.valid) {
                    invalidModels.push(item.filterModel!);
                }
            });
            this.buildList();
            if (invalidModels.length) {
                this.items.forEach((item) => {
                    if (item.filterModel && invalidModels.includes(item.filterModel)) {
                        item.valid = false;
                    }
                });
            }
        }
        this.virtualList.refresh(softRefresh);
        this.validate();
    }

    private updateItemComponent(item: AdvancedFilterBuilderItem, comp: AdvancedFilterBuilderItemComp): void {
        const index = this.items.indexOf(item);
        const populateTreeLines = (filterModel: AdvancedFilterModel | null, treeLines: boolean[]) => {
            const parentItem = this.items.find((itemToCheck) => itemToCheck.filterModel === filterModel);
            const parentFilterModel = parentItem?.parent;
            if (parentFilterModel) {
                const { conditions } = parentFilterModel as JoinAdvancedFilterModel;
                // check parent
                populateTreeLines(parentFilterModel, treeLines);
                treeLines.push(conditions[conditions.length - 1] === filterModel);
            }
        };
        const treeLines: boolean[] = [];
        const { filterModel } = item;
        if (filterModel) {
            populateTreeLines(filterModel, treeLines);
            // the add item button is always last child
            treeLines[0] = false;
        }
        const showStartTreeLine = filterModel?.filterType === 'join' && !!filterModel.conditions.length;
        comp.setState({
            disableMoveUp: index === 1,
            disableMoveDown: !this.canMoveDown(item, index),
            treeLines,
            showStartTreeLine,
        });
    }

    private createItemComponent(item: AdvancedFilterBuilderItem, focusWrapper: HTMLElement): Component {
        const itemComp = this.createBean(
            item.filterModel
                ? new AdvancedFilterBuilderItemComp(item, this.dragFeature, focusWrapper)
                : new AdvancedFilterBuilderItemAddComp(item, focusWrapper)
        );

        itemComp.addManagedListener(
            itemComp,
            AdvancedFilterBuilderEvents.EVENT_REMOVED,
            ({ item }: AdvancedFilterBuilderRemoveEvent) => this.removeItem(item)
        );
        itemComp.addManagedListener(itemComp, AdvancedFilterBuilderEvents.EVENT_VALUE_CHANGED, () => this.validate());
        itemComp.addManagedListener(
            itemComp,
            AdvancedFilterBuilderEvents.EVENT_ADDED,
            ({ item, isJoin }: AdvancedFilterBuilderAddEvent) => this.addItem(item, isJoin)
        );
        itemComp.addManagedListener(
            itemComp,
            AdvancedFilterBuilderEvents.EVENT_MOVED,
            ({ item, backwards }: AdvancedFilterBuilderMoveEvent) => this.moveItemUpDown(item, backwards)
        );

        if (itemComp instanceof AdvancedFilterBuilderItemComp) {
            this.updateItemComponent(item, itemComp);
        }

        return itemComp;
    }

    private addItem(item: AdvancedFilterBuilderItem, isJoin: boolean): void {
        const { parent: itemParent, level, filterModel: itemFilterModel } = item;
        const itemIsJoin = itemFilterModel?.filterType === 'join';
        const filterModel = isJoin
            ? ({
                  filterType: 'join',
                  type: 'AND',
                  conditions: [],
              } as JoinAdvancedFilterModel)
            : ({} as ColumnAdvancedFilterModel);
        const parent = (itemIsJoin ? (itemFilterModel as JoinAdvancedFilterModel) : itemParent)!;
        let insertIndex = itemIsJoin ? 0 : parent.conditions.indexOf(itemFilterModel!);
        if (insertIndex >= 0) {
            if (!itemIsJoin) {
                insertIndex += 1;
            }
            parent.conditions.splice(insertIndex, 0, filterModel);
        } else {
            parent.conditions.push(filterModel);
        }
        let index = this.items.indexOf(item);
        const softRefresh = index >= 0;
        if (softRefresh) {
            if (item.filterModel) {
                index++;
            }
            const newItems: AdvancedFilterBuilderItem[] = [
                {
                    filterModel,
                    level: itemIsJoin ? level + 1 : level,
                    parent,
                    valid: isJoin,
                    showMove: this.showMove,
                },
            ];
            this.items.splice(index, 0, ...newItems);
        }
        this.refreshList(softRefresh);
        if (softRefresh) {
            this.virtualList.getComponentAt(index)?.afterAdd();
        }
    }

    private removeItem(item: AdvancedFilterBuilderItem): void {
        const parent = item.parent!;
        const { filterModel } = item;
        const parentIndex = parent.conditions.indexOf(filterModel!);
        parent.conditions.splice(parentIndex, 1);

        const isJoin = item.filterModel?.filterType === 'join';
        const index = this.items.indexOf(item);
        // if it's a join, we don't know how many children there are, so always rebuild
        const softRefresh = !isJoin && index >= 0;
        if (softRefresh) {
            this.items.splice(index, 1);
        }
        this.refreshList(softRefresh);
        if (index >= 0) {
            this.virtualList.focusRow(index);
        }
    }

    private moveItemUpDown(item: AdvancedFilterBuilderItem, backwards: boolean): void {
        const itemIndex = this.items.indexOf(item);
        const destinationIndex = backwards ? itemIndex - 1 : itemIndex + 1;
        if (destinationIndex === 0 || (!backwards && !this.canMoveDown(item, itemIndex))) {
            return;
        }
        const destinationItem = this.items[destinationIndex];
        const indexInParent = this.removeItemFromParent(item);
        const { level, filterModel, parent } = item;
        const {
            level: destinationLevel,
            filterModel: destinationFilterModel,
            parent: destinationParent,
        } = destinationItem;
        if (backwards) {
            if (destinationLevel === level && destinationFilterModel!.filterType === 'join') {
                // destination is empty join. move to last child
                (destinationFilterModel as JoinAdvancedFilterModel).conditions.push(filterModel!);
            } else if (destinationLevel <= level) {
                // same parent or first child. move above destination in destination parent
                const destinationIndex = destinationParent!.conditions.indexOf(destinationFilterModel!);
                destinationParent!.conditions.splice(destinationIndex, 0, filterModel!);
            } else {
                // need to move up a level. move to end of previous item's children
                const newParentItem = parent!.conditions[indexInParent - 1] as JoinAdvancedFilterModel;
                newParentItem.conditions.push(filterModel!);
            }
        } else {
            if (destinationLevel === level) {
                if (destinationFilterModel!.filterType === 'join') {
                    // destination is join. move to first child
                    (destinationFilterModel as JoinAdvancedFilterModel).conditions.splice(0, 0, filterModel!);
                } else {
                    // switch positions
                    const destinationIndex = destinationParent!.conditions.indexOf(destinationFilterModel!);
                    destinationParent!.conditions.splice(destinationIndex + 1, 0, filterModel!);
                }
            } else {
                if (indexInParent < parent!.conditions.length) {
                    // keep in parent, but swap with next child
                    parent!.conditions.splice(indexInParent + 1, 0, filterModel!);
                } else {
                    // need to move down a level. move after parent in its parent
                    const parentItem = this.items.find((itemToCheck) => itemToCheck.filterModel === parent);
                    const destinationIndex = parentItem!.parent!.conditions.indexOf(parentItem!.filterModel!) + 1;
                    parentItem!.parent!.conditions.splice(destinationIndex, 0, filterModel!);
                }
            }
        }
        this.refreshList(false);
        const newIndex = this.items.findIndex(
            ({ filterModel: filterModelToCheck }) => filterModelToCheck === filterModel
        );
        if (newIndex >= 0) {
            const comp = this.virtualList.getComponentAt(newIndex);
            if (comp instanceof AdvancedFilterBuilderItemComp) {
                comp.focusMoveButton(backwards);
            }
        }
    }

    private canMoveDown(item: AdvancedFilterBuilderItem, index: number): boolean {
        return !(
            (item.level === 1 && index === this.items.length - 2) ||
            (item.level === 1 && item.parent!.conditions[item.parent!.conditions.length - 1] === item.filterModel!)
        );
    }

    private close(): void {
        this.advancedFilterService.getCtrl().toggleFilterBuilder('ui');
    }

    private validate(): void {
        let disableApply = !this.items.every(({ valid }) => valid);
        if (!disableApply) {
            disableApply = JSON.stringify(this.filterModel) === this.stringifiedModel;
            if (disableApply) {
                this.validationMessage = this.advancedFilterExpressionService.translate(
                    'advancedFilterBuilderValidationAlreadyApplied'
                );
            } else {
                this.validationMessage = null;
            }
        } else {
            this.validationMessage = this.advancedFilterExpressionService.translate(
                'advancedFilterBuilderValidationIncomplete'
            );
        }
        _setDisabled(this.eApplyFilterButton, disableApply);
        this.validationTooltipFeature.refreshToolTip();
    }

    private validateItems(): void {
        const clearOperator = (filterModel: ColumnAdvancedFilterModel) => {
            filterModel.type = undefined as any;
        };
        const clearOperand = (filterModel: ColumnAdvancedFilterModel) => {
            delete (filterModel as any).filter;
        };
        this.items.forEach((item) => {
            if (!item.valid || !item.filterModel || item.filterModel.filterType === 'join') {
                return;
            }
            const { filterModel } = item;
            const { colId } = filterModel;
            const hasColumn = this.advancedFilterExpressionService
                .getColumnAutocompleteEntries()
                .find(({ key }) => key === colId);
            const columnDetails = this.advancedFilterExpressionService.getColumnDetails(filterModel.colId);
            if (!hasColumn || !columnDetails.column) {
                item.valid = false;
                filterModel.colId = undefined as any;
                clearOperator(filterModel);
                clearOperand(filterModel);
                return;
            }
            const operatorForType = this.advancedFilterExpressionService.getDataTypeExpressionOperator(
                columnDetails.baseCellDataType
            )!;
            const operator = operatorForType.operators[filterModel.type];
            if (!operator) {
                item.valid = false;
                clearOperator(filterModel);
                clearOperand(filterModel);
                return;
            }
            if (operator.numOperands > 0 && !_exists((filterModel as any).filter)) {
                item.valid = false;
                return;
            }
        });
    }
}<|MERGE_RESOLUTION|>--- conflicted
+++ resolved
@@ -8,12 +8,7 @@
 import {
     Autowired,
     Component,
-<<<<<<< HEAD
-    PostConstruct,
     RefPlaceholder,
-=======
-    RefSelector,
->>>>>>> 02fa42f8
     TooltipFeature,
     VirtualList,
     _exists,
