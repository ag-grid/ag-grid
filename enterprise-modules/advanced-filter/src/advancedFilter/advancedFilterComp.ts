--- conflicted
+++ resolved
@@ -3,18 +3,9 @@
     BeanCollection,
     FilterManager,
     ITooltipParams,
-    WithoutGridCommon} from '@ag-grid-community/core';
-import {
-    Component,
-<<<<<<< HEAD
-    RefSelector,
-=======
-    RefPlaceholder,
->>>>>>> a381279a
-    _createIconNoSpan,
-    _makeNull,
-    _setDisabled,
+    WithoutGridCommon,
 } from '@ag-grid-community/core';
+import { Component, RefSelector, _createIconNoSpan, _makeNull, _setDisabled } from '@ag-grid-community/core';
 
 import { AdvancedFilterCtrl } from './advancedFilterCtrl';
 import type { AdvancedFilterExpressionService } from './advancedFilterExpressionService';
@@ -44,23 +35,11 @@
 
     static readonly selector: AgComponentSelector = 'AG-ADVANCED-FILTER';
 
-<<<<<<< HEAD
-    @RefSelector('eAutocomplete') private eAutocomplete: AgAutocomplete;
-    @RefSelector('eApplyFilterButton') private eApplyFilterButton: HTMLElement;
-    @RefSelector('eBuilderFilterButton') private eBuilderFilterButton: HTMLElement;
-    @RefSelector('eBuilderFilterButtonIcon') private eBuilderFilterButtonIcon: HTMLElement;
-    @RefSelector('eBuilderFilterButtonLabel') private eBuilderFilterButtonLabel: HTMLElement;
-=======
     private readonly eAutocomplete: AgAutocomplete = RefPlaceholder;
     private readonly eApplyFilterButton: HTMLElement = RefPlaceholder;
     private readonly eBuilderFilterButton: HTMLElement = RefPlaceholder;
     private readonly eBuilderFilterButtonIcon: HTMLElement = RefPlaceholder;
     private readonly eBuilderFilterButtonLabel: HTMLElement = RefPlaceholder;
-    @Autowired('advancedFilterService') private advancedFilterService: AdvancedFilterService;
-    @Autowired('advancedFilterExpressionService')
-    private advancedFilterExpressionService: AdvancedFilterExpressionService;
-    @Autowired('filterManager') private filterManager: FilterManager;
->>>>>>> a381279a
 
     private expressionParser: FilterExpressionParser | null = null;
     private isApplyDisabled = true;
