import type { AgComponentSelector, FilterManager, ITooltipParams, WithoutGridCommon } from '@ag-grid-community/core';
import {
    Autowired,
    Component,
    PostConstruct,
<<<<<<< HEAD
    RefPlaceholder,
    WithoutGridCommon,
=======
    RefSelector,
>>>>>>> c75d6e7b
    _createIconNoSpan,
    _makeNull,
    _setDisabled,
} from '@ag-grid-community/core';

import { AdvancedFilterCtrl } from './advancedFilterCtrl';
import type { AdvancedFilterExpressionService } from './advancedFilterExpressionService';
import type { AdvancedFilterService } from './advancedFilterService';
import type {
    AutocompleteOptionSelectedEvent,
    AutocompleteValidChangedEvent,
    AutocompleteValueChangedEvent,
    AutocompleteValueConfirmedEvent,
} from './autocomplete/agAutocomplete';
import { AgAutocomplete } from './autocomplete/agAutocomplete';
import type { AutocompleteEntry, AutocompleteListParams } from './autocomplete/autocompleteParams';
import type { FilterExpressionParser } from './filterExpressionParser';
import type { AutocompleteUpdate } from './filterExpressionUtils';

export class AdvancedFilterComp extends Component {
    static readonly selector: AgComponentSelector = 'AG-ADVANCED-FILTER';

    private readonly eAutocomplete: AgAutocomplete = RefPlaceholder;
    private readonly eApplyFilterButton: HTMLElement = RefPlaceholder;
    private readonly eBuilderFilterButton: HTMLElement = RefPlaceholder;
    private readonly eBuilderFilterButtonIcon: HTMLElement = RefPlaceholder;
    private readonly eBuilderFilterButtonLabel: HTMLElement = RefPlaceholder;
    @Autowired('advancedFilterService') private advancedFilterService: AdvancedFilterService;
    @Autowired('advancedFilterExpressionService')
    private advancedFilterExpressionService: AdvancedFilterExpressionService;
    @Autowired('filterManager') private filterManager: FilterManager;

    private expressionParser: FilterExpressionParser | null = null;
    private isApplyDisabled = true;
    private builderOpen = false;

    constructor() {
        super(
            /* html */ `
            <div class="ag-advanced-filter" role="presentation" tabindex="-1">
                <ag-autocomplete data-ref="eAutocomplete"></ag-autocomplete>
                <button class="ag-button ag-standard-button ag-advanced-filter-apply-button" data-ref="eApplyFilterButton"></button>
                <button class="ag-advanced-filter-builder-button" data-ref="eBuilderFilterButton">
                    <span data-ref="eBuilderFilterButtonIcon" aria-hidden="true"></span>
                    <span class="ag-advanced-filter-builder-button-label" data-ref="eBuilderFilterButtonLabel"></span>
                </button>
            </div>`,
            [AgAutocomplete]
        );
    }

    @PostConstruct
    private postConstruct(): void {
        this.eAutocomplete
            .setListGenerator((_value, position) => this.generateAutocompleteListParams(position))
            .setValidator(() => this.validateValue())
            .setForceLastSelection((lastSelection, searchString) =>
                this.forceLastSelection(lastSelection, searchString)
            )
            .setInputAriaLabel(this.advancedFilterExpressionService.translate('ariaAdvancedFilterInput'))
            .setListAriaLabel(this.advancedFilterExpressionService.translate('ariaLabelAdvancedFilterAutocomplete'));

        this.refresh();

        this.addManagedListener(
            this.eAutocomplete,
            AgAutocomplete.EVENT_VALUE_CHANGED,
            ({ value }: AutocompleteValueChangedEvent) => this.onValueChanged(value)
        );
        this.addManagedListener(
            this.eAutocomplete,
            AgAutocomplete.EVENT_VALUE_CONFIRMED,
            ({ isValid }: AutocompleteValueConfirmedEvent) => this.onValueConfirmed(isValid)
        );
        this.addManagedListener(
            this.eAutocomplete,
            AgAutocomplete.EVENT_OPTION_SELECTED,
            ({ position, updateEntry, autocompleteType }: AutocompleteOptionSelectedEvent) =>
                this.onOptionSelected(position, updateEntry, autocompleteType)
        );
        this.addManagedListener(
            this.eAutocomplete,
            AgAutocomplete.EVENT_VALID_CHANGED,
            ({ isValid, validationMessage }: AutocompleteValidChangedEvent) =>
                this.onValidChanged(isValid, validationMessage)
        );

        this.setupApplyButton();
        this.setupBuilderButton();
    }

    public refresh(): void {
        const expression = this.advancedFilterService.getExpressionDisplayValue();
        this.eAutocomplete.setValue({
            value: expression ?? '',
            position: expression?.length,
            updateListOnlyIfOpen: true,
        });
    }

    public setInputDisabled(disabled: boolean): void {
        this.eAutocomplete.setInputDisabled(disabled);
        _setDisabled(this.eApplyFilterButton, disabled || this.isApplyDisabled);
    }

    public getTooltipParams(): WithoutGridCommon<ITooltipParams> {
        const res = super.getTooltipParams();
        res.location = 'advancedFilter';
        return res;
    }

    private setupApplyButton(): void {
        this.eApplyFilterButton.innerText = this.advancedFilterExpressionService.translate('advancedFilterApply');
        this.activateTabIndex([this.eApplyFilterButton]);
        this.addManagedListener(this.eApplyFilterButton, 'click', () =>
            this.onValueConfirmed(this.eAutocomplete.isValid())
        );
        _setDisabled(this.eApplyFilterButton, this.isApplyDisabled);
    }

    private setupBuilderButton(): void {
        this.eBuilderFilterButtonIcon.appendChild(_createIconNoSpan('advancedFilterBuilder', this.gos)!);
        this.eBuilderFilterButtonLabel.innerText =
            this.advancedFilterExpressionService.translate('advancedFilterBuilder');
        this.activateTabIndex([this.eBuilderFilterButton]);
        this.addManagedListener(this.eBuilderFilterButton, 'click', () => this.openBuilder());
        this.addManagedListener(this.advancedFilterService.getCtrl(), AdvancedFilterCtrl.EVENT_BUILDER_CLOSED, () =>
            this.closeBuilder()
        );
    }

    private onValueChanged(value: string | null): void {
        value = _makeNull(value);
        this.advancedFilterService.setExpressionDisplayValue(value);
        this.expressionParser = this.advancedFilterService.createExpressionParser(value);
        const updatedExpression = this.expressionParser?.parseExpression();
        if (updatedExpression && updatedExpression !== value) {
            this.eAutocomplete.setValue({ value: updatedExpression, silent: true, restoreFocus: true });
        }
    }

    private onValueConfirmed(isValid: boolean): void {
        if (!isValid || this.isApplyDisabled) {
            return;
        }
        _setDisabled(this.eApplyFilterButton, true);
        this.advancedFilterService.applyExpression();
        this.filterManager.onFilterChanged({ source: 'advancedFilter' });
    }

    private onOptionSelected(position: number, updateEntry: AutocompleteEntry, type?: string): void {
        const { updatedValue, updatedPosition, hideAutocomplete } = this.updateExpression(position, updateEntry, type);
        this.eAutocomplete.setValue({
            value: updatedValue,
            position: updatedPosition,
            updateListOnlyIfOpen: hideAutocomplete,
            restoreFocus: true,
        });
    }

    private validateValue(): string | null {
        return this.expressionParser?.isValid() ? null : this.expressionParser?.getValidationMessage() ?? null;
    }

    private onValidChanged(isValid: boolean, validationMessage: string | null): void {
        this.isApplyDisabled = !isValid || this.advancedFilterService.isCurrentExpressionApplied();
        _setDisabled(this.eApplyFilterButton, this.isApplyDisabled);
        this.setTooltip({
            newTooltipText: validationMessage,
            showDelayOverride: 1000,
        });
    }

    private generateAutocompleteListParams(position: number): AutocompleteListParams {
        return this.expressionParser
            ? this.expressionParser.getAutocompleteListParams(position)
            : this.advancedFilterExpressionService.getDefaultAutocompleteListParams('');
    }

    private updateExpression(position: number, updateEntry: AutocompleteEntry, type?: string): AutocompleteUpdate {
        this.advancedFilterExpressionService.updateAutocompleteCache(updateEntry, type);
        return (
            this.expressionParser?.updateExpression(position, updateEntry, type) ??
            this.advancedFilterService.getDefaultExpression(updateEntry)
        );
    }

    private forceLastSelection({ key, displayValue }: AutocompleteEntry, searchString: string): boolean {
        return !!searchString.toLocaleLowerCase().match(`^${(displayValue ?? key).toLocaleLowerCase()}\\s*$`);
    }

    private openBuilder(): void {
        if (this.builderOpen) {
            return;
        }
        this.builderOpen = true;
        _setDisabled(this.eBuilderFilterButton, true);
        this.advancedFilterService.getCtrl().toggleFilterBuilder('ui');
    }

    private closeBuilder(): void {
        if (!this.builderOpen) {
            return;
        }
        this.builderOpen = false;
        _setDisabled(this.eBuilderFilterButton, false);
        this.eBuilderFilterButton.focus();
    }
}<|MERGE_RESOLUTION|>--- conflicted
+++ resolved
@@ -3,12 +3,7 @@
     Autowired,
     Component,
     PostConstruct,
-<<<<<<< HEAD
     RefPlaceholder,
-    WithoutGridCommon,
-=======
-    RefSelector,
->>>>>>> c75d6e7b
     _createIconNoSpan,
     _makeNull,
     _setDisabled,
