import type { AgComponentSelector, FilterManager, ITooltipParams, WithoutGridCommon } from '@ag-grid-community/core';
import {
    Autowired,
    Component,
<<<<<<< HEAD
    FilterManager,
    ITooltipParams,
=======
    PostConstruct,
>>>>>>> c75d6e7b
    RefSelector,
    _createIconNoSpan,
    _makeNull,
    _setDisabled,
} from '@ag-grid-community/core';

import { AdvancedFilterCtrl } from './advancedFilterCtrl';
import type { AdvancedFilterExpressionService } from './advancedFilterExpressionService';
import type { AdvancedFilterService } from './advancedFilterService';
import type {
    AutocompleteOptionSelectedEvent,
    AutocompleteValidChangedEvent,
    AutocompleteValueChangedEvent,
    AutocompleteValueConfirmedEvent,
} from './autocomplete/agAutocomplete';
import { AgAutocomplete } from './autocomplete/agAutocomplete';
import type { AutocompleteEntry, AutocompleteListParams } from './autocomplete/autocompleteParams';
import type { FilterExpressionParser } from './filterExpressionParser';
import type { AutocompleteUpdate } from './filterExpressionUtils';

export class AdvancedFilterComp extends Component {
    static readonly selector: AgComponentSelector = 'AG-ADVANCED-FILTER';

    @RefSelector('eAutocomplete') private eAutocomplete: AgAutocomplete;
    @RefSelector('eApplyFilterButton') private eApplyFilterButton: HTMLElement;
    @RefSelector('eBuilderFilterButton') private eBuilderFilterButton: HTMLElement;
    @RefSelector('eBuilderFilterButtonIcon') private eBuilderFilterButtonIcon: HTMLElement;
    @RefSelector('eBuilderFilterButtonLabel') private eBuilderFilterButtonLabel: HTMLElement;
    @Autowired('advancedFilterService') private advancedFilterService: AdvancedFilterService;
    @Autowired('advancedFilterExpressionService')
    private advancedFilterExpressionService: AdvancedFilterExpressionService;
    @Autowired('filterManager') private filterManager: FilterManager;

    private expressionParser: FilterExpressionParser | null = null;
    private isApplyDisabled = true;
    private builderOpen = false;

    constructor() {
        super(
            /* html */ `
            <div class="ag-advanced-filter" role="presentation" tabindex="-1">
                <ag-autocomplete ref="eAutocomplete"></ag-autocomplete>
                <button class="ag-button ag-standard-button ag-advanced-filter-apply-button" ref="eApplyFilterButton"></button>
                <button class="ag-advanced-filter-builder-button" ref="eBuilderFilterButton">
                    <span ref="eBuilderFilterButtonIcon" aria-hidden="true"></span>
                    <span class="ag-advanced-filter-builder-button-label" ref="eBuilderFilterButtonLabel"></span>
                </button>
            </div>`,
            [AgAutocomplete]
        );
    }

    public postConstruct(): void {
        this.eAutocomplete
            .setListGenerator((_value, position) => this.generateAutocompleteListParams(position))
            .setValidator(() => this.validateValue())
            .setForceLastSelection((lastSelection, searchString) =>
                this.forceLastSelection(lastSelection, searchString)
            )
            .setInputAriaLabel(this.advancedFilterExpressionService.translate('ariaAdvancedFilterInput'))
            .setListAriaLabel(this.advancedFilterExpressionService.translate('ariaLabelAdvancedFilterAutocomplete'));

        this.refresh();

        this.addManagedListener(
            this.eAutocomplete,
            AgAutocomplete.EVENT_VALUE_CHANGED,
            ({ value }: AutocompleteValueChangedEvent) => this.onValueChanged(value)
        );
        this.addManagedListener(
            this.eAutocomplete,
            AgAutocomplete.EVENT_VALUE_CONFIRMED,
            ({ isValid }: AutocompleteValueConfirmedEvent) => this.onValueConfirmed(isValid)
        );
        this.addManagedListener(
            this.eAutocomplete,
            AgAutocomplete.EVENT_OPTION_SELECTED,
            ({ position, updateEntry, autocompleteType }: AutocompleteOptionSelectedEvent) =>
                this.onOptionSelected(position, updateEntry, autocompleteType)
        );
        this.addManagedListener(
            this.eAutocomplete,
            AgAutocomplete.EVENT_VALID_CHANGED,
            ({ isValid, validationMessage }: AutocompleteValidChangedEvent) =>
                this.onValidChanged(isValid, validationMessage)
        );

        this.setupApplyButton();
        this.setupBuilderButton();
    }

    public refresh(): void {
        const expression = this.advancedFilterService.getExpressionDisplayValue();
        this.eAutocomplete.setValue({
            value: expression ?? '',
            position: expression?.length,
            updateListOnlyIfOpen: true,
        });
    }

    public setInputDisabled(disabled: boolean): void {
        this.eAutocomplete.setInputDisabled(disabled);
        _setDisabled(this.eApplyFilterButton, disabled || this.isApplyDisabled);
    }

    public getTooltipParams(): WithoutGridCommon<ITooltipParams> {
        const res = super.getTooltipParams();
        res.location = 'advancedFilter';
        return res;
    }

    private setupApplyButton(): void {
        this.eApplyFilterButton.innerText = this.advancedFilterExpressionService.translate('advancedFilterApply');
        this.activateTabIndex([this.eApplyFilterButton]);
        this.addManagedListener(this.eApplyFilterButton, 'click', () =>
            this.onValueConfirmed(this.eAutocomplete.isValid())
        );
        _setDisabled(this.eApplyFilterButton, this.isApplyDisabled);
    }

    private setupBuilderButton(): void {
        this.eBuilderFilterButtonIcon.appendChild(_createIconNoSpan('advancedFilterBuilder', this.gos)!);
        this.eBuilderFilterButtonLabel.innerText =
            this.advancedFilterExpressionService.translate('advancedFilterBuilder');
        this.activateTabIndex([this.eBuilderFilterButton]);
        this.addManagedListener(this.eBuilderFilterButton, 'click', () => this.openBuilder());
        this.addManagedListener(this.advancedFilterService.getCtrl(), AdvancedFilterCtrl.EVENT_BUILDER_CLOSED, () =>
            this.closeBuilder()
        );
    }

    private onValueChanged(value: string | null): void {
        value = _makeNull(value);
        this.advancedFilterService.setExpressionDisplayValue(value);
        this.expressionParser = this.advancedFilterService.createExpressionParser(value);
        const updatedExpression = this.expressionParser?.parseExpression();
        if (updatedExpression && updatedExpression !== value) {
            this.eAutocomplete.setValue({ value: updatedExpression, silent: true, restoreFocus: true });
        }
    }

    private onValueConfirmed(isValid: boolean): void {
        if (!isValid || this.isApplyDisabled) {
            return;
        }
        _setDisabled(this.eApplyFilterButton, true);
        this.advancedFilterService.applyExpression();
        this.filterManager.onFilterChanged({ source: 'advancedFilter' });
    }

    private onOptionSelected(position: number, updateEntry: AutocompleteEntry, type?: string): void {
        const { updatedValue, updatedPosition, hideAutocomplete } = this.updateExpression(position, updateEntry, type);
        this.eAutocomplete.setValue({
            value: updatedValue,
            position: updatedPosition,
            updateListOnlyIfOpen: hideAutocomplete,
            restoreFocus: true,
        });
    }

    private validateValue(): string | null {
        return this.expressionParser?.isValid() ? null : this.expressionParser?.getValidationMessage() ?? null;
    }

    private onValidChanged(isValid: boolean, validationMessage: string | null): void {
        this.isApplyDisabled = !isValid || this.advancedFilterService.isCurrentExpressionApplied();
        _setDisabled(this.eApplyFilterButton, this.isApplyDisabled);
        this.setTooltip({
            newTooltipText: validationMessage,
            showDelayOverride: 1000,
        });
    }

    private generateAutocompleteListParams(position: number): AutocompleteListParams {
        return this.expressionParser
            ? this.expressionParser.getAutocompleteListParams(position)
            : this.advancedFilterExpressionService.getDefaultAutocompleteListParams('');
    }

    private updateExpression(position: number, updateEntry: AutocompleteEntry, type?: string): AutocompleteUpdate {
        this.advancedFilterExpressionService.updateAutocompleteCache(updateEntry, type);
        return (
            this.expressionParser?.updateExpression(position, updateEntry, type) ??
            this.advancedFilterService.getDefaultExpression(updateEntry)
        );
    }

    private forceLastSelection({ key, displayValue }: AutocompleteEntry, searchString: string): boolean {
        return !!searchString.toLocaleLowerCase().match(`^${(displayValue ?? key).toLocaleLowerCase()}\\s*$`);
    }

    private openBuilder(): void {
        if (this.builderOpen) {
            return;
        }
        this.builderOpen = true;
        _setDisabled(this.eBuilderFilterButton, true);
        this.advancedFilterService.getCtrl().toggleFilterBuilder('ui');
    }

    private closeBuilder(): void {
        if (!this.builderOpen) {
            return;
        }
        this.builderOpen = false;
        _setDisabled(this.eBuilderFilterButton, false);
        this.eBuilderFilterButton.focus();
    }
}<|MERGE_RESOLUTION|>--- conflicted
+++ resolved
@@ -1,18 +1,5 @@
 import type { AgComponentSelector, FilterManager, ITooltipParams, WithoutGridCommon } from '@ag-grid-community/core';
-import {
-    Autowired,
-    Component,
-<<<<<<< HEAD
-    FilterManager,
-    ITooltipParams,
-=======
-    PostConstruct,
->>>>>>> c75d6e7b
-    RefSelector,
-    _createIconNoSpan,
-    _makeNull,
-    _setDisabled,
-} from '@ag-grid-community/core';
+import { Autowired, Component, RefSelector, _createIconNoSpan, _makeNull, _setDisabled } from '@ag-grid-community/core';
 
 import { AdvancedFilterCtrl } from './advancedFilterCtrl';
 import type { AdvancedFilterExpressionService } from './advancedFilterExpressionService';
