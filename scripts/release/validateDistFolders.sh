--- conflicted
+++ resolved
@@ -2,11 +2,7 @@
 
 # dumb repetitive and basic - can rework post release
 
-<<<<<<< HEAD
-excluded=("react" "vue3" "angular" "ag-grid-react" "ag-grid-vue3" "ag-grid-angular" "styles")
-=======
-excluded=("react" "vue" "vue3" "angular" "ag-grid-react" "ag-grid-vue" "ag-grid-vue3" "ag-grid-angular" "styles" "theming")
->>>>>>> 76e198d0
+excluded=("react" "vue3" "angular" "ag-grid-react" "ag-grid-vue3" "ag-grid-angular" "styles" "theming")
 
 for directory in `ls community-modules`;
 do
@@ -153,16 +149,4 @@
 then
   echo "!!!!! packages/ag-grid-community/dist should have 4 umd files"
   exit 1
-fi
-count=`ls -l packages/ag-grid-vue/dist/*.js | wc -l | tr -d ' '`
-if [[ $count -ne 3 ]]
-then
-  echo "!!!!! packages/ag-grid-vue/dist should have 3 umd files"
-  exit 1
-fi
-count=`ls -l packages/ag-grid-vue/lib/*.*js | wc -l | tr -d ' '`
-if [[ $count -ne 4 ]]
-then
-  echo "!!!!! packages/ag-grid-vue/dist should have 4 cjs/esm files"
-  exit 1
 fi