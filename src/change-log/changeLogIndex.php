<?php
$key = "Change Log";
$pageTitle = "ag-Grid Change Log";
$pageDescription = "ag-Grid change log. Details the items that have change between each release.";
$pageKeyboards = "ag-Grid Change Log";
$pageGroup = "misc";
include '../documentation-main/documentation_header.php';
?>

<div style="padding: 20px;">

    <note>
        For a detailed breakdown of items please refer to the detailed changelog <a href="/ag-grid-changelog/">here</a>.
    </note>

<<<<<<< HEAD

    <h2>Version 13.0.1</h2>

    <h2>Bug Fixes</h2>

    <ul>
        <!-- Niall Bits -->
        <li>AG-xxx: description</li>

        <!-- Petyo Bits -->
        <li>AG-xxx: description</li>

        <!-- Alberto Bits -->
        <li>AG-xxx: description</li>

    </ul>

    <h2>Version 13.0.0</h2>
=======
    <h2>Version 13.0.x</h2>
    <h3>Version 13.0.1 [29-AUG-2017]</h3>

    <h4>Bug Fixes</h4>
    <ul>
        <li>AG-714: Fixed an issue a column with a <code>cellRenderer='group'</code> and with an innerRenderer was not
        using the innerRenderer when displayed as a leaf cell</li>
    </ul>


    <h3>Version 13.0.0 [25-AUG-2017]</h3>
>>>>>>> 41a26c88

    <h4>Enhancements</h4>
    <ul>
        <li>
            New rendering engine - now the grid works blazing fast, even on IE9 and IE10! Our tests show the grid
            work 6 times faster. One better browsers (Chrome etc) you will notice the scrolling much smoother.
        </li>
        <li>
            New material design theme (go to our <a href="../example.php">Main Demo</a> and select the material
            theme). This is our first step towards modernising all our themes.
        </li>
        <li>New SVG icons for all the themes. This is in line with industry best practices.
            The previous ones are available in the <code>src/styles/legacy</code> directory - you can <a href="https://www.ag-grid.com/javascript-grid-icons/">set them back through the API</a>.</li>
        <li>AG-664: Added support for <a href="../javascript-grid-reference-data/">Reference Data</a> to manage
            key / value pairs inside data.
        </li>
        <li>
            <code>suppressScrollLag</code> and <code>isScrollLag</code> no longer used. The new rendering engine
            doens't need them due to how it uses animation frames.
        </li>
        <li>AG-685: Number and Date filter have an option to configure what to do when filtering <code>null</code> values.
            See: <a href="../javascript-grid-filtering#nullFiltering">Null filtering</a></li>
        <li>AG-579: Excel an CSV export now works in all row models. If exporting outside of the in memory row model
            Only the data loaded for the currently displayed grid gets exported.</li>
        <li>The event 'itemsAdded' didn't make sense any more since introducing transaction updates in v11. So now the grid fires rowDataUpdated instead.</li>
        <li>AG-695: The 'type' property on a ColDef now supports an array of column type keys</li>
        <li>AG-634: <a href="../javascript-grid-filter-text">Text filter</a> has the parameter <code>caseSensitive</code>.
        </li>
        <li>AG-679: Improved error handling when Column Types are not correctly configured</li>
    </ul>

    <h4>Bug Fixes</h4>
    <ul>
        <li>The HTML attribute 'row' on the row div was showing the index. It was supposed to be the row. Also row-id was
            showing the business key. To avoid confusion, move everything to dash-case (not CamelCase), the following
            are now the attributes:
            <ul>
                <li>row-id - matches the row node id.</li>
                <li>row-index - matches the row index (0..n, or t0..tn for pinned top rows and b0..bn for pinned bottom rows).</li>
                <li>row-business-key - matches the business key (if user implements callback getBusinessKey())</li>
            </ul>
            Similarly colId on the cell is now col-id. These fixes / breaking changes only impact your code if you were
            using these in CSS selectors outside of the grid.
        </li>
        <li>AG-697: Fixed an issue where export group headers was not working correctly when more than 2 groups of headers</li>
        <li>AG-696: Fixed issue where column groups kept expand / collapse icons even when group is no longer expandable</li>
        <li>AG-654: Fixed issue with pinning rows when pivoting</li>
        <li>AG-615: Fixed issue when moving column groups with marry children</li>
        <li>AG-380: Fixed an issue when using a framework like angular/react... cellRendererFramework in a column was not considered
        when grouping by that column </li>
        <li>AG-253: Support for innnerRendererFramework</li>
        <li>AG-50: Support for cellRendererFramework inside filterParams</li>
        <li>AG-688: Fixed compatibility issue with Internet Explorer 10</li>
    </ul>

    <h4>Breaking Change</h4>
    <ul>
        <li>In cell renderer, the eGridDiv and eParentOfValue no longer exist in init(), instead they are in afterGuiAttached().
            We don't like breaking changes, however this was neccessay to allow the new rendering engine.</li>
    </ul>

    <h2>Version 12.0.x</h2>
    <h3>Version 12.0.2 [26-JUL-2017]</h3>

    <h4>Bug Fixes</h4>
    <ul>
        <li>AG-646: Enhancement: updateRowData now <a href="../javascript-grid-data-update/#bulk-updating">returns the rows updated</a>.</li>
        <li>AG-645: Bugfix: Error creating bean CsvCreator due to minimifying issues. Still causing issues after 12.0.1</li>
    </ul>

    <h3>Version 12.0.1 [25-JUL-2017]</h3>

    <h4>Bug Fixes</h4>
    <ul>
        <li>AG-645: Bugfix: Error creating bean CsvCreator due to minimifying issues.</li>
        <li>AG-636: Bugfix: Normal rowModelType was not deprecated properly.</li>
        <li>AG-639: Bugfix: Date component was still broken after previous fix AG-541/600</li>
        <li>AG-633: Bugfix: Fixed bug where "not contains" filter would not work with emtpy strings</li>
        <li>AG-641: Bugfix: When using row groups and footer rows, deprecation warning message was printed to the console, fixed it so it is now (internally grid was using a deprecate method).</li>
    </ul>

    <h3>Version 12.0.0 [21-JUL-2017]</h3>

    <h4>New Features</h4>
    <ul>
        <li>
            New feature: <a href="../best-polymer-data-grid/">Polymer Support</a>. #UseThePlatform
        </li>
        <li>
            New feature: <a href="../javascript-grid-change-detection/">Change Detection</a>. Say goodbye to
            grid refreshes.
        </li>
        <li>
            New feature: <a href="../javascript-grid-value-cache/">Value Cache</a>. Get better performance if your
            valueGetter's are CPU intensive.
        </li>
        <li>
            New feature: <a href="../javascript-grid-column-spanning/">Column Spanning</a>.
        </li>
        <li>
            New feature: <a href="../javascript-grid-column-definitions/">Column Types</a>.
        </li>
        <li>
            New feature: <a href="../javascript-grid-enterprise-model/#enterprise-dynamic-row-height">Dynamic Row Height on Enterprise Row Model</a>.
        </li>
    </ul>
    <h4>Documentation</h4>
    <ul>
        <li>
            Rewrite of <a href="../javascript-grid-refresh/">Grid Refresh</a>. There were once a few similar confusing
            methods. There are are two clear and clean methods: cellRefresh() and redrawRows().
            See 'Changes to Refresh' below for more details.
        </li>
        <li>Update Documentation: <a href="../javascript-grid-value-getters/">Getters and Formatters.</a></li>
        <li>Update Documentation: <a href="../javascript-grid-value-setters/">Setters and Parsers.</a></li>
        <li>Renamed 'Master / Slave' to '<a href="../javascript-grid-aligned-grids/">Aligned Grids</a>' so that it's not confused with 'Master / Detail', which is nothing to do with 'Aligned Grids'.</li>
        <li>Renamed 'Pinned Rows' to '<a href="../javascript-grid-row-pinning/">Pinned Rows</a>' because it was confusing, now we have <a href="../javascript-grid-row-pinning/">Pinned Rows</a> and <a href="../javascript-grid-pinning/">Pinned Columns</a> which are similar, but one for rows and one for columns.</li>
    </ul>
    <h4>Enhancements</h4>
    <ul>
        <li>AG-572: For accessibility, rows in the DOM are now placed in the same order you see on the screen. To turn on, set property ensureDomOrder=true.</li>
        <li>AG-469: Enhancement: new event for column 'menuVisibleChanged', gets fired when column menu is shown / hidden.
        Useful if doing your own headerComponent and want the header to look different when menu is shown / hidden.</li>
        <li>Enhancement: Now header DIV will contain class <i>ag-column-menu-visible</i> when the column menu is showing.</li>
        <li>AG-619: New option to always show status bar</li>
        <li>AG-523: Allow 'shift-click' selections on all row models</li>
        <li>AG-519: ASet filter use the checkboxes specified by the user, not the browser checkboxes</li>
    </ul>
    <h4>Bug Fixes</h4>
    <ul>
        <li>Bug fix: when using multiple group auto columns and header checkbox selection,
            the header checkbox now only appears in the first column header.</li>
        <li>AG-592: Bugfix: Allow empty groups if the user provides empty strings, not null or undefined</li>
        <li>AG-541/600: Bugfix: [Date component] Date component not working when specified in both filter and floating filter</li>
        <li>AG-586/584: Bugfix: Excel and CSV export are not using the default fileName when exporting</li>
        <li>AG-479: Bugfix: If you group dynamically in pivoting, the filter column shows an empty set</li>
        <li>AG-366: Bugfix: Multiple sort numbers were disappearing after horizontal scrolling</li>
        <li>AG-317: Bugfix: Agg/Pivot Display Issues With Longer Col Names</li>
        <li>AG-578: Bugfix: Exception raised when performing range selection and filtering on the enterprise row model</li>
        <li>AG-327: Bugfix: Cumalative sort numbers disappear when refreshHeader is called</li>
        <li>AG-375: After calling columnApi.setState() and doing multi-column sort,
            the sort numbers were not getting displayed beside the relevant column.</li>
        <li>AG-602: Bugfix: Enterprise Row Model success callback interface was missing 'lastRow'.</li>
        <li>AG-617: Buffix: Enterprise Row Model unable to perform full width groups</li>
        <li>AG-625: Now Enterprise Row Model works with complex objects (eg valueGetters and fields with dot notation).</li>
        <li>AG-624: 'select' editor, when you select a value, was closing 'full row edit'. Now select works fine with 'full row edit'.</li>
        <li>AG-593: Added missing exports to exports.ts</li>
        <li>AG-628: Bugfix: Enterprise Data Source can now be set as a grid property (previously API had to be used).</li>
        <li>AG-629: Bugfix: Row order now maintained when using ag-Grid Enterprise and inserting with transaction using 'addIndex'.</li>
        <li>AG-631: The internationalisation text 'drag here to aggregate' was incorrectly showing the 'drag here to pivot' message.</li>
    </ul>


    <h4>Breaking changes</h4>
    <p>
        <b>Changes to Refresh</b>
    </p>
    <p>
        The multiple refresh methods in the grid were confusing. We reviewed all the methods and replaced them with
        two simple equivalents:
        <a href="../javascript-grid-refresh/">api.refreshCells(params)</a> and
        <a href="../javascript-grid-refresh/">api.redrawRows(params)</a>. For 99% of the time, you will call
        api.refreshCells(params). However - given the grid now has change detection, you may find that you don't
        need to call refresh ever again.
    </p>
    <ul>
        <li>
            refreshView() -> use api.refreshCells(params) instead
        </li>
        <li>
            softRefreshView() -> use api.refreshCells(params) instead and include (the volatile) columns in params
        </li>
        <li>
            refreshRows(rowNodes) -> use api.refreshCells(params) instead and include rows in params
        </li>
        <li>
            refreshCells(rowNodes, colIds) -> use api.refreshCells(params) instead and include rows and columns in params
        </li>
        <li>
            refreshGroupRows() -> use api.refreshCells(params) instead and include rows and columns in params
        </li>
    </ul>

    <p>
        <b>Other API And Property Changes</b>
    </p>
    <p>
        The following API and property changes were done around the renaming of pinned rows and aligned grids.
        All this is done to make the grid API easier to understand and interface with.
        <ul>
            <li>colDef.floatingCellRenderer -> colDef.pinnedRowCellRenderer</li>
            <li>colDef.floatingCellRendererFramework -> colDef.pinnedRowCellRendererFramework</li>
            <li>colDef.floatingCellRendererParams -> colDef.pinnedRowCellRendererParams</li>
            <li>colDef.floatingValueFormatter -> colDef.pinnedRowValueFormatter</li>
            <li>gridApi.setFloatingTopRowData-> api.setPinnedTopRowData</li>
            <li>gridApi.setFloatingBottomRowData-> api.setPinnedBottomRowData</li>
            <li>gridApi.getFloatingTopRowCount-> api.getPinnedTopRowCount</li>
            <li>gridApi.getFloatingBottomRowCount-> api.getPinnedBottomRowCount</li>
            <li>gridApi.getFloatingTopRow-> api.getPinnedTopRow</li>
            <li>gridApi.getFloatingBottomRow-> api.getPinnedBottomRow</li>
            <li>gridApi.getFirstRenderedRow-> api.getFirstDisplayedRow</li>
            <li>gridApi.getLastRenderedRow-> api.getLastDisplayedRow</li>
            <li>gridOptions.floatingTopRowData -> gridOptions.pinnedTopRowData</li>
            <li>gridOptions.floatingBottomRowData -> gridOptions.pinnedBottomRowData</li>
            <li>gridOptions.slaveGrids -> gridOptions.alignedGrids</li>
            <li>rowNode.floating -> rowNode.rowPinned</li>
        </ul>
    </p>

    <p>
        <b>AG-591: Breaking Change to Cell Renderer - To Support TypeScript 2.4</b>
    </p>

    <p>
        cellRenderer.refresh() is now a mandatory method and returns boolean (previously it
        was optional and returned void). This is to
        support TypeScript 2.4 that mandated a breaking change (TypeScript 2.4 doesn't allow
        interface with just optional methods). Check the
        <a href="../javascript-grid-cell-rendering-components/#cell-renderer-component">cellRenderer Refresh</a>
        documentation for details on how to now implement this method. In summary, if you implemented
        this method before, just make sure you return true. If you did not implement this method before,
        then implement an empty version of it that returns false.
    </p>
    <p>
        <b>Breaking Changes</b>
    </p>
    <ul>
        <li>cellRenderer.params.valueGetter() is now called cellRenderer.params.getValue()</li>
        <li>Grid property slaveGrids is now called alignedGrids.</li>
        <li>Grid property paginationStartPage is gone, use api.paginationGoToPage(x) instead.</li>
    </ul>

    <h2>Version 11.0.x</h2>
    <h3>Version 11.0.0 [26-JUN-2017]</h3>

    <h4>Documentation</h4>
    <ul>
        <li><a href="../javascript-grid-grouping">Row Grouping </a> docs rewritten, favours new <i>rowGroup</i> property
            (instead of <i>rowGroupIndex</i>) and also favours auto group columns (instead of configurating column explicitly).</li>
        <li>New documentation page to <a href="../javascript-grid-testing">test with Jasmine or Karma</a>.</li>
        <li>New documentation page to <a href="../javascript-grid-rxjs">integrate RxJs</a>.</li>
        <li>New documentation page for <a href="../javascript-grid-cell-rendering/">grid provided cellRenders</a>.</li>
        <li>New documentation page for <a href="../javascript-grid-accessibility/">accessibility</a>.</li>
        <li>New documentation section for <a href="../javascript-grid-refresh/#flashing">cell flashing</a>.</li>
        <li>New documentation pages <a href="../javascript-grid-value-getters/">Values and Expressions</a>
            and <a href="../javascript-grid-cell-expressions/">Cell Expressions</a>.</li></li>
    </ul>

    <h4>Enhancements</h4>
    <ul>
        <li>AG-513 - Improved <a href="../javascript-grid-grouping">row grouping</a>. The preferred way to do row grouping now
        is using auto group columns. All the examples in the docs have been updated to use when possible auto group columns.
        The new row grouping makes group sorting work out of the box and fixes some bugs related with sorting and row grouping</li>
        <li>AG-529 - Improved the way grid property changes are handled in React.</li>
        <li>AG-401 - New property <a href="../javascript-grid-column-menu/">menuTabs</a> to specify which column menu tabs to show and in which order.</li>
        <li>AG-38 - New <a href="../javascript-grid-accessibility/">accessibility</a> features and documentation. </li>
        <li>AG-517 - Review of valueGetters and valueFormatters and introduced valueSetters and valueParsers.
            See new documentation pages <a href="../javascript-grid-value-getters/">Values and Expressions</a>
            and <a href="../javascript-grid-cell-expressions/">Cell Expressions</a> for details.</li>
        <li>AG-551 - Added <a href="../javascript-grid-pivoting/#totalPivotColumns">Pivot Total Columns</a> - allows expanding / collapsing of pivot columns into totals</li>
        <li>AG-515 - New property <a href="../javascript-grid-sorting/#accentedSort">gridOptions.accentedSort</a>. Set to true to specify that the sort
            should take into account accented characters, if this feature is turned on the sort will perform slower.</li>
        <li>AG-182 - New property <a href="../javascript-grid-clipboard/#deliminator">clipboardDeliminator</a> to specify deliminator to use while copying to clipboard.</li>
        <li>AG-398 / AG-371 - New property <a href="../javascript-grid-clipboard/#suppressPaste">colDef.suppressPaste</a> to suppress pasting from clipboard for certain cells.</li>
        <li>AG-73 - Now when editing or updating data, if value is not different, data is not updated, cell is not
            refreshed and no 'valueChangedEvent' fired. This was important when tabbing through cells while editing,
            previously events were first as you navigate cells even though the value was not changed.</li>
    </ul>

    <h4>Bug fixes</h4>
    <ul>
        <li>AG-557 - Fixed issue where rowGroupPanelShow would not work if using any framework. ie Angular, React...</li>
        <li>AG-539 - Fixed issues in the react examples</li>
        <li>AG-347 - Fixed issue where in some cases groupSuppressAutoColumn : true Makes copy not work on the group column</li>
        <li>AG-481 - Fixed issue where multi column sort wouldn't work when sorting many columns once, including row group columns</li>
        <li>AG-348 - Callbacks processCellForClipboard() and processCellFromClipboard() now get invoked with doing Ctrl + D (copy range down)</li>
        <li>AG-199 - <a href="../javascript-grid-resizing/">sizeColumnsToFit</a> now fires an event with parameter 'finished=true'.</li>
        <li>AG-199 - <a href="../javascript-grid-resizing/">autoSizeColumns</a> now fires just one event, previously it was firing two events unnecessarily.</li>
        <li>AG-82 - <a href="../javascript-grid-resizing/#resizing-groups">Resizing groups</a> now respects any children columns that are not resizable.</li>
        <li>AG-207 - MarryChildren was not working when columns were hidden, now works.</li>
        <li>AG-154 - Typing non-latin letters on focused cell now starts cell editing.</li>
        <li>AG-543 - Bugfix - Regression/Breaking Change - rows are inserted in reverse order</li>
    </ul>


    <h4>Breaking Changes</h4>
    <ul>
        <li>Aggregation data and group data are no longer stored in rowNode.data, instead they are stored in rowNode.groupData and rowNode.aggData. If you are
        accessing rowNode.data for aggreation or group data, this will now not work.</li>
        <li>Removed property suppressUseColIdForGroups, because of new way of storing grouped data in the rowNode, it is not needed.</li>
        <li>
            If you are providing your own group display columns (ie columns to show the groups, not columns
            to group by) then you have to specify <i>colDef.showRowGroup=true</i> to get the grid to return
            the right values for the chosen group. This is explained in
            <a href="../javascript-grid-grouping/#showRowGroup">Show Row Group</a>.
        </li>
        <li>
            gridOptions.groupColumnDef has been renamed to autoGroupColumnDef.
        </li>
        <li>
            gridOptions.enableFilter now needs to be specifically switched on to get the filter menu in the columns.
        </li>
        <li>
            Deprecated cellRendererParams properties: restrictToOneGroup. See row grouping docs on new way to restrict to one group.
        </li>
        <li>
            Deprecated cellRendererParams properties: keyMap. The 'keymap' solution was before you could group using
            valueGetters. If you want the group to have a different value, use either a valueGetter, or use a cellFormatter
            to format the value.
        </li>
        <li>
            Deprecated gridOptions properties: suppressMenuFilterPanel suppressMenuMainPanel and suppressMenuColumnPanel,
            use colDef.menuTabs instead. Instead use colDef.menuTabs property to set what tabs you want.
        </li>
    </ul>

    <h2>Version 10.1.x</h2>

    <h3>Version 10.1.0 [08-JUN-2017]</h3>
    <h4>Documentation:</h4>
    <ul>
        <li>
            New documentation page <a href="../javascript-grid-accessing-data/">Accessing Data</a>.
        </li>
        <li>
            New documentation page <a href="../javascript-grid-refresh/">Data Refresh</a>.
        </li>
        <li>
            New documentation page <a href="../javascript-grid-data-update/">Data Update</a>.
        </li>
    </ul>

    <h4>Enhancements:</h4>
    <ul>
        <LI>AG-483: <a href="../javascript-grid-data-update/">Delta updates</a> - now you can add / update / remove
        rows without having to call 'setRowData(rowData)' with new data each time. Means you can keep the grids
        <li>AG-420: Support for <a href="../example-react-redux/">Redux Style Immutable Stores</a>,
            to work better with React applications.</li>
        state (seelction, grouping etc) while new rows are set.</li>
        <LI>AG-114: <a href="../javascript-grid-width-and-height/#autoHeight">Auto height grid</a>: Allow the grid to
        resize it's height to the number of rows so that there is no vertical scrolls.</li>
        <LI>AG-392: Number floating filters now can be any number, previously it was only possible to filter by
            positive non decimal numbers. This can be seen in our <a href="../example.php">main demo page</a> </li>
        <LI>AG-453: Added  optional debounce configuration to the keyboard input in the filter box and the column filter.
        This is configured by the property <i>debounceMs</i> and applies to the
        <a href="../javascript-grid-filter-text">text</a>, <a href="../javascript-grid-filter-number">number</a> and
            <a href="../javascript-grid-filter-set">set</a> filter.</li>
        <LI>AG-506: Added an API call <code>api.refreshInMemoryRowModel(step)</code> to easily
            <a href="../javascript-grid-data-update/index.php#refreshInMemoryRowModel">request the grid to be
            filtered, sorted, grouped …</a></li>
        <LI>AG-505: Added new API methods to <a href="../javascript-grid-data-update/">get nodes based on the displayed
                index</a> or the node id <code>getRowNode(id)</code></li>
        <LI>AG-512: Improved the performance of the tree data.</li>
        <LI>AG-501: Allow <a href="../javascript-grid-context-menu/">tooltips</a> in the context menu</li>
        <LI>AG-451: Allow the user to dynamically <a href="../javascript-grid-filter-set/#setFilterApi">change the
                values of the set filter on the fly</a>.</li>
    </ul>

    <h4>Bug fixes</h4>
    <ul>
        <LI>AG-508: Fixing bug where it would be not possible to filter by 0 in a number floating filter</li>
        <LI>AG-493: Fixing a bug where if using auto group columns and restoring their state to be sorted would not sort the auto-group column</li>
        <LI>AG-468: New callback to allow modifying any popup shown by ag-grid just before they are about to be displayed</li>
        <LI>AG-323: Fixed bug where floating filters wouldn't work in the frameworks</li>
        <LI>AG-442: Fixing bug where suppressing a filter would not prevent the filter from initialising, hence potentially causing a performance problem</li>
        <LI>AG-428: Fixing bug where more than two levels of grouped headers don’t get exported.</li>
        <LI>AG-488: Fixing bug where set filters with newRowsAction='keep' wouldn’t work if one of the values selected in the mini filter is blank</li>
        <LI>AG-495: Fixing a bug where navigation keys would cause the cell editing to stop (ie, Home, End, Page Up, Page Down)</li>
    </ul>

    <h4>Breaking Changes</h4>
    <ul>
        <li>
            Deprecated Methods: insertItemsAtIndex(), removeItems(), addItems(), use updateRowData() instead.
        </li>
        <li>Property 'forPrint' replaced with 'domLayout', if using forPrint, then set domLayout="forPrint" instead.</li>
    </ul>

    <h2>Version 10.0.x</h2>

    <h3>Version 10.0.1 [24-MAY-2017]</h3>
    <ul>
        <li>
            AG-475: There were missing exports causing compilation problems in typescript
        </li>
    </ul>

    <h3>Version 10.0.0 [22-MAY-2017]</h3>

    <h4>Enhancements:</h4>
    <ul>
        <li>
            New row model type <a href="../javascript-grid-enterprise-model/">Enterprise Row Model</a>.
        </li>
        <li>AG-471: All the <a href="../javascript-grid-events/">events</a> are now asynchronous. afterFilterChanged
            event dropped.</li>
        <li>AG-461: By default, <a href="../javascript-grid-filter-quick">quick filter</a> no longer caches the values. This means quick filters work a bit
            slower, but are more dependable (cache does not go out of date). The cache can still be turned
            on using the property <i>cacheQuickFilter=true</i> if worried about performance.
        </li>
        <LI>AG-104: The headers height now is dynamic and can be configured to support
            <a href="/javascript-grid-column-header/"">vertical text orientation</a>.</li>
        <LI>AG-462: Allow custom CSS classes in <a href="../javascript-grid-context-menu">context menu items</a> through the property <i>cssClasses</i></li>
        <LI>AG-388: New <a href="../javascript-grid-properties">grid property</a> <i>suppressAggAtRootLevel</i> to allow the suppression of aggregation at the root Node level</li>
    </ul>

    <h4>Bug Fixes:</h4>
    <ul>
        <LI>AG-449: Merging styles in Excel export would fail if mixing two partial styles in one cell</li>
        <LI>AG-444: Removed the necessity to add a <i>defaultGroupComparator</i> to have groups sorting by default</li>
        <LI>AG-444: Removing sort on a column will restore the sort to the sort provided from the user in all the cases.</li>
        <LI>AG-372: <a href="../javascript-grid-cell-editing">Popup editors</a> when <i>stopEditingWhenGridLosesFocus</i>: true would disappear when the user will click on them</li>
        <LI>AG-403: Fixing edge cases when <i>openGroupByDefault</i> and <i>removeParents</i> would case the grid to
        show the wrong <a href="../javascript-grid-grouping">row aggregations</a></li>
        <LI>AG-384: Fixing a bug when unpinning a column will cause empty rows shown on the main body area of the grid</li>
        <LI>AG-377: Property <i>restrictToOneGroup</i> didn't work when field was missing in colDef (ie value getter used instead).</li>
        <LI>AG-452: Using <i>groupColumnDef</i> would cause CSV/Excel export to fail</li>
        <LI>AG-450: Fix bug when the only option specified for a filter is in range <i>filterOptions:['inRange']</i></li>
        <LI>AG-445: Cell editors <i>destroy</i> method is not mandatory anymore</li>
        <LI>AG-259: <i>sizeColsToFit</i> not working in frameworks when immediately invoked</li>
        <LI>AG-335: <i>floatingFilterWrapperComponent</i> prints readable error messages when the custom implementations
            are missing mandatory methods </li>
        <LI>AG-457: Angular components prints readable error message when the method <i>agInit</i> is missing</li>
        <LI>AG-464: The grid API is passed as parameter to all the components in the <i>init</i> method</li>
        <LI>AG-328: Fixed <i>suppressSorting</i> for <a href="../javascript-grid-set-filtering">Set Filters</a>, it wasn't working properly</li>
    </ul>

    <h4>Breaking Changes:</h4>
    <ul>
        <li>
            The cache in 'infinite row model' now deals with <b>blocks</b> of rows,
            not <b>pages</b> of rows. To avoid terminology confusion (with pagination feature)
            the following name changes were made:
            <ul>
                <li>
                    Property <i>maxPagesInCache</i> renamed to <i>maxBlocksInCache</i>
                </li>
                <li>
                    Property <i>infiniteBlockSize</i> renamed to <i>cacheBlockSize</i>
                </li>
                <li>
                    Property <i>paginationOverflowSize</i> renamed to <i>cacheOverflowSize</i>
                </li>
                <li>
                    API <i>refreshInfinitePageCache</i> renamed to <i>refreshInfiniteCache</i>
                </li>
                <li>
                    API <i>purgeInfinitePageCache</i> renamed to <i>purgeInfiniteCache</i>
                </li>
                <li>
                    API <i>getInfinitePageState</i> renamed to <i>getBlockCacheState</i>
                </li>
            </ul>
        </li>
    </ul>

    <h2>Version 9.0.x</h2>

    <h3>Version 9.1.0</h3>

    <h4>Enhancements:</h4>
    <ul>
        <li>
            Enhancement (AG-346): Floating Filters/Performance: Floating filters won't slow down vertical scrolling anymore
            as they lazily interact with the filters now.
        </li>
        <li>
            Enhancement (AG-399): Excel export: Allow additional excel style property <i>dataType</i> to force custom
            data type for a column
        </li>
        <li>
            Enhancement (AG-390): Excel export: Allow <i>customHeader()</i> and <i>customFooter()</i> callbacks to add
            custom rows either at the header or the footer of the exported excel file
        </li>
        <li>
            Enhancement (AG-387): Text filter: Allow <i>textCustomComparator()</i>
        </li>
        <li>
            Enhancement (AG-378): Filter: Added filterParam <i>filterOptions</i> which takes a string array of valid filter
            types that the user can select from the filter UI in the filter menu
        </li>
        <li>
            Enhancement (AG-368): added <i>columnApi</i> and grid api <i>api</i> to header comp params.
        </li>
    </ul>

    <h4>Bugfix:</h4>
    <ul>
        <li>Bugfix (AG-391): Number Filter: Fixed bug where filtering by 0 will filter everything out</li>
        <li>Bugfix (AG-382/359): Date Filter: Fixed bug where using the cross to clear the date filter will throw an error</li>
        <li>Bugfix (AG-373): WebComponents: initialiseAgGridWithWebComponents no longer was working</li>
        <li>Bugfix (AG-370): Keyboard navigation: Keyboard navigation should skip full with rows</li>
    </ul>

    <h3>Version 9.0.3</h3>

    <h4>Enhancements:</h4>
    <ul>
        <li>
            New property <i>suppressScrollOnNewData</i>. When true, the grid will not scroll to the top
            when new row data is provided. Use this if you don't want the default behaviour of scrolling
            to the top every time you load new data..
        </li>
    </ul>

    <h4>Bugfix:</h4>
    <ul>
        <li>
            Property <i>groupDefaultExpanded</i> was not working for expanding all groups in pivot mode.
        </li>
        <li>
            Fixed typescript type of the property <i>paginationAutoPageSize</i> from number, to the correct type boolean.
        </li>
    </ul>

    <h3>Version 9.0.2</h3>

    <b>Bug Fix</b>: Fixed Web Components issue, error "Cannot redefine property: infiniteBlockSize" solved.

    <h3>Version 9.0.1</h3>

    <b>Bug Fix: </b> License key was broken.

    <h3>Version 9.0.0</h3>

    <b>Big Feature: Client Side Pagination (AG-91)</b>

    <p>
        ag-Grid 9.0.x introduces <a href="../javascript-grid-pagination/">client side pagination</a>. This replaces the old 'pagination row model' which forced
        you to bring back pagination pages one page at a time from the server. The client side pagination works
        with all row models and paginates on the client side. This means you have pagination work with the default
        in memory row model (and do filtering, sorting, grouping, pivoting etc on the data on the client side),
        or you can also put pagination in front of the viewport row model or infinite scrolling row model.
    </p>

    <b>Big Feature: Improved Column Groups (AG-315)</b>

    <p>
        ag-Grid 9.0.x also introduces
        <a href="../javascript-grid-grouping/#manyGroupColumns">multiple columns for groups</a>
        and
        <a href="../javascript-grid-grouping/#replacingChildren">multi columns while grouping</a>.
    </p>

    <b>Enhancements</b>
    <ul>
        <li>Enhancement: New <a href="../javascript-grid-pagination/">client side pagination</a> that works with all row models.</li>
        <li>Enhancement: New event <i>bodyHeightChanged</i>, gets called when the body height changes,
            thus the number rows rendered may change. This is used by the grid for setting the page
            size when <i>paginationAutoPageSize=true</i>.</li>
        <li>Enhancement: First pass of <a href="../javascript-grid-enterprise-model/">Enterprise Row Model</a>,
        to allow ag-Grid users to see work in progress for our server side filtering, sorting, grouping and aggregation.</li>
        <li>Enhancement (AG-349): Filter: Provided 'in range' filters now have parameter <i>inRangeInclusive</i> to include the start and end range values.</li>
        <li>Enhancement (AG-334): New event <i>componentStateChanged</i>: When frameworks (eg Angular 2, React, VueJS, Aurelia, Web Components) change a grid property, this event gets fired AFTER the grid has actioned the change.</li>
        <li>Enhancement (AG-318): New property <i>allowContextMenuWithControlKey</i>, removes suppression of the context menu when ctrl is held down.</li>
        <li>Enhancement (AG-307): New property <a href="../javascript-grid-cell-editing/#manyGroupColumns"><i>stopEditingWhenGridLosesFocus</i></a>, for cell editing, so that taking focus off the grid stops the editing and saves values.</li>
    </ul>


    <b>Bug Fixes:</b>

    <ul>
        <li>Bugfix (AG-355): Set Filter: setModel(null) was failing when selectMiniFilter = true.</li>
        <li>Bugfix (AG-351): For Print: sorting and filtering was broken in forPrint.</li>
        <li>Bugfix (AG-320): For Print was not working when using api.setRowData()</li>
        <li>Bugfix (AG-314): (Angular 1.x) $scope got dropped form cellClass callback, is now back in.</li>
        <li>Bugfix (AG-274): Column grouping and pinned columns were giving wrong header widths.</li>
    </ul>

    <b>Refactoring:</b>
    <ul>
        Refactor: Virtual Row Model is now called Infinite Row Model. All properties and API's related to this
        are now call 'Infinite' eg <i>setVirtualRowCount()</i> is now <i>setInfiniteRowCount()</i>. Grid will
        log to console and help you when you are using the old method and property names.
    </ul>


    <h2>Version 8.2.x</h2>

    <b>Enhancements:</b>
    <ul>
        <li>Enhancement: <a href="../javascript-grid-filtering/#floatingFilter">Floating Filters</a>.</li>
        <li>Enhancement: <a href="../javascript-grid-pagination/#pagination-api">Pagination API</a>.</li>
        <li>Enhancement: Pagination now scrolls to top when you load new page.</li>
        <li>Enhancement: Provided filters now have 'Clear Filter' button.</li>
        <li>Enhancement: Sorting now shows order of sort when sorting by multiple columns.</li>
    </ul>

    <b>Bug Fixes:</b>
    <ul>
        <li>Bugfix: exportDataAsExcel no longer throws error when called with no arguments.</li>
        <li>Bugfix: Excel Export wasn't working with Open Office, now working.</li>
        <li>Bugfix: Excel Export was sometimes missing number values, now fixed.</li>
        <li>Bugfix: 'Select All' checkbox now works with pagination.</li>
        <li>Bugfix: Cell refresh now gets cellClassRules reapplied.</li>
        <li>Bugfix: Horizontal DragService now uses gridOptions.getDocument().</li>

    </ul>

    <h2>Version 8.1.x</h2>

    <b>Small Breaking Change:</b>

    <p>For Angular 2+ users only: ag-grid-ng2 repository renamed tp ag-grid-angular. So in your
    dependencies (package.json), reference ag-grid-angular, not ag-grid-ng2.</p>

    <b>Enhancements:</b>
    <ul>
        <li>Enhancement: Angular repository renamed (used to be ag-grid-ng2, is now ag-grid-angular). This is because
            Google want to call Angular 2 just Angular now.</li>
        <li>Enhancement: CSS class 'ag-column-hover' now added to headers when mouse over column.</li>
        <li>Enhancement: Text Filter now has 'not contains' option.</li>
        <li>Enhancement: Text Filter no longer applies lower case to model.</li>
        <li>Enhancement: Set Filter has option to hide the mini search.</li>
        <li>Enhancement: Number Filter now has range.</li>
        <li>Enhancement: Added suppress quotes option for copySelectedRowsToClipboard.</li>
    </ul>

    <b>Bug Fixes:</b>

    <ul>
        <li>Bugfix: Angular 2 - angular directive was causing too many dirty checks</li>
        <li>Bugfix: AMD - Removed circular dependency in context.js which impacted AMD.</li>
        <li>Bugfix: api.getDataAsCsv() parameters are now optional.</li>
        <li>Bugfix: Mouse can now drag(ie movable) custom header groups.</li>
        <li>Bugfix: Context sub-menu no longer gets clipped when to large.</li>
        <li>Bugfix: suppressSorting now works on mobile (ie touch).</li>
        <li>Bugfix: Now when you ungroup, the sort state will be removed if you are sorting by the group column.</li>
        <li>Bugfix: processCellFromClipboard was not getting called.</li>
        <li>Bugfix: Excel Export was not working for Open Office.</li>
        <li>Bugfix: Checkbox was in wrong position when pinning the column.</li>
    </ul>

    <h2>Version 8.0.x</h2>

    <h3>ag-Grid 8.1.1, ag-Grid-Enterprise 8.1.1</h3>

    <li>Bugfix: Fixed bug where the export to Excel will not export numerical cells</li>


    <h3>ag-Grid 8.1.0, ag-Grid-Enterprise 8.1.0</h3>

    <b>Enhancements:</b>
    <ul>
        <li>Enhancement: <a href="../best-vuejs-data-grid/">VueJS</a> Framework Support! Big welcome to the VueJS community.</li>
        <li>Enhancement: <a href="../javascript-grid-header-rendering/#headerComponent">Header Component</a> and <a href="../javascript-grid-header-rendering/#headerGroupComponent">Header Group Component</a>. Allowing full customisation of the headers.</li>
        <li>Enhancement: <a href="../javascript-grid-excel/">Excel Export</a> now includes full support for all Excel XML properties.</li>
        <li>Enhancement: New feature <a href="../javascript-grid-selection/#headerCheckboxSelection">Header Checkbox Selection</a>.</li>
        <li>Enhancement: New CSS class <i>ag-column-hover</i> to allow highlighting of hovered column.</li>
        <li>Enhancement: If one cell in clipboard, you can now select a range of cells to copy that one value into entire range.</li>
        <li>Enhancement: Navigation support for Page Up, Page Down, Home, End, Ctrl+left, Ctrl+right.</li>
        <li>Enhancement: New APIs <i>api.selectAllFiltered()</i> and <i>api.deselectAllFiltered()</i></li>
        <li>Enhancement: Added <i>skipRefresh</i> to the add/remove row API's, so if you want to add / remove
            lots of rows, you only refresh on the last update.</li>
        <li>Enhancement: Property <i>groupDefaultExpanded</i> now works with flower nodes</li>
        <li>Enhancement: New property <i>suppressTabbing</i> to disabled grids tabbing functionality.</li>
    </ul>

    <b>Small Breaking Changes:</b>
    <ul>
        <li>Breaking Change: TypeScript Users Only: Interfaces names changed for components.
            Check the documentation for the names of the interfaces. Eg <i>ICellRenderer</i> is replaced
            with <i>ICellRendererComp</i>. This is to position ag-Grid for supporting components from
            other frameworks ('Comp' means an ag-Grid component, to differentiate from a cellRenderer
            built in eg Angular or React).</li>
        <li>Breaking Change: TypeScript Users Only: Interface names used in Angular 2 are also changed slightly. Again
            check the documentation for the new names.</li>
        <li>gridOptions.checkboxSelection is now gone, use defaultColDef.checkboxSelection instead</li>
    </ul>

    <b>Bug Fixes:</b>
    <ul>
        <li>Bug Fix: Editing works for off-screen cells - so if editing full rows, off screen cells don't get reset.</li>
        <li>Bug Fix: ctrl+c now works, even if focus cell is scrolled out of view.</li>
        <li>Bug Fix: Set Filter now supports null values when getting and setting the model.</li>
    </ul>

    <h2>Version 7.2.x</h2>

    <li>Enhancement: <a href="../javascript-grid-excel">Excel Export</a>.</li>
    <li>Enhancement: <a href="../javascript-grid-filtering/#dateFilter">Date Filter</a>.</li>
    <li>Enhancement: richSelect cell editor now works with empty strings.</li>
    <li>Enhancement: new property <a href="../javascript-grid-cell-editing/#groupEditing"><i>enableGroupEdit</i></a>, Set to true to allow editing of the group rows.</li>
    <li>Enhancement: RTL verified to work with For Print.</li>
    <li>Enhancement: New API <i>getDocument()</i> for overriding what document is used. Currently used by Drag and Drop (may extend to other places
    in the future). Use this when you want the grid to use a different document than the one available
    on the global scope. This can happen if docking out components (something which Electron supports).</li>
    <li>Enhancement: Context menu now has CSV Export and Excel Export.</li>
    <li>Enhancement: New <i>api.onSortChanged()</i>, call it if you update a cell with a new value and you want to apply the sort order again.</li>
    <li>Enhancement: New property <a href="../javascript-grid-grouping/#fullWidthRows"><i>embedFullWidthRows</i></a>.</li>
    <li>Breaking Change: IAfterFilterGuiAttachedParams now called IAfterGuiAttachedParams (impacts TypeScript users only)</li>
    <li>Bugfix: callback processCellForClipboard was not getting used when copying just one cell (ie not a range).</li>
    <li>Bugfix: <i>gridOptions.onItemsRemoved</i> was incorrectly called <i>gridOptions.onItemsRemove</i>.</li>
    <li>Bugfix: Column menu was disappearing while doing vertical scroll. Now it only disappears for horizontal scroll.
        This impacted when filtering changed the v scroll position (eg if everything filtered, scroll set back to top)</li>
    <li>Bugfix: api.isAyFilterPresent() was returning true after api.setRowData() was called with new data and newRowsAction was not 'keep'.</li>
    <li>Bugfix: horizontal scroll was sometimes not possible when no rows, now it is (so you can access column menu on RHS even if no rows).</li>
    <li>Bugfix: classes ag-row-group-expanded and ag-row-group-contracted were not getting applied as group expanded and contracted.</li>
    <li>Bugfix: if doing popup editing, and you click outside the grid, the edit is lost, which is different to click on another cell, where the edit is kept. Now they are in sync, clicking outside the pop always keeps the edit.</li>
    <li>Bugfix: headerCellTemplate had classes in agText element removed. Now they are left alone.</li>
    <li>Bugfix: rowIndex was missing from cellEditor params</li>
    <li>Bugfix: CSS class ag-row-focus class was not getting applied to right row when rows were ordered or filtered</li>
    <li>Bugfix: event selectionChanged was not getting fired when you had more than one row selected, then just clicked one row (all other rows get deselected).</li>
    <li>Bugfix: api.sizeColumnsToFit() was incorrectly working out the vertical scroll value - meant it was out by the scroll width sometimes in its calculations.</li>

    <h2>Version 7.1.x</h2>

    <li>Enhancement: <a href="../javascript-grid-rtl/">RTL support</a>, so now you can support languages that go
        from right to left.</li>
    <li>Enhancement: new events: rowEditingStarted, rowEditingStopped, cellEditingStarted, cellEditingStopped.</li>
    <li>Enhancement: new property <a href="../javascript-grid-cell-editing/#singleClickEditing"><i>suppressClickEdit</i></a>.</li>
    <li>Enhancement: added api.clearFocusedCell()</li>
    <li>Enhancement: added <a href="../javascript-grid-clipboard/#sendToClipboard"><i>sendToClipboard</i></a></li>
    <li>Enhancement: added <a href="../javascript-grid-keyboard-navigation/#customNavigation">custom keyboard navigation</a></li>

    <li>Bug Fix: Sub menu was not working in Firefox, now fixed.</li>
    <li>Bug Fix: Copy to clipboard was not copying focused cell then range selection was turned off.</li>
    <li>Bug Fix: Pinned right header used to be mis-aligned by the scroll width. Now it's aligned.</li>

    <li>Documentation: Angular 2 Examples Project now has examples for both SystemJS & SystemJS-Builder, Webpack and Angular-CLI</li>

    <h4>ag-grid-angular-7.1.2</h4>
    <h4>Bug Fixes</h4>
    <ul>
        <li>Bug Fix: TypeScript was incorrectly trying to compile main.ts (when under node_modules) - exclude main.ts from npm publish for now</li>
        <li>Bug Fix: Unpin versions for Angular and Zone to be more flexible</li>
    </ul>

    <h2>Version 7.0.x</h2>

    <h4>ag-grid-7.0.2, ag-grid-enterprise-7.0.2</h4>

    <h4>Bug Fixes</h4>
    <ul>
        <li>Bug Fix: For virtual pagination row model only, calling api.insertItemsAtIndex() messed up the row indexes, now fixed.</li>
        <li>Bug Fix: For viewport row model only, selected row was failing when the node ID of the selected row changed.</li>
        <li>Bug Fix: When animating the rows, the selected cell highlight was getting confused. Now stays with the same row index (so if rows move, focus goes to new row in the selected index, the index doesn't move).</li>
        <li>Bug Fix: grid event onRowClicked was not working for fullWidth rows (including when fullWidth was used for grouping).</li>
        <li>Bug Fix: count function was not working when row grouping had 2 or more columns.</li>
        <li>Bug Fix: callbacks getBusinessKeyForNode and checkboxSelection were missing for React. in now.</li>
        <li>Bug Fix: isCancelAfterEnd was getting called even if ESC was pressed, now no longer.</li>
    </ul>
    <h4>Enhancements</h4>
    <ul>
        <li>Enhancement: New api methods <i>api.tabToNextCell()</i> and <i>api.tabToPreviousCell()</i> for navigation.</li>
        <li>Enhancement: Filter type 'not equals' now works for empty string values (they should pass the filter).</li>
    </ul>
    <ul>
        <li>Enhancement: <a href="../javascript-grid-value-getters/#headerValueGetter">headerValueGetter</a> now has an extra parameter 'location' which is on of {csv, clipboard, toolPanel, columnDrop, header}.
        It allows you to have a different name for the column dependent on where it is.</li>
    </ul>

    <h2>Version 7.0.x</h2>

    <h4>Enhancements</h4>
    <ul>
        <li>Enhancement: <a href="../best-aurelia-data-grid/">Aurelia Support</a>.</li>
        <li>Enhancement: <a href="../best-angular-2-data-grid/#aotCompilation">Full Angular 2 AOT Support</a>.</li>
        <li>Enhancement: New option for grouping <a href="../javascript-grid-grouping/#removeSingleChildren">
                Remove Single Children</a>, so groups will only one child are removed.</li>
        <li>Enhancement: Now menu's (<a href="../javascript-grid-column-menu/">column menu</a> and
            <a href="../javascript-grid-context-menu/">context menu</a>) can have custom sub menus.</li>
        <li>Enhancement: <a href="../javascript-grid-animation/">Animation of Rows</a> - now rows will animate after sort, filter and row group open / close.</li>
        <li>Enhancement: New API - rowNode.setExpanded(boolean) - To open / close a row group row.</li>
        <li>Enhancement: api.getValue() now works with pivot columns</li>
        <li>Enhancement: <a href="../javascript-grid-row-height/#changingRowHeight">Row height</a> can now be changed after the rows are initially set.</li>
        <li>Enhancement: New property - <a href="../javascript-grid-selection/#groupSelection">groupSelectsFiltered</a>, when set, if you select a group, unfiltered items do not get selected.</li>
        <li>Enhancement: Angular 1 - Added $scope to cellEditor params.</li>
        <li>Enhancement: Now when multiple ranges are selected, copy to clipboard copies all ranges, previously only first range was copied.</li>
    </ul>

    <h4>Bug Fixes</h4>
    <ul>
        <li>Bug Fix: columnApi.setColumnAggFunct() => renamed to columnApi.setColumnAggFunc() (took out the 't' at the end, it was a typo)</li>
        <li>Bug Fix: paste from clipboard now skips non-editable columns and continues with rest of row (before it stopped and didn't complete the row)</li>
        <li>Bug Fix: copying selected rows to clipboard was not possible in Viewport. Now is possible.</li>
    </ul>

    <h4>Breaking Change</h4>
    <ul>
        <li>If you are using Angular 2 components inside ag-Gri, due to changes in the Angular 2 library,
            we had to change how Angular 2 cell renderers are configured. Please check the new documentation
            on what to change.</li>
    </ul>

    <h2>Version 6.4.x</h2>

    <h4>ag-grid-6.4.2, ag-grid-enterprise-6.4.2</h4>

    <li>Enhancement - column group / pivot panels don't try and do anything if user rearranges, but leaves things in same order as the start.</li>

    <h4>ag-grid-6.4.0, ag-grid-enterprise-6.4.0, ag-grid-angular-6.4.0, ag-grid-react-6.4.0, </h4>

    <h4>Enhancements</h4>
    <li>Big Enhancement - for grouping, pivoting and values, now you can reorder the columns in the drop zones.</li>
    <li>Small Enhancement - added <a href="../javascript-grid-tool-panel/#stylingToolPanel">toolPanelClass</a> so you can style tool panel items.</li>
    <li>Small Enhancement - now if you scroll the grid, if a column menu or context menu are open, they will close, otherwise the menu gets out of line with the columns & cells.</li>

    <h4>Bug Fixes</h4>
    <li>Bugfix - for setFilter, setModel was not updating the 'Select All' button, is now</li>
    <li>Bugfix - when using api.addItems() for standard row model (ie no virtual pagination or viewport) then items were added in reverse order.</li>
    <li>Bugfix - in IE and Edge, when you edit a cell, then click another cell, the other cell doesn't get focus (eg navigation keys don't work) - appears to be a glitch in IE And Edge, this bug fix works around it</li>

    <h4>Breaking Change</h4>
    <li>Breaking Change - the following events now have the final list of columns, rather than those added / removed: columnRowGroupChanged, columnPivotChanged, columnValueChanged</li>

    <h2>Version 6.3.x</h2>

    <h4>Enhancements</h4>

    <ul>
        <li>quick filter - added <a href="../javascript-grid-filtering/#overridingQuickFilter">colDef.getQuickFilterText</a> to allow overriding of quick filter text</li>
        <li>performance option - added property suppressRowHoverClass, so if you do not require the row hover class, it's expensive, set this to true for slight performance tweak</li>
        <li>ag-grid-react - now cellRenderers get params.reactContainer so the cell renderer can style the wrapping div</li>
        <li>ag-grid-react - container for react cells now has css class ag-react-container, to allow CSS selection for styling</li>
        <li>clipboard - added callback processCellFromClipboard(), to allow you to change data as it's been copied from the clipboard.</li>
        <li>scrolls - new property 'scrollbarWidth', so you can tell grid how much padding to use for scrollbar. Handy if providing non-standard scrolbars to grid and need to provide alterlative padding to use.</li>
        <li>grid size - added api.checkGridSize(), so you can force grid to check its size. Handy if you create the grid OUT of the dom, then insert it, then you want to tell grid to work out what rows and columns to render.</li>
        <li>icons - added customisation of the following icons: menuPin, menuValue, menuAddRowGroup, menuRemoveRowGroup, rowGroupPanel, pivotPanel, valuePanel</li>
        <li>suppress touch - added property <i>suppressTouch</i> to turn off touch support, if you don't want it.</li>
    </ul>

    <h4>Performance Enhancements</h4>
    <p>
        In our tests the demo page used to take 1600ms to expand a row after grouping, it's now down to 600ms. We
        haven't tested teh other browsers, but you can expect these changes to at least have some positive improvements
        on them also. The changes we made were:
    </p>
    <ul>
        <li>introduced Document Fragment to build DOM offline when building rows</li>
        <li>cells no do not have any events, all event handling done at grid level - means for example, where before was adding a keydown event to every cell, not it is added to grid and gri work out which cell, means not adding/removing lots of listeners as grid is scrolling rows</li>
        <li>took events out of rows (same trick as with taking out cells) with the exception of hover listeners</li>
        <li>icon images are now cloned, rather than creating new ones each time one is needed</li>
    </ul>

    <h4>Bug Fixes</h4>

    <ul>
        <li>groupRowRendererFramework, groupRowInnerRendererFramework and fullWidthRowRendererFramework were getting ignored when getting set as properties in Angular 2 and React.</li>
        <li>innerRenderer (for group rows) was not getting destroy called, is now.</li>
        <li>when doing full row edit, calling api.stopEditing() fired event rowValueChanged for each row, not it only calls it for the editing row.</li>
        <li>when using tree data, an there were only groups (all groups were empty), the 'no rows' overlay was showing. Not is doesn't sort when only groups.</li>
        <li>api.ensureIndexVisible() will now also render the rows in the same action, previously you had to wait for the grid to pick up the scroll event (which happened immediatly after)  to render the rows. This causes problems if you wanted to access the row immediatly after ensuring it was visible (eg to start editing).</li>
        <li>Formatted values can now be empty strings, previously empty strings were ignored and the original value was presented.</li>
        <li>grid options was missing onRowValueChanged property</li>
        <li>fixes <a href="https://www.ag-grid.com/forum/showthread.php?tid=4303">this issue</a>, when left and right pinned on IE, left pinned didn't sync scroll with body always.</li>
        <li>Set Filter - 'Select All' checkbox was not getting cleared when all items were unchecked.</li>
        <li>Set Filter - When new rows got loaded into the grid, the filter icon was not cleared down if filter was reset. Now it is.</li>
    </ul>

    <h4>Version 6.2.1</h4>
    <h4>ag-grid 6.2.1, ag-grid-enterprise 6.2.1</h4>

    <li>Bugfix - range select threw error for virtual pagination when drag went below the available rows.</li>
    <li>Bugfix - avg aggregation function was failing when value was undefined or null.</li>
    <li>Bugfix - export to CSV was failing when doing count aggregation on data, now fixed.</li>

    <h2>Version 6.2.x</h2>

    <li>New Feature - <a href="../javascript-grid-touch/">Touch support.</a></li>
    <li>New Feature - <a href="../javascript-grid-column-definitions/#defaultProperties">Default column and column group definitions</a>. So instead of declaring common properties in each column, define them once in the default.</li>
    <li>New Feature - <a href="../best-angular-2-data-grid/#ng2markup">Angular 2 Grid Creation via Markup</a>. Option to create Grids with Markup (declaratively).</li>
    <li>Enhancement - When using checkbox selection in groups, the property cellRendererParams.checkbox can be
        a function, so you can be selective on which rows have checkboxes.</li>
    <li>Enhancement - <a href="../javascript-grid-viewport/">Viewport</a> row model now works with <i>getRowNodeId()</i>, so selection can now work with business keys.</li>
    <li>Enhancement - Removed sorting the order of value columns when in pivot mode - now value columns displayed in order added.</li>
    <li>Enhancement - Added <a href="../javascript-grid-pivoting/#orderingPivotColumns">'pivotComparator'</a> to allow defining order of pivot columns.</li>
    <li>Enhancement - Added <a href="../javascript-grid-tool-panel/#suppressExample">'suppressToolPanel'</a> to column definitions, so suppress columns from appearing in the toolpanel.</li>
    <li>Enhancement - headerValueGetter now also works for column groups.</li>
    <li>Enhancement - Added <a href="../javascript-grid-pivoting/#manipulatingSecondaryColumns"> <i>processSecondaryColDef</i> and <i>processSecondaryColGroupDef</i></a> for pivoting, to allow modification of the pivot columns.</li>
    <li>Enhancement - Added <i>onlySelectedAllPages</i> to CSV export - so if doing pagination, exports selected across all pages.</li>

    <li>Bugfix - suppressSorting in Set Filter was not getting used, now fixed.</li>
    <li>Bugfix - export to CSV was failing when doing avg aggregation on data, now fixed.</li>
    <li>Bugfix - single click editing was resetting the edit when you clicked on an edited cell. This was introduced in the last release with 'fullRowEdit'. Now fixed.</li>
    <li>Bugfix - when grouping, full width rows were not getting mouse scroll events processed, noe fixed.</li>
    <li>Bugfix - when pasting, the cells did not get refreshed if first row was not editable.</li>
    <li>Bugfix - when editing, the grid was working on ctrl+v, ctrl+c, ctrl+x, ctrl+d, which messed up the edit. Now the grid ignores these if you are editing the cell.</li>

    <h2>Version 6.1.1</h2>

    <h4>ag-grid-angular 6.1.1</h4>

    <li><a href="../best-angular-2-data-grid/#aot">AOT support</a> - AOT is now an option when using ag-grid-angular.</li>

    <h2>Version 6.1.x</h2>

    <li>New Feature - <a href="../javascript-grid-cell-editing/#fullRowEdit">Full Row Editing</a> - to enable all cells
        in a row to be editable at the same time.</li>
    <li>New Property - colDef.suppressNavigable - set to true (or function to return true) to stop the cell getting
        focus when tabbing around.</li>
    <li>New Event - <i>rowValueChanged</i> - gets fired after a full row is updated.</li>
    <li>ag-grid-angular - Upgrade to Typescript 2</li>

    <h2>Version 6.0.x</h2>

    <h4>ag-Grid 6.0.1, ag-Grid-Enterprise 6.0.1, ag-Grid-React 6.0.1, , ag-grid-angular 6.0.1</h4>

    <p>
        Version 6.0.x brings the following changes:
    <ol>
        <li>Bug Fixes and Improvements</li>
        <li>Improved React and Angular 2 Support</li>
        <li>Refactored Filters</li>
    </ol>
    Below goes through each of these in turn.
    </p>

    <h3>1 - Bug Fixes and Improvements</h3>

    <li>Breaking Change: React now uses props directly for the init params in filters, cellRenderers and cellEditors.</li>
    <li>Breaking Change: Filter interface now called IFilter.</li>
    <li>Breaking Change: api.getFilterApi() is now api.getFilterInstance().</li>
    <li>Breaking Change: setColumnVisible() no longer accepts ColDefs as an argument. colIds or Columns are the available options now.</li>
    <li>Enhancement: Tooltips now don't show if null or undefined.</li>
    <li>Enhancement: Added api.getFloatingTopRowCount(), api.getFloatingBottomRowCount(), api.getFloatingTopRow(index),
        api.getFloatingBottomRow(index) for accessing pinned rows</li>

    <h3>2 - Improved React and Angular 2 Support</h3>

    <p>
        Lots of work has been done to support natively React and Angular 2, to allow you to plug in React
        and Angular 2 cellEditors and cellRenderers simply. Now, instead of using cellRenderer, you use
        cellRendererFramework as follows:
        <pre><span class="codeComment">// when not using React or Angular 2</span>
colDef.cellRenderer = MyCellRenderer;

<span class="codeComment">// in v6, you can use React or Angular 2 components directly</span>
colDef.cellRendererFramework = MyReactCellRenderer; <span class="codeComment">// for React</span>
colDef.cellRendererFramework = MyAngular2CellRenderer; <span class="codeComment">// for Angular</span></pre>
    Full details on how get this all working are in the updated React and Angular 2 sections of the docs.
    If you are using Angular 2 or React, it's best you read these sections to see how to do things
    in the new improved way.
    </p>

    <h3>3 - Changes to Filters</h3>

    <p>
        How filters were working were out of line with how cellRenderers and cellEditors were working. This is
        because filters were done as one of the first items in ag-Grid and the interface has not changed. The
        changes in this release bring them in line with the newer 'Component Model' that is in ag-Grid, so they
        now behave in the same way as cellRenderers and cellEditors, including fitting in with React and
        Angular 2 components, the same way the renderers and editors do. The main core changes are as follows:
        <ol>
            <li><b>If you were providing a Filter API</b> then be aware the API is no longer a separate part of the component. Instead it is now possible to get a reference
                to the filter component directly via api.getFilterInstance(colKey). From here you can access all
                methods on the filter component. So if you want to add extra items to (what used to be) the API, now
                you just add them directly to your filter component.
        <pre>
<span class="codeComment">// eg if your filter was like this:</span>
function MyFilter() {}

MyFilter.prototype.getApi = function() {
    return {
        getModel: function() {
            ...
        },
        setModel: function(model) {
            ...
        },
    }
}

<span class="codeComment">// it should now be like this:</span>
function MyFilter() {}

MyFilter.prototype.getModel = function() {
    ...
}

MyFilter.prototype.setModel = function(model) {
    ...
}</pre>
            </li>
            <li><b>If you were providing custom params to your custom filters</b> then these used to be passed to the filter embedded into the filter params.
                Now the custom params are added to the main params.
        <pre>
<span class="codeComment">// eg when you define this:</span>
colDef = {
    ...
    filter: MyFilter,
    filterParams: {a: 'A', b: 'B'}
}

<span class="codeComment">// the old way resulted in:</span>
params = {
    column: Column,
    ...
    filterParams: {
        a: 'A',
        b: 'B'
    }
}

<span class="codeComment">// but now it results in:</span>
params = {
    column: Column,
    ...
    a: 'A',
    b: 'B'
}</pre>
            </li>
            <li>
    <p>
        The constants for Number and Text filters are now strings and not numbers. If you were storing
        user preferences for these filters, you need to map the old numbers to the new string values.
    </p>
    <p>
        For Number filter, the mapping is as follows:
    <ul>
        <li>1 => 'equals'</li>
        <li>2 => 'notEqual'</li>
        <li>3 => 'lessThan'</li>
        <li>4 => 'lessThanOrEqual'</li>
        <li>5 => 'greaterThan'</li>
        <li>6 => 'greaterThanOrEqual'</li>
    </ul>
    </p>
    <p>
        For Number filter, the mapping is as follows:
    <ul>
        <li>1 => 'contains'</li>
        <li>2 => 'equals'</li>
        <li>3 => 'notEquals'</li>
        <li>4 => 'startsWith'</li>
        <li>5 => 'endsWith'</li>
    </ul>
    </p>
    </li>
    </ol>
    </p>
    <p>
        All the examples are up to date with the new way of doing things.
    </p>

    <h3>Version 5.4.x</h3>

    <h4>ag-Grid 5.4.0, ag-Grid-Enterprise 5.4.0, ag-Grid-React 5.4.0, , ag-grid-angular 5.4.0</h4>

    <li>Enhancement: added API for startEditing().</li>
    <li>Enhancement: now rememberGroupStateWhenNewData works when inserting/removing rows, ie group open/closed state is now kept when updating rows.</li>
    <li>Enhancement: added columnKeys to api.copySelectedRowsToClipboard(), so you can choose which columns get used.</li>
    <li>Enhancement: columns can now be reordered when in pivot mode (previously they were static).</li>
    <li>Enhancement: ag-grid-react - now you pass in parent component to React cellRenderer - makes cellRenderer work with React Router and also should give performance improvements.</li>
    <li>Enhancement: export to csv now allows you to specify particular columns.</li>
    <li>Enhancement: export to csv now includes floating top and floating bottom rows.</li>
    <li>Enhancement: toolPanel has lazy intialisation, so now if toolPanel not showing, it doesn't initialise.</li>
    <li>Bugfix: copy range to clipboard was not taking in group values when group key was using valueGetter.</li>
    <li>Bugfix: removed styles from border layout templates, used css classes instead. Fixed bug where chrome complained about 'styles violate Content Security Policy #1093'</li>
    <li>Bugfix: for menus, sub menu was appearing in wrong place when normal 'display to right' position was off screen.</li>

    <h3>Version 5.3.x</h3>

    <h4>ag-Grid 5.3.1, ag-Grid-Enterprise 5.3.1</h4>
    <li>Enhancement: added 'Copy with Headers' option to context menu, to copy header values when copying to clipboard.</li>
    <li>Enhancement: added <a href="../javascript-grid-master-detail/#flowerNodes">'Flower Nodes'</a> concept, to allow easy mechanism for providing expandable rows for master / detail and fullWidth.</li>
    <li>Bugfix: onDragStopped was getting called on header button clicks, even if not dragging was taking place.</li>

    <h4>ag-Grid 5.3.0, ag-Grid-Enterprise 5.3.0</h4>

    <li>Enhancement: new feature - <a href="../javascript-grid-master-detail">Full Width Rows and Master / Details</a></li>
    <li>Enhancement: setFilter - now the search box is focused when you open setFilter</li>
    <li>Breaking Change: if using groupUseEntireRow=true, you will notice the group row is now a fullWidth row, hence
        will span pinned sections and not scroll horizontally. This is by design. Functionality should be the same,
        just the grid will look a big different.</li>
    <li>Bugfix: Aggregation function 'count' was only working with number values. Now works with any value type.</li>
    <li>Bugfix: forPrint was broken with last release, now fixed again.</li>

    <h3>Version 5.2.x</h3>

    <h4>ag-Grid 5.2.0, ag-Grid-Enterprise 5.2.0, ag-grid-angular 5.2.0</h4>

    <h4>Bug Fixes and Angular 2 Cell Rendering</h4>

    <li>Enhancement: Now you can create cellRenderers using Angular 2. See <a href="../best-angular-2-data-grid/">Getting Started Angular 2</a> </li>
    <li>Enhancement: Now context menu appears when you click outside of the rows, including when no rows present.</li>
    <li>Enhancement: Added columnApi.autoSizeAllColumns().</li>
    <li>Enhancement: Allowed following methods to work with pagination: forEachLeafNode, forEachNodeAfterFilter, forEachNodeAfterFilterAndSort.</li>
    <li>Enhancement: Callbacks getRowStyle and getRowClass get called after the data is set as well as when the row is created.
        Helps viewport and infinite pagination, to add styles and classes after the rows are loaded.</li>
    <li>Enhancement: external filter present can not be true when grid initialises</li>
    <li>Enhancement: updated virtual pagination example, to show graceful deletion</li>
    <li>Bugfix: setFilter was not removing entries correctly when other filters were set if filterParams was missing.</li>
    <li>Bugfix: when browser was vertically scrolled, the ghost icon while dragging was not positioned correctly.</li>
    <li>Bugfix: when groupSelectsChildren=true, was failing to update top parent rows when 3 or more columns grouped.</li>
    <li>Bugfix: api.getVirtualPageState() was returning undefined, now works.</li>
    <li>Bugfix: case issue with iDatasource, it was getting imported as iDataSource in places.</li>

    <h3>Version 5.1.x</h3>

    <h4>ag-Grid 5.1.2, ag-Grid-Enterprise 5.1.2</h4>

    <li>Enhancement: Adding and removing of rows now allowed in normal row model. See new documentation page on 'Insert & Remove'.</li>
    <li>Enhancement: Virtual Pagination engine is rewritten. New and improved allowing inserting of rows and refreshing
        of the cache and other smaller pieces. See the documentation page on virtual pagination for details.</li>
    <li>Breaking Change: Removed datasource properties maxConcurrentDatasourceRequests, maxPagesInCache, overflowSize and pageSize.
        Replaced with grid properties maxConcurrentDatasourceRequests, maxPagesInCache, paginationOverflowSize,
        paginationInitialRowCount, paginationPageSize.
    </li>
    <li>Enhancement: node id's are now strings, not numbers. This is to allow you to give nodes the same id's as your data store.</li>
    <li>Enhancement: new callback getRowNodeId(), for setting node ids to what you want. Useful for pagination and virtual pagination
        to allow for selection of rows when doing server side sorting and filtering.</li>

    <h3>Version 5.0.x</h3>

    <h4>ag-Grid 5.0.7, ag-Grid-Enterprise 5.0.7</h4>
    <li>Enhancement: cellRenderer for richSelect is no longer mandatory, now default text renderer used in richSelect if no cellRenderer specified</li>
    <li>Enhancement: renamed all 'aggregation' (eg getAggregationColumns) method to 'value' (eg getValueColumns), the documentation was right, methods were out of sync</li>
    <li>Enhancement: now colId's can be numbers, not just strings</li>
    <li>Enhancement: added gridOption.autoSizePadding, to allow wider columns after autosize if default is to narrow</li>
    <li>Bugfix: api.setHeaderHeight() was not working, now fixed.</li>
    <li>Bugfix: fixed issue where hidden grid (it not visible) was not rendering all rows it should.</li>
    <li>Bugfix: columnApi.getColumnState() was setting aggFunc on columns that were aggregated but then later removed.</li>
    <li>Bugfix: largeTextCellEditor - when value was undefined was displaying 'undefined', now displays blank.</li>
    <li>Bugfix: api.deselectAll() was not deselecting groups when gridOptions.groupSelectsChildren=true.</li>
    <li>Bugfix: tab navigation was not working with virtual columns when column been tabbed onto was not visible.</li>

    <h4>ag-Grid 5.0.6, ag-Grid-Enterprise 5.0.6</h4>
    <li>Enhancement: added columnApi.getAllDisplayedVirtualColumns(), so you can check what columns are rendered due to column virtualisation.</li>
    <li>Bugfix: Angular 1 was compiling row multiple times, meant angular listeners were firing more than once. Now it compiles each cell exactly once when cell is created.</li>

    <h4>ag-Grid 5.0.4, ag-Grid-Enterprise 5.0.4</h4>
    <li>Bugfix: hitting space sometimes (noticed on firefox) sent grid scrolling down when it should select the row</li>

    <h4>ag-Grid 5.0.3, ag-Grid-Enterprise 5.0.3</h4>
    <li>Bugfix: pivot was not working with groupUseEntireRow=true</li>

    <h4>ag-Grid 5.0.2, ag-Grid-Enterprise 5.0.2</h4>
    <li>Enhancement: changed comparison (or sorting) to use localeCompare for strings</li>
    <li>Enhancement: now pivot shows 'n/a' when no value columns is enabled</li>
    <li>Enhancement: now 'autosize cols' considers the header width, not just the row content</li>
    <li>Bugfix: cellRenderer with text field was not allowing editing in text field</li>

    <h4>ag-Grid 5.0.1, ag-Grid-Enterprise 5.0.1</h4>
    <li>Major Enhancement: Enterprise feature - Pivoting</li>
    <li>Major Enhancement: Free feature - Column Virtualisation</li>
    <li>Breaking Change: colDef.suppressAggregation and colDef.suppressRowGroup are gone, replaced with enableRowGroup, enablePivot and enableValue</li>
    <li>Enhancement: added events dragStarted and dragStopped</li>
    <li>Enhancement: new property suppressUseColIdForGroups</li>
    <li>Enhancement: Safari now uses animation frames for scrolling (Chrome doesn't need it!!)</li>
    <li>Enhancement: when no using cellRenderer, node.textContent used instead of element.innerHTML, for security reasons to prevent malicious injection of Javascript.</li>
    <li>Enhancement: new property 'suppressCopyRowsToClipboard' so selected cells will be copied to clipboard and not the selected row, if that's what user wants.</li>
    <li>Enhancement: popups are restricted to inside the grid when they appear - eg 'richSelect' doesn't appear outside of grid</li>
    <li>Enhancement: now get/set column state takes into consideration column order</li>
    <li>Enhancement: column virtualisation, with property suppressColumnVirtualisation to turn it off</li>
    <li>Enhancement: eGridCell added to params of cellEditor</li>
    <li>Enhancement: added property layoutInterval, to allow overriding of the layout interval.</li>
    <li>Enhancement: added property 'suppressFocusAfterRefresh', so grid doesn't set focus back on focused cell if not required.</li>
    <li>Enhancement: added properties toolPanelSuppressRowGroups, toolPanelSuppressValues, toolPanelSuppressPivots, toolPanelSuppressPivotMode</li>
    <li>Enhancement: pivot panel now on top alongside group panel</li>
    <li>Enhancement: new property colDef.openByDefault - set to true on column groups to have them open be default if expandable </li>
    <li>Enhancement: new grid property functionsReadOnly - makes the gui for group, pivot and values read only</li>
    <li>Enhancement: added suppressFilter to colDef, to allow turning filtering off for a particular column</li>
    <li>Bugfix: AngularJS 1.x bindings were not getting cells updated when columns added and removed</li>
    <li>Bugfix: Popups were triggering a scrollbar to flicker on and off when showing (eg show column menu, a scrollbar appeard and then dissappeared in the grid)</li>
    <li>Bugfix: rowSelectionChanged was not firing on shift select</li>
    <li>Bugfix: isCancelBeforeStart and isCancelAfterEnd were not working for popup editors</li>
    <li>Bugfix: virtual pagination was not working when setting datasource as a property (it worked if setting datasource via api.setDatasource())</li>

    <h3>Version 4.2.x (ag-Grid 4.2.7, ag-Grid-Enterprise 4.2.11)</h3>
    <li>Bugfix: group selection was selecting groups when 'groupSelectsChildren=false' giving strange behaviours</li>

    <h3>Version 4.2.x (ag-Grid-Enterprise 4.2.10)</h3>
    <li>Bugfix: aggregation type 'sum' was giving incorrect results</li>

    <h3>Version 4.2.x (ag-Grid 4.2.6, ag-Grid-Enterprise 4.2.9)</h3>
    <li>Enhancement: For Enterprise, License message no longer printed to screen when license is correct.</li>
    <li>Enhancement: Added colDef.tooltipField, so tooltip can be set on the cell.</li>
    <li>Enhancement: Icons for drag and drop of columns are now all configurable.</li>
    <li>Enhancement: quickFilter is now a property, so can be set during initialisation.</li>
    <li>Enhancement: new API method forEachLeafNode()</li>
    <li>Enhancement: added suppressQuotes option to csv export</li>
    <li>Enhancement: added colDef.keyCreator, to allow grouping and set filter on complex objects</li>
    <li>Enhancement: pagination datasource now gets context as a parameter</li>
    <li>Enhancement: added largeText cell editor as an 'out of the box' editor</li>
    <li>Enhancement: enhancements to Material Design look and feel</li>
    <li>Enhancement: added api.stopEditing()</li>
    <li>Bugfix: SetFilter was failing when you loaded more data into the grid - filter didn't populate with new values correctly.</li>

    <h3>Version 4.2.x</h3>

    <h4><b>Big Changes</b></h4>
    <li>Enhancement: New theme for Bootstrap</li>
    <li>Enhancement: New theme for Material Design</li>
    <li>Enhancement: Dark theme revised</li>
    <li>Enhancement: you can now move groups of columns (only makes sense when grouping your columns):
        <ul>
            <li>Drag groups of columns from within table to move</li>
            <li>Drag groups of columns from column toolPanel</li>
            <li>Drag groups of columns to 'row group panel' to row group by multiple columns</li>
        </ul>
    </li>
    <li>Enhancement: Shift multi-select - a range of rows can be selected together by holding down shift (does not work with virtual pagination or viewport, only normal 'in memory row model').</li>

    <h4><b>Breaking Change</b></h4>
    <li>Enhancement: groupAggFunction is gone, replaced with providing your own colDef.aggFunc functions - this was needed to pave the way for pivoting functionality. See docs for details on how to use.</li>

    <h4><b>Small Changes</b></h4>
    <li>Enhancement: better default icons for row groups and checkbox selection</li>
    <li>Enhancement: row selection 'checked' icons are now icons and not browser checkbox. they are now also customisable via changing icons.</li>
    <li>Enhancement: changed icons for drag pinning, now when you drag a column to the edge, the drag icon changes to 'pinned' so use knows the column is about to be pinned.</li>
    <li>Enhancement: new property for column group called 'marryChildren', when true then group cannot be split up by moving children.</li>
    <li>Enhancement: toolpanel now has icon beside column group to show visibility of the group. icon is also clickable to set visible / hidden all children of the group</li>
    <li>Enhancement: editing now has methods isCancelBeforeStart() and isCancelAfterEnd() to help with lifecycle.</li>
    <li>Enhancement: new property suppressDragLeaveHidesColumns, so when columns dragged out of grid, they are not hidden.</li>
    <li>Enhancement: new method api.refreshInMemoryRowModel, does a complete refresh of the in memory row model. Useful if you need to get the groups worked out again.</li>
    <li>Enhancement: default text editor - now 'right' and 'left' key presses do not loose focus on current cell</li>
    <li>Enhancement: added ag-row-hover class for when mouse is over row, so you can highlight rows when mouse is over them</li>
    <li>Enhancement: new property 'suppressMiddleClickScrolls', so you can listen or 'middle mouse clicks' if you want (otherwise middle mouse click is taken by browser to scroll)</li>
    <li>Enhancement: new property 'suppressPreventDefaultOnMouseWheel' so you can allow browser to handle mouse wheel events - useful if your grid has no vertical scrolls and you want the mouse to scroll the browser page</li>
    <li>Enhancement: build in renderer 'animiateShowChange' now highlights changes when values are not numbers (eg strings).</li>

    <h4><b>Bug Fixes</b></h4>
    <li>Bug fix: when dragging columns out of rowGroupPanel, GUI wasn't redrawing correctly and crashing, causing inconsistent state and console error messages</li>
    <li>Bug fix: disabled menu items were still allowed to be clicked</li>
    <li>Bug fix: you can now tab into and out of the grid.</li>
    <li>Bug fix: default text editor was displaying 'undefined' when initial value was missing. now showing blank.</li>

    <h3>Version 4.1.x patch (ag-Grid 4.1.5, ag-Grid-Enterprise 4.1.4)</h3>
    <li>Bug fix: when setting columns directly on gridOptions, the groupByPanel was not initialised correctly.</li>
    <li>Bug fix: row group panel was not initialising correctly.</li>

    <h3>Version 4.1.x patch (ag-Grid 4.1.4, ag-Grid-Enterprise 4.1.3)</h3>
    <li>Bug fix: api.deselectAll() was not calling onSelectionChanged, it is now.</li>
    <li>Bug fix: defaultExpanded setting was not been used, it is now.</li>
    <li>Bug fix: popup editor was not working, init() was not called.</li>

    <h3>Version 4.1.x</h3>

    <b>Big changes</b>
    <li>Vamped up Cell Editing and Rendering. See new documentation pages for <a href="../javascript-grid-cell-editing">Cell Editing</a> and <a href="../javascript-grid-cell-rendering-components">Cell Rendering</a></li>
    <li>New row model called <a href="../javascript-grid-viewport/">Viewport</a>. Designed for views over large data and pushing out updates from server to client.</li>

    <b>Breaking Change</b>
    <li>If you are using the built in groupCellRenderer, check the examples on how to configure it. The colDef.cellRenderer property is broken up into cellRenderer and cellRendererParams.</li>

    <b>Small changes</b>
    <li>Enhancement: New event - viewportChanged - gets called when the rendered rows changes, either
        due to scrolling, new data or grid resize. Using this, you know exactly what divs will be rendered in the DOM.</li>
    <li>Navigation: When not editing, tab moves between cells. Shift+tab goes backwards.</li>
    <li>Editing: Hitting any key started editing.</li>
    <li>Enhancement: New api methods: showColumnMenuAfterButtonClick(colKey, buttonElement), showColumnMenuAfterMouseClick(colKey, mouseEvent)</li>
    <li>Enhancement: new function colDef.valueFormatter - value formatting responsibility used to tie in cellRenderer, now it's broken out into valueFormatter, allows reusing cellRenderer's against different formats.</li>
    <li>Enhancement: added 'destroyFilter' api</li>
    <li>Enhancement: columnApi.addRowGroupColumn() and columnApi.removeRowGroupColumn() now work off colKey and not columns, so you can pass in colDefs, colIds or columns (previously was just columns)</li>
    <li>Enhancement: New methods: columnApi.addRowGroupColumns(), columnApi.removeRowGroupColumns(), columnApi.setRowGroupColumns()</li>
    <li>Enhancement: When you refresh the grid, doing a refresh doesn't loose the focused cell if a cell has browser focus.</li>
    <li>Bugfix: Row grouping was not working when colId was provided.</li>
    <li>Bugfix: api.setFocusedCell() method now sets browser focus (previous was just graphically highlighting the cell)</li>

    <h3>Version 4.0.x (ag-Grid 4.0.5, ag-Grid-Enterprise 4.0.7)</h3>
    <li>Bugfix: Status bar was not calculating 'min' correctly.</li>
    <li>Enhancement: Now ctrl+d will copy down the selected range, similar to Excel</li>
    <li>Deprecated: cellRendererParams.addRenderedRowListener() is now deprecated. If you want callback methods for cellRendering, use the cellRenderer Component pattern.</li>

    <h3>Version 4.0.x (ag-Grid 4.0.4)</h3>

    <li>Bugfix: Firefox was showing native context menu on top of grids context menu.</li>
    <li>Bugfix: Drag event is only cancelled if source is image, allows user to implement custom drag event.</li>
    <li>Bugfix: Angular compiling is now done after row is inserted into the DOM.</li>
    <li>Bugfix: Fixed horizontal scroll on trackpads when mouse over pinned column.</li>

    <h3>Version 4.0.x (ag-Grid 4.0.2, ag-Grid-Enterprise 4.0.4)</h3>

    <li>Bugfix: When filter was 'zero' (for number filer) is was not saving correctly when using 'getFilterModel()'.</li>
    <li>Bugfix: Event 'gridSizeChanged' was not getting called when width of grid changed, only height.</li>
    <li>Bugfix: Renamed 'PopupService.js' to 'popupService.js -> caused issued for some import styles.</li>
    <li>Bugfix: Bug in virtual pagination, grid was not initialising when datasource set in gridOptions.</li>
    <li>Bugfix: Mouse double click was not working correctly in firefox.</li>
    <li>Bugfix: Enterprise filters were not getting params in the 'afterGuiAttached' method.</li>

    <li>Enhancement: setColumnState() now returns a boolean, false if one or more columns could not be found.</li>
    <li>Enhancement: added API methods copySelectedRowsToClipboard() and copySelectedRangeToClipboard().</li>
    <li>Enhancement: changed how auto-range aggregations work - blank cells not counted in count, and non-number cells not used for avg</li>

    <h3>Version 4.0.x</h3>

    <!-- NEW FEATURES -->
    <h4>New Features</h4>

    <li>The grid has moved to Enterprise vs Free.</li>

    <li>Enterprise Feature: Enhanced enterprise column menu, in addition to filtering there is now a menu and also column management.</li>

    <li>Enterprise Feature: Row group panel on top of grid, so you can drag columns to here to group.</li>

    <li>Enterprise Feature: You can now drag columns from the tool panel into the grid to make them visible.</li>

    <li>Enterprise Feature: Row grouping and aggregation are no longer in the tool panel as they can be done
        bia column menu (grouping and aggregation) or dragging to the row group panel (grouping).</li>

    <li>Enterprise Feature: Context Menu</li>

    <li>Enterprise Feature: Range Selection</li>
    <li>Enterprise Feature: Enterprise column menu</li>
    <li>Enterprise Feature: Clipboard interaction</li>
    <li>Enterprise Feature: Status bar</li>

    <li>Tool panel, set filter, row grouping and aggregation are now only available in Enterprise version
        of ag-Grid.</li>

    <!-- ENHANCEMENTS -->
    <h4>Enhancements & Changes</h4>

    <li>Performance improvements - no longer attaching listeners to each cell, so when scrolling, the dom is not
        been ripped up with adding and removing listeners. Instead the grid has one listener (eg for mouse click),
        and when the click happens, the grid then works out which cell it was for.</li>

    <li>rowNode is now a class object with methods (previously it only have properties, a simple data object).
        Methods now include: setSelected(), isSelected(), addEventListener(), removeEventListener(),
        resetQuickFilterAggregateText(), depthFirstSearch(callback).
    </li>

    <li>RowNode now has method 'setSelected'. This should now be used for row selection over the gridApi.selectXXXX() methods.</li>

    <li>api.getSelectedNodesById gone, use api.getSelectedNodes instead</li>

    <li>Event rowDeselected gone, now event rowSelected gets fired for both selected and deselected. Check node state
        to see if row is selected or not.</li>

    <li>Event selectionChanged no longer contains the selected rows or nodes. Use the API to look these up if needed.
        Preparing these lists took CPU time, so it's best they are only prepared if needed.</li>

    <li>Concept of 'suppressEvents' was dumped for row selection. No other event event type had this feature, and it
        was out of sync with how web components work in general. If you don't want to be notified of an event, then remove
        your event listener.</li>

    <li>api.addVirtualRowListener is gone. Instead for row selection/deselection listening, use node.addEventListener(),
        and for virtual row removed, use api.addRenderedRowListener()</li>

    <li>New API methods: getFirstRenderedRow() and getLastRenderedRow(), to know the first and last rows in the DOM
        (the grid only renders enough rows (plus a buffer) to show what's visible for performance reasons).</li>

    <li>Introduced property modelType, set to 'pagination' or 'virtual' for pagination and virtual pagination.
        This replaces virtualPaging, as virtual was a boolean when in fact we need to distinctly model three modes
        of operation: Normal, Pagination and Virtual Pagination.</li>

    <li>rowsAlreadyGrouped replaced with getNodeChildDetails. If you are providing already grouped data to the grid,
        see the new section 'Tree Data' on how this is now done. It had to change because Node is now an object with
        functinality, so you can't just pass in JSON an expect them to be treated like nodes.</li>

    <li>Renamed: columnApi.getState()/setState()/resetState() to columnApi.getColumnState()/setColumnState()/resetColumnState() </li>

    <li>Floating rows can now be selected and navigated.</li>

    <li>processRowPostCreate callback, so you can process the grid row after it is created. Handy for adding attributes or other stuff to the row after create.</li>

    <li>Now CSV export allows you to format cells on their way out. Handy if you want to import into Excel and need to make dates, for example, into Excel formatted dates.</li>

    <li>New colDef properties suppressAggregation and suppressRowGroup for suppressing aggregation and row group for particular columns</li>

    <li>Added new property: suppressFieldDotNotation</li>

    <li>Took out property groupHideGroupColumns, if you don't want a column to be shown, just hide it. This feature was not necessary and caused complexity in the design.</li>

    <li>Removed api.refreshRowGroup() -> it wasn't documented, and I can't remember why I put it in, refreshing the grid has the same effect.</li>

    <li>api.getValue(colKey, node) replaces api.getValue(colDef, node, data), the colDef and data were 'old design', newer method works much better.</li>

    <li>api.getFocusedCell() -> now returns rowIndex and Column (used to return colDef and rowNode, colDef not needed as you can get from Column, rowNode not needed as you can lookup using rowIndex)</li>

    <li>rowNode attributes floatingTop and floatingBottom removed, now floating is no longer a boolean, it's a string that can be 'top' or 'bottom' if floating.</li>

    <li>setFocusedCell(rowIndex, colId) is now setFocusedCell(rowIndex, colKey, floating).</li>

    <!-- BUG FIXES -->
    <h4>Bug Fixes</h4>

    <li>Text filter 'ends with' was not working correctly if search string appeared twice in the text.</li>

    <li>forPrint was occasionally given 'Uncaught TypeError: Cannot read property 'appendChild' of undefined'. now fixed. </li>

    <!-- NO VIRTUAL DOM -->
    <h4>RIP Virtual DOM</h4>

    Took out virtual dom. This was an implementation detail, no change in how you interface with the grid.
    It only made an improvement on IE, and now that we are using delayed scrolling, IE is
    working fast enough now. In addition, I have now tested with Windows 10 and Edge (the IE replacement) and
    it's working very fast. So the virtual DOM was giving very little benefit and was 'getting in the way' of a clean
    design. So I've favored a clean design rather than a more complex design just to get it faster in IE. If
    you want to see how little difference a virtual DOM made, see the Angular Connect 2015 talk I gave.




    <h3>Version 3.3.3</h3>
    <li>Bug fix: Pinned rows were not colored correctly</li>

    <h3>Version 3.3.2</h3>
    <li>Bug fix: Was not exporting initialiseAgGridWithAngular1() and initialiseAgGridWithWebComponents() with CommonJS</li>
    <li>Buf fix: Period in fields (ie address.line1) was not working for editing.</li>

    <h3>Version 3.3.0</h3>
    <li>Minor: headerClass (column definition) can now be provided for column groups.</li>
    <li>Major: If using Pure JavaScript "new ag.grid.Grid()", it's now "new agGrid.Grid()".</li>
    <li>Major: Event 'ready' is now called 'gridReady'</li>
    <li>Major: Angular 1 - you now need to initialise the grid via agGrid.initialiseAgGridWithAngular1(angular)</li>
    <li>Major: Web Components - you now need to initialise the grid via agGrid.initialiseAgGridWithWebComponents()</li>
    <li>Major: Angular 2 - Dropped support for UMD version of Angular</li>
    <li>Major: Angular 2 - Now supports CommonJS and ECMA 6 module loading</li>
    <li>Minor: BugFix: forPrint was not sizing headers correctly when doing grouped columns.</li>
    <li>Major: Added sorting to groups</li>
    <li>Minor: Added minColWidth and maxColWidth grid properties. Impacts all columns if set.</li>
    <li>Major: Column no longer has 'index' attribute, as the columns moving now has no meaning. Use 'colId' to identify columns.</li>
    <li>Major: api.ensureColIndexVisible(index) replace with api.ensureColumnVisible(colKey)</li>
    <li>Major: Focused cell not longer has attribute colIndex, instead has attribute colId.</li>
    <li>Major: Movable columns via dragging the column header.</li>

    <li>Major Build Changes:
        <ul>
            <li>CSS now bundled in ag-Grid.js file</li>
            <li>Took out TypeScript internal modules</li>
            <li>Moved to ECMA 6 style imports (instead of require)</li>
            <li>Moved to WebPack for bundling</li>
            <li>Moved Angular 2 component to new project</li>
        </ul>
    </li>

    <h3>Version 3.2.0</h3>
    <li>Minor: New event rowGroupOpened, for when row groups are opened / closed.</li>
    <li>Minor: Bug fix - pinning was not saved during columnApi.getState()</li>
    <li>Minor: Added 'typings' to package.json, so TypeScript can pick up typings from node module</li>
    <li>Minor: groupDefaultExpanded must be number (used to be number or boolean). Set to -1 instead of 'true' for same effect.</li>
    <li>Minor: addVirtualRowListener - now takes an event type and a function, so has similar pattern to normal event listeners.</li>
    <li>Minor: New method 'destroy' added to custom filters. If you need to do cleanup, put it in the destroy method.</li>
    <li>Minor: Took out 'agGridGlobalFunc()', should use ag.grid.Grid() instead.</li>

    <h3>Version 3.1.2</h3>
    <li>Minor: New column API methods: getLeftDisplayedColumnGroups(), getCenterDisplayedColumnGroups(), getRightDisplayedColumnGroups(), getAllDisplayedColumnGroups()</li>

    <h3>Version 3.1.1</h3>

    <li>Minor: Added 'columnSeparator' to CSV Export</li>
    <li>Minor: Added starting character of '\ufeff' to CSV Export (for Excel compatibility)</li>
    <li>Minor: Bug fix - gridOptions.isEnableSorting && colDef.suppressSorting were not used in 3.1.0, fixed.</li>

    <h3>Version 3.1.0</h3>

    <li>Minor: New <i>allColumns</i> property for export to csv</li>
    <li>Minor: API method <i>deselectNode()</i> now takes <i>'suppressEvents'</i> parameter.</li>
    <li>Minor: Now <i>colDef.field</i> can had deep references, eg colDef.field = 'owner.firstName' </li>
    <li>Minor: New event <i>gridSizeChanged</i>, gets fired when grid changes size, due to window resize or other application state change. Useful if you want to lay out the grid, eg call api.sizeColumnsToFit()</li>
    <li>Minor: Bug fix - since v3 columnDefs was mandatory and threw error if missing. Is now optional again.</li>
    <li>Major: Implemented auto-size for column. Now columns can be told to fit their content.</li>
    <li>Minor: New property: suppressParentsInRowNodes - if you don't want parents in the row node tree structure.</li>
    <li>Minor: Fixed up placement of menu icon, it was hitting the header border.</li>
    <li>Major: Rows can have variable heights with new getRowHeight() callback.</li>
    <li>Minor: bugfix - setColState was not restoring 'visible' correctly</li>
    <li>Minor: New APi - columnApi.resetState()</li>
    <li>Major: Implemented column header templates</li>

    <h3>Version 3.0.0</h3>

    <p>
        Version 3 is a major version and has breaking changes. Where possible, the grid will hint if you are using an old property.
    </p>

    <ul>
        <li>Major: Grouping of headers is now called 'columnGrouping' and can now take multiple levels of groups.</li>
        <li>Major: Pinning can now be done on the left and right, previously was just the right.</li>
        <li>Major: Row pivoting is now called row grouping. So the two types of grouping are now called Row Grouping and Column Grouping. Pivoting was taken out as it wasn't true pivoting. The was done to allow true pivoting to happen in a future release and avoid any name clashes.</li>
        <li>Major: gridOptions.groupKeys and gridOptions.groupAggFields are now gone. These were duplicated ways of setting rowGroups and rowAggregation. The correct (and only non-duplicated way) is to use colDef.rowGroupIndex and colDef.aggFunc.</li>
        <li>Major: New Column API method setColumnPinned().</li>
        <li>Major: api.refreshPivot() now called api.refreshRowGroup()</li>
        <li>Major: Event EVENT_COLUMN_PINNED_COUNT_CHANGED removed and EVENT_COLUMN_PINNED added.</li>
        <li>Major: Column getState() and setState() now include pinned state.</li>
        <li>Major: Header Height is now height per row, so if 25, and three column groups, total header height is 3x25 = 75. Before it was total header height (so height was split evenly across the header rows)</li>
        <li>Major: gridOptions.groupHeaders is no longer a property, as grouping in the headers is now defined inside the column definitions.</li>
        <li>Minor: CSS Classes ag-header-cell-grouped and ag-header-cell-not-grouped are no longer used.</li>
        <li>Major: colDef.headerGroupShow is now called colDef.columnGroupShow.</li>
        <li>Major: Icons {headerGroupOpened, headerGroupClosed} now called {columnGroupOpened, columnGroupClosed}</li>
        <li>Major: Column API - columnGroupOpened() renamed to setColumnGroupOpened()</li>
        <li>Major: setColumnVisible(key) now takes a 'key' which can be a colId, field, ColDef object or Column object - previously you had to provide a Column object. Also new method setColumnsVisible(listOfKeys) for updating batches of columns.</li>
        <li>Major: New methods setColumnPinned(key) and setColumnsPinned(listOfKeys) - behave similar to previously mentioned 'visible' methods</li>
        <li>Major: In get/set column state, pivotIndex is now called rowGroupIndex</li>
        <li>Major: If doing raw Javascript version, then angularGridGlobalFunction() is now deprecated, use "new ag.grid.Grid()" method instead.</li>
        <li>Major: checkboxSelection (on colDef) can now be a function, so you can use params in the function
            to work out at runtime if the cell should have a checkbox. gridOptions now also has function of the same
            name, so you can configure the grid to have a checkbox in the first column always regardless of the colDef
            (this is what the test drive does).</li>
    </ul>

    <h3>Version 2.3.7</h3>
    <li>Minor: Updated AngularJS 1.x 2 to version Beta 0. Example updated to show changes.</li>

    <h3>Version 2.3.5</h3>
    <li>Minor: Overlays can now be disabled via new properties suppressLoadingOverlay and suppressNoRowsOverlay.</li>

    <h3>Version 2.3.4</h3>
    <li>Bug fix: Template cache now working with IE9</li>
    <li>Bug fix: forEachNodeAfterFilter and forEachNodeAfterFilterAndSort were not working properly when grouping.</li>
    <li>Minor: Now set filter can take a comparator.</li>
    <li>Bug fix: Was not possible to add event listeners or set attributes to virtual elements after binding. This is now possible.</li>

    <h3>Version 2.3.3</h3>
    <li>Bug fix: Setting rowBuffer to zero did not work.</li>
    <li>Bug fix: Export to csv was not managing large exports.</li>
    <li>Minor: Moved Angular 2 examples to alpha 44.</li>

    <h3>Version 2.3.2</h3>
    <li>Bug fix: 'no rows' overlay was blocking column headers, so if showing, couldn't change filter.</li>

    <h3>Version 2.3.1</h3>
    <li>Bug fix: Angular 2 - EventEmitter for rowDeselected was missing.</li>
    <li>Major: Added getBusinessKeyForNode() method, to allow easily identifying of rows for automated testing.</li>
    <li>Minor: Removed declaration of 'module' and 'exports' in main.ts, so no longer clashes with node.ts typics.</li>
    <li>Minor: Fixed headerClass, array of classes was not working</li>

    <h3>Version 2.3.0</h3>
    <li>Major - Introduced 'no rows' message for when grid is empty.</li>
    <li>Major - Introduced custom overlays for 'no rows' and 'loading', so now they can be what you like.</li>
    <li>Major - Moved to AngularJS 1.x 2 alpha 38.</li>
    <li>Major - Took out auto loading of AngularJS 1.x 2 module with JSPM.</li>
    <li>Minor - Exposed global function for initialising Angular 1.x, to use if Angular not available on the global scope, eg using JSPM</li>
    <li>Minor - Bugfix - rowRenderer was not working when useEntireRow=true</li>

    <h3>Version 2.2.0</h3>
    <li>Major - Implemented 'destroy' API method, to release grids resources. Needed for Web Components and native
        Javascript (AngularJS 1.x lifecycle manages this for you).</li>
    <li>Major - Column resize events now have 'finished' flag, so if resizing, you know which event from a stream of
        'dragging' events is the final one.</li>
    <li>Major - New event: rowDeselected.</li>
    <li>Major - Now have 'customHeader' and 'customFooter' for export to csv.</li>
    <li>Minor - Now filters are positioned relative to their actual size instead of assuming each filter
        is 200px wide. Now wide filters don't fall off the edge of the grid.</li>
    <li>Minor - Bug fix #459 - getTopLevelNodes was called for not reason during filter initialisation which resulted in 'undefined' error for server side filtering</li>

    <h3>Version 2.1.3</h3>
    <li>Minor - Added header to Typescript definitions file and included in Definitely Typed</li>
    <li>Minor - Removed unused 'require' from agList - was conflicting when require defined elsewhere</li>

    <hr/>

    <p>
        <b>23rd Sep</b> ag-Grid 2.0 released - AngularJS 1.x 2 and Web Components supported
    </p>

    <hr/>

    <p>
        <b>13th Sep</b> First pass on AngularJS 1.x 2
    </p>

    <hr/>

    <p>
        <b>6th Sep</b> Floating headers and footers
    </p>

    <hr/>

    <p>
        <b>31th Aug</b> Column API, External Filtering, Excel Like Filtering
    </p>

    <hr/>

    <p>
        <b>16th Aug</b> Master & Slave Grids.
    </p>

    <hr/>

    <p>
        <b>26th July</b> minWidth and maxWidth for columns. Chaining of cell expressions.
    </p>

    <hr/>

    <p>
        <b>18th July</b> Expressions implemented. Grid now works like Excel!!
    </p>

    <hr/>

    <p>
        <b>5th July</b> Typescript, Values on Tool Panel, Column API
    </p>

    <hr/>

    <p>
        <b>21st June</b> First version of Tool Panel, showing / hiding / reordering / grouping columns.
    </p>

    <hr/>

    <p>
        <b>14th June</b> Server side sorting and filtering, headerValueGetter, newRowsAction, suppressUnSort & suppressMultiSort'.
    </p>

    <hr/>

    <p>
        <b>7th June</b> New features: Ensure Col Index Visible, No Isolated Scope, API for Sorting,
        API for Saving / Setting Filters
    </p>

    <hr/>

    <p>
        <b>31st May</b> New features: Default aggregation, filtering API, de-selection, foeEachInMemory.
    </p>

    <hr/>

    <p>
        <b>25th May</b> Keyboard Navigation and general improvements
    </p>

    <hr/>

    <p>
        <b>17th May</b> Revamp of Grouping, ensureIndexVisible, ensureNodeVisible, Multi Column Sort (thanks Dylan Robinson), Fixed Width Cols.
    </p>

    <hr/>

    <p>
        <b>26 April</b> - Volatile Columns, Soft Refresh, Cell Templates.
    </p>

    <hr/>

    <p>
        <b>25 April</b> - Bug fixes:
        <a href="https://github.com/ag-grid/angular-grid/issues/35">Pinned Blank Space</a>,
        <a href="https://github.com/ag-grid/angular-grid/issues/91">Group Sorting</a>,
        <a href="https://github.com/ag-grid/angular-grid/issues/90">Cell Templates</a>,
        <a href="https://github.com/ag-grid/angular-grid/issues/29">Expand / Collapse</a>
    </p>

    <hr/>

    <p>
        <b>20 April</b> - Value Getters, Context and Expressions. Will be available in 1.3, or take latest.
        All documented in relevant sections.
    </p>

    <hr/>

    <p>
        <b>18 April</b> - Gulp! Thank you Tanner Linsley for implementing Gulp.
    </p>

    <hr/>

    <p>
        <b>16 April</b> - Checked in column opening & closing column Groups. Now you can show and hide columns in groups.
        Will be available in 1.3, or take latest. Documentation page 'Grouping Headers' updated.
    </p>

    <hr/>

    <p>
        <b>13 April</b> - Checked in 'tab navigation for editing', so when you hit tab while editing a cell, it goes into
        editing the next cell. Will be available in 1.3, or take latest.
    </p>

    <hr/>

    <p>
        <b>12 April</b> - Checked in datasources, pagination, virtual paging, infinite scrolling. Will be available in 1.3, or take latest. Documentation
        pages 'Datasource', 'Pagination' and 'Virtual Paging' created.
    </p>

    <hr/>

    <p>
        <b>09 April</b> - Checked in support for 'Refresh Aggregate Data'. Will be available in 1.3, or take latest. Documentation
        page 'Grouping and Aggregating Rows' updated.
    </p>

    <hr/>

    <p>
        <b>06 April</b> - Checked in support for 'Loading Panel' to show when fetching data. Will be available in 1.3, or take latest. Documentation
        page for loading created.
    </p>

    <hr/>

    <p>
        <b>05 April</b> - Checked in support for custom icons in the headers. Will be available in 1.3, or take latest. Documentation
        page for icons created.
    </p>

    <hr/>

    <p>
        <b>04 April</b> - Checked in support for footers while grouping. Will be available in 1.3, or take latest. Documentation
        for grouping and example in 'test drive' updated to show.
    </p>

    <hr/>

    <p>
        <b>31 March</b> - DailyJS covers launch of Angular Grid.
    </p>

</div>

<?php include '../documentation-main/documentation_footer.php';?><|MERGE_RESOLUTION|>--- conflicted
+++ resolved
@@ -13,26 +13,6 @@
         For a detailed breakdown of items please refer to the detailed changelog <a href="/ag-grid-changelog/">here</a>.
     </note>
 
-<<<<<<< HEAD
-
-    <h2>Version 13.0.1</h2>
-
-    <h2>Bug Fixes</h2>
-
-    <ul>
-        <!-- Niall Bits -->
-        <li>AG-xxx: description</li>
-
-        <!-- Petyo Bits -->
-        <li>AG-xxx: description</li>
-
-        <!-- Alberto Bits -->
-        <li>AG-xxx: description</li>
-
-    </ul>
-
-    <h2>Version 13.0.0</h2>
-=======
     <h2>Version 13.0.x</h2>
     <h3>Version 13.0.1 [29-AUG-2017]</h3>
 
@@ -44,7 +24,6 @@
 
 
     <h3>Version 13.0.0 [25-AUG-2017]</h3>
->>>>>>> 41a26c88
 
     <h4>Enhancements</h4>
     <ul>
