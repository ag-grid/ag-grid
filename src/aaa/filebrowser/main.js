// specify the columns
var columnDefs = [
    {
        headerName: "Files",
        cellRenderer: 'group',
        showRowGroup: true,
        width: 250,
        cellRendererParams: {
            checkbox: true,
            suppressCount: true,
            padding: 20,
            innerRenderer: FileCellRenderer
        }
    },
<<<<<<< HEAD
    {field: "dateModified"},
    {field: "size"},
    {valueGetter: 'node.id'}
=======
    {
        field: "dateModified", comparator: function (d1, d2) {
            return new Date(d1).getTime() < new Date(d2).getTime() ? -1 : 1;
        }
    },
    {
        field: "size",
        // aggFunc: 'sum',
        // valueFormatter: function (params) {
        //     return (Math.round(params.value * 10) / 10); //+ " MB";
        // }
    }
>>>>>>> 8bc5480c
];

// Mar 12 2012 10:00:00 AM

// specify the data
var rowData = [
    {id: 1, filePath: ['Documents']},
    {id: 2, filePath: ['Documents', 'txt']},
    {id: 3, filePath: ['Documents', 'txt', 'notes.txt'], dateModified: "May 21 2017 01:50:00 PM", size: 14.7},
    {id: 4, filePath: ['Documents', 'pdf']},
    {id: 5, filePath: ['Documents', 'pdf', "book.pdf"], dateModified: "May 22 2017 01:50:00 PM", size: 2.1},
    {id: 6, filePath: ['Documents', 'pdf', "cv.pdf"], dateModified: "Jun 3 2017 09:02:00 PM", size: 2.4},
    {id: 7, filePath: ['Documents', 'xls']},
    {id: 8, filePath: ['Documents', 'xls', "accounts.xls"], dateModified: "Aug 12 2016 10:50:00 AM", size: 4.3},
    {id: 9, filePath: ['Documents', 'stuff']},
<<<<<<< HEAD
    {id: 10, filePath: ['Documents', 'stuff', 'xyz.txt'], dateModified: "12 Aug 2016, 22:50", size: "4.3 MB"},
    {id: 11, filePath: ['Music']},
    // {id: 12, filePath: ['Music', 'mp3']},
    {id: 13, filePath: ['Music', 'mp3', "theme.mp3"], dateModified: "11 Sep 2016, 20:03", size: "14.3 MB"},
    {id: 14, filePath: ["temp.txt"], dateModified: "17 Jan 2016, 20:03", size: "101 KB"}
=======
    {id: 10, filePath: ['Documents', 'stuff', 'xyz.txt'], dateModified: "Aug 12 2016 10:50:00 PM", size: 1.1},
    // {id: 11, filePath: ['Music']},
    // {id: 12, filePath: ['Music', 'mp3']},
    // {id: 13, filePath: ['Music', 'mp3', "theme.mp3"], dateModified: "Sep 11 2016 08:03:00 PM", size: 14.3},
    // {id: 14, filePath: ["temp.txt"], dateModified: "Jan 17 2016 08:03:00 PM", size: 101}
>>>>>>> 8bc5480c
];

var gridOptions = {
    columnDefs: columnDefs,
    rowData: rowData,
    treeData: true,
    animateRows: true,
    enableFilter: true,
    enableSorting: true,
    groupDefaultExpanded: -1,
    getDataPath: function (data) {
        return data.filePath;
    },
    getRowNodeId: function (data) {
        return data.id;
    }
};

function FileCellRenderer() {
}

FileCellRenderer.prototype.init = function (params) {
    var tempDiv = document.createElement('div');
    var value = params.value;
    var icon = getFileIcon(params.value);
    tempDiv.innerHTML = icon ? '<i class="' + icon + '"/>' + '<span class="filename">' + value + '</span>' : value;
    this.eGui = tempDiv.firstChild;
};

FileCellRenderer.prototype.getGui = function () {
    return this.eGui;
};

function addNewGroup() {
    var newGroupData = [{
        id: rowData.length + 1,
        filePath: ['Music', 'wav', "hit.wav"],
        dateModified: "11 Sep 2016, 20:03",
        size: 14.3
    }];
    gridOptions.api.updateRowData({add: newGroupData});
}

function removeSelected() {
    var selectedNode = gridOptions.api.getSelectedNodes()[0]; // single selection
    if (!selectedNode) {
        console.warn("No nodes selected!");
        return;
    }

    gridOptions.api.updateRowData({remove: getRowsToRemove(selectedNode)});
}

function getRowsToRemove(node) {
    var res = [];
    for (var i = 0; i < node.childrenAfterGroup.length; i++) {
        res = res.concat(getRowsToRemove(node.childrenAfterGroup[i]));
    }

    // ignore nodes that have no data, i.e. 'filler groups'
    return node.data ? res.concat([node.data]) : res;
}

function moveSelectedNodeToTarget(targetRowId) {
    var selectedNode = gridOptions.api.getSelectedNodes()[0]; // single selection
    if (!selectedNode) {
        console.warn("No nodes selected!");
        return;
    }

    var targetNode = gridOptions.api.getRowNode(targetRowId);
    var invalidMove = selectedNode.key === targetNode.key || isSelectionParentOfTarget(selectedNode, targetNode);
    if (invalidMove) {
        console.warn("Invalid selection - must not be parent or same as target!");
        return;
    }

    var rowsToUpdate = getRowsToUpdate(selectedNode, targetNode.data.filePath);
    gridOptions.api.updateRowData({update: rowsToUpdate});
}

function isSelectionParentOfTarget(selectedNode, targetNode) {
    var children = selectedNode.childrenAfterGroup;
    for (var i = 0; i < children.length; i++) {
        if (children[i].key === targetNode.key) return true;
        isSelectionParentOfTarget(children[i], targetNode.key);
    }
    return false;
}

function getRowsToUpdate(node, parentPath) {
    var res = [];

    var newPath = parentPath.concat([node.key]);
    if(node.data) {
        // groups without data, i.e. 'filler groups' don't need path updated
        node.data.filePath = newPath;
    }

    for (var i = 0; i < node.childrenAfterGroup.length; i++) {
        var updatedChildRowData = getRowsToUpdate(node.childrenAfterGroup[i], newPath);
        res = res.concat(updatedChildRowData);
    }

    // ignore nodes that have no data, i.e. 'filler groups'
    return node.data ? res.concat([node.data]) : res;
}

function getFileIcon(filename) {
    return filename.endsWith('.pdf') ? 'fa fa-file-pdf-o' :
        filename.endsWith('.xls') ? 'fa fa-file-excel-o' :
            filename.endsWith('.txt') ? 'fa fa fa-file-o' :
                filename.endsWith('.mp3') || filename.endsWith('.wav') ? 'fa fa-file-audio-o' : 'fa fa-folder';
}

// wait for the document to be loaded, otherwise
// ag-Grid will not find the div in the document.
document.addEventListener("DOMContentLoaded", function () {

    // lookup the container we want the Grid to use
    var eGridDiv = document.querySelector('#myGrid');

    // create the grid passing in the div to use together with the columns & data we want to use
    new agGrid.Grid(eGridDiv, gridOptions);
});<|MERGE_RESOLUTION|>--- conflicted
+++ resolved
@@ -12,11 +12,6 @@
             innerRenderer: FileCellRenderer
         }
     },
-<<<<<<< HEAD
-    {field: "dateModified"},
-    {field: "size"},
-    {valueGetter: 'node.id'}
-=======
     {
         field: "dateModified", comparator: function (d1, d2) {
             return new Date(d1).getTime() < new Date(d2).getTime() ? -1 : 1;
@@ -29,7 +24,6 @@
         //     return (Math.round(params.value * 10) / 10); //+ " MB";
         // }
     }
->>>>>>> 8bc5480c
 ];
 
 // Mar 12 2012 10:00:00 AM
@@ -45,19 +39,11 @@
     {id: 7, filePath: ['Documents', 'xls']},
     {id: 8, filePath: ['Documents', 'xls', "accounts.xls"], dateModified: "Aug 12 2016 10:50:00 AM", size: 4.3},
     {id: 9, filePath: ['Documents', 'stuff']},
-<<<<<<< HEAD
-    {id: 10, filePath: ['Documents', 'stuff', 'xyz.txt'], dateModified: "12 Aug 2016, 22:50", size: "4.3 MB"},
-    {id: 11, filePath: ['Music']},
-    // {id: 12, filePath: ['Music', 'mp3']},
-    {id: 13, filePath: ['Music', 'mp3', "theme.mp3"], dateModified: "11 Sep 2016, 20:03", size: "14.3 MB"},
-    {id: 14, filePath: ["temp.txt"], dateModified: "17 Jan 2016, 20:03", size: "101 KB"}
-=======
     {id: 10, filePath: ['Documents', 'stuff', 'xyz.txt'], dateModified: "Aug 12 2016 10:50:00 PM", size: 1.1},
     // {id: 11, filePath: ['Music']},
     // {id: 12, filePath: ['Music', 'mp3']},
     // {id: 13, filePath: ['Music', 'mp3', "theme.mp3"], dateModified: "Sep 11 2016 08:03:00 PM", size: 14.3},
     // {id: 14, filePath: ["temp.txt"], dateModified: "Jan 17 2016 08:03:00 PM", size: 101}
->>>>>>> 8bc5480c
 ];
 
 var gridOptions = {
