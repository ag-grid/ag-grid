--- conflicted
+++ resolved
@@ -689,37 +689,6 @@
         <note>For guidance on using @ngtoools/webpack with ag-Grid please see the <a
                     href="../ag-grid-angular-ngtools-webpack">ag-Grid @ngtools/webpack Documentation</a></note>
 
-<<<<<<< HEAD
-        <div style="background-color: #eee; padding: 5px; display: inline-block;">
-
-            <div style="margin-bottom: 5px;">If you liked this article then please share</div>
-
-        <table style="background-color: #eee;">
-            <tr>
-                <td>
-                    <script type="text/javascript" src="//www.redditstatic.com/button/button1.js"></script>
-                </td>
-                <td>
-                    &nbsp;&nbsp;&nbsp;
-                </td>
-                <td>
-                    <a href="https://twitter.com/share" class="twitter-share-button"
-                       data-url="https://www.ag-grid.com/ag-grid-understanding-webpack/"
-                       data-text="Webpack Tutorial: Understanding How it Works" data-via="seanlandsman"
-                       data-size="large">Tweet</a>
-                    <script>!function (d, s, id) {
-                            var js, fjs = d.getElementsByTagName(s)[0], p = /^http:/.test(d.location) ? 'http' : 'https';
-                            if (!d.getElementById(id)) {
-                                js = d.createElement(s);
-                                js.id = id;
-                                js.src = p + '://platform.twitter.com/widgets.js';
-                                fjs.parentNode.insertBefore(js, fjs);
-                            }
-                        }(document, 'script', 'twitter-wjs');</script>
-                </td>
-            </tr>
-        </table>
-=======
 
         <div style="margin-top: 20px;">
             <a href="https://twitter.com/share" class="twitter-share-button"
@@ -735,11 +704,8 @@
                         fjs.parentNode.insertBefore(js, fjs);
                     }
                 }(document, 'script', 'twitter-wjs');</script>
->>>>>>> 01656936
         </div>
-<!--
-        <a href="//www.reddit.com/submit" onclick="window.location = '//www.reddit.com/submit?url=' + encodeURIComponent(window.location); return false"> <img src="//www.redditstatic.com/spreddit7.gif" alt="submit to reddit" border="0" /> </a>
--->
+
     </div>
     <div class="col-md-3">
 
@@ -799,6 +765,7 @@
     </div>
 </div>
 
+
 <hr/>
 
 <div id="disqus_thread"></div>
