<?php
$key = "Accessibility";
$pageTitle = "ag-Grid Accessibility";
$pageDescription = "ag-Grid Accessibility";
$pageKeyboards = "ag-Grid Accessibility";
$pageGroup = "feature";
include '../documentation-main/documentation_header.php';
?>

<p>
    <h1 class="first-h1" id="accessibility">
        <img src="../images/svg/docs/accessibility.svg" width="50"/>
        Accessibility
    </h1>

<p>
    This provides guidance on how to address accessibility concerns in your grid implementations,
    as well as sharing our current progress as we roll out more accessibility features in the upcoming releases.
</p>

    <div class="note">
        <table>
            <tbody><tr>
                <td style="vertical-align: top;">
                    <img src="../images/lab.png" title="Enterprise Lab" style="padding: 10px;">
                </td>
                <td style="padding-left: 10px;">
                    <h4 class="ng-scope">
                        Lab Feature
                    </h4>
                    <p class="ng-scope">
                        Accessibility features are currently in development and therefore subject to change. Please provide
                        feedback below so that we can best understand your requirements along with any suggestions you might
                        have so that we can provide the best accessibility experience as possible.
                </td>
            </tr>
            </tbody></table>
    </div>

    <h2>Web Conformance Guidelines</h2>
    <p>
        Even if you are not mandated to conform to any particular accessibility standard, it can be helpful to understand the
        guidelines outlined as they are generally good practices worth incorporating into your web based applications.
    </p>
    <p>
        Currently the most commonly encountered conformance guidelines are:
        <ul>
            <li><a href="https://www.ada.gov">ADA</a> - US Department of Justice</li>
            <li><a href="https://www.section508.gov">Section 508</a> - US federal agencies</li>
            <li><a href="https://www.w3.org/WAI/intro/wcag">WCAG 2.0</a> - globally accepted standard</li>
        </ul>

        WCAG 2.0 has 3 levels of conformance; A, AA and AAA (in order of conformance)
    </p>
    <p>
        As meeting WCAG 2.0 level AA guidelines also meets the ADA and Section 508 standards, it is likely that most organisations will want to target this standard.
    </p>

    <note>
        How you design your grid is key to how accessible it will be. For instance the use of colours, images and complex layouts should be carefully considered.
    </note>

    <h2>High Contrast Theme</h2>
    <p>
        For users that are visually impaired due to colour deficiencies, care should be taken when using colours to provide information.
    </p>
    <p>
        Using our demo page as an example, the chrome plugin <a href="https://chrome.google.com/webstore/detail/colorblinding/dgbgleaofjainknadoffbjkclicbbgaa?hl=en">Colorblinding</a>
        shows how cells with colour indicators might appear to someone with total colour blindness (Monochromacy).
    </p>
    <p>
        <img style="border: 1px solid lightgrey" src="accessibility-colour-contrast.png"/>
    </p>
    <p>
        To create a high contrast theme please check out the <a href="../javascript-grid-styling/">Themes</a>
        documentation for details.
        A new high contrast theme is in the ag-Grid backlog and will be scheduled for development soon.
    </p>

    <h2>Screen Readers</h2>
    <p>
        Users who are blind or visually impaired will typically require the assistance of a screen reader to interpret and
        interact with grid based application.
    </p>

    <p>There are numerous screen readers available, however right now the most popular screen reader for Windows is
       <a href="https://www.freedomscientific.com/Downloads/JAWS">JAWS</a> and for MAC users it is the embedded
       <a href="http://help.apple.com/voiceover/info/guide">VoiceOver</a> software. ag-Grid testing is focused on these
        screen readers.
    </p>

    <h2>ARIA Attributes</h2>
    <p>
        In order to give screen readers the contextual information they require to interpret and interact with ag-Grid,
        <a href="https://www.w3.org/TR/wai-aria/">ARIA</a> attributes are added to the grid DOM elements. These
        attributes are particularity useful when plain HTML elements such <i>div</i> and <i>span</i> are used to create
        complex DOM structures, which is the case with ag-Grid.
    </p>

    <p>
        When inspecting the DOM you'll notice the following roles and properties have been added:
        <ul>
            <li><b>role="grid"</b> - marks the enclosing element of the grid</li>
            <li><b>role="row"</b> - a row of column headers or grid cells</li>
            <li><b>role="columnheader"</b> - element containing a column header</li>
            <li><b>role="gridcell"</b> - element containing a grid cell </li>
            <li><b>role="presentation"</b> - indicates an element should be ignored</li>
            <li><b>aria-hidden="true"</b> - indicates an element and child elements should be ignored</li>
        </ul>
    </p>

    <p>
        These attributes will enable screen readers to interpret and navigate the columns and rows of the grid.
        Grids with simple layouts (e.g. without <a href="../javascript-grid-grouping-headers/">column groups</a> or
        <a href="../javascript-grid-pivoting/"></a> pivots) will have best results.
    </p>

    <note>
        Next steps include adding ARIA attributes for grid interaction, i.e. sorting / filtering etc...
    </note>

<<<<<<< HEAD
    <h4>Forcing Column Order</h4>

    <p>By default columns can appear out of order in the DOM. This can result in inconsistent results when parsed by
       screen readers. As a workaround you can set <code>gridOption.suppressColumnVirtualisation=true</code>.
    </p>

    <note>
        Note that a permanent solution to set column and row order will be released shortly.
    </note>
=======
    <h2>Forcing Row and Column Order</h2>

    <p>
        By default in ag-Grid rows and columns can appear out of order in the DOM. This is due to how ag-Grid
        virtualises columns and rows, a technique whereby the grid draws columsn and rows as the user scrolls.
        This 'incorrect order' can result in inconsistent results when parsed by screen readers.
        As a workaround you can enable the following properties to force the order of columns and rows:
    </p>

    <pre>gridOptions = {

    <span class="codeComment">// flag that will get the grid to re-order it's rows every time new rows are drawn</span>
    enforceRowDomOrder: true,

    <span class="codeComment">// turns off columns virtualisation, so that columns are always drawn in correct order</span>
    suppressColumnVirtualisation: true,
    ...
    <span class="codeComment">// because of the re-ordering of rows, this impacts how rows are animated</span>
    animateRows: false <span class="codeComment">// false by default</span>
}</pre>

    <p>
        Animations currently won't work properly when row and column order is forced. However we are currently working on
        a more permanent solution that will also work with row animation enabled.
    </p>
>>>>>>> 8cee8159

    <p>
        The example below presents a simple grid layout with <i>suppressColumnVirtualisation</i> enabled.
    </p>

    <show-example example="accessibilityExample"></show-example>

    <note>
        Tested on Windows using JAWS (version 18) and Mac using VoiceOver (Sierra 10.12.4)
    </note>

    <h2>Keyboard navigation</h2>

    <p>Users who have motor disabilities, as well as visually impaired users, often rely on keyboards for navigation.</p>

    <p>For details on how to navigate the grid without using a mouse refer to the
       <a href="../javascript-grid-keyboard-navigation/">Keyboard Navigation</a> documentation. Note that it is possible
       to provide custom navigation which could come in useful for some accessibility requirements.</p>

    <h2>Skip Navigation</h2>
    <p>It may also be worth considering providing a "skip link" to easily navigate to the grid. For example you could
       provide a hyperlink to the grid class attribute, i.e. href='#myGrid'.</p>

    <p>The following css snippet shows how you could also hide this link by default and then reveal it when tabbed into:</p>

    <pre>.skip-link {
  left: -100%;
  position: absolute;
}
.skip-link:focus {
  left: 50%;
}</pre>


<h3>Feedback</h3>

<p>Please share your experiences and any suggestions you might have so that we can create the best accessibility possible...</p>

<div id="disqus_thread"></div>
<script type="text/javascript">
    /* * * CONFIGURATION VARIABLES * * */
    var disqus_shortname = 'aggrid';

    /* * * DON'T EDIT BELOW THIS LINE * * */
    (function() {
        var dsq = document.createElement('script'); dsq.type = 'text/javascript'; dsq.async = true;
        dsq.src = '//' + disqus_shortname + '.disqus.com/embed.js';
        (document.getElementsByTagName('head')[0] || document.getElementsByTagName('body')[0]).appendChild(dsq);
    })();
</script>
<noscript>Please enable JavaScript to view the <a href="https://disqus.com/?ref_noscript" rel="nofollow">comments powered by Disqus.</a></noscript>


<?php include '../documentation-main/documentation_footer.php';?>


</div><|MERGE_RESOLUTION|>--- conflicted
+++ resolved
@@ -119,17 +119,6 @@
         Next steps include adding ARIA attributes for grid interaction, i.e. sorting / filtering etc...
     </note>
 
-<<<<<<< HEAD
-    <h4>Forcing Column Order</h4>
-
-    <p>By default columns can appear out of order in the DOM. This can result in inconsistent results when parsed by
-       screen readers. As a workaround you can set <code>gridOption.suppressColumnVirtualisation=true</code>.
-    </p>
-
-    <note>
-        Note that a permanent solution to set column and row order will be released shortly.
-    </note>
-=======
     <h2>Forcing Row and Column Order</h2>
 
     <p>
@@ -155,10 +144,9 @@
         Animations currently won't work properly when row and column order is forced. However we are currently working on
         a more permanent solution that will also work with row animation enabled.
     </p>
->>>>>>> 8cee8159
-
-    <p>
-        The example below presents a simple grid layout with <i>suppressColumnVirtualisation</i> enabled.
+
+    <p>
+        The example below presents a simple grid layout with these properties enabled.
     </p>
 
     <show-example example="accessibilityExample"></show-example>
