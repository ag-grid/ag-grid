import {CsvCreator, CsvExportParams} from "./csvCreator";
import {RowRenderer} from "./rendering/rowRenderer";
import {HeaderRenderer} from "./headerRendering/headerRenderer";
import {FilterManager} from "./filter/filterManager";
import {ColumnController} from "./columnController/columnController";
import {SelectionController} from "./selectionController";
import {GridOptionsWrapper} from "./gridOptionsWrapper";
import {GridPanel} from "./gridPanel/gridPanel";
import {ValueService} from "./valueService";
import {MasterSlaveService} from "./masterSlaveService";
import {EventService} from "./eventService";
import {FloatingRowModel} from "./rowControllers/floatingRowModel";
import {ColDef, IAggFunc} from "./entities/colDef";
import {RowNode} from "./entities/rowNode";
import {Constants} from "./constants";
import {Column} from "./entities/column";
import {Bean, PostConstruct, Context, Autowired, Optional} from "./context/context";
import {GridCore} from "./gridCore";
import {IRowModel} from "./interfaces/iRowModel";
import {SortController} from "./sortController";
import {PaginationController} from "./rowControllers/paginationController";
import {FocusedCellController} from "./focusedCellController";
import {IRangeController, RangeSelection, AddRangeSelectionParams} from "./interfaces/iRangeController";
import {GridCell} from "./entities/gridCell";
import {IClipboardService} from "./interfaces/iClipboardService";
import {IInMemoryRowModel} from "./interfaces/iInMemoryRowModel";
import {Utils as _} from "./utils";
import {IViewportDatasource} from "./interfaces/iViewportDatasource";
import {IMenuFactory} from "./interfaces/iMenuFactory";
import {VirtualPageRowModel} from "./rowControllers/virtualPageRowModel";
import {CellRendererFactory} from "./rendering/cellRendererFactory";
import {CellEditorFactory} from "./rendering/cellEditorFactory";
import {IAggFuncService} from "./interfaces/iAggFuncService";

@Bean('gridApi')
export class GridApi {

    @Autowired('csvCreator') private csvCreator: CsvCreator;
    @Autowired('gridCore') private gridCore: GridCore;
    @Autowired('rowRenderer') private rowRenderer: RowRenderer;
    @Autowired('headerRenderer') private headerRenderer: HeaderRenderer;
    @Autowired('filterManager') private filterManager: FilterManager;
    @Autowired('columnController') private columnController: ColumnController;
    @Autowired('selectionController') private selectionController: SelectionController;
    @Autowired('gridOptionsWrapper') private gridOptionsWrapper: GridOptionsWrapper;
    @Autowired('gridPanel') private gridPanel: GridPanel;
    @Autowired('valueService') private valueService: ValueService;
    @Autowired('masterSlaveService') private masterSlaveService: MasterSlaveService;
    @Autowired('eventService') private eventService: EventService;
    @Autowired('floatingRowModel') private floatingRowModel: FloatingRowModel;
    @Autowired('context') private context: Context;
    @Autowired('rowModel') private rowModel: IRowModel;
    @Autowired('sortController') private sortController: SortController;
    @Autowired('paginationController') private paginationController: PaginationController;
    @Autowired('focusedCellController') private focusedCellController: FocusedCellController;
    @Optional('rangeController') private rangeController: IRangeController;
    @Optional('clipboardService') private clipboardService: IClipboardService;
    @Optional('aggFuncService') private aggFuncService: IAggFuncService;
    @Autowired('menuFactory') private menuFactory: IMenuFactory;
    @Autowired('cellRendererFactory') private cellRendererFactory: CellRendererFactory;
    @Autowired('cellEditorFactory') private cellEditorFactory: CellEditorFactory;

    private inMemoryRowModel: IInMemoryRowModel;

    @PostConstruct
    private init(): void {
        if (this.rowModel.getType()===Constants.ROW_MODEL_TYPE_NORMAL) {
            this.inMemoryRowModel = <IInMemoryRowModel> this.rowModel;
        }
    }

    /** Used internally by grid. Not intended to be used by the client. Interface may change between releases. */
    public __getMasterSlaveService(): MasterSlaveService {
        return this.masterSlaveService;
    }

    public getFirstRenderedRow(): number {
        return this.rowRenderer.getFirstVirtualRenderedRow();
    }

    public getLastRenderedRow(): number {
        return this.rowRenderer.getLastVirtualRenderedRow();
    }

    public getDataAsCsv(params?: CsvExportParams): string {
        return this.csvCreator.getDataAsCsv(params);
    }

    public exportDataAsCsv(params?: CsvExportParams): void {
        this.csvCreator.exportDataAsCsv(params)
    }

    public setDatasource(datasource:any) {
        if (this.gridOptionsWrapper.isRowModelPagination()) {
            this.paginationController.setDatasource(datasource);
        } else if (this.gridOptionsWrapper.isRowModelVirtual()) {
            (<VirtualPageRowModel>this.rowModel).setDatasource(datasource);
        } else {
            console.warn(`ag-Grid: you can only use a datasource when gridOptions.rowModelType is '${Constants.ROW_MODEL_TYPE_VIRTUAL}' or '${Constants.ROW_MODEL_TYPE_PAGINATION}'`)
        }
    }

    public setViewportDatasource(viewportDatasource: IViewportDatasource) {
        if (this.gridOptionsWrapper.isRowModelViewport()) {
            // this is bad coding, because it's using an interface that's exposed in the enterprise.
            // really we should create an interface in the core for viewportDatasource and let
            // the enterprise implement it, rather than casting to 'any' here
            (<any>this.rowModel).setViewportDatasource(viewportDatasource);
        } else {
            console.warn(`ag-Grid: you can only use a datasource when gridOptions.rowModelType is '${Constants.ROW_MODEL_TYPE_VIEWPORT}'`)
        }
    }
    
    public setRowData(rowData: any[]) {
        if (this.gridOptionsWrapper.isRowModelDefault()) {
            this.inMemoryRowModel.setRowData(rowData, true);
        } else {
            console.log('cannot call setRowData unless using normal row model');
        }
    }

    public setFloatingTopRowData(rows: any[]): void {
        this.floatingRowModel.setFloatingTopRowData(rows);
    }

    public setFloatingBottomRowData(rows: any[]): void {
        this.floatingRowModel.setFloatingBottomRowData(rows);
    }

    public setColumnDefs(colDefs: ColDef[]) {
        this.columnController.setColumnDefs(colDefs);
    }

    public refreshRows(rowNodes: RowNode[], suppressFocus = false): void {
        this.rowRenderer.refreshRows(rowNodes, suppressFocus);
    }

    public refreshCells(rowNodes: RowNode[], colIds: string[], animate = false): void {
        this.rowRenderer.refreshCells(rowNodes, colIds, animate);
    }

    public rowDataChanged(rows:any) {
        this.rowRenderer.rowDataChanged(rows);
    }

<<<<<<< HEAD
    public refreshView() {
        this.rowRenderer.refreshView(null);
=======
    public refreshView(suppressFocus = false) {
        this.rowRenderer.refreshView(null, suppressFocus);
>>>>>>> 714de83b
    }

    public softRefreshView(suppressFocus = false) {
        this.rowRenderer.softRefreshView(suppressFocus);
    }

    public refreshGroupRows() {
        this.rowRenderer.refreshGroupRows();
    }

    public refreshHeader() {
        // need to review this - the refreshHeader should also refresh all icons in the header
        this.headerRenderer.refreshHeader();
    }

    public isAnyFilterPresent(): boolean {
        return this.filterManager.isAnyFilterPresent();
    }

    public isAdvancedFilterPresent(): boolean {
        return this.filterManager.isAdvancedFilterPresent();
    }

    public isQuickFilterPresent(): boolean {
        return this.filterManager.isQuickFilterPresent();
    }

    public getModel(): IRowModel {
        return this.rowModel;
    }

    public onGroupExpandedOrCollapsed(refreshFromIndex?: any) {
        if (_.missing(this.inMemoryRowModel)) { console.log('cannot call onGroupExpandedOrCollapsed unless using normal row model') }
        this.inMemoryRowModel.refreshModel(Constants.STEP_MAP, refreshFromIndex);
    }

    public refreshInMemoryRowModel(): any {
        if (_.missing(this.inMemoryRowModel)) { console.log('cannot call refreshInMemoryRowModel unless using normal row model') }
        this.inMemoryRowModel.refreshModel(Constants.STEP_EVERYTHING);
    }
    
    public expandAll() {
        if (_.missing(this.inMemoryRowModel)) { console.log('cannot call expandAll unless using normal row model') }
        this.inMemoryRowModel.expandOrCollapseAll(true);
    }

    public collapseAll() {
        if (_.missing(this.inMemoryRowModel)) { console.log('cannot call collapseAll unless using normal row model') }
        this.inMemoryRowModel.expandOrCollapseAll(false);
    }

    public addVirtualRowListener(eventName: string, rowIndex: number, callback: Function) {
        if (typeof eventName !== 'string') {
            console.log('ag-Grid: addVirtualRowListener is deprecated, please use addRenderedRowListener.');
        }
        this.addRenderedRowListener(eventName, rowIndex, callback);
    }

    public addRenderedRowListener(eventName: string, rowIndex: number, callback: Function) {
        if (eventName==='virtualRowRemoved') {
            console.log('ag-Grid: event virtualRowRemoved is deprecated, now called renderedRowRemoved');
            eventName = '' +
                '';
        }
        if (eventName==='virtualRowSelected') {
            console.log('ag-Grid: event virtualRowSelected is deprecated, to register for individual row ' +
                'selection events, add a listener directly to the row node.');
        }
        this.rowRenderer.addRenderedRowListener(eventName, rowIndex, callback);
    }

    public setQuickFilter(newFilter:any): void {
        this.filterManager.setQuickFilter(newFilter)
    }

    public selectIndex(index:any, tryMulti:any, suppressEvents:any) {
        console.log('ag-Grid: do not use api for selection, call node.setSelected(value) instead');
        if (suppressEvents) {
            console.log('ag-Grid: suppressEvents is no longer supported, stop listening for the event if you no longer want it');
        }
        this.selectionController.selectIndex(index, tryMulti);
    }

    public deselectIndex(index: number, suppressEvents: boolean = false) {
        console.log('ag-Grid: do not use api for selection, call node.setSelected(value) instead');
        if (suppressEvents) {
            console.log('ag-Grid: suppressEvents is no longer supported, stop listening for the event if you no longer want it');
        }
        this.selectionController.deselectIndex(index);
    }

    public selectNode(node: RowNode, tryMulti: boolean = false, suppressEvents: boolean = false) {
        console.log('ag-Grid: API for selection is deprecated, call node.setSelected(value) instead');
        if (suppressEvents) {
            console.log('ag-Grid: suppressEvents is no longer supported, stop listening for the event if you no longer want it');
        }
        node.setSelectedParams({newValue: true, clearSelection: !tryMulti});
    }

    public deselectNode(node: RowNode, suppressEvents: boolean = false) {
        console.log('ag-Grid: API for selection is deprecated, call node.setSelected(value) instead');
        if (suppressEvents) {
            console.log('ag-Grid: suppressEvents is no longer supported, stop listening for the event if you no longer want it');
        }
        node.setSelectedParams({newValue: false});
    }

    public selectAll() {
        this.selectionController.selectAllRowNodes();
    }

    public deselectAll() {
        this.selectionController.deselectAllRowNodes();
    }

    public recomputeAggregates(): void {
        if (_.missing(this.inMemoryRowModel)) { console.log('cannot call recomputeAggregates unless using normal row model') }
        this.inMemoryRowModel.refreshModel(Constants.STEP_AGGREGATE);
    }

    public sizeColumnsToFit() {
        if (this.gridOptionsWrapper.isForPrint()) {
            console.warn('ag-grid: sizeColumnsToFit does not work when forPrint=true');
            return;
        }
        this.gridPanel.sizeColumnsToFit();
    }

    public showLoadingOverlay(): void {
        this.gridPanel.showLoadingOverlay();
    }

    public showNoRowsOverlay(): void {
        this.gridPanel.showNoRowsOverlay();
    }

    public hideOverlay(): void {
        this.gridPanel.hideOverlay();
    }

    public isNodeSelected(node:any) {
        console.log('ag-Grid: no need to call api.isNodeSelected(), just call node.isSelected() instead');
        return node.isSelected();
    }

    public getSelectedNodesById(): {[nodeId: number]: RowNode;} {
        console.error('ag-Grid: since version 3.4, getSelectedNodesById no longer exists, use getSelectedNodes() instead');
        return null;
    }

    public getSelectedNodes(): RowNode[] {
        return this.selectionController.getSelectedNodes();
    }

    public getSelectedRows(): any[] {
        return this.selectionController.getSelectedRows();
    }

    public getBestCostNodeSelection() {
        return this.selectionController.getBestCostNodeSelection();
    }

    public getRenderedNodes() {
        return this.rowRenderer.getRenderedNodes();
    }

    public ensureColIndexVisible(index:any) {
        console.warn('ag-Grid: ensureColIndexVisible(index) no longer supported, use ensureColumnVisible(colKey) instead.');
    }

    public ensureColumnVisible(key: string|Column|ColDef) {
        this.gridPanel.ensureColumnVisible(key);
    }

    public ensureIndexVisible(index:any) {
        this.gridPanel.ensureIndexVisible(index);
    }

    public ensureNodeVisible(comparator:any) {
        this.gridCore.ensureNodeVisible(comparator);
    }

    public forEachLeafNode(callback: (rowNode: RowNode)=>void ) {
        if (_.missing(this.inMemoryRowModel)) { console.log('cannot call forEachNodeAfterFilter unless using normal row model') }
        this.inMemoryRowModel.forEachLeafNode(callback);
    }

    public forEachNode(callback: (rowNode: RowNode)=>void ) {
        this.rowModel.forEachNode(callback);
    }

    public forEachNodeAfterFilter(callback: (rowNode: RowNode)=>void) {
        if (_.missing(this.inMemoryRowModel)) { console.log('cannot call forEachNodeAfterFilter unless using normal row model') }
        this.inMemoryRowModel.forEachNodeAfterFilter(callback);
    }

    public forEachNodeAfterFilterAndSort(callback: (rowNode: RowNode)=>void) {
        if (_.missing(this.inMemoryRowModel)) { console.log('cannot call forEachNodeAfterFilterAndSort unless using normal row model') }
        this.inMemoryRowModel.forEachNodeAfterFilterAndSort(callback);
    }

    public getFilterApiForColDef(colDef:any) {
        console.warn('ag-grid API method getFilterApiForColDef deprecated, use getFilterApi instead');
        return this.getFilterApi(colDef);
    }

    public getFilterApi(key: string|Column|ColDef) {
        var column = this.columnController.getOriginalColumn(key);
        if (column) {
            return this.filterManager.getFilterApi(column);
        }
    }

    public destroyFilter(key: string|Column|ColDef) {
        var column = this.columnController.getOriginalColumn(key);
        if (column) {
            return this.filterManager.destroyFilter(column);
        }
    }
    
    public getColumnDef(key: string|Column|ColDef) {
        var column = this.columnController.getOriginalColumn(key);
        if (column) {
            return column.getColDef();
        } else {
            return null;
        }
    }

    public onFilterChanged() {
        this.filterManager.onFilterChanged();
    }

    public setSortModel(sortModel:any) {
        this.sortController.setSortModel(sortModel);
    }

    public getSortModel() {
        return this.sortController.getSortModel();
    }

    public setFilterModel(model:any) {
        this.filterManager.setFilterModel(model);
    }

    public getFilterModel() {
        return this.filterManager.getFilterModel();
    }

    public getFocusedCell(): GridCell {
        return this.focusedCellController.getFocusedCell();
    }

    public setFocusedCell(rowIndex: number, colKey: Column|ColDef|string, floating?: string) {
        this.focusedCellController.setFocusedCell(rowIndex, colKey, floating, true);
    }

    public setHeaderHeight(headerHeight: number) {
        this.gridOptionsWrapper.setHeaderHeight(headerHeight);
    }

    public showToolPanel(show:any) {
        this.gridCore.showToolPanel(show);
    }

    public isToolPanelShowing() {
        return this.gridCore.isToolPanelShowing();
    }

    public doLayout() {
        this.gridCore.doLayout();
    }

    public getValue(colKey: string|ColDef|Column, rowNode: RowNode): any {
        var column = this.columnController.getOriginalColumn(colKey);
        return this.valueService.getValue(column, rowNode);
    }

    public addEventListener(eventType: string, listener: Function): void {
        this.eventService.addEventListener(eventType, listener);
    }

    public addGlobalListener(listener: Function): void {
        this.eventService.addGlobalListener(listener);
    }

    public removeEventListener(eventType: string, listener: Function): void {
        this.eventService.removeEventListener(eventType, listener);
    }

    public removeGlobalListener(listener: Function): void {
        this.eventService.removeGlobalListener(listener);
    }

    public dispatchEvent(eventType: string, event?: any): void {
        this.eventService.dispatchEvent(eventType, event);
    }

    public destroy(): void {
        this.context.destroy();
    }

    public resetQuickFilter(): void {
        this.rowModel.forEachNode( node => node.quickFilterAggregateText = null);
    }

    public getRangeSelections(): RangeSelection[] {
        if (this.rangeController) {
            return this.rangeController.getCellRanges();
        } else {
            console.warn('ag-Grid: cell range selection is only available in ag-Grid Enterprise');
            return null;
        }
    }

    public addRangeSelection(rangeSelection: AddRangeSelectionParams): void {
        if (!this.rangeController) { console.warn('ag-Grid: cell range selection is only available in ag-Grid Enterprise'); }
        this.rangeController.addRange(rangeSelection);
    }

    public clearRangeSelection(): void {
        if (!this.rangeController) { console.warn('ag-Grid: cell range selection is only available in ag-Grid Enterprise'); }
        this.rangeController.clearSelection();
    }

    public copySelectedRowsToClipboard(): void {
        if (!this.clipboardService) { console.warn('ag-Grid: clipboard is only available in ag-Grid Enterprise'); }
        this.clipboardService.copySelectedRowsToClipboard();
    }

    public copySelectedRangeToClipboard(): void {
        if (!this.clipboardService) { console.warn('ag-Grid: clipboard is only available in ag-Grid Enterprise'); }
        this.clipboardService.copySelectedRangeToClipboard();
    }

    public copySelectedRangeDown(): void {
        if (!this.clipboardService) { console.warn('ag-Grid: clipboard is only available in ag-Grid Enterprise'); }
        this.clipboardService.copyRangeDown();
    }

    public showColumnMenuAfterButtonClick(colKey: string|Column|ColDef, buttonElement: HTMLElement): void {
        var column = this.columnController.getOriginalColumn(colKey);
        this.menuFactory.showMenuAfterButtonClick(column, buttonElement);
    }

    public showColumnMenuAfterMouseClick(colKey: string|Column|ColDef, mouseEvent: MouseEvent): void {
        var column = this.columnController.getOriginalColumn(colKey);
        this.menuFactory.showMenuAfterMouseEvent(column, mouseEvent);
    }

    public stopEditing(cancel: boolean = false): void {
        this.rowRenderer.stopEditing(cancel);
    }

    public addAggFunc(key: string, aggFunc: IAggFunc): void {
        if (this.aggFuncService) {
            this.aggFuncService.addAggFunc(key, aggFunc);
        }
    }

    public addAggFuncs(aggFuncs: {[key: string]: IAggFunc}): void {
        if (this.aggFuncService) {
            this.aggFuncService.addAggFuncs(aggFuncs);
        }
    }

    public clearAggFuncs(): void {
        if (this.aggFuncService) {
            this.aggFuncService.clear();
        }
    }

    /*
    Taking these out, as we want to reconsider how we register components
    
    public addCellRenderer(key: string, cellRenderer: {new(): ICellRenderer} | ICellRendererFunc): void {
        this.cellRendererFactory.addCellRenderer(key, cellRenderer);
    }
    
    public addCellEditor(key: string, cellEditor: {new(): ICellEditor}): void {
        this.cellEditorFactory.addCellEditor(key, cellEditor);
    }*/

}<|MERGE_RESOLUTION|>--- conflicted
+++ resolved
@@ -143,13 +143,8 @@
         this.rowRenderer.rowDataChanged(rows);
     }
 
-<<<<<<< HEAD
     public refreshView() {
         this.rowRenderer.refreshView(null);
-=======
-    public refreshView(suppressFocus = false) {
-        this.rowRenderer.refreshView(null, suppressFocus);
->>>>>>> 714de83b
     }
 
     public softRefreshView(suppressFocus = false) {
