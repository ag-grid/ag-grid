--- conflicted
+++ resolved
@@ -1,62 +1,3 @@
-<<<<<<< HEAD
-// @ag-grid-community/react v30.0.1
-"use strict";
-var __createBinding = (this && this.__createBinding) || (Object.create ? (function(o, m, k, k2) {
-    if (k2 === undefined) k2 = k;
-    Object.defineProperty(o, k2, { enumerable: true, get: function() { return m[k]; } });
-}) : (function(o, m, k, k2) {
-    if (k2 === undefined) k2 = k;
-    o[k2] = m[k];
-}));
-var __setModuleDefault = (this && this.__setModuleDefault) || (Object.create ? (function(o, v) {
-    Object.defineProperty(o, "default", { enumerable: true, value: v });
-}) : function(o, v) {
-    o["default"] = v;
-});
-var __importStar = (this && this.__importStar) || function (mod) {
-    if (mod && mod.__esModule) return mod;
-    var result = {};
-    if (mod != null) for (var k in mod) if (k !== "default" && Object.prototype.hasOwnProperty.call(mod, k)) __createBinding(result, mod, k);
-    __setModuleDefault(result, mod);
-    return result;
-};
-var __importDefault = (this && this.__importDefault) || function (mod) {
-    return (mod && mod.__esModule) ? mod : { "default": mod };
-};
-Object.defineProperty(exports, "__esModule", { value: true });
-exports.AgGridReactUi = void 0;
-const core_1 = require("@ag-grid-community/core");
-const react_1 = __importStar(require("react"));
-const newReactComponent_1 = require("../shared/newReactComponent");
-const portalManager_1 = require("../shared/portalManager");
-const reactFrameworkOverrides_1 = require("../shared/reactFrameworkOverrides");
-const gridComp_1 = __importDefault(require("./gridComp"));
-function debug(msg, obj) {
-    // console.log(msg, obj);
-}
-const AgGridReactUi = (props) => {
-    var _a, _b;
-    const gridOptionsRef = react_1.useRef(null);
-    const eGui = react_1.useRef(null);
-    const portalManager = react_1.useRef(null);
-    const destroyFuncs = react_1.useRef([]);
-    const whenReadyFuncs = react_1.useRef([]);
-    //prevProps
-    const prevProps = react_1.useRef(props);
-    const ready = react_1.useRef(false);
-    const [context, setContext] = react_1.useState(undefined);
-    const checkForDeprecations = react_1.useCallback((props) => {
-        if (props.rowDataChangeDetectionStrategy) {
-            core_1._.doOnce(() => console.warn('AG Grid: Since v29 rowDataChangeDetectionStrategy has been deprecated. Row data property changes will be compared by reference via triple equals ===. See https://ag-grid.com/react-data-grid/react-hooks/'), 'rowDataChangeDetectionStrategy_Deprecation');
-        }
-    }, []);
-    // Hook to enable Portals to be displayed via the PortalManager
-    const [, setPortalRefresher] = react_1.useState(0);
-    react_1.useLayoutEffect(() => {
-        const modules = props.modules || [];
-        if (!portalManager.current) {
-            portalManager.current = new portalManager_1.PortalManager(() => setPortalRefresher((prev) => prev + 1), props.componentWrappingElement, props.maxComponentCreationTimeMs);
-=======
 // @ag-grid-community/react v30.0.2
 import { BaseComponentWrapper, ComponentUtil, CtrlsService, GridCoreCreator, _ } from '@ag-grid-community/core';
 import React, { useCallback, useEffect, useLayoutEffect, useMemo, useRef, useState } from 'react';
@@ -89,7 +30,6 @@
         const modules = props.modules || [];
         if (!portalManager.current) {
             portalManager.current = new PortalManager(() => setPortalRefresher((prev) => prev + 1), props.componentWrappingElement, props.maxComponentCreationTimeMs);
->>>>>>> 2d5be2b7
             destroyFuncs.current.push(() => {
                 var _a;
                 (_a = portalManager.current) === null || _a === void 0 ? void 0 : _a.destroy();
@@ -101,17 +41,10 @@
                 frameworkComponentWrapper: new ReactFrameworkComponentWrapper(portalManager.current),
             },
             modules,
-<<<<<<< HEAD
-            frameworkOverrides: new reactFrameworkOverrides_1.ReactFrameworkOverrides(true),
-        };
-        gridOptionsRef.current = props.gridOptions || {};
-        gridOptionsRef.current = core_1.ComponentUtil.copyAttributesToGridOptions(gridOptionsRef.current, props);
-=======
             frameworkOverrides: new ReactFrameworkOverrides(true),
         };
         gridOptionsRef.current = props.gridOptions || {};
         gridOptionsRef.current = ComponentUtil.copyAttributesToGridOptions(gridOptionsRef.current, props);
->>>>>>> 2d5be2b7
         checkForDeprecations(props);
         const createUiCallback = (context) => {
             setContext(context);
@@ -151,11 +84,7 @@
                 ready.current = true;
             });
         };
-<<<<<<< HEAD
-        const gridCoreCreator = new core_1.GridCoreCreator();
-=======
         const gridCoreCreator = new GridCoreCreator();
->>>>>>> 2d5be2b7
         gridCoreCreator.create(eGui.current, gridOptionsRef.current, createUiCallback, acceptChangesCallback, gridParams);
         return () => {
             debug('AgGridReactUi.destroy');
@@ -163,17 +92,10 @@
             destroyFuncs.current.length = 0;
         };
     }, []);
-<<<<<<< HEAD
-    const style = react_1.useMemo(() => {
-        return Object.assign({ height: '100%' }, (props.containerStyle || {}));
-    }, [props.containerStyle]);
-    const processWhenReady = react_1.useCallback((func) => {
-=======
     const style = useMemo(() => {
         return Object.assign({ height: '100%' }, (props.containerStyle || {}));
     }, [props.containerStyle]);
     const processWhenReady = useCallback((func) => {
->>>>>>> 2d5be2b7
         if (ready.current) {
             debug('AgGridReactUi.processWhenReady sync');
             func();
@@ -183,28 +105,13 @@
             whenReadyFuncs.current.push(func);
         }
     }, []);
-<<<<<<< HEAD
-    react_1.useEffect(() => {
-=======
     useEffect(() => {
->>>>>>> 2d5be2b7
         const changes = {};
         extractGridPropertyChanges(prevProps.current, props, changes);
         prevProps.current = props;
         processWhenReady(() => {
             var _a;
             if ((_a = gridOptionsRef.current) === null || _a === void 0 ? void 0 : _a.api) {
-<<<<<<< HEAD
-                core_1.ComponentUtil.processOnChange(changes, gridOptionsRef.current.api);
-            }
-        });
-    }, [props]);
-    return (react_1.default.createElement("div", { style: style, className: props.className, ref: eGui },
-        context && !context.isDestroyed() ? react_1.default.createElement(gridComp_1.default, { context: context }) : null, (_b = (_a = portalManager.current) === null || _a === void 0 ? void 0 : _a.getPortals()) !== null && _b !== void 0 ? _b : null));
-};
-exports.AgGridReactUi = AgGridReactUi;
-class ReactFrameworkComponentWrapper extends core_1.BaseComponentWrapper {
-=======
                 ComponentUtil.processOnChange(changes, gridOptionsRef.current.api);
             }
         });
@@ -213,7 +120,6 @@
         context && !context.isDestroyed() ? React.createElement(GridComp, { context: context }) : null, (_b = (_a = portalManager.current) === null || _a === void 0 ? void 0 : _a.getPortals()) !== null && _b !== void 0 ? _b : null));
 };
 class ReactFrameworkComponentWrapper extends BaseComponentWrapper {
->>>>>>> 2d5be2b7
     constructor(parent) {
         super();
         this.parent = parent;
@@ -225,11 +131,7 @@
 function extractGridPropertyChanges(prevProps, nextProps, changes) {
     const debugLogging = !!nextProps.debug;
     Object.keys(nextProps).forEach((propKey) => {
-<<<<<<< HEAD
-        if (core_1.ComponentUtil.ALL_PROPERTIES_SET.has(propKey)) {
-=======
         if (ComponentUtil.ALL_PROPERTIES_SET.has(propKey)) {
->>>>>>> 2d5be2b7
             if (prevProps[propKey] !== nextProps[propKey]) {
                 if (debugLogging) {
                     console.log(` agGridReact: [${propKey}] property changed`);
@@ -241,11 +143,7 @@
             }
         }
     });
-<<<<<<< HEAD
-    core_1.ComponentUtil.EVENT_CALLBACKS.forEach((funcName) => {
-=======
     ComponentUtil.EVENT_CALLBACKS.forEach((funcName) => {
->>>>>>> 2d5be2b7
         if (prevProps[funcName] !== nextProps[funcName]) {
             if (debugLogging) {
                 console.log(`agGridReact: [${funcName}] event callback changed`);
