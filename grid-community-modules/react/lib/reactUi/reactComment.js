<<<<<<< HEAD
// @ag-grid-community/react v30.0.1
"use strict";
Object.defineProperty(exports, "__esModule", { value: true });
const useEffectOnce_1 = require("./useEffectOnce");
=======
// @ag-grid-community/react v30.0.2
import { useEffectOnce } from './useEffectOnce';
>>>>>>> 2d5be2b7
const useReactCommentEffect = (comment, eForCommentRef) => {
    useEffectOnce(() => {
        const eForComment = eForCommentRef.current;
        const eParent = eForComment.parentElement;
        if (!eParent) {
            return;
        }
        const eComment = document.createComment(comment);
        eParent.insertBefore(eComment, eForComment);
        return () => {
            eParent.removeChild(eComment);
        };
    });
};
export default useReactCommentEffect;

//# sourceMappingURL=reactComment.js.map<|MERGE_RESOLUTION|>--- conflicted
+++ resolved
@@ -1,12 +1,5 @@
-<<<<<<< HEAD
-// @ag-grid-community/react v30.0.1
-"use strict";
-Object.defineProperty(exports, "__esModule", { value: true });
-const useEffectOnce_1 = require("./useEffectOnce");
-=======
 // @ag-grid-community/react v30.0.2
 import { useEffectOnce } from './useEffectOnce';
->>>>>>> 2d5be2b7
 const useReactCommentEffect = (comment, eForCommentRef) => {
     useEffectOnce(() => {
         const eForComment = eForCommentRef.current;
