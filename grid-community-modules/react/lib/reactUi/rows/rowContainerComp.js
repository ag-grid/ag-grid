--- conflicted
+++ resolved
@@ -1,37 +1,3 @@
-<<<<<<< HEAD
-// @ag-grid-community/react v30.0.1
-"use strict";
-var __createBinding = (this && this.__createBinding) || (Object.create ? (function(o, m, k, k2) {
-    if (k2 === undefined) k2 = k;
-    Object.defineProperty(o, k2, { enumerable: true, get: function() { return m[k]; } });
-}) : (function(o, m, k, k2) {
-    if (k2 === undefined) k2 = k;
-    o[k2] = m[k];
-}));
-var __setModuleDefault = (this && this.__setModuleDefault) || (Object.create ? (function(o, v) {
-    Object.defineProperty(o, "default", { enumerable: true, value: v });
-}) : function(o, v) {
-    o["default"] = v;
-});
-var __importStar = (this && this.__importStar) || function (mod) {
-    if (mod && mod.__esModule) return mod;
-    var result = {};
-    if (mod != null) for (var k in mod) if (k !== "default" && Object.prototype.hasOwnProperty.call(mod, k)) __createBinding(result, mod, k);
-    __setModuleDefault(result, mod);
-    return result;
-};
-var __importDefault = (this && this.__importDefault) || function (mod) {
-    return (mod && mod.__esModule) ? mod : { "default": mod };
-};
-Object.defineProperty(exports, "__esModule", { value: true });
-const core_1 = require("@ag-grid-community/core");
-const react_1 = __importStar(require("react"));
-const utils_1 = require("../utils");
-const reactComment_1 = __importDefault(require("../reactComment"));
-const rowComp_1 = __importDefault(require("./rowComp"));
-const beansContext_1 = require("../beansContext");
-const useEffectOnce_1 = require("../useEffectOnce");
-=======
 // @ag-grid-community/react v30.0.2
 import { getRowContainerTypeForName, RowContainerCtrl, RowContainerName } from '@ag-grid-community/core';
 import React, { useMemo, useRef, useState, memo, useContext } from 'react';
@@ -40,7 +6,6 @@
 import RowComp from './rowComp';
 import { BeansContext } from '../beansContext';
 import { useLayoutEffectOnce } from '../useEffectOnce';
->>>>>>> 2d5be2b7
 const RowContainerComp = (params) => {
     const { context } = useContext(BeansContext);
     const [rowCtrlsOrdered, setRowCtrlsOrdered] = useState([]);
@@ -66,11 +31,7 @@
     // if domOrder=true, then we just copy rowCtrls into rowCtrlsOrdered observing order,
     // however if false, then we need to keep the order as they are in the dom, otherwise rowAnimation breaks
     function updateRowCtrlsOrdered(useFlushSync) {
-<<<<<<< HEAD
-        utils_1.agFlushSync(useFlushSync, () => {
-=======
         agFlushSync(useFlushSync, () => {
->>>>>>> 2d5be2b7
             setRowCtrlsOrdered(prev => {
                 const rowCtrls = rowCtrlsRef.current;
                 if (domOrderRef.current) {
