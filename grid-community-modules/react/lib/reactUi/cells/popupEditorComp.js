--- conflicted
+++ resolved
@@ -1,39 +1,9 @@
-<<<<<<< HEAD
-// @ag-grid-community/react v30.0.1
-"use strict";
-var __createBinding = (this && this.__createBinding) || (Object.create ? (function(o, m, k, k2) {
-    if (k2 === undefined) k2 = k;
-    Object.defineProperty(o, k2, { enumerable: true, get: function() { return m[k]; } });
-}) : (function(o, m, k, k2) {
-    if (k2 === undefined) k2 = k;
-    o[k2] = m[k];
-}));
-var __setModuleDefault = (this && this.__setModuleDefault) || (Object.create ? (function(o, v) {
-    Object.defineProperty(o, "default", { enumerable: true, value: v });
-}) : function(o, v) {
-    o["default"] = v;
-});
-var __importStar = (this && this.__importStar) || function (mod) {
-    if (mod && mod.__esModule) return mod;
-    var result = {};
-    if (mod != null) for (var k in mod) if (k !== "default" && Object.prototype.hasOwnProperty.call(mod, k)) __createBinding(result, mod, k);
-    __setModuleDefault(result, mod);
-    return result;
-};
-Object.defineProperty(exports, "__esModule", { value: true });
-const core_1 = require("@ag-grid-community/core");
-const react_1 = __importStar(require("react"));
-const react_dom_1 = require("react-dom");
-const beansContext_1 = require("../beansContext");
-const useEffectOnce_1 = require("../useEffectOnce");
-=======
 // @ag-grid-community/react v30.0.2
 import { PopupEditorWrapper } from '@ag-grid-community/core';
 import React, { useState, memo, useContext } from 'react';
 import { createPortal } from 'react-dom';
 import { BeansContext } from '../beansContext';
 import { useLayoutEffectOnce } from '../useEffectOnce';
->>>>>>> 2d5be2b7
 const PopupEditorComp = (props) => {
     const [popupEditorWrapper, setPopupEditorWrapper] = useState();
     const { context, popupService, localeService, gridOptionsService } = useContext(BeansContext);
