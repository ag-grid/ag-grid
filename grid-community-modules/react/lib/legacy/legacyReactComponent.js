<<<<<<< HEAD
// @ag-grid-community/react v30.0.1
"use strict";
var __importDefault = (this && this.__importDefault) || function (mod) {
    return (mod && mod.__esModule) ? mod : { "default": mod };
};
Object.defineProperty(exports, "__esModule", { value: true });
exports.LegacyReactComponent = void 0;
const react_1 = require("react");
const react_dom_1 = require("react-dom");
const core_1 = require("@ag-grid-community/core");
const reactComponent_1 = require("../shared/reactComponent");
const server_1 = require("react-dom/server");
const keyGenerator_1 = __importDefault(require("../shared/keyGenerator"));
class LegacyReactComponent extends reactComponent_1.ReactComponent {
=======
// @ag-grid-community/react v30.0.2
import { createElement } from 'react';
import { createPortal } from 'react-dom';
import { AgPromise } from '@ag-grid-community/core';
import { ReactComponent } from '../shared/reactComponent';
import { renderToStaticMarkup } from 'react-dom/server';
import generateNewKey from '../shared/keyGenerator';
export class LegacyReactComponent extends ReactComponent {
>>>>>>> 2d5be2b7
    constructor(reactComponent, parentComponent, portalManager, componentType) {
        super(reactComponent, portalManager, componentType);
        this.staticMarkup = null;
        this.staticRenderTime = 0;
        this.parentComponent = parentComponent;
    }
    init(params) {
        this.eParentElement = this.createParentElement(params);
        this.renderStaticMarkup(params);
        return new AgPromise(resolve => this.createReactComponent(params, resolve));
    }
    createReactComponent(params, resolve) {
        // regular components (ie not functional)
        if (!this.isStatelessComponent()) {
            // grab hold of the actual instance created
            params.ref = (element) => {
                this.componentInstance = element;
                this.addParentContainerStyleAndClasses();
                this.removeStaticMarkup();
            };
        }
        const reactComponent = createElement(this.reactComponent, params);
        const portal = createPortal(reactComponent, this.eParentElement, generateNewKey() // fixed deltaRowModeRefreshCompRenderer
        );
        this.portal = portal;
        this.portalManager.mountReactPortal(portal, this, (value) => {
            resolve(value);
            // functional/stateless components have a slightly different lifecycle (no refs) so we'll clean them up
            // here
            if (this.isStatelessComponent()) {
                if (this.isSlowRenderer()) {
                    this.removeStaticMarkup();
                }
                setTimeout(() => {
                    this.removeStaticMarkup();
                });
            }
        });
    }
    fallbackMethodAvailable(name) {
        return false;
    }
    fallbackMethod(name, params) { }
    isSlowRenderer() {
        return this.staticRenderTime >= LegacyReactComponent.SLOW_RENDERING_THRESHOLD;
    }
    isNullValue() {
        return this.staticMarkup === '';
    }
    /*
     * Attempt to render the component as static markup if possible
     * What this does is eliminate any visible flicker for the user in the scenario where a component is destroyed and
     * recreated with exactly the same data (ie with force refresh)
     * Note: Some use cases will throw an error (ie when using Context) so if an error occurs just ignore it any move on
     */
    renderStaticMarkup(params) {
        if (this.parentComponent.isDisableStaticMarkup() || !this.componentType.cellRenderer) {
            return;
        }
        const originalConsoleError = console.error;
        const reactComponent = createElement(this.reactComponent, params);
        try {
            // if a user is doing anything that uses useLayoutEffect (like material ui) then it will throw and we
            // can't do anything to stop it; this is just a warning and has no effect on anything so just suppress it
            // for this single operation
            console.error = () => {
            };
            const start = Date.now();
            const staticMarkup = renderToStaticMarkup(reactComponent);
            this.staticRenderTime = Date.now() - start;
            console.error = originalConsoleError;
            // if the render method returns null the result will be an empty string
            if (staticMarkup === '') {
                this.staticMarkup = staticMarkup;
            }
            else {
                if (staticMarkup) {
                    // we wrap the content as if there is "trailing" text etc it's not easy to safely remove
                    // the same is true for memoized renderers, renderers that that return simple strings or NaN etc
                    this.staticMarkup = document.createElement('span');
                    this.staticMarkup.innerHTML = staticMarkup;
                    this.eParentElement.appendChild(this.staticMarkup);
                }
            }
        }
        catch (e) {
            // we tried - this can happen with certain (rare) edge cases
        }
        finally {
            console.error = originalConsoleError;
        }
    }
    removeStaticMarkup() {
        if (this.parentComponent.isDisableStaticMarkup() || !this.componentType.cellRenderer) {
            return;
        }
        if (this.staticMarkup) {
            if (this.staticMarkup.remove) {
                // everyone else in the world
                this.staticMarkup.remove();
                this.staticMarkup = null;
            }
            else if (this.eParentElement.removeChild) {
                // ie11...
                this.eParentElement.removeChild(this.staticMarkup);
                this.staticMarkup = null;
            }
        }
    }
    rendered() {
        return this.isNullValue() ||
            !!this.staticMarkup || (this.isStatelessComponent() && this.statelessComponentRendered()) ||
            !!(!this.isStatelessComponent() && this.getFrameworkComponentInstance());
    }
}
LegacyReactComponent.SLOW_RENDERING_THRESHOLD = 3;

//# sourceMappingURL=legacyReactComponent.js.map<|MERGE_RESOLUTION|>--- conflicted
+++ resolved
@@ -1,19 +1,3 @@
-<<<<<<< HEAD
-// @ag-grid-community/react v30.0.1
-"use strict";
-var __importDefault = (this && this.__importDefault) || function (mod) {
-    return (mod && mod.__esModule) ? mod : { "default": mod };
-};
-Object.defineProperty(exports, "__esModule", { value: true });
-exports.LegacyReactComponent = void 0;
-const react_1 = require("react");
-const react_dom_1 = require("react-dom");
-const core_1 = require("@ag-grid-community/core");
-const reactComponent_1 = require("../shared/reactComponent");
-const server_1 = require("react-dom/server");
-const keyGenerator_1 = __importDefault(require("../shared/keyGenerator"));
-class LegacyReactComponent extends reactComponent_1.ReactComponent {
-=======
 // @ag-grid-community/react v30.0.2
 import { createElement } from 'react';
 import { createPortal } from 'react-dom';
@@ -22,7 +6,6 @@
 import { renderToStaticMarkup } from 'react-dom/server';
 import generateNewKey from '../shared/keyGenerator';
 export class LegacyReactComponent extends ReactComponent {
->>>>>>> 2d5be2b7
     constructor(reactComponent, parentComponent, portalManager, componentType) {
         super(reactComponent, portalManager, componentType);
         this.staticMarkup = null;
