--- conflicted
+++ resolved
@@ -1,13 +1,5 @@
-<<<<<<< HEAD
-// @ag-grid-community/react v30.0.1
-"use strict";
-Object.defineProperty(exports, "__esModule", { value: true });
-exports.PortalManager = exports.LegacyPortalManager = void 0;
-class LegacyPortalManager {
-=======
 // @ag-grid-community/react v30.0.2
 export class LegacyPortalManager {
->>>>>>> 2d5be2b7
     constructor(parent, wrappingElement, maxComponentCreationTimeMs) {
         this.destroyed = false;
         this.portals = [];
@@ -77,14 +69,8 @@
         }
     }
 }
-<<<<<<< HEAD
-exports.LegacyPortalManager = LegacyPortalManager;
-LegacyPortalManager.MAX_COMPONENT_CREATION_TIME_IN_MS = 1000; // a second should be more than enough to instantiate a component
-class PortalManager {
-=======
 LegacyPortalManager.MAX_COMPONENT_CREATION_TIME_IN_MS = 1000; // a second should be more than enough to instantiate a component
 export class PortalManager {
->>>>>>> 2d5be2b7
     constructor(refresher, wrappingElement, maxComponentCreationTimeMs) {
         this.destroyed = false;
         this.portals = [];
@@ -153,10 +139,6 @@
         }
     }
 }
-<<<<<<< HEAD
-exports.PortalManager = PortalManager;
-=======
->>>>>>> 2d5be2b7
 PortalManager.MAX_COMPONENT_CREATION_TIME_IN_MS = 1000; // a second should be more than enough to instantiate a component
 
 //# sourceMappingURL=portalManager.js.map