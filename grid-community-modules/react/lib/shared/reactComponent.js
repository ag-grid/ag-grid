--- conflicted
+++ resolved
@@ -1,11 +1,4 @@
-<<<<<<< HEAD
-// @ag-grid-community/react v30.0.1
-"use strict";
-Object.defineProperty(exports, "__esModule", { value: true });
-exports.ReactComponent = void 0;
-=======
 // @ag-grid-community/react v30.0.2
->>>>>>> 2d5be2b7
 class BaseReactComponent {
 }
 export class ReactComponent extends BaseReactComponent {
