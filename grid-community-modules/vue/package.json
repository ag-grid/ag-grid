{
  "name": "@ag-grid-community/vue",
  "description": "AG Grid Vue 2 Component",
<<<<<<< HEAD
  "version": "30.0.1",
=======
  "version": "30.0.2",
>>>>>>> 2d5be2b7
  "author": "Sean Landsman <sean@thelandsmans.com>",
  "license": "MIT",
  "main": "main.js",
  "typings": "main.d.ts",
  "repository": {
    "type": "git",
    "url": "https://github.com/ag-grid/ag-grid.git"
  },
  "bugs": {
    "url": "https://github.com/ag-grid/ag-grid/issues"
  },
  "homepage": "https://www.ag-grid.com/",
  "keywords": [
    "grid",
    "data",
    "table",
    "vue",
    "vuejs"
  ],
  "scripts": {
    "clean": "rimraf dist lib .hash",
    "bundle": "NODE_OPTIONS=--openssl-legacy-provider npx vue-cli-service build --target lib src/AgGridVue.ts",
    "npm": "npx tsc -p tsconfig-lib.json",
    "build": "echo \"module.exports = require('./build')\" > ./node_modules/vue-template-compiler/index.js && npm run npm && npm run bundle && rm ./dist/demo.html && npm run hash",
    "build-prod": "npm run build",
    "lint": "npx vue-cli-service lint",
    "hash": "sh ../../scripts/hashDirectory.sh > .hash"
  },
  "devDependencies": {
<<<<<<< HEAD
    "@ag-grid-community/core": "~30.0.1",
=======
    "@ag-grid-community/core": "~30.0.2",
>>>>>>> 2d5be2b7
    "@types/node": "12.20.20",
    "@vue/cli-plugin-typescript": "^3.11.0",
    "@vue/cli-plugin-unit-jest": "^3.11.0",
    "@vue/cli-service": "^3.11.0",
    "gulp": "^4.0.0",
    "gulp-typescript": "^5.0.0",
    "typescript": "~4.3.5",
    "vue": "2.6.10",
    "vue-class-component": "^7.0.0",
    "vue-property-decorator": "^9.1.2",
    "vue-template-compiler": "^2.6.10",
    "rimraf": "3.0.2"
  },
  "peerDependencies": {
<<<<<<< HEAD
    "@ag-grid-community/core": "~30.0.1",
=======
    "@ag-grid-community/core": "~30.0.2",
>>>>>>> 2d5be2b7
    "vue": ">= 2.2 <= 2.5.17 || >= 2.5.20",
    "vue-property-decorator": "^7.2.0 || ^8.0.0 || ^9.1.2"
  },
  "publishConfig": {
    "access": "public"
  }
}<|MERGE_RESOLUTION|>--- conflicted
+++ resolved
@@ -1,11 +1,7 @@
 {
   "name": "@ag-grid-community/vue",
   "description": "AG Grid Vue 2 Component",
-<<<<<<< HEAD
-  "version": "30.0.1",
-=======
   "version": "30.0.2",
->>>>>>> 2d5be2b7
   "author": "Sean Landsman <sean@thelandsmans.com>",
   "license": "MIT",
   "main": "main.js",
@@ -35,11 +31,7 @@
     "hash": "sh ../../scripts/hashDirectory.sh > .hash"
   },
   "devDependencies": {
-<<<<<<< HEAD
-    "@ag-grid-community/core": "~30.0.1",
-=======
     "@ag-grid-community/core": "~30.0.2",
->>>>>>> 2d5be2b7
     "@types/node": "12.20.20",
     "@vue/cli-plugin-typescript": "^3.11.0",
     "@vue/cli-plugin-unit-jest": "^3.11.0",
@@ -54,11 +46,7 @@
     "rimraf": "3.0.2"
   },
   "peerDependencies": {
-<<<<<<< HEAD
-    "@ag-grid-community/core": "~30.0.1",
-=======
     "@ag-grid-community/core": "~30.0.2",
->>>>>>> 2d5be2b7
     "vue": ">= 2.2 <= 2.5.17 || >= 2.5.20",
     "vue-property-decorator": "^7.2.0 || ^8.0.0 || ^9.1.2"
   },
