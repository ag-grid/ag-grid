--- conflicted
+++ resolved
@@ -144,10 +144,7 @@
 
 let nextGridId = 1;
 
-<<<<<<< HEAD
-
-=======
->>>>>>> 2e23b1aa
+
 // created services of grid only, no UI, so frameworks can use this if providing
 // their own UI
 export class GridCoreCreator {
@@ -155,11 +152,7 @@
     public create(eGridDiv: HTMLElement, gridOptions: GridOptions, createUi: (context: Context) => void, acceptChanges?: (context: Context) => void, params?: GridParams): void {
 
         const debug = !!gridOptions.debug;
-<<<<<<< HEAD
-        const gridId = gridOptions.gridId || String(nextGridId++);
-=======
         const gridId = gridOptions.gridId ?? String(nextGridId++);
->>>>>>> 2e23b1aa
 
         const registeredModules = this.getRegisteredModules(params, gridId);
 
