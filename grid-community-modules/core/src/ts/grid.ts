import { GridOptions } from "./entities/gridOptions";
import { SelectionService } from "./selectionService";
import { ColumnApi } from "./columns/columnApi";
import { ColumnModel } from "./columns/columnModel";
import { RowRenderer } from "./rendering/rowRenderer";
import { GridHeaderComp } from "./headerRendering/gridHeaderComp";
import { FilterManager } from "./filter/filterManager";
import { ValueService } from "./valueService/valueService";
import { EventService } from "./eventService";
import { GridBodyComp } from "./gridBodyComp/gridBodyComp";
import { GridApi } from "./gridApi";
import { ColumnFactory } from "./columns/columnFactory";
import { DisplayedGroupCreator } from "./columns/displayedGroupCreator";
import { ExpressionService } from "./valueService/expressionService";
import { TemplateService } from "./templateService";
import { PopupService } from "./widgets/popupService";
import { Logger, LoggerFactory } from "./logger";
import { ColumnUtils } from "./columns/columnUtils";
import { AutoWidthCalculator } from "./rendering/autoWidthCalculator";
import { HorizontalResizeService } from "./headerRendering/common/horizontalResizeService";
import { ComponentMeta, Context, ContextParams } from "./context/context";
import { GridComp } from "./gridComp/gridComp";
import { DragAndDropService } from "./dragAndDrop/dragAndDropService";
import { DragService } from "./dragAndDrop/dragService";
import { SortController } from "./sortController";
import { FocusService } from "./focusService";
import { MouseEventService } from "./gridBodyComp/mouseEventService";
import { CellNavigationService } from "./cellNavigationService";
import { ValueFormatterService } from "./rendering/valueFormatterService";
import { AgCheckbox } from "./widgets/agCheckbox";
import { AgRadioButton } from "./widgets/agRadioButton";
import { VanillaFrameworkOverrides } from "./vanillaFrameworkOverrides";
import { IFrameworkOverrides } from "./interfaces/iFrameworkOverrides";
import { ScrollVisibleService } from "./gridBodyComp/scrollVisibleService";
import { StylingService } from "./styling/stylingService";
import { ColumnHoverService } from "./rendering/columnHoverService";
import { ColumnAnimationService } from "./rendering/columnAnimationService";
import { AutoGroupColService } from "./columns/autoGroupColService";
import { PaginationProxy } from "./pagination/paginationProxy";
import { PaginationAutoPageSizeService } from "./pagination/paginationAutoPageSizeService";
import { RowModelType } from "./interfaces/iRowModel";
import { ValueCache } from "./valueService/valueCache";
import { ChangeDetectionService } from "./valueService/changeDetectionService";
import { AlignedGridsService } from "./alignedGridsService";
import { UserComponentFactory } from "./components/framework/userComponentFactory";
import { UserComponentRegistry } from "./components/framework/userComponentRegistry";
import { AgComponentUtils } from "./components/framework/agComponentUtils";
import { ComponentMetadataProvider } from "./components/framework/componentMetadataProvider";
import { Beans } from "./rendering/beans";
import { Environment } from "./environment";
import { AnimationFrameService } from "./misc/animationFrameService";
import { NavigationService } from "./gridBodyComp/navigationService";
import { RowContainerHeightService } from "./rendering/rowContainerHeightService";
import { SelectableService } from "./rowNodes/selectableService";
import { PaginationComp } from "./pagination/paginationComp";
import { ResizeObserverService } from "./misc/resizeObserverService";
import { OverlayWrapperComponent } from "./rendering/overlays/overlayWrapperComponent";
import { Module } from "./interfaces/iModule";
import { AgGroupComponent } from "./widgets/agGroupComponent";
import { AgDialog } from "./widgets/agDialog";
import { AgPanel } from "./widgets/agPanel";
import { AgInputTextField } from "./widgets/agInputTextField";
import { AgInputTextArea } from "./widgets/agInputTextArea";
import { AgSlider } from "./widgets/agSlider";
import { AgInputNumberField } from "./widgets/agInputNumberField";
import { AgInputRange } from "./widgets/agInputRange";
import { AgSelect } from "./widgets/agSelect";
import { AgRichSelect } from "./widgets/agRichSelect";
import { AgToggleButton } from "./widgets/agToggleButton";
import { RowPositionUtils } from "./entities/rowPositionUtils";
import { CellPositionUtils } from "./entities/cellPositionUtils";
import { PinnedRowModel } from "./pinnedRowModel/pinnedRowModel";
import { ModuleRegistry } from "./modules/moduleRegistry";
import { ModuleNames } from "./modules/moduleNames";
import { UndoRedoService } from "./undoRedo/undoRedoService";
import { AgStackComponentsRegistry } from "./components/agStackComponentsRegistry";
import { HeaderPositionUtils } from "./headerRendering/common/headerPosition";
import { HeaderNavigationService } from "./headerRendering/common/headerNavigationService";
import { missing } from "./utils/generic";
import { ColumnDefFactory } from "./columns/columnDefFactory";
import { RowCssClassCalculator } from "./rendering/row/rowCssClassCalculator";
import { RowNodeBlockLoader } from "./rowNodeCache/rowNodeBlockLoader";
import { RowNodeSorter } from "./rowNodes/rowNodeSorter";
import { CtrlsService } from "./ctrlsService";
import { CtrlsFactory } from "./ctrlsFactory";
import { FakeHScrollComp } from "./gridBodyComp/fakeHScrollComp";
import { PinnedWidthService } from "./gridBodyComp/pinnedWidthService";
import { RowContainerComp } from "./gridBodyComp/rowContainer/rowContainerComp";
import { RowNodeEventThrottle } from "./entities/rowNodeEventThrottle";
import { StandardMenuFactory } from "./headerRendering/cells/column/standardMenu";
import { SortIndicatorComp } from "./headerRendering/cells/column/sortIndicatorComp";
import { GridOptionsService } from "./gridOptionsService";
import { LocaleService } from "./localeService";
import { GridOptionsValidator } from "./gridOptionsValidator";
import { FakeVScrollComp } from "./gridBodyComp/fakeVScrollComp";
import { DataTypeService } from "./columns/dataTypeService";
import { AgInputDateField } from "./widgets/agInputDateField";
import { ValueParserService } from "./valueService/valueParserService";
import { AgAutocomplete } from "./widgets/agAutocomplete";
import { QuickFilterService } from "./filter/quickFilterService";
import { warnOnce } from "./utils/function";
<<<<<<< HEAD
import { StateService } from "./misc/stateService";
import { ExpansionService } from "./misc/expansionService";
=======
import { SyncService } from "./syncService";
import { OverlayService } from "./rendering/overlays/overlayService";
>>>>>>> 21d0de9b

export interface GridParams {
    // INTERNAL - used by Web Components
    globalEventListener?: Function;
    // INTERNAL - Always sync - for events such as gridPreDestroyed
    globalSyncEventListener?: Function;    
    // INTERNAL - this allows the base frameworks (React, Angular, etc) to provide alternative cellRenderers and cellEditors
    frameworkOverrides?: IFrameworkOverrides;
    // INTERNAL - bean instances to add to the context
    providedBeanInstances?: { [key: string]: any; };

    /**
     * Modules to be registered directly with this grid instance.
     */
    modules?: Module[];
}

export interface Params {
    /**
     * Modules to be registered directly with this grid instance.
     */
    modules?: Module[];
}

/**
 * Creates a grid inside the provided HTML element.
 * @param eGridDiv Parent element to contain the grid.
 * @param gridOptions Configuration for the grid.
 * @param params Individually register AG Grid Modules to this grid.
 * @returns api to be used to interact with the grid.
 */
export function createGrid<TData>(eGridDiv: HTMLElement, gridOptions: GridOptions<TData>, params?: Params): GridApi<TData>{

    if (!gridOptions) {
        console.error('AG Grid: no gridOptions provided to createGrid');
        return {} as GridApi;
    }   

    const api = new GridCoreCreator().create(eGridDiv, gridOptions, context => {
        const gridComp = new GridComp(eGridDiv);
        context.createBean(gridComp);
    }, undefined, params);
    
    return api;
}

/**
 * @deprecated v31 use createGrid() instead
 */
export class Grid {
    protected logger: Logger;

    private readonly gridOptions: GridOptions;

    constructor(eGridDiv: HTMLElement, gridOptions: GridOptions, params?: GridParams) {
      warnOnce('new Grid(...) is deprecated, please use `const api = createGrid(...)` instead.');

        if (!gridOptions) {
            console.error('AG Grid: no gridOptions provided to the grid');
            return;
        }

        this.gridOptions = gridOptions;

        new GridCoreCreator().create(
            eGridDiv,
            gridOptions,
            (context) => {
                const gridComp = new GridComp(eGridDiv);
                const bean = context.createBean(gridComp);
                bean.addDestroyFunc(() => {
                    this.destroy()
                });
            },
            undefined,
            params
        );
    }

    public destroy(): void {
        if (this.gridOptions) {
            this.gridOptions.api?.destroy();
            // need to remove these, as we don't own the lifecycle of the gridOptions, we need to
            // remove the references in case the user keeps the grid options, we want the rest
            // of the grid to be picked up by the garbage collector
            delete this.gridOptions.api;
            delete this.gridOptions.columnApi;
        }
    }
}

let nextGridId = 1;

// creates services of grid only, no UI, so frameworks can use this if providing
// their own UI
export class GridCoreCreator {

    public create(eGridDiv: HTMLElement, gridOptions: GridOptions, createUi: (context: Context) => void, acceptChanges?: (context: Context) => void, params?: GridParams): GridApi {

        // Must delete in case user passed in gridOptions that had already been used elsewhere.
        // Also delete before shallow copy otherwise getters will be called during copy.
        delete gridOptions.api;
        delete gridOptions.columnApi;

        // Shallow copy to prevent user provided gridOptions from being mutated.
        const gridOps = {...gridOptions};
        const debug = !!gridOps.debug;
        const gridId = gridOps.gridId ?? String(nextGridId++);

        const registeredModules = this.getRegisteredModules(params, gridId);

        const beanClasses = this.createBeansList(gridOps.rowModelType, registeredModules, gridId);
        const providedBeanInstances = this.createProvidedBeans(eGridDiv, gridOps, params);

        if (!beanClasses) { 
            // Detailed error message will have been printed by createBeansList
            console.error('AG Grid: Failed to create grid.');
            // Break typing so that the normal return type does not have to handle undefined.
            return undefined as any; 
        } 

        const contextParams: ContextParams = {
            providedBeanInstances: providedBeanInstances,
            beanClasses: beanClasses,
            debug: debug,
            gridId: gridId,
        };

        const contextLogger = new Logger('Context', () => contextParams.debug);
        const context = new Context(contextParams, contextLogger);
        const beans = context.getBean('beans') as Beans;

        this.registerModuleUserComponents(beans, registeredModules);
        this.registerStackComponents(beans, registeredModules);
        this.registerControllers(beans, registeredModules);

        createUi(context);

        beans.syncService.start();

        if (acceptChanges) { acceptChanges(context); }

        // For backwards compatibility we mutate the gridOps object with apis if requested.
        const msg = (apiName: string) => `'Accessing the ${apiName} from gridOptions is deprecated. For more info on how to access the api see: https://ag-grid.com/javascript-data-grid/grid-api/'`;
        Object.defineProperty(gridOptions, 'api', {
            get: () => {
                warnOnce(msg('api'));
                return beans.gridApi.isDestroyed() ? undefined : beans.gridApi;
            },
            configurable: true,
            enumerable: true,
        });
        Object.defineProperty(gridOptions, 'columnApi', {
            get: () => {
                warnOnce(msg('columnApi'));
                return beans.gridApi.isDestroyed() ? undefined : beans.columnApi;
            },
            configurable: true,
            enumerable: true,
        });
            beans.gridOptionsService

        return beans.gridApi;
    }

    private registerControllers(beans: Beans, registeredModules: Module[]): void {
        registeredModules.forEach(module => {
            if (module.controllers) {
                module.controllers.forEach(meta => beans.ctrlsFactory.register(meta));
            }
        });
    }

    private registerStackComponents(beans: Beans, registeredModules: Module[]): void {
        const agStackComponents = this.createAgStackComponentsList(registeredModules);
        beans.agStackComponentsRegistry.setupComponents(agStackComponents);
    }

    private getRegisteredModules(params: GridParams | undefined, gridId: string): Module[] {
        const passedViaConstructor: Module[] | undefined | null = params ? params.modules : null;
        const registered = ModuleRegistry.__getRegisteredModules(gridId);

        const allModules: Module[] = [];
        const mapNames: { [name: string]: boolean; } = {};

        // adds to list and removes duplicates
        const addModule = (moduleBased: boolean, mod: Module, gridId: string | undefined) => {
            const addIndividualModule = (currentModule: Module) => {
                if (!mapNames[currentModule.moduleName]) {
                    mapNames[currentModule.moduleName] = true;
                    allModules.push(currentModule);
                    ModuleRegistry.__register(currentModule, moduleBased, gridId);
                }
            }

            addIndividualModule(mod);
            if (mod.dependantModules) {
                mod.dependantModules.forEach(m => addModule(moduleBased, m, gridId));
            }
        }

        if (passedViaConstructor) {
            passedViaConstructor.forEach(m => addModule(true, m, gridId));
        }

        if (registered) {
            registered.forEach(m => addModule(!ModuleRegistry.__isPackageBased(), m, undefined));
        }

        return allModules;
    }

    private registerModuleUserComponents(beans: Beans, registeredModules: Module[]): void {
        const moduleUserComps: { componentName: string, componentClass: any; }[]
            = this.extractModuleEntity(registeredModules,
                (module) => module.userComponents ? module.userComponents : []);

        moduleUserComps.forEach(compMeta => {
            beans.userComponentRegistry.registerDefaultComponent(compMeta.componentName, compMeta.componentClass);
        });
    }

    private createProvidedBeans(eGridDiv: HTMLElement, gridOptions: GridOptions, params?: GridParams): any {
        let frameworkOverrides = params ? params.frameworkOverrides : null;
        if (missing(frameworkOverrides)) {
            frameworkOverrides = new VanillaFrameworkOverrides();
        }

        const seed = {
            gridOptions: gridOptions,
            eGridDiv: eGridDiv,
            globalEventListener: params ? params.globalEventListener : null,
            globalSyncEventListener: params ? params.globalSyncEventListener : null,
            frameworkOverrides: frameworkOverrides
        };
        if (params && params.providedBeanInstances) {
            Object.assign(seed, params.providedBeanInstances);
        }

        return seed;
    }

    private createAgStackComponentsList(registeredModules: Module[]): any[] {
        let components: ComponentMeta[] = [
            { componentName: 'AgCheckbox', componentClass: AgCheckbox },
            { componentName: 'AgRadioButton', componentClass: AgRadioButton },
            { componentName: 'AgToggleButton', componentClass: AgToggleButton },
            { componentName: 'AgInputTextField', componentClass: AgInputTextField },
            { componentName: 'AgInputTextArea', componentClass: AgInputTextArea },
            { componentName: 'AgInputNumberField', componentClass: AgInputNumberField },
            { componentName: 'AgInputDateField', componentClass: AgInputDateField },
            { componentName: 'AgInputRange', componentClass: AgInputRange },
            { componentName: 'AgRichSelect', componentClass: AgRichSelect },
            { componentName: 'AgSelect', componentClass: AgSelect },
            { componentName: 'AgSlider', componentClass: AgSlider },
            { componentName: 'AgGridBody', componentClass: GridBodyComp },
            { componentName: 'AgHeaderRoot', componentClass: GridHeaderComp },
            { componentName: 'AgSortIndicator', componentClass: SortIndicatorComp },
            { componentName: 'AgPagination', componentClass: PaginationComp },
            { componentName: 'AgOverlayWrapper', componentClass: OverlayWrapperComponent },
            { componentName: 'AgGroupComponent', componentClass: AgGroupComponent },
            { componentName: 'AgPanel', componentClass: AgPanel },
            { componentName: 'AgDialog', componentClass: AgDialog },
            { componentName: 'AgRowContainer', componentClass: RowContainerComp },
            { componentName: 'AgFakeHorizontalScroll', componentClass: FakeHScrollComp },
            { componentName: 'AgFakeVerticalScroll', componentClass: FakeVScrollComp },
            { componentName: 'AgAutocomplete', componentClass: AgAutocomplete },
        ];

        const moduleAgStackComps = this.extractModuleEntity(registeredModules,
            (module) => module.agStackComponents ? module.agStackComponents : []);

        components = components.concat(moduleAgStackComps);

        return components;
    }

    private createBeansList(rowModelType: RowModelType | undefined = 'clientSide', registeredModules: Module[], gridId: string): any[] | undefined {
        // only load beans matching the required row model
        const rowModelModules = registeredModules.filter(module => !module.rowModel || module.rowModel === rowModelType);


        // assert that the relevant module has been loaded
        const rowModelModuleNames: Record<RowModelType, ModuleNames> = {
            clientSide: ModuleNames.ClientSideRowModelModule,
            infinite: ModuleNames.InfiniteRowModelModule,
            serverSide: ModuleNames.ServerSideRowModelModule,
            viewport: ModuleNames.ViewportRowModelModule
        };

        if (!rowModelModuleNames[rowModelType]) {
            console.error('AG Grid: could not find row model for rowModelType = ' + rowModelType);
            return;
        }

        if (!ModuleRegistry.__assertRegistered(rowModelModuleNames[rowModelType], `rowModelType = '${rowModelType}'`, gridId)) {
            return;
        }

        // beans should only contain SERVICES, it should NEVER contain COMPONENTS
        const beans = [
            Beans, RowPositionUtils, CellPositionUtils, HeaderPositionUtils,
            PaginationAutoPageSizeService, GridApi, UserComponentRegistry, AgComponentUtils,
            ComponentMetadataProvider, ResizeObserverService, UserComponentFactory,
            RowContainerHeightService, HorizontalResizeService, LocaleService, GridOptionsValidator,
            PinnedRowModel, DragService, DisplayedGroupCreator, EventService, GridOptionsService,
            PopupService, SelectionService, FilterManager, ColumnModel, HeaderNavigationService,
            PaginationProxy, RowRenderer, ExpressionService, ColumnFactory, TemplateService,
            AlignedGridsService, NavigationService, ValueCache, ValueService, LoggerFactory,
            ColumnUtils, AutoWidthCalculator, StandardMenuFactory, DragAndDropService, ColumnApi,
            FocusService, MouseEventService, Environment, CellNavigationService, ValueFormatterService,
            StylingService, ScrollVisibleService, SortController, ColumnHoverService, ColumnAnimationService,
            SelectableService, AutoGroupColService, ChangeDetectionService, AnimationFrameService,
            UndoRedoService, AgStackComponentsRegistry, ColumnDefFactory,
            RowCssClassCalculator, RowNodeBlockLoader, RowNodeSorter, CtrlsService,
            PinnedWidthService, RowNodeEventThrottle, CtrlsFactory, DataTypeService, ValueParserService,
<<<<<<< HEAD
            QuickFilterService, StateService, ExpansionService
=======
            QuickFilterService, SyncService, OverlayService
>>>>>>> 21d0de9b
        ];

        const moduleBeans = this.extractModuleEntity(rowModelModules, (module) => module.beans ? module.beans : []);
        beans.push(...moduleBeans);

        // check for duplicates, as different modules could include the same beans that
        // they depend on, eg ClientSideRowModel in enterprise, and ClientSideRowModel in community
        const beansNoDuplicates: any[] = [];
        beans.forEach(bean => {
            if (beansNoDuplicates.indexOf(bean) < 0) {
                beansNoDuplicates.push(bean);
            }
        });

        return beansNoDuplicates;
    }

    private extractModuleEntity(moduleEntities: any[], extractor: (module: any) => any) {
        return [].concat(...moduleEntities.map(extractor));
    }
}<|MERGE_RESOLUTION|>--- conflicted
+++ resolved
@@ -99,13 +99,10 @@
 import { AgAutocomplete } from "./widgets/agAutocomplete";
 import { QuickFilterService } from "./filter/quickFilterService";
 import { warnOnce } from "./utils/function";
-<<<<<<< HEAD
+import { SyncService } from "./syncService";
+import { OverlayService } from "./rendering/overlays/overlayService";
 import { StateService } from "./misc/stateService";
 import { ExpansionService } from "./misc/expansionService";
-=======
-import { SyncService } from "./syncService";
-import { OverlayService } from "./rendering/overlays/overlayService";
->>>>>>> 21d0de9b
 
 export interface GridParams {
     // INTERNAL - used by Web Components
@@ -422,11 +419,7 @@
             UndoRedoService, AgStackComponentsRegistry, ColumnDefFactory,
             RowCssClassCalculator, RowNodeBlockLoader, RowNodeSorter, CtrlsService,
             PinnedWidthService, RowNodeEventThrottle, CtrlsFactory, DataTypeService, ValueParserService,
-<<<<<<< HEAD
-            QuickFilterService, StateService, ExpansionService
-=======
-            QuickFilterService, SyncService, OverlayService
->>>>>>> 21d0de9b
+            QuickFilterService, SyncService, OverlayService, StateService, ExpansionService
         ];
 
         const moduleBeans = this.extractModuleEntity(rowModelModules, (module) => module.beans ? module.beans : []);
