import { GridOptions } from "./entities/gridOptions";
import { SelectionService } from "./selectionService";
import { ColumnApi } from "./columns/columnApi";
import { ColumnModel } from "./columns/columnModel";
import { RowRenderer } from "./rendering/rowRenderer";
import { GridHeaderComp } from "./headerRendering/gridHeaderComp";
import { FilterManager } from "./filter/filterManager";
import { ValueService } from "./valueService/valueService";
import { EventService } from "./eventService";
import { GridBodyComp } from "./gridBodyComp/gridBodyComp";
import { GridApi } from "./gridApi";
import { ColumnFactory } from "./columns/columnFactory";
import { DisplayedGroupCreator } from "./columns/displayedGroupCreator";
import { ExpressionService } from "./valueService/expressionService";
import { TemplateService } from "./templateService";
import { PopupService } from "./widgets/popupService";
import { Logger, LoggerFactory } from "./logger";
import { ColumnUtils } from "./columns/columnUtils";
import { AutoWidthCalculator } from "./rendering/autoWidthCalculator";
import { HorizontalResizeService } from "./headerRendering/common/horizontalResizeService";
import { ComponentMeta, Context, ContextParams } from "./context/context";
import { GridComp } from "./gridComp/gridComp";
import { DragAndDropService } from "./dragAndDrop/dragAndDropService";
import { DragService } from "./dragAndDrop/dragService";
import { SortController } from "./sortController";
import { FocusService } from "./focusService";
import { MouseEventService } from "./gridBodyComp/mouseEventService";
import { CellNavigationService } from "./cellNavigationService";
import { Events, GridReadyEvent } from "./events";
import { ValueFormatterService } from "./rendering/valueFormatterService";
import { AgCheckbox } from "./widgets/agCheckbox";
import { AgRadioButton } from "./widgets/agRadioButton";
import { VanillaFrameworkOverrides } from "./vanillaFrameworkOverrides";
import { IFrameworkOverrides } from "./interfaces/iFrameworkOverrides";
import { ScrollVisibleService } from "./gridBodyComp/scrollVisibleService";
import { StylingService } from "./styling/stylingService";
import { ColumnHoverService } from "./rendering/columnHoverService";
import { ColumnAnimationService } from "./rendering/columnAnimationService";
import { AutoGroupColService } from "./columns/autoGroupColService";
import { PaginationProxy } from "./pagination/paginationProxy";
import { PaginationAutoPageSizeService } from "./pagination/paginationAutoPageSizeService";
import { IRowModel, RowModelType } from "./interfaces/iRowModel";
import { ValueCache } from "./valueService/valueCache";
import { ChangeDetectionService } from "./valueService/changeDetectionService";
import { AlignedGridsService } from "./alignedGridsService";
import { UserComponentFactory } from "./components/framework/userComponentFactory";
import { UserComponentRegistry } from "./components/framework/userComponentRegistry";
import { AgComponentUtils } from "./components/framework/agComponentUtils";
import { ComponentMetadataProvider } from "./components/framework/componentMetadataProvider";
import { Beans } from "./rendering/beans";
import { Environment } from "./environment";
import { AnimationFrameService } from "./misc/animationFrameService";
import { NavigationService } from "./gridBodyComp/navigationService";
import { RowContainerHeightService } from "./rendering/rowContainerHeightService";
import { SelectableService } from "./rowNodes/selectableService";
import { PaginationComp } from "./pagination/paginationComp";
import { ResizeObserverService } from "./misc/resizeObserverService";
import { OverlayWrapperComponent } from "./rendering/overlays/overlayWrapperComponent";
import { Module } from "./interfaces/iModule";
import { AgGroupComponent } from "./widgets/agGroupComponent";
import { AgDialog } from "./widgets/agDialog";
import { AgPanel } from "./widgets/agPanel";
import { AgInputTextField } from "./widgets/agInputTextField";
import { AgInputTextArea } from "./widgets/agInputTextArea";
import { AgSlider } from "./widgets/agSlider";
import { AgInputNumberField } from "./widgets/agInputNumberField";
import { AgInputRange } from "./widgets/agInputRange";
import { AgSelect } from "./widgets/agSelect";
import { AgRichSelect } from "./widgets/agRichSelect";
import { AgToggleButton } from "./widgets/agToggleButton";
import { RowPositionUtils } from "./entities/rowPositionUtils";
import { CellPositionUtils } from "./entities/cellPositionUtils";
import { PinnedRowModel } from "./pinnedRowModel/pinnedRowModel";
import { ModuleRegistry } from "./modules/moduleRegistry";
import { ModuleNames } from "./modules/moduleNames";
import { UndoRedoService } from "./undoRedo/undoRedoService";
import { AgStackComponentsRegistry } from "./components/agStackComponentsRegistry";
import { HeaderPositionUtils } from "./headerRendering/common/headerPosition";
import { HeaderNavigationService } from "./headerRendering/common/headerNavigationService";
import { missing } from "./utils/generic";
import { ColumnDefFactory } from "./columns/columnDefFactory";
import { RowCssClassCalculator } from "./rendering/row/rowCssClassCalculator";
import { RowNodeBlockLoader } from "./rowNodeCache/rowNodeBlockLoader";
import { RowNodeSorter } from "./rowNodes/rowNodeSorter";
import { CtrlsService } from "./ctrlsService";
import { CtrlsFactory } from "./ctrlsFactory";
import { FakeHScrollComp } from "./gridBodyComp/fakeHScrollComp";
import { PinnedWidthService } from "./gridBodyComp/pinnedWidthService";
import { RowContainerComp } from "./gridBodyComp/rowContainer/rowContainerComp";
import { RowNodeEventThrottle } from "./entities/rowNodeEventThrottle";
import { StandardMenuFactory } from "./headerRendering/cells/column/standardMenu";
import { SortIndicatorComp } from "./headerRendering/cells/column/sortIndicatorComp";
import { WithoutGridCommon } from "./interfaces/iCommon";
import { GridOptionsService } from "./gridOptionsService";
import { LocaleService } from "./localeService";
import { GridOptionsValidator } from "./gridOptionsValidator";
import { FakeVScrollComp } from "./gridBodyComp/fakeVScrollComp";
import { DataTypeService } from "./columns/dataTypeService";
import { AgInputDateField } from "./widgets/agInputDateField";
import { ValueParserService } from "./valueService/valueParserService";
import { AgAutocomplete } from "./widgets/agAutocomplete";
import { QuickFilterService } from "./filter/quickFilterService";
<<<<<<< HEAD
import { StateService } from "./misc/stateService";
import { ExpansionService } from "./misc/expansionService";
=======
import { warnOnce } from "./utils/function";
>>>>>>> 3cfd6774

export interface GridParams {
    // INTERNAL - used by Web Components
    globalEventListener?: Function;
    // INTERNAL - Always sync - for events such as gridPreDestroyed
    globalSyncEventListener?: Function;    
    // INTERNAL - this allows the base frameworks (React, Angular, etc) to provide alternative cellRenderers and cellEditors
    frameworkOverrides?: IFrameworkOverrides;
    // INTERNAL - bean instances to add to the context
    providedBeanInstances?: { [key: string]: any; };

    /**
     * Modules to be registered directly with this grid instance.
     */
    modules?: Module[];
}

export interface Params {
    /**
     * Modules to be registered directly with this grid instance.
     */
    modules?: Module[];
}

/**
 * Creates a grid inside the provided HTML element.
 * @param eGridDiv Parent element to contain the grid.
 * @param gridOptions Configuration for the grid.
 * @param params Individually register AG Grid Modules to this grid.
 * @returns api to be used to interact with the grid.
 */
export function createGrid<TData>(eGridDiv: HTMLElement, gridOptions: GridOptions<TData>, params?: Params): GridApi<TData>{

    if (!gridOptions) {
        console.error('AG Grid: no gridOptions provided to createGrid');
        return {} as GridApi;
    }   

    const api = new GridCoreCreator().create(eGridDiv, gridOptions, context => {
        const gridComp = new GridComp(eGridDiv);
        context.createBean(gridComp);
    }, undefined, params);
    
    return api;
}

/**
 * @deprecated v31 use createGrid() instead
 */
export class Grid {
    protected logger: Logger;

    private readonly gridOptions: GridOptions;

    constructor(eGridDiv: HTMLElement, gridOptions: GridOptions, params?: GridParams) {
      warnOnce('new Grid(...) is deprecated, please use `const api = createGrid(...)` instead.');

        if (!gridOptions) {
            console.error('AG Grid: no gridOptions provided to the grid');
            return;
        }

        this.gridOptions = gridOptions;

        new GridCoreCreator().create(
            eGridDiv,
            gridOptions,
            (context) => {
                const gridComp = new GridComp(eGridDiv);
                const bean = context.createBean(gridComp);
                bean.addDestroyFunc(() => {
                    this.destroy()
                });
            },
            undefined,
            params
        );
    }

    public destroy(): void {
        if (this.gridOptions) {
            this.gridOptions.api?.destroy();
            // need to remove these, as we don't own the lifecycle of the gridOptions, we need to
            // remove the references in case the user keeps the grid options, we want the rest
            // of the grid to be picked up by the garbage collector
            delete this.gridOptions.api;
            delete this.gridOptions.columnApi;
        }
    }
}

let nextGridId = 1;

// creates services of grid only, no UI, so frameworks can use this if providing
// their own UI
export class GridCoreCreator {

    public create(eGridDiv: HTMLElement, gridOptions: GridOptions, createUi: (context: Context) => void, acceptChanges?: (context: Context) => void, params?: GridParams): GridApi {

        // Must delete in case user passed in gridOptions that had already been used elsewhere.
        // Also delete before shallow copy otherwise getters will be called during copy.
        delete gridOptions.api;
        delete gridOptions.columnApi;

        // Shallow copy to prevent user provided gridOptions from being mutated.
        const gridOps = {...gridOptions};
        const debug = !!gridOps.debug;
        const gridId = gridOps.gridId ?? String(nextGridId++);

        const registeredModules = this.getRegisteredModules(params, gridId);

        const beanClasses = this.createBeansList(gridOps.rowModelType, registeredModules, gridId);
        const providedBeanInstances = this.createProvidedBeans(eGridDiv, gridOps, params);

        if (!beanClasses) { 
            // Detailed error message will have been printed by createBeansList
            console.error('AG Grid: Failed to create grid.');
            // Break typing so that the normal return type does not have to handle undefined.
            return undefined as any; 
        } 

        const contextParams: ContextParams = {
            providedBeanInstances: providedBeanInstances,
            beanClasses: beanClasses,
            debug: debug,
            gridId: gridId,
        };

        const logger = new Logger('AG Grid', () => gridOps.debug);
        const contextLogger = new Logger('Context', () => contextParams.debug);
        const context = new Context(contextParams, contextLogger);
        const beans = context.getBean('beans') as Beans;

        this.registerModuleUserComponents(beans, registeredModules);
        this.registerStackComponents(beans, registeredModules);
        this.registerControllers(beans, registeredModules);

        createUi(context);

        // we wait until the UI has finished initialising before setting in columns and rows
        beans.ctrlsService.whenReady(() => {
            this.setColumnsAndData(beans);
            this.dispatchGridReadyEvent(beans);
            const isEnterprise = ModuleRegistry.__isRegistered(ModuleNames.EnterpriseCoreModule, gridId);
            logger.log(`initialised successfully, enterprise = ${isEnterprise}`);
        });

        if (acceptChanges) { acceptChanges(context); }

        // For backwards compatibility we mutate the gridOps object with apis if requested.
        const msg = (apiName: string) => `'Accessing the ${apiName} from gridOptions is deprecated. For more info on how to access the api see: https://ag-grid.com/javascript-data-grid/grid-api/'`;
        Object.defineProperty(gridOptions, 'api', {
            get: () => {
                warnOnce(msg('api'));
                return beans.gridApi.isDestroyed() ? undefined : beans.gridApi;
            },
            configurable: true,
            enumerable: true,
        });
        Object.defineProperty(gridOptions, 'columnApi', {
            get: () => {
                warnOnce(msg('columnApi'));
                return beans.gridApi.isDestroyed() ? undefined : beans.columnApi;
            },
            configurable: true,
            enumerable: true,
        });
            beans.gridOptionsService

        return beans.gridApi;
    }

    private registerControllers(beans: Beans, registeredModules: Module[]): void {
        registeredModules.forEach(module => {
            if (module.controllers) {
                module.controllers.forEach(meta => beans.ctrlsFactory.register(meta));
            }
        });
    }

    private registerStackComponents(beans: Beans, registeredModules: Module[]): void {
        const agStackComponents = this.createAgStackComponentsList(registeredModules);
        beans.agStackComponentsRegistry.setupComponents(agStackComponents);
    }

    private getRegisteredModules(params: GridParams | undefined, gridId: string): Module[] {
        const passedViaConstructor: Module[] | undefined | null = params ? params.modules : null;
        const registered = ModuleRegistry.__getRegisteredModules(gridId);

        const allModules: Module[] = [];
        const mapNames: { [name: string]: boolean; } = {};

        // adds to list and removes duplicates
        const addModule = (moduleBased: boolean, mod: Module, gridId: string | undefined) => {
            const addIndividualModule = (currentModule: Module) => {
                if (!mapNames[currentModule.moduleName]) {
                    mapNames[currentModule.moduleName] = true;
                    allModules.push(currentModule);
                    ModuleRegistry.__register(currentModule, moduleBased, gridId);
                }
            }

            addIndividualModule(mod);
            if (mod.dependantModules) {
                mod.dependantModules.forEach(m => addModule(moduleBased, m, gridId));
            }
        }

        if (passedViaConstructor) {
            passedViaConstructor.forEach(m => addModule(true, m, gridId));
        }

        if (registered) {
            registered.forEach(m => addModule(!ModuleRegistry.__isPackageBased(), m, undefined));
        }

        return allModules;
    }

    private registerModuleUserComponents(beans: Beans, registeredModules: Module[]): void {
        const moduleUserComps: { componentName: string, componentClass: any; }[]
            = this.extractModuleEntity(registeredModules,
                (module) => module.userComponents ? module.userComponents : []);

        moduleUserComps.forEach(compMeta => {
            beans.userComponentRegistry.registerDefaultComponent(compMeta.componentName, compMeta.componentClass);
        });
    }

    private createProvidedBeans(eGridDiv: HTMLElement, gridOptions: GridOptions, params?: GridParams): any {
        let frameworkOverrides = params ? params.frameworkOverrides : null;
        if (missing(frameworkOverrides)) {
            frameworkOverrides = new VanillaFrameworkOverrides();
        }

        const seed = {
            gridOptions: gridOptions,
            eGridDiv: eGridDiv,
            globalEventListener: params ? params.globalEventListener : null,
            globalSyncEventListener: params ? params.globalSyncEventListener : null,
            frameworkOverrides: frameworkOverrides
        };
        if (params && params.providedBeanInstances) {
            Object.assign(seed, params.providedBeanInstances);
        }

        return seed;
    }

    private createAgStackComponentsList(registeredModules: Module[]): any[] {
        let components: ComponentMeta[] = [
            { componentName: 'AgCheckbox', componentClass: AgCheckbox },
            { componentName: 'AgRadioButton', componentClass: AgRadioButton },
            { componentName: 'AgToggleButton', componentClass: AgToggleButton },
            { componentName: 'AgInputTextField', componentClass: AgInputTextField },
            { componentName: 'AgInputTextArea', componentClass: AgInputTextArea },
            { componentName: 'AgInputNumberField', componentClass: AgInputNumberField },
            { componentName: 'AgInputDateField', componentClass: AgInputDateField },
            { componentName: 'AgInputRange', componentClass: AgInputRange },
            { componentName: 'AgRichSelect', componentClass: AgRichSelect },
            { componentName: 'AgSelect', componentClass: AgSelect },
            { componentName: 'AgSlider', componentClass: AgSlider },
            { componentName: 'AgGridBody', componentClass: GridBodyComp },
            { componentName: 'AgHeaderRoot', componentClass: GridHeaderComp },
            { componentName: 'AgSortIndicator', componentClass: SortIndicatorComp },
            { componentName: 'AgPagination', componentClass: PaginationComp },
            { componentName: 'AgOverlayWrapper', componentClass: OverlayWrapperComponent },
            { componentName: 'AgGroupComponent', componentClass: AgGroupComponent },
            { componentName: 'AgPanel', componentClass: AgPanel },
            { componentName: 'AgDialog', componentClass: AgDialog },
            { componentName: 'AgRowContainer', componentClass: RowContainerComp },
            { componentName: 'AgFakeHorizontalScroll', componentClass: FakeHScrollComp },
            { componentName: 'AgFakeVerticalScroll', componentClass: FakeVScrollComp },
            { componentName: 'AgAutocomplete', componentClass: AgAutocomplete },
        ];

        const moduleAgStackComps = this.extractModuleEntity(registeredModules,
            (module) => module.agStackComponents ? module.agStackComponents : []);

        components = components.concat(moduleAgStackComps);

        return components;
    }

    private createBeansList(rowModelType: RowModelType | undefined = 'clientSide', registeredModules: Module[], gridId: string): any[] | undefined {
        // only load beans matching the required row model
        const rowModelModules = registeredModules.filter(module => !module.rowModel || module.rowModel === rowModelType);


        // assert that the relevant module has been loaded
        const rowModelModuleNames: Record<RowModelType, ModuleNames> = {
            clientSide: ModuleNames.ClientSideRowModelModule,
            infinite: ModuleNames.InfiniteRowModelModule,
            serverSide: ModuleNames.ServerSideRowModelModule,
            viewport: ModuleNames.ViewportRowModelModule
        };

        if (!rowModelModuleNames[rowModelType]) {
            console.error('AG Grid: could not find row model for rowModelType = ' + rowModelType);
            return;
        }

        if (!ModuleRegistry.__assertRegistered(rowModelModuleNames[rowModelType], `rowModelType = '${rowModelType}'`, gridId)) {
            return;
        }

        // beans should only contain SERVICES, it should NEVER contain COMPONENTS
        const beans = [
            Beans, RowPositionUtils, CellPositionUtils, HeaderPositionUtils,
            PaginationAutoPageSizeService, GridApi, UserComponentRegistry, AgComponentUtils,
            ComponentMetadataProvider, ResizeObserverService, UserComponentFactory,
            RowContainerHeightService, HorizontalResizeService, LocaleService, GridOptionsValidator,
            PinnedRowModel, DragService, DisplayedGroupCreator, EventService, GridOptionsService,
            PopupService, SelectionService, FilterManager, ColumnModel, HeaderNavigationService,
            PaginationProxy, RowRenderer, ExpressionService, ColumnFactory, TemplateService,
            AlignedGridsService, NavigationService, ValueCache, ValueService, LoggerFactory,
            ColumnUtils, AutoWidthCalculator, StandardMenuFactory, DragAndDropService, ColumnApi,
            FocusService, MouseEventService, Environment, CellNavigationService, ValueFormatterService,
            StylingService, ScrollVisibleService, SortController, ColumnHoverService, ColumnAnimationService,
            SelectableService, AutoGroupColService, ChangeDetectionService, AnimationFrameService,
            UndoRedoService, AgStackComponentsRegistry, ColumnDefFactory,
            RowCssClassCalculator, RowNodeBlockLoader, RowNodeSorter, CtrlsService,
            PinnedWidthService, RowNodeEventThrottle, CtrlsFactory, DataTypeService, ValueParserService,
            QuickFilterService, StateService, ExpansionService
        ];

        const moduleBeans = this.extractModuleEntity(rowModelModules, (module) => module.beans ? module.beans : []);
        beans.push(...moduleBeans);

        // check for duplicates, as different modules could include the same beans that
        // they depend on, eg ClientSideRowModel in enterprise, and ClientSideRowModel in community
        const beansNoDuplicates: any[] = [];
        beans.forEach(bean => {
            if (beansNoDuplicates.indexOf(bean) < 0) {
                beansNoDuplicates.push(bean);
            }
        });

        return beansNoDuplicates;
    }

    private extractModuleEntity(moduleEntities: any[], extractor: (module: any) => any) {
        return [].concat(...moduleEntities.map(extractor));
    }

    private setColumnsAndData(beans: Beans): void {
        const columnDefs = beans.gridOptionsService.get('columnDefs');
        beans.columnModel.setColumnDefs(columnDefs || [], "gridInitializing");
        beans.rowModel.start();
    }

    private dispatchGridReadyEvent(beans: Beans): void {
        const readyEvent: WithoutGridCommon<GridReadyEvent> = {
            type: Events.EVENT_GRID_READY,
        };
        beans.eventService.dispatchEvent(readyEvent);
    }

}<|MERGE_RESOLUTION|>--- conflicted
+++ resolved
@@ -100,12 +100,9 @@
 import { ValueParserService } from "./valueService/valueParserService";
 import { AgAutocomplete } from "./widgets/agAutocomplete";
 import { QuickFilterService } from "./filter/quickFilterService";
-<<<<<<< HEAD
+import { warnOnce } from "./utils/function";
 import { StateService } from "./misc/stateService";
 import { ExpansionService } from "./misc/expansionService";
-=======
-import { warnOnce } from "./utils/function";
->>>>>>> 3cfd6774
 
 export interface GridParams {
     // INTERNAL - used by Web Components
