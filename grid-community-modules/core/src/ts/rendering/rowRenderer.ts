import { RowCtrl } from "./row/rowCtrl";
import { Column } from "../entities/column";
import { RowNode } from "../entities/rowNode";
import {
    BodyScrollEvent,
    CellFocusedEvent,
    DisplayedRowsChangedEvent,
    Events,
    FirstDataRenderedEvent,
    ModelUpdatedEvent,
    ViewportChangedEvent
} from "../events";
import { Autowired, Bean, PostConstruct } from "../context/context";
import { ColumnModel } from "../columns/columnModel";
import { FocusService } from "../focusService";
import { CellPosition } from "../entities/cellPositionUtils";
import { BeanStub } from "../context/beanStub";
import { PaginationProxy } from "../pagination/paginationProxy";
import { Beans } from "./beans";
import { RowContainerHeightService } from "./rowContainerHeightService";
import { ICellRenderer } from "./cellRenderers/iCellRenderer";
import { ICellEditor } from "../interfaces/iCellEditor";
import { IRowModel } from "../interfaces/iRowModel";
import { RowPosition } from "../entities/rowPositionUtils";
import { PinnedRowModel } from "../pinnedRowModel/pinnedRowModel";
import { exists, missing } from "../utils/generic";
import { getAllValuesInObject, iterateObject } from "../utils/object";
import { createArrayOfNumbers } from "../utils/number";
import { doOnce, executeInAWhile } from "../utils/function";
import { CtrlsService } from "../ctrlsService";
import { GridBodyCtrl } from "../gridBodyComp/gridBodyCtrl";
import { CellCtrl } from "./cell/cellCtrl";
import { removeFromArray } from "../utils/array";
import { StickyRowFeature } from "./features/stickyRowFeature";
import { AnimationFrameService } from "../misc/animationFrameService";
import { browserSupportsPreventScroll } from "../utils/browser";
import { WithoutGridCommon } from "../interfaces/iCommon";
import { IRowNode } from "../interfaces/iRowNode";

export interface RowCtrlMap {
    [key: string]: RowCtrl;
}

interface RowNodeMap {
    [id: string]: IRowNode;
}

export interface GetCellsParams<TData = any> {
    /** Optional list of row nodes to restrict operation to */
    rowNodes?: IRowNode<TData>[];
    /** Optional list of columns to restrict operation to */
    columns?: (string | Column)[];
}

export interface RefreshCellsParams<TData = any> extends GetCellsParams<TData> {
    /** Skip change detection, refresh everything. */
    force?: boolean;
    /** Skip cell flashing, if cell flashing is enabled. */
    suppressFlash?: boolean;
}

export interface FlashCellsParams<TData = any> extends GetCellsParams<TData> {
    flashDelay?: number;
    fadeDelay?: number;
}

export interface GetCellRendererInstancesParams<TData = any> extends GetCellsParams<TData> { }

export interface GetCellEditorInstancesParams<TData = any> extends GetCellsParams<TData> { }

export interface RedrawRowsParams<TData = any> {
    /** Row nodes to redraw */
    rowNodes?: IRowNode<TData>[];
}

const DEFAULT_KEEP_DETAIL_ROW_COUNT = 10;
@Bean("rowRenderer")
export class RowRenderer extends BeanStub {

    @Autowired("animationFrameService") private animationFrameService: AnimationFrameService;
    @Autowired("paginationProxy") private paginationProxy: PaginationProxy;
    @Autowired("columnModel") private columnModel: ColumnModel;
    @Autowired("pinnedRowModel") private pinnedRowModel: PinnedRowModel;
    @Autowired("rowModel") private rowModel: IRowModel;
    @Autowired("focusService") private focusService: FocusService;
    @Autowired("beans") private beans: Beans;
    @Autowired("rowContainerHeightService") private rowContainerHeightService: RowContainerHeightService;
    @Autowired("ctrlsService") private ctrlsService: CtrlsService;

    private gridBodyCtrl: GridBodyCtrl;

    private destroyFuncsForColumnListeners: (() => void)[] = [];

    private firstRenderedRow: number;
    private lastRenderedRow: number;

    // map of row ids to row objects. keeps track of which elements
    // are rendered for which rows in the dom.
    private rowCtrlsByRowIndex: RowCtrlMap = {};
    private zombieRowCtrls: RowCtrlMap = {};
    private cachedRowCtrls: RowCtrlCache;
    private allRowCtrls: RowCtrl[] = [];

    private topRowCtrls: RowCtrl[] = [];
    private bottomRowCtrls: RowCtrl[] = [];

    private pinningLeft: boolean;
    private pinningRight: boolean;

    private firstVisibleVPixel: number;

    // we only allow one refresh at a time, otherwise the internal memory structure here
    // will get messed up. this can happen if the user has a cellRenderer, and inside the
    // renderer they call an API method that results in another pass of the refresh,
    // then it will be trying to draw rows in the middle of a refresh.
    private refreshInProgress = false;

    private printLayout: boolean;
    private embedFullWidthRows: boolean;
    private stickyRowFeature: StickyRowFeature;

    private dataFirstRenderedFired = false;

    @PostConstruct
    private postConstruct(): void {
        this.ctrlsService.whenReady(() => {
            this.gridBodyCtrl = this.ctrlsService.getGridBodyCtrl();
            this.initialise();
        });
    }

    private initialise(): void {
        this.addManagedListener(this.eventService, Events.EVENT_PAGINATION_CHANGED, this.onPageLoaded.bind(this));
        this.addManagedListener(this.eventService, Events.EVENT_PINNED_ROW_DATA_CHANGED, this.onPinnedRowDataChanged.bind(this));
        this.addManagedListener(this.eventService, Events.EVENT_DISPLAYED_COLUMNS_CHANGED, this.onDisplayedColumnsChanged.bind(this));
        this.addManagedListener(this.eventService, Events.EVENT_BODY_SCROLL, this.onBodyScroll.bind(this));
        this.addManagedListener(this.eventService, Events.EVENT_BODY_HEIGHT_CHANGED, this.redrawAfterScroll.bind(this));

        this.addManagedPropertyListener('domLayout', this.onDomLayoutChanged.bind(this));
        this.addManagedPropertyListener('rowClass', this.redrawRows.bind(this));

        if (this.gridOptionsService.is('groupRowsSticky')) {
            if (this.rowModel.getType() != 'clientSide') {
                doOnce(() => console.warn('AG Grid: The feature Sticky Row Groups only works with the Client Side Row Model'), 'rowRenderer.stickyWorksWithCsrmOnly');
            } else if (this.gridOptionsService.isTreeData()) {
                doOnce(() => console.warn('AG Grid: The feature Sticky Row Groups does not work with Tree Data.'), 'rowRenderer.stickyDoesNotWorkWithTreeData');
            }  else {
                this.stickyRowFeature = this.createManagedBean(new StickyRowFeature(
                    this.createRowCon.bind(this),
                    this.destroyRowCtrls.bind(this)
                ));
            }
        }

        this.registerCellEventListeners();

        this.initialiseCache();
        this.printLayout = this.gridOptionsService.isDomLayout('print');
        this.embedFullWidthRows = this.printLayout || this.gridOptionsService.is('embedFullWidthRows');

        this.redrawAfterModelUpdate();
    }

    private initialiseCache(): void {
        if (this.gridOptionsService.is('keepDetailRows')) {
            const countProp = this.getKeepDetailRowsCount();
            const count = countProp != null ? countProp : 3;
            this.cachedRowCtrls = new RowCtrlCache(count);
        }
    }

    private getKeepDetailRowsCount(): number | undefined {
        const keepDetailRowsCount = this.gridOptionsService.getNum('keepDetailRowsCount');
        if (exists(keepDetailRowsCount) && keepDetailRowsCount > 0) {
            return keepDetailRowsCount;
        }

        return DEFAULT_KEEP_DETAIL_ROW_COUNT;
    }

    public getRowCtrls(): RowCtrl[] {
        return this.allRowCtrls;
    }

    public getStickyTopRowCtrls(): RowCtrl[] {
        if (!this.stickyRowFeature) { return []; }

        return this.stickyRowFeature.getStickyRowCtrls();
    }

    private updateAllRowCtrls(): void {
        const liveList = getAllValuesInObject(this.rowCtrlsByRowIndex);
        const isEnsureDomOrder = this.gridOptionsService.is('ensureDomOrder');
        const isPrintLayout = this.gridOptionsService.isDomLayout('print');

        if (isEnsureDomOrder || isPrintLayout) {
            liveList.sort((a, b) => a.getRowNode().rowIndex - b.getRowNode.rowIndex);
        }
        const zombieList = getAllValuesInObject(this.zombieRowCtrls);
        const cachedList = this.cachedRowCtrls ? this.cachedRowCtrls.getEntries() : [];
        this.allRowCtrls = [...liveList, ...zombieList, ...cachedList];
    }

    private onCellFocusChanged(event?: CellFocusedEvent) {
        this.getAllCellCtrls().forEach(cellCtrl => cellCtrl.onCellFocused(event));
        this.getFullWidthRowCtrls().forEach(rowCtrl => rowCtrl.onFullWidthRowFocused(event));
    }

    // in a clean design, each cell would register for each of these events. however when scrolling, all the cells
    // registering and de-registering for events is a performance bottleneck. so we register here once and inform
    // all active cells.
    private registerCellEventListeners(): void {
        this.addManagedListener(this.eventService, Events.EVENT_CELL_FOCUSED, (event: CellFocusedEvent) => {
            this.onCellFocusChanged(event);
        });

        this.addManagedListener(this.eventService, Events.EVENT_CELL_FOCUS_CLEARED, () => {
            this.onCellFocusChanged();
        });

        this.addManagedListener(this.eventService, Events.EVENT_FLASH_CELLS, event => {
            this.getAllCellCtrls().forEach(cellCtrl => cellCtrl.onFlashCells(event));
        });

        this.addManagedListener(this.eventService, Events.EVENT_COLUMN_HOVER_CHANGED, () => {
            this.getAllCellCtrls().forEach(cellCtrl => cellCtrl.onColumnHover());
        });

        this.addManagedListener(this.eventService, Events.EVENT_DISPLAYED_COLUMNS_CHANGED, () => {
            this.getAllCellCtrls().forEach(cellCtrl => cellCtrl.onDisplayedColumnsChanged());
        });

        // only for printLayout - because we are rendering all the cells in the same row, regardless of pinned state,
        // then changing the width of the containers will impact left position. eg the center cols all have their
        // left position adjusted by the width of the left pinned column, so if the pinned left column width changes,
        // all the center cols need to be shifted to accommodate this. when in normal layout, the pinned cols are
        // in different containers so doesn't impact.
        this.addManagedListener(this.eventService, Events.EVENT_DISPLAYED_COLUMNS_WIDTH_CHANGED, () => {
            if (this.printLayout) {
                this.getAllCellCtrls().forEach(cellCtrl => cellCtrl.onLeftChanged());
            }
        });

        const rangeSelectionEnabled = this.gridOptionsService.isEnableRangeSelection();
        if (rangeSelectionEnabled) {

            this.addManagedListener(this.eventService, Events.EVENT_RANGE_SELECTION_CHANGED, () => {
                this.getAllCellCtrls().forEach(cellCtrl => cellCtrl.onRangeSelectionChanged());
            });
            this.addManagedListener(this.eventService, Events.EVENT_COLUMN_MOVED, () => {
                this.getAllCellCtrls().forEach(cellCtrl => cellCtrl.updateRangeBordersIfRangeCount());
            });
            this.addManagedListener(this.eventService, Events.EVENT_COLUMN_PINNED, () => {
                this.getAllCellCtrls().forEach(cellCtrl => cellCtrl.updateRangeBordersIfRangeCount());
            });
            this.addManagedListener(this.eventService, Events.EVENT_COLUMN_VISIBLE, () => {
                this.getAllCellCtrls().forEach(cellCtrl => cellCtrl.updateRangeBordersIfRangeCount());
            });

        }

        // add listeners to the grid columns
        this.refreshListenersToColumnsForCellComps();
        // if the grid columns change, then refresh the listeners again
        this.addManagedListener(this.eventService, Events.EVENT_GRID_COLUMNS_CHANGED, this.refreshListenersToColumnsForCellComps.bind(this));

        this.addDestroyFunc(this.removeGridColumnListeners.bind(this));
    }

    // executes all functions in destroyFuncsForColumnListeners and then clears the list
    private removeGridColumnListeners(): void {
        this.destroyFuncsForColumnListeners.forEach(func => func());
        this.destroyFuncsForColumnListeners.length = 0;
    }

    // this function adds listeners onto all the grid columns, which are the column that we could have cellComps for.
    // when the grid columns change, we add listeners again. in an ideal design, each CellComp would just register to
    // the column it belongs to on creation, however this was a bottleneck with the number of cells, so do it here
    // once instead.
    private refreshListenersToColumnsForCellComps(): void {
        this.removeGridColumnListeners();

        const cols = this.columnModel.getAllGridColumns();

        if (!cols) { return; }

        cols.forEach(col => {
            const forEachCellWithThisCol = (callback: (cellCtrl: CellCtrl) => void) => {
                this.getAllCellCtrls().forEach(cellCtrl => {
                    if (cellCtrl.getColumn() === col) {
                        callback(cellCtrl);
                    }
                });
            };

            const leftChangedListener = () => {
                forEachCellWithThisCol(cellCtrl => cellCtrl.onLeftChanged());
            };
            const widthChangedListener = () => {
                forEachCellWithThisCol(cellCtrl => cellCtrl.onWidthChanged());
            };
            const firstRightPinnedChangedListener = () => {
                forEachCellWithThisCol(cellCtrl => cellCtrl.onFirstRightPinnedChanged());
            };
            const lastLeftPinnedChangedListener = () => {
                forEachCellWithThisCol(cellCtrl => cellCtrl.onLastLeftPinnedChanged());
            };
            const colDefChangedListener = () => {
                forEachCellWithThisCol(cellCtrl => cellCtrl.onColDefChanged());
            };

            col.addEventListener('leftChanged', leftChangedListener);
            col.addEventListener('widthChanged', widthChangedListener);
            col.addEventListener('firstRightPinnedChanged', firstRightPinnedChangedListener);
            col.addEventListener('lastLeftPinnedChanged', lastLeftPinnedChangedListener);
            col.addEventListener('colDefChanged', colDefChangedListener);

            this.destroyFuncsForColumnListeners.push(() => {
                col.removeEventListener('leftChanged', leftChangedListener);
                col.removeEventListener('widthChanged', widthChangedListener);
                col.removeEventListener('firstRightPinnedChanged', firstRightPinnedChangedListener);
                col.removeEventListener('lastLeftPinnedChanged', lastLeftPinnedChangedListener);
                col.removeEventListener('colDefChanged', colDefChangedListener);
            });
        });
    }

    private onDomLayoutChanged(): void {
        const printLayout = this.gridOptionsService.isDomLayout('print');
        const embedFullWidthRows = printLayout || this.gridOptionsService.is('embedFullWidthRows');

        // if moving towards or away from print layout, means we need to destroy all rows, as rows are not laid
        // out using absolute positioning when doing print layout
        const destroyRows = embedFullWidthRows !== this.embedFullWidthRows || this.printLayout !== printLayout;

        this.printLayout = printLayout;
        this.embedFullWidthRows = embedFullWidthRows;

        if (destroyRows) {
            this.redrawAfterModelUpdate({ domLayoutChanged: true });
        }
    }

    // for row models that have datasources, when we update the datasource, we need to force the rowRenderer
    // to redraw all rows. otherwise the old rows from the old datasource will stay displayed.
    public datasourceChanged(): void {
        this.firstRenderedRow = 0;
        this.lastRenderedRow = -1;
        const rowIndexesToRemove = Object.keys(this.rowCtrlsByRowIndex);
        this.removeRowCtrls(rowIndexesToRemove);
    }

    private onPageLoaded(event: ModelUpdatedEvent): void {
        const params: RefreshViewParams = {
            recycleRows: event.keepRenderedRows,
            animate: event.animate,
            newData: event.newData,
            newPage: event.newPage,
            // because this is a model updated event (not pinned rows), we
            // can skip updating the pinned rows. this is needed so that if user
            // is doing transaction updates, the pinned rows are not getting constantly
            // trashed - or editing cells in pinned rows are not refreshed and put into read mode
            onlyBody: true
        };
        this.redrawAfterModelUpdate(params);
    }

    public getAllCellsForColumn(column: Column): HTMLElement[] {
        const res: HTMLElement[] = [];

        this.getAllRowCtrls().forEach(rowCtrl => {
            const eCell = rowCtrl.getCellElement(column);
            if (eCell) { res.push(eCell); }
        });

        return res;
    }

    public refreshFloatingRowComps(): void {
        this.refreshFloatingRows(
            this.topRowCtrls,
            this.pinnedRowModel.getPinnedTopRowData()
        );

        this.refreshFloatingRows(
            this.bottomRowCtrls,
            this.pinnedRowModel.getPinnedBottomRowData()
        );
    }

    public getTopRowCtrls(): RowCtrl[] {
        return this.topRowCtrls;
    }

    public getBottomRowCtrls(): RowCtrl[] {
        return this.bottomRowCtrls;
    }

    private refreshFloatingRows(rowComps: RowCtrl[], rowNodes: RowNode[]): void {
        rowComps.forEach((row: RowCtrl) => {
            row.destroyFirstPass();
            row.destroySecondPass();
        });

        rowComps.length = 0;

        if (!rowNodes) { return; }

        rowNodes.forEach(rowNode => {
            const rowCtrl = new RowCtrl(
                rowNode,
                this.beans,
                false,
                false,
                this.printLayout
            );

            rowComps.push(rowCtrl);
        });
    }

    private onPinnedRowDataChanged(): void {
        // recycling rows in order to ensure cell editing is not cancelled
        const params: RefreshViewParams = {
            recycleRows: true
        };

        this.redrawAfterModelUpdate(params);
    }

    // if the row nodes are not rendered, no index is returned
    private getRenderedIndexesForRowNodes(rowNodes: IRowNode[]): string[] {
        const result: string[] = [];

        if (missing(rowNodes)) { return result; }

        iterateObject(this.rowCtrlsByRowIndex, (index: string, renderedRow: RowCtrl) => {
            const rowNode = renderedRow.getRowNode();
            if (rowNodes.indexOf(rowNode) >= 0) {
                result.push(index);
            }
        });

        return result;
    }

    public redrawRows(rowNodes?: IRowNode[]): void {
        // if no row nodes provided, then refresh everything
        const partialRefresh = rowNodes != null && rowNodes.length > 0;

        if (partialRefresh) {
            const indexesToRemove = this.getRenderedIndexesForRowNodes(rowNodes!);
            // remove the rows
            this.removeRowCtrls(indexesToRemove);
        }

        // add draw them again
        this.redrawAfterModelUpdate({
            recycleRows: partialRefresh
        });
    }

    private getCellToRestoreFocusToAfterRefresh(params?: RefreshViewParams): CellPosition | null {
        const focusedCell = (params?.suppressKeepFocus) ? null : this.focusService.getFocusCellToUseAfterRefresh();

        if (focusedCell == null) { return null; }

        // if the dom is not actually focused on a cell, then we don't try to refocus. the problem this
        // solves is with editing - if the user is editing, eg focus is on a text field, and not on the
        // cell itself, then the cell can be registered as having focus, however it's the text field that
        // has the focus and not the cell div. therefore, when the refresh is finished, the grid will focus
        // the cell, and not the textfield. that means if the user is in a text field, and the grid refreshes,
        // the focus is lost from the text field. we do not want this.
        const eDocument = this.gridOptionsService.getDocument();
        const activeElement = eDocument.activeElement;
        const cellDomData = this.gridOptionsService.getDomData(activeElement, CellCtrl.DOM_DATA_KEY_CELL_CTRL);
        const rowDomData = this.gridOptionsService.getDomData(activeElement, RowCtrl.DOM_DATA_KEY_ROW_CTRL);

        const gridElementFocused = cellDomData || rowDomData;

        return gridElementFocused ? focusedCell : null;
    }

    // gets called from:
    // +) initialisation (in registerGridComp) params = null
    // +) onDomLayoutChanged, params = null
    // +) onPageLoaded, recycleRows, animate, newData, newPage from event, onlyBody=true
    // +) onPinnedRowDataChanged, recycleRows = true
    // +) redrawRows (from Grid API), recycleRows = true/false
    private redrawAfterModelUpdate(params: RefreshViewParams = {}): void {
        this.getLockOnRefresh();

        const focusedCell: CellPosition | null = this.getCellToRestoreFocusToAfterRefresh(params);

        this.updateContainerHeights();
        this.scrollToTopIfNewData(params);

        // never recycle rows on layout change as rows could change from normal DOM layout
        // back to the grid's row positioning.
        const recycleRows: boolean = !params.domLayoutChanged && !!params.recycleRows;
        const animate = params.animate && this.gridOptionsService.isAnimateRows();

        // after modelUpdate, row indexes can change, so we clear out the rowsByIndex map,
        // however we can reuse the rows, so we keep them but index by rowNode.id
        const rowsToRecycle = recycleRows ? this.recycleRows() : null;
        if (!recycleRows) {
            this.removeAllRowComps();
        }

        this.redraw(rowsToRecycle, animate);

        this.gridBodyCtrl.updateRowCount();

        if (!params.onlyBody) {
            this.refreshFloatingRowComps();
        }

        this.dispatchDisplayedRowsChanged();

        // if a cell was focused before, ensure focus now.
        if (focusedCell != null) {
            this.restoreFocusedCell(focusedCell);
        }

        this.releaseLockOnRefresh();
    }

    private scrollToTopIfNewData(params: RefreshViewParams): void {
        const scrollToTop = params.newData || params.newPage;
        const suppressScrollToTop = this.gridOptionsService.is('suppressScrollOnNewData');

        if (scrollToTop && !suppressScrollToTop) {
            this.gridBodyCtrl.getScrollFeature().scrollToTop();
        }
    }

    private updateContainerHeights(): void {
        // when doing print layout, we don't explicitly set height on the containers
        if (this.printLayout) {
            this.rowContainerHeightService.setModelHeight(null);
            return;
        }

        let containerHeight = this.paginationProxy.getCurrentPageHeight();
        // we need at least 1 pixel for the horizontal scroll to work. so if there are now rows,
        // we still want the scroll to be present, otherwise there would be no way to scroll the header
        // which might be needed us user wants to access columns
        // on the RHS - and if that was where the filter was that cause no rows to be presented, there
        // is no way to remove the filter.
        if (containerHeight === 0) {
            containerHeight = 1;
        }

        this.rowContainerHeightService.setModelHeight(containerHeight);
    }

    private getLockOnRefresh(): void {
        if (this.refreshInProgress) {
            throw new Error(
                "AG Grid: cannot get grid to draw rows when it is in the middle of drawing rows. " +
                "Your code probably called a grid API method while the grid was in the render stage. To overcome " +
                "this, put the API call into a timeout, e.g. instead of api.redrawRows(), " +
                "call setTimeout(function() { api.redrawRows(); }, 0). To see what part of your code " +
                "that caused the refresh check this stacktrace."
            );
        }

        this.refreshInProgress = true;
    }

    private releaseLockOnRefresh(): void {
        this.refreshInProgress = false;
    }

    public isRefreshInProgress(): boolean {
        return this.refreshInProgress;
    }

    // sets the focus to the provided cell, if the cell is provided. this way, the user can call refresh without
    // worry about the focus been lost. this is important when the user is using keyboard navigation to do edits
    // and the cellEditor is calling 'refresh' to get other cells to update (as other cells might depend on the
    // edited cell).
    private restoreFocusedCell(cellPosition: CellPosition | null): void {
        if (cellPosition) {
            // we don't wish to dispatch an event as the rowRenderer is not capable of changing the selected cell,
            // so we mock a change event for the full width rows and cells to ensure they update to the newly selected
            // state
            this.onCellFocusChanged({
                rowIndex: cellPosition.rowIndex,
                column: cellPosition.column,
                rowPinned: cellPosition.rowPinned,
                forceBrowserFocus: true,
                preventScrollOnBrowserFocus: true,
                api: this.beans.gridApi,
                columnApi: this.beans.columnApi,
                context: this.beans.gridOptionsService.context,
                type: 'mock',
            });
        }
    }

    public stopEditing(cancel: boolean = false) {
        this.getAllRowCtrls().forEach(rowCtrl => {
            rowCtrl.stopEditing(cancel);
        });
    }

    public getAllCellCtrls(): CellCtrl[] {
<<<<<<< HEAD
        let res: CellCtrl[] = [];
        const rowCtrls = this.getAllRowCtrls();
        const rowCtrlsLength = rowCtrls.length;
        for (let i = 0; i < rowCtrlsLength; i++) {
            const cellCtrls = rowCtrls[i].getAllCellCtrls();
            const cellCtrlsLength = cellCtrls.length;
            for (let j = 0; j < cellCtrlsLength; j++) {
                res.push(cellCtrls[i]);
=======
        const res: CellCtrl[] = [];
        const rowCtrls = this.getAllRowCtrls();
        const rowCtrlsLength = rowCtrls.length;

        for (let i = 0; i < rowCtrlsLength; i++) {
            const cellCtrls = rowCtrls[i].getAllCellCtrls();
            const cellCtrlsLength = cellCtrls.length;

            for (let j = 0; j < cellCtrlsLength; j++) {
                res.push(cellCtrls[j]);
>>>>>>> 48e7a3d3
            }
        }

        return res;
    }

    private getAllRowCtrls(): RowCtrl[] {
        const stickyRowCtrls = (this.stickyRowFeature && this.stickyRowFeature.getStickyRowCtrls()) || [];
        const res = [...this.topRowCtrls, ...this.bottomRowCtrls, ...stickyRowCtrls];

        for (const key of Object.keys(this.rowCtrlsByRowIndex)) {
            res.push(this.rowCtrlsByRowIndex[key]);
        }
        return res;
    }

    public addRenderedRowListener(eventName: string, rowIndex: number, callback: Function): void {
        const rowComp = this.rowCtrlsByRowIndex[rowIndex];
        if (rowComp) {
            rowComp.addEventListener(eventName, callback);
        }
    }

    public flashCells(params: FlashCellsParams = {}): void {
        const { flashDelay, fadeDelay } = params;
        this.getCellCtrls(params.rowNodes, params.columns)
            .forEach(cellCtrl => cellCtrl.flashCell({ flashDelay, fadeDelay }));
    }

    public refreshCells(params: RefreshCellsParams = {}): void {
        const refreshCellParams = {
            forceRefresh: params.force,
            newData: false,
            suppressFlash: params.suppressFlash
        };
        this.getCellCtrls(params.rowNodes, params.columns)
            .forEach(cellCtrl => {
                if (cellCtrl.refreshShouldDestroy()) {
                    const rowCtrl = cellCtrl.getRowCtrl();
                    if (rowCtrl) {
                        rowCtrl.refreshCell(cellCtrl);
                    }
                } else {
                    cellCtrl.refreshCell(refreshCellParams);
                }
            });
        this.getFullWidthRowCtrls(params.rowNodes).forEach(fullWidthRowCtrl => {
            fullWidthRowCtrl.refreshFullWidth();
        });
    }

    public getCellRendererInstances(params: GetCellRendererInstancesParams): ICellRenderer[] {
        const cellRenderers = this.getCellCtrls(params.rowNodes, params.columns)
            .map(cellCtrl => cellCtrl.getCellRenderer())
            .filter(renderer => renderer != null) as ICellRenderer[];
        if (params.columns?.length) {
            return cellRenderers;
        }

        const fullWidthRenderers: ICellRenderer[] = [];
        const rowIdMap = this.mapRowNodes(params.rowNodes);

        this.getAllRowCtrls().forEach(rowCtrl => {
            if (rowIdMap && !this.isRowInMap(rowCtrl.getRowNode(), rowIdMap)) {
                return;
            }

            if (!rowCtrl.isFullWidth()) {
                return;
            }

            const fullWidthRenderer = rowCtrl.getFullWidthCellRenderer();
            if (fullWidthRenderer) {
                fullWidthRenderers.push(fullWidthRenderer);
            }
        });

        return [...fullWidthRenderers, ...cellRenderers];
    }

    public getCellEditorInstances(params: GetCellRendererInstancesParams): ICellEditor[] {

        const res: ICellEditor[] = [];

        this.getCellCtrls(params.rowNodes, params.columns).forEach(cellCtrl => {
            const cellEditor = cellCtrl.getCellEditor() as ICellEditor;

            if (cellEditor) {
                res.push(cellEditor);
            }
        });

        return res;
    }

    public getEditingCells(): CellPosition[] {
        const res: CellPosition[] = [];

        this.getAllCellCtrls().forEach(cellCtrl => {
            if (cellCtrl.isEditing()) {
                const cellPosition = cellCtrl.getCellPosition();
                res.push(cellPosition);
            }
        });

        return res;
    }

    private mapRowNodes(rowNodes?: IRowNode[] | null): { top: RowNodeMap, bottom: RowNodeMap, normal: RowNodeMap } | undefined {
        if (!rowNodes) { return; }

        const res: {top: RowNodeMap, bottom: RowNodeMap, normal: RowNodeMap} = {
            top: {},
            bottom: {},
            normal: {}
        };

        rowNodes.forEach(rowNode => {
            const id = rowNode.id!;
            if (rowNode.rowPinned === 'top') {
                res.top[id] = rowNode;
            } else if (rowNode.rowPinned === 'bottom') {
                res.bottom[id] = rowNode;
            } else {
                res.normal[id] = rowNode;
            }
        });

        return res;
    }

    private isRowInMap(rowNode: RowNode, rowIdsMap: {top: RowNodeMap, bottom: RowNodeMap, normal: RowNodeMap}): boolean {
        // skip this row if it is missing from the provided list
        const id = rowNode.id!;
        const floating = rowNode.rowPinned;

        if (floating === 'bottom') {
            return rowIdsMap.bottom[id] != null;
        }

        if (floating === 'top') {
            return rowIdsMap.top[id] != null;
        }

        return rowIdsMap.normal[id] != null;
    }

    // returns CellCtrl's that match the provided rowNodes and columns. eg if one row node
    // and two columns provided, that identifies 4 cells, so 4 CellCtrl's returned.
    private getCellCtrls(rowNodes?: IRowNode[] | null, columns?: (string | Column)[]): CellCtrl[] {
        const rowIdsMap = this.mapRowNodes(rowNodes);
        const res: CellCtrl[] = [];

        let colIdsMap: any;

        if (exists(columns)) {
            colIdsMap = {};
            columns.forEach((colKey: string | Column) => {
                const column: Column | null = this.columnModel.getGridColumn(colKey);
                if (exists(column)) {
                    colIdsMap[column.getId()] = true;
                }
            });
        }

        const processRow = (rowCtrl: RowCtrl) => {
            const rowNode: RowNode = rowCtrl.getRowNode();

            // skip this row if it is missing from the provided list
            if (rowIdsMap != null && !this.isRowInMap(rowNode, rowIdsMap)) { return; }

            rowCtrl.getAllCellCtrls().forEach(cellCtrl => {
                const colId: string = cellCtrl.getColumn().getId();
                const excludeColFromRefresh = colIdsMap && !colIdsMap[colId];

                if (excludeColFromRefresh) { return; }

                res.push(cellCtrl);
            });
        };

        this.getAllRowCtrls().forEach(row => processRow(row));

        return res;
    }

    protected destroy(): void {
        this.removeAllRowComps();
        super.destroy();
    }

    private removeAllRowComps(): void {
        const rowIndexesToRemove = Object.keys(this.rowCtrlsByRowIndex);
        this.removeRowCtrls(rowIndexesToRemove);
    }

    private recycleRows(): RowCtrlMap {
        // remove all stub nodes, they can't be reused, as no rowNode id
        const stubNodeIndexes: string[] = [];
        iterateObject(this.rowCtrlsByRowIndex, (index: string, rowComp: RowCtrl) => {
            const stubNode = rowComp.getRowNode().id == null;
            if (stubNode) {
                stubNodeIndexes.push(index);
            }
        });
        this.removeRowCtrls(stubNodeIndexes);

        // then clear out rowCompsByIndex, but before that take a copy, but index by id, not rowIndex
        const ctrlsByIdMap: RowCtrlMap = {};
        iterateObject(this.rowCtrlsByRowIndex, (index: string, rowComp: RowCtrl) => {
            const rowNode = rowComp.getRowNode();
            ctrlsByIdMap[rowNode.id!] = rowComp;
        });
        this.rowCtrlsByRowIndex = {};

        return ctrlsByIdMap;
    }

    // takes array of row indexes
    private removeRowCtrls(rowsToRemove: any[]) {
        // if no fromIndex then set to -1, which will refresh everything
        // let realFromIndex = -1;
        rowsToRemove.forEach(indexToRemove => {
            const rowCtrl = this.rowCtrlsByRowIndex[indexToRemove];
            if (rowCtrl) {
                rowCtrl.destroyFirstPass();
                rowCtrl.destroySecondPass();
            }
            delete this.rowCtrlsByRowIndex[indexToRemove];
        });
    }

    private onBodyScroll(e: BodyScrollEvent) {
        if (e.direction !== 'vertical') { return; }
        this.redrawAfterScroll();
    }

    // gets called when rows don't change, but viewport does, so after:
    // 1) height of grid body changes, ie number of displayed rows has changed
    // 2) grid scrolled to new position
    // 3) ensure index visible (which is a scroll)
    public redrawAfterScroll() {
        let cellFocused: CellPosition | undefined;

        // only try to refocus cells shifting in and out of sticky container
        // if the browser supports focus ({ preventScroll })
        if (this.stickyRowFeature && browserSupportsPreventScroll()) {
            cellFocused = this.getCellToRestoreFocusToAfterRefresh() || undefined;
        }

        this.getLockOnRefresh();
        this.redraw(null, false, true);
        this.releaseLockOnRefresh();
        this.dispatchDisplayedRowsChanged();

        if (cellFocused != null) {
            const newFocusedCell = this.getCellToRestoreFocusToAfterRefresh();

            if (cellFocused != null && newFocusedCell == null) {
                this.animationFrameService.flushAllFrames();
                this.restoreFocusedCell(cellFocused);
            }
        }
    }

    private removeRowCompsNotToDraw(indexesToDraw: number[]): void {
        // for speedy lookup, dump into map
        const indexesToDrawMap: { [index: string]: boolean; } = {};
        indexesToDraw.forEach(index => (indexesToDrawMap[index] = true));

        const existingIndexes = Object.keys(this.rowCtrlsByRowIndex);
        const indexesNotToDraw: string[] = existingIndexes.filter(index => !indexesToDrawMap[index]);

        this.removeRowCtrls(indexesNotToDraw);
    }

    private calculateIndexesToDraw(rowsToRecycle?: { [key: string]: RowCtrl; } | null): number[] {
        // all in all indexes in the viewport
        let indexesToDraw = createArrayOfNumbers(this.firstRenderedRow, this.lastRenderedRow);

        const checkRowToDraw = (indexStr: string, rowComp: RowCtrl) => {
            const index = rowComp.getRowNode().rowIndex;
            if (index == null) { return; }
            if (index < this.firstRenderedRow || index > this.lastRenderedRow) {
                if (this.doNotUnVirtualiseRow(rowComp)) {
                    indexesToDraw.push(index);
                }
            }
        };

        // if we are redrawing due to scrolling change, then old rows are in this.rowCompsByIndex
        iterateObject(this.rowCtrlsByRowIndex, checkRowToDraw);

        // if we are redrawing due to model update, then old rows are in rowsToRecycle
        iterateObject(rowsToRecycle, checkRowToDraw);

        indexesToDraw.sort((a: number, b: number) => a - b);

        indexesToDraw = indexesToDraw.filter(index => {
            const rowNode = this.paginationProxy.getRow(index);
            return rowNode && !rowNode.sticky;
        });

        return indexesToDraw;
    }

    private redraw(rowsToRecycle?: { [key: string]: RowCtrl; } | null, animate = false, afterScroll = false) {
        this.rowContainerHeightService.updateOffset();
        this.workOutFirstAndLastRowsToRender();

        if (this.stickyRowFeature) {
            this.stickyRowFeature.checkStickyRows();
        }

        // the row can already exist and be in the following:
        // rowsToRecycle -> if model change, then the index may be different, however row may
        //                         exist here from previous time (mapped by id).
        // this.rowCompsByIndex -> if just a scroll, then this will contain what is currently in the viewport

        // this is all the indexes we want, including those that already exist, so this method
        // will end up going through each index and drawing only if the row doesn't already exist
        const indexesToDraw = this.calculateIndexesToDraw(rowsToRecycle);

        this.removeRowCompsNotToDraw(indexesToDraw);

        // never animate when doing print layout - as we want to get things ready to print as quickly as possible,
        // otherwise we risk the printer printing a row that's half faded (half way through fading in)
        if (this.printLayout) {
            animate = false;
        }

        // add in new rows
        const rowCtrls: RowCtrl[] = [];

        indexesToDraw.forEach(rowIndex => {
            const rowCtrl = this.createOrUpdateRowCtrl(rowIndex, rowsToRecycle, animate, afterScroll);
            if (exists(rowCtrl)) {
                rowCtrls.push(rowCtrl);
            }
        });

        if (rowsToRecycle) {
            const useAnimationFrame = afterScroll && !this.gridOptionsService.is('suppressAnimationFrame') && !this.printLayout;
            if (useAnimationFrame) {
                this.beans.animationFrameService.addDestroyTask(() => {
                    this.destroyRowCtrls(rowsToRecycle, animate);
                    this.updateAllRowCtrls();
                    this.dispatchDisplayedRowsChanged();
                });
            } else {
                this.destroyRowCtrls(rowsToRecycle, animate);
            }
        }

        this.updateAllRowCtrls();
    }

    private dispatchDisplayedRowsChanged(): void {
        const event: WithoutGridCommon<DisplayedRowsChangedEvent> = { type: Events.EVENT_DISPLAYED_ROWS_CHANGED };
        this.eventService.dispatchEvent(event);
    }

    private onDisplayedColumnsChanged(): void {
        const pinningLeft = this.columnModel.isPinningLeft();
        const pinningRight = this.columnModel.isPinningRight();
        const atLeastOneChanged = this.pinningLeft !== pinningLeft || pinningRight !== this.pinningRight;

        if (atLeastOneChanged) {
            this.pinningLeft = pinningLeft;
            this.pinningRight = pinningRight;

            if (this.embedFullWidthRows) {
                this.redrawFullWidthEmbeddedRows();
            }
        }
    }

    // when embedding, what gets showed in each section depends on what is pinned. eg if embedding group expand / collapse,
    // then it should go into the pinned left area if pinning left, or the center area if not pinning.
    private redrawFullWidthEmbeddedRows(): void {
        // if either of the pinned panels has shown / hidden, then need to redraw the fullWidth bits when
        // embedded, as what appears in each section depends on whether we are pinned or not
        const rowsToRemove: string[] = [];

        this.getFullWidthRowCtrls().forEach(fullWidthCtrl => {
            const rowIndex = fullWidthCtrl.getRowNode().rowIndex;
            rowsToRemove.push(rowIndex!.toString());
        });

        this.refreshFloatingRowComps();
        this.removeRowCtrls(rowsToRemove);
        this.redrawAfterScroll();
    }

    public getFullWidthRowCtrls(rowNodes?: IRowNode[]): RowCtrl[] {
        const rowNodesMap = this.mapRowNodes(rowNodes);
        return getAllValuesInObject(this.rowCtrlsByRowIndex).filter((rowCtrl: RowCtrl) => {
            // include just full width
            if (!rowCtrl.isFullWidth()) { return false; }

            // if Row Nodes provided, we exclude where Row Node is missing
            const rowNode = rowCtrl.getRowNode();
            if (rowNodesMap != null && !this.isRowInMap(rowNode, rowNodesMap)) { return false; }

            return true;
        });
    }

    public refreshFullWidthRows(rowNodesToRefresh?: RowNode[]): void {
        const rowsToRemove: string[] = [];

        const selectivelyRefreshing = !!rowNodesToRefresh;
        const idsToRefresh: { [id: string]: boolean; } | undefined = selectivelyRefreshing ? {} : undefined;

        if (selectivelyRefreshing && idsToRefresh) {
            rowNodesToRefresh!.forEach(r => idsToRefresh[r.id!] = true);
        }

        this.getFullWidthRowCtrls().forEach(fullWidthRowCtrl => {
            const rowNode = fullWidthRowCtrl.getRowNode();

            if (selectivelyRefreshing && idsToRefresh) {
                // we refresh if a) this node is present or b) this parents nodes is present. checking parent
                // node is important for master/detail, as we want detail to refresh on changes to parent node.
                // it's also possible, if user is provider their own fullWidth, that details panels contain
                // some info on the parent, eg if in tree data and child row shows some data from parent row also.
                const parentId = (rowNode.level > 0 && rowNode.parent) ? rowNode.parent.id : undefined;
                const skipThisNode = !idsToRefresh[rowNode.id!] && !idsToRefresh[parentId!];
                if (skipThisNode) { return; }
            }

            const fullWidthRowsRefreshed = fullWidthRowCtrl.refreshFullWidth();
            if (!fullWidthRowsRefreshed) {
                const rowIndex = fullWidthRowCtrl.getRowNode().rowIndex;

                rowsToRemove.push(rowIndex!.toString());
            }
        });

        this.removeRowCtrls(rowsToRemove);
        this.redrawAfterScroll();
    }

    private createOrUpdateRowCtrl(
        rowIndex: number,
        rowsToRecycle: { [key: string]: RowCtrl | null; } | null | undefined,
        animate: boolean,
        afterScroll: boolean
    ): RowCtrl | null | undefined {
        let rowNode: RowNode | undefined;
        let rowCtrl: RowCtrl | null = this.rowCtrlsByRowIndex[rowIndex];

        // if no row comp, see if we can get it from the previous rowComps
        if (!rowCtrl) {
            rowNode = this.paginationProxy.getRow(rowIndex);
            if (exists(rowNode) && exists(rowsToRecycle) && rowsToRecycle[rowNode.id!] && rowNode.alreadyRendered) {
                rowCtrl = rowsToRecycle[rowNode.id!];
                rowsToRecycle[rowNode.id!] = null;
            }
        }

        const creatingNewRowCtrl = !rowCtrl;

        if (creatingNewRowCtrl) {
            // create a new one
            if (!rowNode) {
                rowNode = this.paginationProxy.getRow(rowIndex);
            }

            if (exists(rowNode)) {
                rowCtrl = this.createRowCon(rowNode, animate, afterScroll);
            } else {
                // this should never happen - if somehow we are trying to create
                // a row for a rowNode that does not exist.
                return;
            }
        }

        if (rowNode) {
            // set node as 'alreadyRendered' to ensure we only recycle rowComps that have been rendered, this ensures
            // we don't reuse rowComps that have been removed and then re-added in the same batch transaction.
            rowNode.alreadyRendered = true;
        }

        this.rowCtrlsByRowIndex[rowIndex] = rowCtrl!;

        return rowCtrl;
    }

    private destroyRowCtrls(rowCtrlsMap: RowCtrlMap | null | undefined, animate: boolean): void {
        const executeInAWhileFuncs: (() => void)[] = [];
        iterateObject(rowCtrlsMap, (nodeId: string, rowCtrl: RowCtrl) => {
            // if row was used, then it's null
            if (!rowCtrl) { return; }

            if (this.cachedRowCtrls && rowCtrl.isCacheable()) {
                this.cachedRowCtrls.addRow(rowCtrl);
                return;
            }

            rowCtrl.destroyFirstPass();
            if (animate) {
                this.zombieRowCtrls[rowCtrl.getInstanceId()] = rowCtrl;
                executeInAWhileFuncs.push(() => {
                    rowCtrl.destroySecondPass();
                    delete this.zombieRowCtrls[rowCtrl.getInstanceId()];
                });
            } else {
                rowCtrl.destroySecondPass();
            }
        });
        if (animate) {
            // this ensures we fire displayedRowsChanged AFTER all the 'executeInAWhileFuncs' get
            // executed, as we added it to the end of the list.
            executeInAWhileFuncs.push(() => {
                this.updateAllRowCtrls();
                this.dispatchDisplayedRowsChanged();
            });
            executeInAWhile(executeInAWhileFuncs);
        }
    }

    private getRowBuffer(): number {
        let rowBuffer = this.gridOptionsService.getNum('rowBuffer');

        if (typeof rowBuffer === 'number') {
            if (rowBuffer < 0) {
                doOnce(() => console.warn(`AG Grid: rowBuffer should not be negative`), 'warn rowBuffer negative');
                rowBuffer = 0;
                this.gridOptionsService.set('rowBuffer', 0);
            }
        } else {
            rowBuffer = 10;
        }

        return rowBuffer;
    }

    private getRowBufferInPixels() {
        const rowsToBuffer = this.getRowBuffer();
        const defaultRowHeight = this.gridOptionsService.getRowHeightAsNumber();

        return rowsToBuffer * defaultRowHeight;
    }

    private workOutFirstAndLastRowsToRender(): void {
        let newFirst: number;
        let newLast: number;

        if (!this.paginationProxy.isRowsToRender()) {
            newFirst = 0;
            newLast = -1; // setting to -1 means nothing in range
        } else if (this.printLayout) {
            newFirst = this.paginationProxy.getPageFirstRow();
            newLast = this.paginationProxy.getPageLastRow();
        } else {
            const bufferPixels = this.getRowBufferInPixels();
            const gridBodyCtrl = this.ctrlsService.getGridBodyCtrl();
            const suppressRowVirtualisation = this.gridOptionsService.is('suppressRowVirtualisation');

            let rowHeightsChanged = false;
            let firstPixel: number;
            let lastPixel: number;
            do {
                const paginationOffset = this.paginationProxy.getPixelOffset();
                const {pageFirstPixel, pageLastPixel} = this.paginationProxy.getCurrentPagePixelRange();
                const divStretchOffset = this.rowContainerHeightService.getDivStretchOffset();

                const bodyVRange = gridBodyCtrl.getScrollFeature().getVScrollPosition();
                const bodyTopPixel = bodyVRange.top;
                const bodyBottomPixel = bodyVRange.bottom;

                if (suppressRowVirtualisation) {
                    firstPixel = pageFirstPixel + divStretchOffset;
                    lastPixel = pageLastPixel + divStretchOffset;
                } else {
                    firstPixel = Math.max(bodyTopPixel + paginationOffset - bufferPixels, pageFirstPixel) + divStretchOffset;
                    lastPixel = Math.min(bodyBottomPixel + paginationOffset + bufferPixels, pageLastPixel) + divStretchOffset;
                }

                this.firstVisibleVPixel = Math.max(bodyTopPixel + paginationOffset, pageFirstPixel) + divStretchOffset;

                // if the rows we are about to display get their heights changed, then that upsets the calcs from above.
                rowHeightsChanged = this.ensureAllRowsInRangeHaveHeightsCalculated(firstPixel, lastPixel);

            } while (rowHeightsChanged);

            let firstRowIndex = this.paginationProxy.getRowIndexAtPixel(firstPixel);
            let lastRowIndex = this.paginationProxy.getRowIndexAtPixel(lastPixel);

            const pageFirstRow = this.paginationProxy.getPageFirstRow();
            const pageLastRow = this.paginationProxy.getPageLastRow();

            // adjust, in case buffer extended actual size
            if (firstRowIndex < pageFirstRow) {
                firstRowIndex = pageFirstRow;
            }

            if (lastRowIndex > pageLastRow) {
                lastRowIndex = pageLastRow;
            }

            newFirst = firstRowIndex;
            newLast = lastRowIndex;
        }

        // sometimes user doesn't set CSS right and ends up with grid with no height and grid ends up
        // trying to render all the rows, eg 10,000+ rows. this will kill the browser. so instead of
        // killing the browser, we limit the number of rows. just in case some use case we didn't think
        // of, we also have a property to not do this operation.
        const rowLayoutNormal = this.gridOptionsService.isDomLayout('normal');
        const suppressRowCountRestriction = this.gridOptionsService.is('suppressMaxRenderedRowRestriction');
        const rowBufferMaxSize = Math.max(this.getRowBuffer(), 500);

        if (rowLayoutNormal && !suppressRowCountRestriction) {
            if (newLast - newFirst > rowBufferMaxSize) {
                newLast = newFirst + rowBufferMaxSize;
            }
        }

        const firstDiffers = newFirst !== this.firstRenderedRow;
        const lastDiffers = newLast !== this.lastRenderedRow;

        if (firstDiffers || lastDiffers) {
            this.firstRenderedRow = newFirst;
            this.lastRenderedRow = newLast;

            const event: WithoutGridCommon<ViewportChangedEvent> = {
                type: Events.EVENT_VIEWPORT_CHANGED,
                firstRow: newFirst,
                lastRow: newLast
            };

            this.eventService.dispatchEvent(event);
        }
    }

    /**
     * This event will only be fired once, and is queued until after the browser next renders.
     * This allows us to fire an event during the start of the render cycle, when we first see data being rendered
     * but not execute the event until all of the data has finished being rendered to the dom.
     */
    public dispatchFirstDataRenderedEvent() {
        if (this.dataFirstRenderedFired) { return; }
        this.dataFirstRenderedFired = true;

        const event: WithoutGridCommon<FirstDataRenderedEvent> = {
            type: Events.EVENT_FIRST_DATA_RENDERED,
            firstRow: this.firstRenderedRow,
            lastRow: this.lastRenderedRow,
        };

        // See AG-7018
        window.requestAnimationFrame(() => {
            this.beans.eventService.dispatchEvent(event);
        });
    }

    private ensureAllRowsInRangeHaveHeightsCalculated(topPixel: number, bottomPixel: number): boolean {
        // ensureRowHeightsVisible only works with CSRM, as it's the only row model that allows lazy row height calcs.
        // all the other row models just hard code so the method just returns back false
        const res = this.paginationProxy.ensureRowHeightsValid(topPixel, bottomPixel, -1, -1);

        if (res) {
            this.updateContainerHeights();
        }

        return res;
    }

    public getFirstVisibleVerticalPixel(): number {
        return this.firstVisibleVPixel;
    }

    public getFirstVirtualRenderedRow() {
        return this.firstRenderedRow;
    }

    public getLastVirtualRenderedRow() {
        return this.lastRenderedRow;
    }

    // check that none of the rows to remove are editing or focused as:
    // a) if editing, we want to keep them, otherwise the user will loose the context of the edit,
    //    eg user starts editing, enters some text, then scrolls down and then up, next time row rendered
    //    the edit is reset - so we want to keep it rendered.
    // b) if focused, we want ot keep keyboard focus, so if user ctrl+c, it goes to clipboard,
    //    otherwise the user can range select and drag (with focus cell going out of the viewport)
    //    and then ctrl+c, nothing will happen if cell is removed from dom.
    // c) if detail record of master detail, as users complained that the context of detail rows
    //    was getting lost when detail row out of view. eg user expands to show detail row,
    //    then manipulates the detail panel (eg sorts the detail grid), then context is lost
    //    after detail panel is scrolled out of / into view.
    private doNotUnVirtualiseRow(rowComp: RowCtrl): boolean {
        const REMOVE_ROW: boolean = false;
        const KEEP_ROW: boolean = true;
        const rowNode = rowComp.getRowNode();

        const rowHasFocus = this.focusService.isRowNodeFocused(rowNode);
        const rowIsEditing = rowComp.isEditing();
        const rowIsDetail = rowNode.detail;

        const mightWantToKeepRow = rowHasFocus || rowIsEditing || rowIsDetail;

        // if we deffo don't want to keep it,
        if (!mightWantToKeepRow) {
            return REMOVE_ROW;
        }

        // editing row, only remove if it is no longer rendered, eg filtered out or new data set.
        // the reason we want to keep is if user is scrolling up and down, we don't want to loose
        // the context of the editing in process.
        const rowNodePresent = this.paginationProxy.isRowPresent(rowNode);
        return rowNodePresent ? KEEP_ROW : REMOVE_ROW;
    }

    private createRowCon(rowNode: RowNode, animate: boolean, afterScroll: boolean): RowCtrl {

        const rowCtrlFromCache = this.cachedRowCtrls ? this.cachedRowCtrls.getRow(rowNode) : null;
        if (rowCtrlFromCache) { return rowCtrlFromCache; }

        // we don't use animations frames for printing, so the user can put the grid into print mode
        // and immediately print - otherwise the user would have to wait for the rows to draw in the background
        // (via the animation frames) which is awkward to do from code.

        // we only do the animation frames after scrolling, as this is where we want the smooth user experience.
        // having animation frames for other times makes the grid look 'jumpy'.

        const suppressAnimationFrame = this.gridOptionsService.is('suppressAnimationFrame');
        const useAnimationFrameForCreate = afterScroll && !suppressAnimationFrame && !this.printLayout;

        const res = new RowCtrl(
            rowNode,
            this.beans,
            animate,
            useAnimationFrameForCreate,
            this.printLayout
        );

        return res;
    }

    public getRenderedNodes() {
        const renderedRows = this.rowCtrlsByRowIndex;

        return Object.keys(renderedRows).map(key => renderedRows[key]!.getRowNode());
    }

    public getRowByPosition(rowPosition: RowPosition): RowCtrl | null {
        let rowCtrl: RowCtrl | null;
        const {rowIndex} = rowPosition;
        switch (rowPosition.rowPinned) {
            case 'top':
                rowCtrl = this.topRowCtrls[rowIndex];
                break;
            case 'bottom':
                rowCtrl = this.bottomRowCtrls[rowIndex];
                break;
            default:
                rowCtrl = this.rowCtrlsByRowIndex[rowIndex];
                if (!rowCtrl) {
                    rowCtrl = this.getStickyTopRowCtrls().find(ctrl => ctrl.getRowNode().rowIndex === rowIndex) || null;
                }
                break;
        }

        return rowCtrl;
    }

    public getRowNode(gridRow: RowPosition): RowNode | undefined {
        switch (gridRow.rowPinned) {
            case 'top':
                return this.pinnedRowModel.getPinnedTopRowData()[gridRow.rowIndex];
            case 'bottom':
                return this.pinnedRowModel.getPinnedBottomRowData()[gridRow.rowIndex];
            default:
                return this.rowModel.getRow(gridRow.rowIndex);
        }
    }

    // returns true if any row between startIndex and endIndex is rendered. used by
    // SSRM or IRM, as they don't want to purge visible blocks from cache.
    public isRangeInRenderedViewport(startIndex: number, endIndex: number): boolean {

        // parent closed means the parent node is not expanded, thus these blocks are not visible
        const parentClosed = startIndex == null || endIndex == null;
        if (parentClosed) { return false; }

        const blockAfterViewport = startIndex > this.lastRenderedRow;
        const blockBeforeViewport = endIndex < this.firstRenderedRow;
        const blockInsideViewport = !blockBeforeViewport && !blockAfterViewport;

        return blockInsideViewport;
    }
}

class RowCtrlCache {

    // map for fast access
    private entriesMap: RowCtrlMap = {};

    // list for keeping order
    private entriesList: RowCtrl[] = [];

    private readonly maxCount: number;

    constructor(maxCount: number) {
        this.maxCount = maxCount;
    }

    public addRow(rowCtrl: RowCtrl): void {
        this.entriesMap[rowCtrl.getRowNode().id!] = rowCtrl;
        this.entriesList.push(rowCtrl);
        rowCtrl.setCached(true);

        if (this.entriesList.length > this.maxCount) {
            const rowCtrlToDestroy = this.entriesList[0];
            rowCtrlToDestroy.destroyFirstPass();
            rowCtrlToDestroy.destroySecondPass();
            this.removeFromCache(rowCtrlToDestroy);
        }
    }

    public getRow(rowNode: RowNode): RowCtrl | null {
        if (rowNode == null || rowNode.id == null) { return null; }

        const res = this.entriesMap[rowNode.id];

        if (!res) { return null; }

        this.removeFromCache(res);
        res.setCached(false);

        // this can happen if user reloads data, and a new RowNode is reusing
        // the same ID as the old one
        const rowNodeMismatch = res.getRowNode() != rowNode;

        return rowNodeMismatch ? null : res;
    }

    private removeFromCache(rowCtrl: RowCtrl): void {
        const rowNodeId = rowCtrl.getRowNode().id!;
        delete this.entriesMap[rowNodeId];
        removeFromArray(this.entriesList, rowCtrl);
    }

    public getEntries(): RowCtrl[] {
        return this.entriesList;
    }
}

export interface RefreshViewParams {
    recycleRows?: boolean;
    animate?: boolean;
    suppressKeepFocus?: boolean;
    onlyBody?: boolean;
    // when new data, grid scrolls back to top
    newData?: boolean;
    newPage?: boolean;
    domLayoutChanged?: boolean;
}<|MERGE_RESOLUTION|>--- conflicted
+++ resolved
@@ -606,27 +606,16 @@
     }
 
     public getAllCellCtrls(): CellCtrl[] {
-<<<<<<< HEAD
-        let res: CellCtrl[] = [];
+        const res: CellCtrl[] = [];
         const rowCtrls = this.getAllRowCtrls();
         const rowCtrlsLength = rowCtrls.length;
+
         for (let i = 0; i < rowCtrlsLength; i++) {
             const cellCtrls = rowCtrls[i].getAllCellCtrls();
             const cellCtrlsLength = cellCtrls.length;
-            for (let j = 0; j < cellCtrlsLength; j++) {
-                res.push(cellCtrls[i]);
-=======
-        const res: CellCtrl[] = [];
-        const rowCtrls = this.getAllRowCtrls();
-        const rowCtrlsLength = rowCtrls.length;
-
-        for (let i = 0; i < rowCtrlsLength; i++) {
-            const cellCtrls = rowCtrls[i].getAllCellCtrls();
-            const cellCtrlsLength = cellCtrls.length;
 
             for (let j = 0; j < cellCtrlsLength; j++) {
                 res.push(cellCtrls[j]);
->>>>>>> 48e7a3d3
             }
         }
 
