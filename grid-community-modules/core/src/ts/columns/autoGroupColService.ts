import { Autowired, Bean } from "../context/context";
import { Column } from "../entities/column";
import { ColDef } from "../entities/colDef";
import { ColumnModel } from "./columnModel";
import { ColumnFactory } from "./columnFactory";
import { BeanStub } from "../context/beanStub";
import { mergeDeep } from "../utils/object";
import { missing } from "../utils/generic";

export const GROUP_AUTO_COLUMN_ID: 'ag-Grid-AutoColumn' = 'ag-Grid-AutoColumn';
@Bean('autoGroupColService')
export class AutoGroupColService extends BeanStub {

    @Autowired('columnModel') private columnModel: ColumnModel;
    @Autowired('columnFactory') private columnFactory: ColumnFactory;

    public createAutoGroupColumns(existingCols: Column[], rowGroupColumns: Column[]): Column[] {
        const groupAutoColumns: Column[] = [];

        const doingTreeData = this.gridOptionsService.isTreeData();
        let doingMultiAutoColumn = this.gridOptionsService.isGroupMultiAutoColumn();

        if (doingTreeData && doingMultiAutoColumn) {
            console.warn('AG Grid: you cannot mix groupDisplayType = "multipleColumns" with treeData, only one column can be used to display groups when doing tree data');
            doingMultiAutoColumn = false;
        }

        // if doing groupDisplayType = "multipleColumns", then we call the method multiple times, once
        // for each column we are grouping by
        if (doingMultiAutoColumn) {
            rowGroupColumns.forEach((rowGroupCol: Column, index: number) => {
                groupAutoColumns.push(this.createOneAutoGroupColumn(existingCols, rowGroupCol, index));
            });
        } else {
            groupAutoColumns.push(this.createOneAutoGroupColumn(existingCols));
        }

        return groupAutoColumns;
    }

    // rowGroupCol and index are missing if groupDisplayType != "multipleColumns"
    private createOneAutoGroupColumn(existingCols: Column[], rowGroupCol?: Column, index?: number): Column {
        // if one provided by user, use it, otherwise create one
        let defaultAutoColDef: ColDef = this.generateDefaultColDef(rowGroupCol);
        // if doing multi, set the field
        let colId: string;
        if (rowGroupCol) {
            colId = `${GROUP_AUTO_COLUMN_ID}-${rowGroupCol.getId()}`;
        } else {
            colId = GROUP_AUTO_COLUMN_ID;
        }

        const userAutoColDef = this.gridOptionsService.get('autoGroupColumnDef');
        mergeDeep(defaultAutoColDef, userAutoColDef);

        defaultAutoColDef = this.columnFactory.mergeColDefs(defaultAutoColDef, colId);

        defaultAutoColDef.colId = colId;

        // For tree data the filter is always allowed
        if (!this.gridOptionsService.isTreeData()) {
            // we would only allow filter if the user has provided field or value getter. otherwise the filter
            // would not be able to work.
            const noFieldOrValueGetter =
                missing(defaultAutoColDef.field) &&
                missing(defaultAutoColDef.valueGetter) &&
                missing(defaultAutoColDef.filterValueGetter) &&
                defaultAutoColDef.filter !== 'agGroupColumnFilter';
            if (noFieldOrValueGetter) {
                defaultAutoColDef.filter = false;
            }
        }

        // if showing many cols, we don't want to show more than one with a checkbox for selection
        if (index && index > 0) {
            defaultAutoColDef.headerCheckboxSelection = false;
        }

        const existingCol = existingCols.find( col => col.getId()==colId );

        const isSortingCoupled = this.gridOptionsService.isColumnsSortingCoupledToGroup();
        if (existingCol) {
<<<<<<< HEAD
            if (existingCol.actualWidth) defaultAutoColDef.width = existingCol.actualWidth;
=======
            if (isSortingCoupled) {
                // if col is coupled sorting, and has sort attribute, we want to ignore this
                // because we only accept the sort on creation of the col
                defaultAutoColDef.sort = undefined;
                defaultAutoColDef.sortIndex = undefined;
            }

>>>>>>> a776b9dc
            existingCol.setColDef(defaultAutoColDef, null);
            this.columnFactory.applyColumnState(existingCol, defaultAutoColDef);
            return existingCol;
        }

        if (isSortingCoupled && (defaultAutoColDef.sort || defaultAutoColDef.initialSort || 'sortIndex' in defaultAutoColDef) && !defaultAutoColDef.field) {
            // if no field, then this column cannot hold its own sort state
            defaultAutoColDef.sort = null;
            defaultAutoColDef.sortIndex = null;
            defaultAutoColDef.initialSort = null;
        }

        const newCol = new Column(defaultAutoColDef, null, colId, true);
        this.context.createBean(newCol);
        return newCol;
    }

    private generateDefaultColDef(rowGroupCol?: Column): ColDef {
        const userDef = this.gridOptionsService.get('autoGroupColumnDef');
        const localeTextFunc = this.localeService.getLocaleTextFunc();

        const res: ColDef = {
            headerName: localeTextFunc('group', 'Group')
        };

        const userHasProvidedGroupCellRenderer =
            userDef &&
            (userDef.cellRenderer || userDef.cellRendererSelector);

        // only add the default group cell renderer if user hasn't provided one
        if (!userHasProvidedGroupCellRenderer) {
            res.cellRenderer = 'agGroupCellRenderer';
        }

        // we never allow moving the group column
        // defaultAutoColDef.suppressMovable = true;

        if (rowGroupCol) {
            const colDef = rowGroupCol.getColDef();
            Object.assign(res, {
                // cellRendererParams.groupKey: colDefToCopy.field;
                headerName: this.columnModel.getDisplayNameForColumn(rowGroupCol, 'header'),
                headerValueGetter: colDef.headerValueGetter
            });

            if (colDef.cellRenderer) {
                Object.assign(res, {
                    cellRendererParams: {
                        innerRenderer: colDef.cellRenderer,
                        innerRendererParams: colDef.cellRendererParams
                    }
                });
            }
            res.showRowGroup = rowGroupCol.getColId();
        } else {
            res.showRowGroup = true;
        }

        return res;
    }

}<|MERGE_RESOLUTION|>--- conflicted
+++ resolved
@@ -80,9 +80,9 @@
 
         const isSortingCoupled = this.gridOptionsService.isColumnsSortingCoupledToGroup();
         if (existingCol) {
-<<<<<<< HEAD
+
             if (existingCol.actualWidth) defaultAutoColDef.width = existingCol.actualWidth;
-=======
+
             if (isSortingCoupled) {
                 // if col is coupled sorting, and has sort attribute, we want to ignore this
                 // because we only accept the sort on creation of the col
@@ -90,7 +90,6 @@
                 defaultAutoColDef.sortIndex = undefined;
             }
 
->>>>>>> a776b9dc
             existingCol.setColDef(defaultAutoColDef, null);
             this.columnFactory.applyColumnState(existingCol, defaultAutoColDef);
             return existingCol;
