--- conflicted
+++ resolved
@@ -281,13 +281,9 @@
     private onItemSelected(event: MouseEvent | KeyboardEvent): void {
         this.menuItemComp.select?.();
         if (this.params.action) {
-<<<<<<< HEAD
-            this.params.action(this.gridOptionsService.addGridCommonParams({
+            this.getFrameworkOverrides().wrapOutgoing(() => this.params.action!(this.gridOptionsService.addGridCommonParams({
                 ...this.contextParams
-            }));
-=======
-            this.getFrameworkOverrides().wrapOutgoing(() => this.params.action!());
->>>>>>> 05c091a0
+            })));
         } else {
             this.openSubMenu(event && event.type === 'keydown');
         }
