import { FocusService } from "../focusService";
import { Autowired, PostConstruct } from "../context/context";
import { AgMenuItemComponent, CloseMenuEvent, MenuItemActivatedEvent } from "./agMenuItemComponent";
import { TabGuardComp } from "./tabGuardComp";
import { KeyCode } from "../constants/keyCode";
import { MenuItemDef } from "../interfaces/menuItem";
import { loadTemplate } from "../utils/dom";
import { last } from "../utils/array";
<<<<<<< HEAD
import { setAriaLevel } from "../utils/aria";
import { WithoutGridCommon } from "../interfaces/iCommon";
import { IMenuActionParams } from "../interfaces/iCallbackParams";
=======
import { BeanStub } from "../context/beanStub";
import { AgPromise } from "../utils/promise";
>>>>>>> 20bb2190

export class AgMenuList extends TabGuardComp {

    @Autowired('focusService') private readonly focusService: FocusService;

    private menuItems: AgMenuItemComponent[] = [];
    private activeMenuItem: AgMenuItemComponent | null;
<<<<<<< HEAD
    private params: WithoutGridCommon<IMenuActionParams>;

    constructor(private readonly level = 1, params?: WithoutGridCommon<IMenuActionParams>) {
    super(/* html */`<div class="ag-menu-list" role="tree"></div>`);
    this.params = params ?? {
        column: null,
        node: null,
        value: null
    };
=======

    constructor(private readonly level = 0) {
        super(/* html */`<div class="ag-menu-list" role="tree"></div>`);
>>>>>>> 20bb2190
    }

    @PostConstruct
    private postConstruct() {
        this.initialiseTabGuard({
            onTabKeyDown: e => this.onTabKeyDown(e),
            handleKeyDown: e => this.handleKeyDown(e)
        });
    }

    protected onTabKeyDown(e: KeyboardEvent) {
        const parent = this.getParentComponent();
        const parentGui = parent && parent.getGui();
        const isManaged = parentGui && parentGui.classList.contains('ag-focus-managed');

        if (!isManaged) {
            e.preventDefault();
        }

        if (e.shiftKey) {
            this.closeIfIsChild(e);
        }
    }

    protected handleKeyDown(e: KeyboardEvent): void {
        switch (e.key) {
            case KeyCode.UP:
            case KeyCode.RIGHT:
            case KeyCode.DOWN:
            case KeyCode.LEFT:
                e.preventDefault();
                this.handleNavKey(e.key);
                break;
            case KeyCode.ESCAPE:
                const topMenu = this.findTopMenu();

                if (topMenu) {
                    this.focusService.focusInto(topMenu.getGui());
                }

                break;
        }
    }

    public clearActiveItem(): void {
        if (this.activeMenuItem) {
            this.activeMenuItem.deactivate();
            this.activeMenuItem = null;
        }
    }

    public addMenuItems(menuItems?: (MenuItemDef | string)[]): void {
        if (menuItems == null) { return; }

        AgPromise.all(menuItems.map<AgPromise<{ eGui: HTMLElement | null, comp?: AgMenuItemComponent }>>(menuItemOrString => {
            if (menuItemOrString === 'separator') {
                return AgPromise.resolve({ eGui: this.createSeparator() });
            } else if (typeof menuItemOrString === 'string') {
                console.warn(`AG Grid: unrecognised menu item ${menuItemOrString}`);
                return AgPromise.resolve({ eGui: null });
            } else {
                return this.addItem(menuItemOrString);
            }
        })).then(elements => {
            elements!.forEach(element => {
                if (element?.eGui) {
                    this.appendChild(element.eGui);
                    if (element.comp) {
                        this.menuItems.push(element.comp);
                    }
                }
            })
        });
    }

<<<<<<< HEAD
    public addItem(menuItemDef: MenuItemDef): void {
        const menuItem = this.createManagedBean(new AgMenuItemComponent({
            ...menuItemDef,
            isAnotherSubMenuOpen: () => this.menuItems.some(m => m.isSubMenuOpen()),
            contextParams: this.params
        }));

        menuItem.setParentComponent(this);

        setAriaLevel(menuItem.getGui(), this.level);

        this.menuItems.push(menuItem);
        this.appendChild(menuItem.getGui());

        this.addManagedListener(menuItem, AgMenuItemComponent.EVENT_MENU_ITEM_SELECTED, (event: MenuItemSelectedEvent) => {
            this.dispatchEvent(event);
        });
=======
    private addItem(menuItemDef: MenuItemDef): AgPromise<{ comp: AgMenuItemComponent, eGui: HTMLElement }> {
        const menuItem = this.createManagedBean(new AgMenuItemComponent());
        return menuItem.init({
            menuItemDef,
            isAnotherSubMenuOpen: () => this.menuItems.some(m => m.isSubMenuOpen()),
            level: this.level
        }).then(() => {
            menuItem.setParentComponent(this);

            this.addManagedListener(menuItem, AgMenuItemComponent.EVENT_CLOSE_MENU, (event: CloseMenuEvent) => {
                this.dispatchEvent(event);
            });

            this.addManagedListener(menuItem, AgMenuItemComponent.EVENT_MENU_ITEM_ACTIVATED, (event: MenuItemActivatedEvent) => {
                if (this.activeMenuItem && this.activeMenuItem !== event.menuItem) {
                    this.activeMenuItem.deactivate();
                }
>>>>>>> 20bb2190

                this.activeMenuItem = event.menuItem;
            });

            return {
                comp: menuItem,
                eGui: menuItem.getGui()
            };
        });
    }

    public activateFirstItem(): void {
        const item = this.menuItems.filter(currentItem => !currentItem.isDisabled())[0];

        if (!item) { return; }

        item.activate();
    }

    private createSeparator(): HTMLElement {
        const separatorHtml = /* html */`
            <div class="ag-menu-separator" aria-hidden="true">
                <div class="ag-menu-separator-part"></div>
                <div class="ag-menu-separator-part"></div>
                <div class="ag-menu-separator-part"></div>
                <div class="ag-menu-separator-part"></div>
            </div>`;

        return loadTemplate(separatorHtml);
    }

    private findTopMenu(): AgMenuList | undefined {
        let parent = this.getParentComponent();

        if (!parent && this instanceof AgMenuList) { return this; }

        while (true) {
            const nextParent = parent && parent.getParentComponent && parent.getParentComponent();

            if (!nextParent || (!(nextParent instanceof AgMenuList || nextParent instanceof AgMenuItemComponent))) {
                break;
            }

            parent = nextParent;
        }

        return parent instanceof AgMenuList ? parent : undefined;
    }

    private handleNavKey(key: string): void {
        switch (key) {
            case KeyCode.UP:
            case KeyCode.DOWN:
                const nextItem = this.findNextItem(key === KeyCode.UP);

                if (nextItem && nextItem !== this.activeMenuItem) {
                    nextItem.activate();
                }

                return;
        }

        const left = this.gridOptionsService.get('enableRtl') ? KeyCode.RIGHT : KeyCode.LEFT;

        if (key === left) {
            this.closeIfIsChild();
        } else {
            this.openChild();
        }
    }

    private closeIfIsChild(e?: KeyboardEvent): void {
        const parentItem = this.getParentComponent() as BeanStub;

        if (parentItem && parentItem instanceof AgMenuItemComponent) {
            if (e) { e.preventDefault(); }

            parentItem.closeSubMenu();
            parentItem.getGui().focus();
        }
    }

    private openChild(): void {
        if (this.activeMenuItem) {
            this.activeMenuItem.openSubMenu(true);
        }
    }

    private findNextItem(up?: boolean): AgMenuItemComponent | undefined {
        const items = this.menuItems.filter(item => !item.isDisabled());

        if (!items.length) { return; }

        if (!this.activeMenuItem) {
            return up ? last(items) : items[0];
        }

        if (up) {
            items.reverse();
        }

        let nextItem: AgMenuItemComponent;
        let foundCurrent = false;

        for (let i = 0; i < items.length; i++) {
            const item = items[i];

            if (!foundCurrent) {
                if (item === this.activeMenuItem) {
                    foundCurrent = true;
                }
                continue;
            }

            nextItem = item;
            break;
        }

        return nextItem! || this.activeMenuItem;
    }

    protected destroy(): void {
        this.clearActiveItem();
        super.destroy();
    }
}<|MERGE_RESOLUTION|>--- conflicted
+++ resolved
@@ -6,14 +6,10 @@
 import { MenuItemDef } from "../interfaces/menuItem";
 import { loadTemplate } from "../utils/dom";
 import { last } from "../utils/array";
-<<<<<<< HEAD
-import { setAriaLevel } from "../utils/aria";
 import { WithoutGridCommon } from "../interfaces/iCommon";
 import { IMenuActionParams } from "../interfaces/iCallbackParams";
-=======
 import { BeanStub } from "../context/beanStub";
 import { AgPromise } from "../utils/promise";
->>>>>>> 20bb2190
 
 export class AgMenuList extends TabGuardComp {
 
@@ -21,21 +17,15 @@
 
     private menuItems: AgMenuItemComponent[] = [];
     private activeMenuItem: AgMenuItemComponent | null;
-<<<<<<< HEAD
     private params: WithoutGridCommon<IMenuActionParams>;
 
-    constructor(private readonly level = 1, params?: WithoutGridCommon<IMenuActionParams>) {
-    super(/* html */`<div class="ag-menu-list" role="tree"></div>`);
-    this.params = params ?? {
-        column: null,
-        node: null,
-        value: null
-    };
-=======
-
-    constructor(private readonly level = 0) {
+    constructor(private readonly level = 0, params?: WithoutGridCommon<IMenuActionParams>) {
         super(/* html */`<div class="ag-menu-list" role="tree"></div>`);
->>>>>>> 20bb2190
+        this.params = params ?? {
+            column: null,
+            node: null,
+            value: null
+        };
     }
 
     @PostConstruct
@@ -111,31 +101,13 @@
         });
     }
 
-<<<<<<< HEAD
-    public addItem(menuItemDef: MenuItemDef): void {
-        const menuItem = this.createManagedBean(new AgMenuItemComponent({
-            ...menuItemDef,
-            isAnotherSubMenuOpen: () => this.menuItems.some(m => m.isSubMenuOpen()),
-            contextParams: this.params
-        }));
-
-        menuItem.setParentComponent(this);
-
-        setAriaLevel(menuItem.getGui(), this.level);
-
-        this.menuItems.push(menuItem);
-        this.appendChild(menuItem.getGui());
-
-        this.addManagedListener(menuItem, AgMenuItemComponent.EVENT_MENU_ITEM_SELECTED, (event: MenuItemSelectedEvent) => {
-            this.dispatchEvent(event);
-        });
-=======
     private addItem(menuItemDef: MenuItemDef): AgPromise<{ comp: AgMenuItemComponent, eGui: HTMLElement }> {
         const menuItem = this.createManagedBean(new AgMenuItemComponent());
         return menuItem.init({
             menuItemDef,
             isAnotherSubMenuOpen: () => this.menuItems.some(m => m.isSubMenuOpen()),
-            level: this.level
+            level: this.level,
+            contextParams: this.params
         }).then(() => {
             menuItem.setParentComponent(this);
 
@@ -147,7 +119,6 @@
                 if (this.activeMenuItem && this.activeMenuItem !== event.menuItem) {
                     this.activeMenuItem.deactivate();
                 }
->>>>>>> 20bb2190
 
                 this.activeMenuItem = event.menuItem;
             });
