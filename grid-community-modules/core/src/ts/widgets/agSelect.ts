--- conflicted
+++ resolved
@@ -15,11 +15,7 @@
     public static EVENT_ITEM_SELECTED = 'selectedItem';
     protected listComponent: AgList | undefined;
 
-<<<<<<< HEAD
     constructor(config?: AgSelectParams) {
-=======
-    constructor(config?: Partial<IPickerFieldParams>) {
->>>>>>> 5eae753a
         super({
             pickerAriaLabelKey: 'ariaLabelSelectField',
             pickerAriaLabelValue: 'Select Field',
@@ -35,19 +31,18 @@
         super.postConstruct();
         this.createListComponent();
         this.eWrapper.tabIndex = this.gridOptionsService.get('tabIndex');
-<<<<<<< HEAD
 
         const { options } = this.config;
         if (options != null) {
             this.addOptions(options);
-=======
+        }
+
         this.addManagedListener(this.eWrapper, 'focusout', this.onWrapperFocusOut.bind(this));
     }
 
     private onWrapperFocusOut(e: FocusEvent): void {
         if (!this.eWrapper.contains(e.relatedTarget as Element)) {
             this.hidePicker();
->>>>>>> 5eae753a
         }
     }
 
