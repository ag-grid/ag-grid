--- conflicted
+++ resolved
@@ -351,12 +351,7 @@
         } else {
             const usingDefaultFilter = (jsComp == null && fwComp == null) && (def.filter === true);
             if (usingDefaultFilter) {
-<<<<<<< HEAD
-                const setFilterModuleLoaded = ModuleRegistry.isRegistered(ModuleNames.SetFilterModule, this.context.getGridId());
-                defaultFloatingFilterType = setFilterModuleLoaded ? 'agSetColumnFloatingFilter' : 'agTextColumnFloatingFilter';
-=======
                 defaultFloatingFilterType = getFromDefault();
->>>>>>> 2e23b1aa
             }
         }
 
