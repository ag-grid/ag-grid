import { UserCompDetails } from "../../../components/framework/userComponentFactory";
import { PostConstruct, PreDestroy } from "../../../context/context";
import { Column, ColumnPinnedType } from "../../../entities/column";
import { removeAriaSort, setAriaDescription, setAriaSort } from "../../../utils/aria";
import { RefSelector } from "../../../widgets/componentAnnotations";
import { AbstractHeaderCellComp } from "../abstractCell/abstractHeaderCellComp";
import { HeaderCellCtrl, IHeaderCellComp } from "./headerCellCtrl";
import { IHeaderComp } from "./headerComp";

export class HeaderCellComp extends AbstractHeaderCellComp<HeaderCellCtrl> {

    private static TEMPLATE = /* html */
        `<div class="ag-header-cell" role="columnheader" tabindex="-1">
            <div ref="eResize" class="ag-header-cell-resize" role="presentation"></div>
            <div ref="eHeaderCompWrapper" class="ag-header-cell-comp-wrapper" role="presentation"></div>
        </div>`;

    @RefSelector('eResize') private eResize: HTMLElement;
    @RefSelector('eHeaderCompWrapper') private eHeaderCompWrapper: HTMLElement;

    protected readonly column: Column;
    protected readonly pinned: ColumnPinnedType;

    private headerComp: IHeaderComp | undefined;
    private headerCompGui: HTMLElement | undefined;
    private headerCompVersion = 0;

    constructor(ctrl: HeaderCellCtrl) {
        super(HeaderCellComp.TEMPLATE, ctrl);
        this.column = ctrl.getColumnGroupChild() as Column;
        this.pinned = ctrl.getPinned();
    }

    @PostConstruct
    private postConstruct(): void {

        const eGui = this.getGui();

        const setAttribute = (name: string, value: string | null | undefined) => {
            if (value != null && value != '') {
                eGui.setAttribute(name, value);
            } else {
                eGui.removeAttribute(name);
            }
        };

        setAttribute('col-id', this.column.getColId());

        const compProxy: IHeaderCellComp = {
            setWidth: width => eGui.style.width = width,
            addOrRemoveCssClass: (cssClassName, on) => this.addOrRemoveCssClass(cssClassName, on),
<<<<<<< HEAD
            setColId: id => setAttribute('col-id', id),
=======
            setTitle: title => setAttribute('title', title),
>>>>>>> c556eb43
            setAriaDescription: label => setAriaDescription(eGui, label),
            setAriaSort: sort => sort ? setAriaSort(eGui, sort) : removeAriaSort(eGui),
            setUserCompDetails: compDetails => this.setUserCompDetails(compDetails),
            getUserCompInstance: () => this.headerComp
        };

        this.ctrl.setComp(compProxy, this.getGui(), this.eResize, this.eHeaderCompWrapper);

        const selectAllGui = this.ctrl.getSelectAllGui();
        this.eResize.insertAdjacentElement('afterend', selectAllGui);
    }

    @PreDestroy
    private destroyHeaderComp(): void {
        if (this.headerComp) {
            this.eHeaderCompWrapper.removeChild(this.headerCompGui!);
            this.headerComp = this.destroyBean(this.headerComp);
            this.headerCompGui = undefined;
        }
    }

    private setUserCompDetails(compDetails: UserCompDetails): void {
        this.headerCompVersion++;

        const versionCopy = this.headerCompVersion;

        compDetails.newAgStackInstance()!.then(comp => this.afterCompCreated(versionCopy, comp));
    }

    private afterCompCreated(version: number, headerComp: IHeaderComp): void {

        if (version != this.headerCompVersion || !this.isAlive()) {
            this.destroyBean(headerComp);
            return;
        }

        this.destroyHeaderComp();

        this.headerComp = headerComp;
        this.headerCompGui = headerComp.getGui();
        this.eHeaderCompWrapper.appendChild(this.headerCompGui);
        this.ctrl.setDragSource(this.getGui()!);
    }
}<|MERGE_RESOLUTION|>--- conflicted
+++ resolved
@@ -49,11 +49,6 @@
         const compProxy: IHeaderCellComp = {
             setWidth: width => eGui.style.width = width,
             addOrRemoveCssClass: (cssClassName, on) => this.addOrRemoveCssClass(cssClassName, on),
-<<<<<<< HEAD
-            setColId: id => setAttribute('col-id', id),
-=======
-            setTitle: title => setAttribute('title', title),
->>>>>>> c556eb43
             setAriaDescription: label => setAriaDescription(eGui, label),
             setAriaSort: sort => sort ? setAriaSort(eGui, sort) : removeAriaSort(eGui),
             setUserCompDetails: compDetails => this.setUserCompDetails(compDetails),
