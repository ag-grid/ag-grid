--- conflicted
+++ resolved
@@ -16,12 +16,8 @@
 
 export function logDeprecation<T extends {}>(version: string, oldProp: keyof T, newProp?: keyof T, message?: string) {
     const newPropMsg = newProp ? `Please use '${newProp.toString()}' instead. ` : '';
-<<<<<<< HEAD
-    doOnce(() => console.warn(`AG Grid: since v${version}, '${oldProp.toString()}' is deprecated. ${newPropMsg}${message ?? ''}`), `Deprecated_${oldProp.toString()}`);
-=======
     const oldPropStr = oldProp?.toString();
     doOnce(() => console.warn(`AG Grid: since v${version}, '${oldPropStr}' is deprecated. ${newPropMsg}${message ?? ''}`), `Deprecated_${oldPropStr}`);
->>>>>>> 30d2405a
 }
 
 // Vue adds these properties to all objects, so we ignore them when checking for invalid properties
