export interface ChartGroupsDef {
    columnGroup?: ('column' | 'stackedColumn' | 'normalizedColumn')[];
    barGroup?: ('bar' | 'stackedBar' | 'normalizedBar')[],
    pieGroup?: ('pie' | 'doughnut')[],
    lineGroup?: ('line')[],
    scatterGroup?: ('scatter' | 'bubble')[],
    areaGroup?: ('area' | 'stackedArea' | 'normalizedArea')[],
    histogramGroup?: ('histogram')[],
    polarGroup?: ('radarLine' | 'radarArea' | 'nightingale')[],
    statisticalGroup?: ('boxPlot' | 'histogram' | 'rangeBar' | 'rangeArea')[],
    specializedGroup?: ('waterfall')[],
    combinationGroup?: ('columnLineCombo' | 'areaColumnCombo' | 'customCombo')[]
}

export const DEFAULT_CHART_GROUPS: ChartGroupsDef = {
    columnGroup: [
        'column',
        'stackedColumn',
        'normalizedColumn'
    ],
    barGroup: [
        'bar',
        'stackedBar',
        'normalizedBar'
    ],
    pieGroup: [
        'pie',
        'doughnut'
    ],
    lineGroup: [
        'line'
    ],
    scatterGroup: [
        'scatter',
        'bubble'
    ],
    areaGroup: [
        'area',
        'stackedArea',
        'normalizedArea'
    ],
    histogramGroup: [
        'histogram'
    ],
    polarGroup: [
        'radarLine',
        'radarArea',
        'nightingale'
    ],
    statisticalGroup: [
        'boxPlot',
        'histogram',
        'rangeBar',
        'rangeArea',
    ],
    specializedGroup: [
        'waterfall',
    ],
    combinationGroup: [
        'columnLineCombo',
        'areaColumnCombo',
        'customCombo'
    ]
}

export type ChartToolPanelName = 'settings' | 'data' | 'format';

export interface ChartSettingsPanel {
    /** Chart groups customisations for which charts are displayed in the settings panel */
    chartGroupsDef?: ChartGroupsDef;
}

export type ChartFormatPanelGroup = 'chart' | 'legend' | 'axis' | 'series' | 'navigator';

export type ChartDataPanelGroup = 'categories' | 'series' | 'seriesChartType';

export interface ChartPanelGroupDef<GroupType> {
    /** The panel group type */
    type: GroupType,
    /** Whether the panel group is open by default. If not specified, it is closed */
    isOpen?: boolean
}

export interface ChartFormatPanel {
    /** The format panel group configurations, their order and whether they are shown. If not specified shows all groups */
    groups?: ChartPanelGroupDef<ChartFormatPanelGroup>[];
}

export interface ChartDataPanel {
    /** The data panel group configurations, their order and whether they are shown. If not specified shows all groups */
    groups?: ChartPanelGroupDef<ChartDataPanelGroup>[];
}

export interface ChartToolPanelsDef {
    /** Customisations for the settings panel and chart menu items in the Context Menu. */
    settingsPanel?: ChartSettingsPanel,
    /** Customisations for the format panel */
    formatPanel?: ChartFormatPanel,
    /** Customisations for the data panel */
    dataPanel?: ChartDataPanel,
    /** The ordered list of panels to show in the chart tool panels. If none specified, all panels are shown */
    panels?: ChartToolPanelName[],
    /** The panel to open by default when the chart loads. If none specified, the tool panel is hidden by default and the first panel is open when triggered. */
    defaultToolPanel?: ChartToolPanelName
}

export type ChartType =
      'column'
    | 'groupedColumn'
    | 'stackedColumn'
    | 'normalizedColumn'
    | 'bar'
    | 'groupedBar'
    | 'stackedBar'
    | 'normalizedBar'
    | 'line'
    | 'scatter'
    | 'bubble'
    | 'pie'
    | 'doughnut'
    | 'area'
    | 'stackedArea'
    | 'normalizedArea'
    | 'histogram'
    | 'radarLine'
    | 'radarArea'
    | 'nightingale'
    | 'rangeBar'
    | 'rangeArea'
    | 'boxPlot'
<<<<<<< HEAD
    | 'treemap'
=======
    | 'heatmap'
>>>>>>> abffba4c
    | 'waterfall'
    | 'columnLineCombo'
    | 'areaColumnCombo'
    | 'customCombo';

export type CrossFilterChartType =
      'column'
    | 'bar'
    | 'line'
    | 'scatter'
    | 'bubble'
    | 'pie'
    | 'doughnut'
    | 'area';

export type ChartToolPanelMenuOptions = 'chartSettings' | 'chartData' | 'chartFormat';
export type ChartToolbarMenuItemOptions = 'chartLink' | 'chartUnlink' | 'chartDownload';
export type ChartMenuOptions = ChartToolPanelMenuOptions | ChartToolbarMenuItemOptions;
export const CHART_TOOL_PANEL_ALLOW_LIST: ChartToolPanelMenuOptions[] = [
    'chartSettings', 
    'chartData', 
    'chartFormat'
];
export const CHART_TOOLBAR_ALLOW_LIST: ChartMenuOptions[] = [
    'chartUnlink',
    'chartLink',
    'chartDownload'
];

export const CHART_TOOL_PANEL_MENU_OPTIONS: { [key in ChartToolPanelName]: ChartToolPanelMenuOptions } = {
    settings: "chartSettings",
    data: "chartData",
    format: "chartFormat"
}

export interface SeriesChartType {
    colId: string;
    chartType: ChartType;
    secondaryAxis?: boolean;
}<|MERGE_RESOLUTION|>--- conflicted
+++ resolved
@@ -128,11 +128,8 @@
     | 'rangeBar'
     | 'rangeArea'
     | 'boxPlot'
-<<<<<<< HEAD
     | 'treemap'
-=======
     | 'heatmap'
->>>>>>> abffba4c
     | 'waterfall'
     | 'columnLineCombo'
     | 'areaColumnCombo'
