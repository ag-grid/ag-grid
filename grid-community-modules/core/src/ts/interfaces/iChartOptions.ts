export interface ChartGroupsDef {
    // community chart groups
    columnGroup?: ('column' | 'stackedColumn' | 'normalizedColumn')[];
    barGroup?: ('bar' | 'stackedBar' | 'normalizedBar')[],
    pieGroup?: ('pie' | 'doughnut')[],
    lineGroup?: ('line')[],
    scatterGroup?: ('scatter' | 'bubble')[],
    areaGroup?: ('area' | 'stackedArea' | 'normalizedArea')[],
<<<<<<< HEAD
    histogramGroup?: ('histogram')[],
    polarGroup?: ('radialColumn' | 'radialBar' | 'radarLine' | 'radarArea' | 'nightingale')[],
=======
    combinationGroup?: ('columnLineCombo' | 'areaColumnCombo' | 'customCombo')[]

    // enterprise chart groups
    polarGroup?: ('radarLine' | 'radarArea' | 'nightingale')[],
>>>>>>> a5b025fe
    statisticalGroup?: ('boxPlot' | 'histogram' | 'rangeBar' | 'rangeArea')[],
    specializedGroup?: ('waterfall')[],
}

export const DEFAULT_CHART_GROUPS: ChartGroupsDef = {
    columnGroup: [
        'column',
        'stackedColumn',
        'normalizedColumn'
    ],
    barGroup: [
        'bar',
        'stackedBar',
        'normalizedBar'
    ],
    pieGroup: [
        'pie',
        'doughnut'
    ],
    lineGroup: [
        'line'
    ],
    scatterGroup: [
        'scatter',
        'bubble'
    ],
    areaGroup: [
        'area',
        'stackedArea',
        'normalizedArea'
    ],
    polarGroup: [
        'radialColumn',
        'radialBar',
        'radarLine',
        'radarArea',
        'nightingale'
    ],
    statisticalGroup: [
        'boxPlot',
        'histogram',
        'rangeBar',
        'rangeArea',
    ],
    specializedGroup: [
        'waterfall',
    ],
    combinationGroup: [
        'columnLineCombo',
        'areaColumnCombo',
        'customCombo'
    ]
}

export type ChartToolPanelName = 'settings' | 'data' | 'format';

export interface ChartSettingsPanel {
    /** Chart groups customisations for which charts are displayed in the settings panel */
    chartGroupsDef?: ChartGroupsDef;
}

export type ChartFormatPanelGroup = 'chart' | 'legend' | 'axis' | 'series' | 'navigator';

export type ChartDataPanelGroup = 'categories' | 'series' | 'seriesChartType';

export interface ChartPanelGroupDef<GroupType> {
    /** The panel group type */
    type: GroupType,
    /** Whether the panel group is open by default. If not specified, it is closed */
    isOpen?: boolean
}

export interface ChartFormatPanel {
    /** The format panel group configurations, their order and whether they are shown. If not specified shows all groups */
    groups?: ChartPanelGroupDef<ChartFormatPanelGroup>[];
}

export interface ChartDataPanel {
    /** The data panel group configurations, their order and whether they are shown. If not specified shows all groups */
    groups?: ChartPanelGroupDef<ChartDataPanelGroup>[];
}

export interface ChartToolPanelsDef {
    /** Customisations for the settings panel and chart menu items in the Context Menu. */
    settingsPanel?: ChartSettingsPanel,
    /** Customisations for the format panel */
    formatPanel?: ChartFormatPanel,
    /** Customisations for the data panel */
    dataPanel?: ChartDataPanel,
    /** The ordered list of panels to show in the chart tool panels. If none specified, all panels are shown */
    panels?: ChartToolPanelName[],
    /** The panel to open by default when the chart loads. If none specified, the tool panel is hidden by default and the first panel is open when triggered. */
    defaultToolPanel?: ChartToolPanelName
}

export type ChartType =
      'column'
    | 'groupedColumn'
    | 'stackedColumn'
    | 'normalizedColumn'
    | 'bar'
    | 'groupedBar'
    | 'stackedBar'
    | 'normalizedBar'
    | 'line'
    | 'scatter'
    | 'bubble'
    | 'pie'
    | 'doughnut'
    | 'area'
    | 'stackedArea'
    | 'normalizedArea'
    | 'histogram'
    | 'radarLine'
    | 'radarArea'
    | 'nightingale'
    | 'radialColumn'
    | 'radialBar'
    | 'radialColumn'
    | 'sunburst'
    | 'rangeBar'
    | 'rangeArea'
    | 'boxPlot'
    | 'treemap'
    | 'heatmap'
    | 'waterfall'
    | 'columnLineCombo'
    | 'areaColumnCombo'
    | 'customCombo';

export type CrossFilterChartType =
      'column'
    | 'bar'
    | 'line'
    | 'scatter'
    | 'bubble'
    | 'pie'
    | 'doughnut'
    | 'area';

export type ChartToolPanelMenuOptions = 'chartSettings' | 'chartData' | 'chartFormat';
export type ChartToolbarMenuItemOptions = 'chartLink' | 'chartUnlink' | 'chartDownload';
export type ChartMenuOptions = ChartToolPanelMenuOptions | ChartToolbarMenuItemOptions;
export const CHART_TOOL_PANEL_ALLOW_LIST: ChartToolPanelMenuOptions[] = [
    'chartSettings', 
    'chartData', 
    'chartFormat'
];
export const CHART_TOOLBAR_ALLOW_LIST: ChartMenuOptions[] = [
    'chartUnlink',
    'chartLink',
    'chartDownload'
];

export const CHART_TOOL_PANEL_MENU_OPTIONS: { [key in ChartToolPanelName]: ChartToolPanelMenuOptions } = {
    settings: "chartSettings",
    data: "chartData",
    format: "chartFormat"
}

export interface SeriesChartType {
    colId: string;
    chartType: ChartType;
    secondaryAxis?: boolean;
}<|MERGE_RESOLUTION|>--- conflicted
+++ resolved
@@ -6,15 +6,10 @@
     lineGroup?: ('line')[],
     scatterGroup?: ('scatter' | 'bubble')[],
     areaGroup?: ('area' | 'stackedArea' | 'normalizedArea')[],
-<<<<<<< HEAD
-    histogramGroup?: ('histogram')[],
-    polarGroup?: ('radialColumn' | 'radialBar' | 'radarLine' | 'radarArea' | 'nightingale')[],
-=======
     combinationGroup?: ('columnLineCombo' | 'areaColumnCombo' | 'customCombo')[]
 
     // enterprise chart groups
-    polarGroup?: ('radarLine' | 'radarArea' | 'nightingale')[],
->>>>>>> a5b025fe
+    polarGroup?: ('radarLine' | 'radarArea' | 'nightingale', 'radialColumn' | 'radialBar')[],
     statisticalGroup?: ('boxPlot' | 'histogram' | 'rangeBar' | 'rangeArea')[],
     specializedGroup?: ('waterfall')[],
 }
