--- conflicted
+++ resolved
@@ -125,11 +125,8 @@
     | 'radarLine'
     | 'radarArea'
     | 'nightingale'
-<<<<<<< HEAD
     | 'radialBar'
-=======
     | 'sunburst'
->>>>>>> 397571b8
     | 'rangeBar'
     | 'rangeArea'
     | 'boxPlot'
