--- conflicted
+++ resolved
@@ -127,11 +127,8 @@
 import { RowNode } from "./entities/rowNode";
 import { AdvancedFilterModel } from "./interfaces/advancedFilterModel";
 import { LoadSuccessParams } from "./rowNodeCache/rowNodeBlock";
-<<<<<<< HEAD
+import { Events } from './eventKeys';
 import { IAdvancedFilterBuilderParams } from "./interfaces/iAdvancedFilterBuilderParams";
-=======
-import { Events } from './eventKeys';
->>>>>>> cd4d4a15
 
 export interface DetailGridInfo {
     /**
