import { AlignedGridsService } from "./alignedGridsService";
import { ColumnApi } from "./columns/columnApi";
import { ApplyColumnStateParams, ColumnModel, ColumnState, ISizeColumnsToFitParams } from "./columns/columnModel";
import { Autowired, Bean, Context, Optional, PostConstruct, PreDestroy } from "./context/context";
import { CtrlsService } from "./ctrlsService";
import { DragAndDropService } from "./dragAndDrop/dragAndDropService";
import { CellPosition } from "./entities/cellPositionUtils";
import { ColDef, ColGroupDef, HeaderLocation, IAggFunc } from "./entities/colDef";
import { Column, ColumnPinnedType } from "./entities/column";
import {
    ChartRef,
    DomLayoutType,
    GetChartToolbarItems,
    GetContextMenuItems,
    GetMainMenuItems,
    GetRowIdFunc,
    GetServerSideGroupKey,
    GridOptions,
    IsApplyServerSideTransaction,
    IsRowMaster,
    IsRowSelectable,
    IsServerSideGroup,
    RowClassParams,
    RowGroupingDisplayType,
    ServerSideGroupLevelParams,
    UseGroupFooter
} from "./entities/gridOptions";
import {
    GetGroupRowAggParams,
    GetServerSideGroupLevelParamsParams,
    InitialGroupOrderComparatorParams,
    IsFullWidthRowParams,
    IsServerSideGroupOpenByDefaultParams,
    NavigateToNextCellParams,
    NavigateToNextHeaderParams,
    PaginationNumberFormatterParams,
    PostProcessPopupParams,
    PostSortRowsParams,
    ProcessRowParams,
    RowHeightParams,
    TabToNextCellParams,
    TabToNextHeaderParams
} from "./interfaces/iCallbackParams";
import { IRowNode, RowPinnedType } from "./interfaces/iRowNode";
import { AgEvent, ColumnEventType, FilterChangedEventSourceType, SelectionEventSourceType } from "./events";
import { EventService } from "./eventService";
import { FilterManager } from "./filter/filterManager";
import { FocusService } from "./focusService";
import { GridBodyCtrl } from "./gridBodyComp/gridBodyCtrl";
import { NavigationService } from "./gridBodyComp/navigationService";
import { RowDropZoneEvents, RowDropZoneParams } from "./gridBodyComp/rowDragFeature";
import { PropertyChangeSet, GridOptionsService } from "./gridOptionsService";
import { logDeprecation } from "./gridOptionsValidator";
import { HeaderPosition } from "./headerRendering/common/headerPosition";
import { CsvExportParams, ProcessCellForExportParams } from "./interfaces/exportParams";
import { IAggFuncService } from "./interfaces/iAggFuncService";
import { ICellEditor } from "./interfaces/iCellEditor";
import {
    ChartDownloadParams,
    ChartModel,
    CloseChartToolPanelParams,
    CreateCrossFilterChartParams,
    CreatePivotChartParams,
    CreateRangeChartParams,
    GetChartImageDataUrlParams,
    IChartService,
    OpenChartToolPanelParams, UpdateChartParams,
} from './interfaces/IChartService';
import { ClientSideRowModelStep, ClientSideRowModelSteps, IClientSideRowModel } from "./interfaces/iClientSideRowModel";
import { IClipboardCopyParams, IClipboardCopyRowsParams, IClipboardService } from "./interfaces/iClipboardService";
import { IColumnToolPanel } from "./interfaces/iColumnToolPanel";
import { IContextMenuFactory } from "./interfaces/iContextMenuFactory";
import { ICsvCreator } from "./interfaces/iCsvCreator";
import { IDatasource } from "./interfaces/iDatasource";
import {
    ExcelExportMultipleSheetParams,
    ExcelExportParams,
    ExcelFactoryMode,
    IExcelCreator
} from "./interfaces/iExcelCreator";
import { IFilter } from "./interfaces/iFilter";
import { IFiltersToolPanel } from "./interfaces/iFiltersToolPanel";
import { IImmutableService } from "./interfaces/iImmutableService";
import { IInfiniteRowModel } from "./interfaces/iInfiniteRowModel";
import { IMenuFactory } from "./interfaces/iMenuFactory";
import { CellRange, CellRangeParams, IRangeService } from "./interfaces/IRangeService";
import { IRowModel, RowModelType } from "./interfaces/iRowModel";
import { IServerSideDatasource } from "./interfaces/iServerSideDatasource";
import {
    IServerSideRowModel,
    IServerSideTransactionManager,
    RefreshServerSideParams
} from "./interfaces/iServerSideRowModel";
import { ServerSideGroupLevelState } from "./interfaces/IServerSideStore";
import { ISideBarService, SideBarDef } from "./interfaces/iSideBar";
import { IStatusBarService } from "./interfaces/iStatusBarService";
import { IStatusPanel } from "./interfaces/iStatusPanel";
import { IToolPanel } from "./interfaces/iToolPanel";
import { IViewportDatasource } from "./interfaces/iViewportDatasource";
import { RowDataTransaction } from "./interfaces/rowDataTransaction";
import { RowNodeTransaction } from "./interfaces/rowNodeTransaction";
import { ServerSideTransaction, ServerSideTransactionResult } from "./interfaces/serverSideTransaction";
import { AnimationFrameService } from "./misc/animationFrameService";
import { ModuleNames } from "./modules/moduleNames";
import { ModuleRegistry } from "./modules/moduleRegistry";
import { PaginationProxy } from "./pagination/paginationProxy";
import { PinnedRowModel } from "./pinnedRowModel/pinnedRowModel";
import { ICellRenderer } from "./rendering/cellRenderers/iCellRenderer";
import { OverlayWrapperComponent } from "./rendering/overlays/overlayWrapperComponent";
import {
    FlashCellsParams,
    GetCellEditorInstancesParams,
    GetCellRendererInstancesParams,
    RedrawRowsParams,
    RefreshCellsParams,
    RowRenderer
} from "./rendering/rowRenderer";
import { RowNodeBlockLoader } from "./rowNodeCache/rowNodeBlockLoader";
import { SortController } from "./sortController";
import { UndoRedoService } from "./undoRedo/undoRedoService";
import { exists, missing } from "./utils/generic";
import { iterateObject, removeAllReferences } from "./utils/object";
import { ValueCache } from "./valueService/valueCache";
import { ValueService } from "./valueService/valueService";
import { ISelectionService } from "./interfaces/iSelectionService";
import { IServerSideGroupSelectionState, IServerSideSelectionState } from "./interfaces/iServerSideSelection";
import { DataTypeDefinition } from "./entities/dataType";
import { RowNode } from "./entities/rowNode";
import { AdvancedFilterModel } from "./interfaces/advancedFilterModel";
import { LoadSuccessParams } from "./rowNodeCache/rowNodeBlock";
import { Events } from './eventKeys';
import { IAdvancedFilterBuilderParams } from "./interfaces/iAdvancedFilterBuilderParams";
<<<<<<< HEAD
import { GridState } from "./interfaces/gridState";
import { StateService } from "./misc/stateService";
import { IExpansionService } from "./interfaces/iExpansionService";
=======
import { IHeaderColumn } from "./interfaces/iHeaderColumn";
import { ProvidedColumnGroup } from "./entities/providedColumnGroup";
import { ColumnGroup } from "./entities/columnGroup";
>>>>>>> 3cfd6774

export interface DetailGridInfo {
    /**
     * Id of the detail grid, the format is `detail_{ROW-ID}`,
     * where `ROW-ID` is the `id` of the parent row.
     */
    id: string;
    /** Grid api of the detail grid. */
    api?: GridApi;
    /** @deprecated v31 ColumnApi has been deprecated and all methods moved to the api. */
    columnApi?: ColumnApi;
}

export interface StartEditingCellParams {
    /** The row index of the row to start editing */
    rowIndex: number;
    /** The column key of the row to start editing */
    colKey: string | Column;
    /** Set to `'top'` or `'bottom'` to start editing a pinned row */
    rowPinned?: RowPinnedType;
    /** The key to pass to the cell editor */
    key?: string;
}

export function unwrapUserComp<T>(comp: T): T {
    const compAsAny = comp as any;
    const isProxy = compAsAny != null && compAsAny.getFrameworkComponentInstance != null;
    return isProxy ? compAsAny.getFrameworkComponentInstance() : comp;
}

@Bean('gridApi')
export class GridApi<TData = any> {

    @Optional('immutableService') private immutableService: IImmutableService;
    @Optional('csvCreator') private csvCreator: ICsvCreator;
    @Optional('excelCreator') private excelCreator: IExcelCreator;
    @Autowired('rowRenderer') private rowRenderer: RowRenderer;
    @Autowired('navigationService') private navigationService: NavigationService;
    @Autowired('filterManager') private filterManager: FilterManager;
    @Autowired('columnModel') private columnModel: ColumnModel;
    @Autowired('selectionService') private selectionService: ISelectionService;
    @Autowired('gridOptionsService') private gos: GridOptionsService;
    @Autowired('valueService') private valueService: ValueService;
    @Autowired('alignedGridsService') private alignedGridsService: AlignedGridsService;
    @Autowired('eventService') private eventService: EventService;
    @Autowired('pinnedRowModel') private pinnedRowModel: PinnedRowModel;
    @Autowired('context') private context: Context;
    @Autowired('rowModel') private rowModel: IRowModel;
    @Autowired('sortController') private sortController: SortController;
    @Autowired('paginationProxy') private paginationProxy: PaginationProxy;
    @Autowired('focusService') private focusService: FocusService;
    @Autowired('dragAndDropService') private dragAndDropService: DragAndDropService;
    @Optional('rangeService') private rangeService: IRangeService;
    @Optional('clipboardService') private clipboardService: IClipboardService;
    @Optional('aggFuncService') private aggFuncService: IAggFuncService;
    @Autowired('menuFactory') private menuFactory: IMenuFactory;
    @Optional('contextMenuFactory') private contextMenuFactory: IContextMenuFactory;
    @Autowired('valueCache') private valueCache: ValueCache;
    @Autowired('animationFrameService') private animationFrameService: AnimationFrameService;
    @Optional('statusBarService') private statusBarService: IStatusBarService;
    @Optional('chartService') private chartService: IChartService;
    @Optional('undoRedoService') private undoRedoService: UndoRedoService;
    @Optional('rowNodeBlockLoader') private rowNodeBlockLoader: RowNodeBlockLoader;
    @Optional('ssrmTransactionManager') private serverSideTransactionManager: IServerSideTransactionManager;
    @Autowired('ctrlsService') private ctrlsService: CtrlsService;
    @Optional('sideBarService') private sideBarService?: ISideBarService;
    @Autowired('stateService') private stateService: StateService;
    @Autowired('expansionService') private expansionService: IExpansionService;

    private overlayWrapperComp: OverlayWrapperComponent;

    private gridBodyCtrl: GridBodyCtrl;

    private clientSideRowModel: IClientSideRowModel;
    private infiniteRowModel: IInfiniteRowModel;

    private serverSideRowModel: IServerSideRowModel;

    private detailGridInfoMap: { [id: string]: DetailGridInfo | undefined; } = {};

    private destroyCalled = false;

    public registerOverlayWrapperComp(overlayWrapperComp: OverlayWrapperComponent): void {
        this.overlayWrapperComp = overlayWrapperComp;
    }

    @PostConstruct
    private init(): void {
        switch (this.rowModel.getType()) {
            case 'clientSide':
                this.clientSideRowModel = this.rowModel as IClientSideRowModel;
                break;
            case 'infinite':
                this.infiniteRowModel = this.rowModel as IInfiniteRowModel;
                break;
            case 'serverSide':
                this.serverSideRowModel = this.rowModel as IServerSideRowModel;
                break;
        }

        this.ctrlsService.whenReady(() => {
            this.gridBodyCtrl = this.ctrlsService.getGridBodyCtrl();
        });
    }

    /** Used internally by grid. Not intended to be used by the client. Interface may change between releases. */
    public __getAlignedGridService(): AlignedGridsService {
        return this.alignedGridsService;
    }

    /** Used internally by grid. Not intended to be used by the client. Interface may change between releases. */
    public __getContext(): Context {
        return this.context;
    }

    private getSetterMethod(key: keyof GridOptions) {
        return `set${key.charAt(0).toUpperCase()}${key.substring(1)}`;
    }

    /** Used internally by grid. Not intended to be used by the client. Interface may change between releases. */
    public __setPropertyOnly<K extends keyof GridOptions>(propertyName: K, value: GridOptions[K]): boolean {
        return this.gos.__setPropertyOnly(propertyName, value);
    }
    /** Used internally by grid. Not intended to be used by the client. Interface may change between releases. */
    public __updateProperty<K extends keyof GridOptions>(
        propertyName: K,
        value: GridOptions[K],
        force: boolean,
        changeSet: PropertyChangeSet | undefined = undefined
    ) {
        // Ensure the GridOptions property gets updated and fires the change event as we
        // cannot assume that the dynamic Api call will updated GridOptions.
        this.gos.set(propertyName, value, force, {}, changeSet);
        // If the dynamic api does update GridOptions then change detection in the
        // GridOptionsService will prevent the event being fired twice.
        const setterName = this.getSetterMethod(propertyName);
        const dynamicApi = this as any;
        if (dynamicApi[setterName]) {
            dynamicApi[setterName](value);
        }
    }

    /** Returns the `gridId` for the current grid as specified via the gridOptions property `gridId` or the auto assigned grid id if none was provided. */
    public getGridId(): string {
        return this.context.getGridId();
    }

    /** Register a detail grid with the master grid when it is created. */
    public addDetailGridInfo(id: string, gridInfo: DetailGridInfo): void {
        this.detailGridInfoMap[id] = gridInfo;
    }

    /** Unregister a detail grid from the master grid when it is destroyed. */
    public removeDetailGridInfo(id: string): void {
        this.detailGridInfoMap[id] = undefined;
    }

    /** Returns the `DetailGridInfo` corresponding to the supplied `detailGridId`. */
    public getDetailGridInfo(id: string): DetailGridInfo | undefined {
        return this.detailGridInfoMap[id];
    }

    /** Iterates through each `DetailGridInfo` in the grid and calls the supplied callback on each. */
    public forEachDetailGridInfo(callback: (gridInfo: DetailGridInfo, index: number) => void) {
        let index = 0;
        iterateObject(this.detailGridInfoMap, (id: string, gridInfo: DetailGridInfo) => {
            // check for undefined, as old references will still be lying around
            if (exists(gridInfo)) {
                callback(gridInfo, index);
                index++;
            }
        });
    }

    /** Similar to `exportDataAsCsv`, except returns the result as a string rather than download it. */
    public getDataAsCsv(params?: CsvExportParams): string | undefined {
        if (ModuleRegistry.__assertRegistered(ModuleNames.CsvExportModule, 'api.getDataAsCsv', this.context.getGridId())) {
            return this.csvCreator.getDataAsCsv(params);
        }
    }

    /** Downloads a CSV export of the grid's data. */
    public exportDataAsCsv(params?: CsvExportParams): void {
        if (ModuleRegistry.__assertRegistered(ModuleNames.CsvExportModule, 'api.exportDataAsCSv', this.context.getGridId())) {
            this.csvCreator.exportDataAsCsv(params);
        }
    }

    private getExcelExportMode(params?: ExcelExportParams): 'xlsx' | 'xml' {
        const baseParams = this.gos.get('defaultExcelExportParams');
        const mergedParams = Object.assign({ exportMode: 'xlsx' }, baseParams, params);
        return mergedParams.exportMode;
    }
    private assertNotExcelMultiSheet(method: keyof GridApi, params?: ExcelExportParams): boolean {
        if (!ModuleRegistry.__assertRegistered(ModuleNames.ExcelExportModule, 'api.' + method, this.context.getGridId())) { return false }
        const exportMode = this.getExcelExportMode(params);
        if (this.excelCreator.getFactoryMode(exportMode) === ExcelFactoryMode.MULTI_SHEET) {
            console.warn("AG Grid: The Excel Exporter is currently on Multi Sheet mode. End that operation by calling 'api.getMultipleSheetAsExcel()' or 'api.exportMultipleSheetsAsExcel()'");
            return false;
        }
        return true;
    }

    /** Similar to `exportDataAsExcel`, except instead of downloading a file, it will return a [Blob](https://developer.mozilla.org/en-US/docs/Web/API/Blob) to be processed by the user. */
    public getDataAsExcel(params?: ExcelExportParams): string | Blob | undefined {
        if (this.assertNotExcelMultiSheet('getDataAsExcel', params)) {
            return this.excelCreator.getDataAsExcel(params);
        }
    }

    /** Downloads an Excel export of the grid's data. */
    public exportDataAsExcel(params?: ExcelExportParams): void {
        if (this.assertNotExcelMultiSheet('exportDataAsExcel', params)) {
            this.excelCreator.exportDataAsExcel(params);
        }
    }

    /** This is method to be used to get the grid's data as a sheet, that will later be exported either by `getMultipleSheetsAsExcel()` or `exportMultipleSheetsAsExcel()`. */
    public getSheetDataForExcel(params?: ExcelExportParams): string | undefined {
        if (!ModuleRegistry.__assertRegistered(ModuleNames.ExcelExportModule, 'api.getSheetDataForExcel', this.context.getGridId())) { return; }
        const exportMode = this.getExcelExportMode(params);
        this.excelCreator.setFactoryMode(ExcelFactoryMode.MULTI_SHEET, exportMode);

        return this.excelCreator.getSheetDataForExcel(params);
    }

    /** Similar to `exportMultipleSheetsAsExcel`, except instead of downloading a file, it will return a [Blob](https://developer.mozilla.org/en-US/docs/Web/API/Blob) to be processed by the user. */
    public getMultipleSheetsAsExcel(params: ExcelExportMultipleSheetParams): Blob | undefined {
        if (ModuleRegistry.__assertRegistered(ModuleNames.ExcelExportModule, 'api.getMultipleSheetsAsExcel', this.context.getGridId())) {
            return this.excelCreator.getMultipleSheetsAsExcel(params);
        }
    }

    /** Downloads an Excel export of multiple sheets in one file. */
    public exportMultipleSheetsAsExcel(params: ExcelExportMultipleSheetParams): void {
        if (ModuleRegistry.__assertRegistered(ModuleNames.ExcelExportModule, 'api.exportMultipleSheetsAsExcel', this.context.getGridId())) {
            return this.excelCreator.exportMultipleSheetsAsExcel(params);
        }
    }

    /** Sets the `treeData` property. */
    public setTreeData(newTreeData: boolean): void {
        this.gos.set('treeData', newTreeData);
    }

    /**
     * Sets an ARIA property in the grid panel (element with `role=\"grid\"`), and removes an ARIA property when the value is null.
     *
     * Example: `api.setGridAriaProperty('label', 'my grid')` will set `aria-label=\"my grid\"`.
     *
     * `api.setGridAriaProperty('label', null)` will remove the `aria-label` attribute from the grid element.
     */
    public setGridAriaProperty(property: string, value: string | null): void {
        if (!property) { return; }
        const eGrid = this.ctrlsService.getGridBodyCtrl().getGui();
        const ariaProperty = `aria-${property}`;

        if (value === null) {
            eGrid.removeAttribute(ariaProperty);
        } else {
            eGrid.setAttribute(ariaProperty, value);
        }

    }

    private logMissingRowModel(apiMethod: keyof GridApi, ...requiredRowModels: RowModelType[]) {
        console.error(`AG Grid: api.${apiMethod} can only be called when gridOptions.rowModelType is ${requiredRowModels.join(' or ')}`);
    }

    /** Set new datasource for Server-Side Row Model. */
    public setServerSideDatasource(datasource: IServerSideDatasource) {
        if (this.serverSideRowModel) {
            this.serverSideRowModel.setDatasource(datasource);
        } else {
            this.logMissingRowModel('setServerSideDatasource', 'serverSide');
        }
    }

    /**
     * Updates the `cacheBlockSize` when requesting data from the server if `suppressServerSideInfiniteScroll` is not enabled.
     * 
     * Note this purges all the cached data and reloads all the rows of the grid.
     * */
    public setCacheBlockSize(blockSize: number) {
        if (this.serverSideRowModel) {
            this.gos.set('cacheBlockSize', blockSize);
            this.serverSideRowModel.resetRootStore();
        } else {
            this.logMissingRowModel('setCacheBlockSize', 'serverSide');
        }
    }

    /** Set new datasource for Infinite Row Model. */
    public setDatasource(datasource: IDatasource) {
        if (this.gos.isRowModelType('infinite')) {
            (this.rowModel as IInfiniteRowModel).setDatasource(datasource);
        } else {
            this.logMissingRowModel('setDatasource', 'infinite');
        }
    }

    /** Set new datasource for Viewport Row Model. */
    public setViewportDatasource(viewportDatasource: IViewportDatasource) {
        if (this.gos.isRowModelType('viewport')) {
            // this is bad coding, because it's using an interface that's exposed in the enterprise.
            // really we should create an interface in the core for viewportDatasource and let
            // the enterprise implement it, rather than casting to 'any' here
            (this.rowModel as any).setViewportDatasource(viewportDatasource);
        } else {
            this.logMissingRowModel('setViewportDatasource', 'viewport');
        }
    }

    /** Set the row data. */
    public setRowData(rowData: TData[]) {
        // immutable service is part of the CSRM module, if missing, no CSRM
        const missingImmutableService = this.immutableService == null;

        if (missingImmutableService) {
            this.logMissingRowModel('setRowData', 'clientSide');
            return;
        }

        // if no keys provided provided for rows, then we can tread the operation as Immutable
        if (this.immutableService.isActive()) {
            this.immutableService.setRowData(rowData);
        } else {
            this.selectionService.reset();
            this.clientSideRowModel.setRowData(rowData);
        }
    }

    /** Set the top pinned rows. Call with no rows / undefined to clear top pinned rows. */
    public setPinnedTopRowData(rows?: any[]): void {
        this.pinnedRowModel.setPinnedTopRowData(rows);
    }

    /** Set the bottom pinned rows. Call with no rows / undefined to clear bottom pinned rows. */
    public setPinnedBottomRowData(rows?: any[]): void {
        this.pinnedRowModel.setPinnedBottomRowData(rows);
    }

    /** Gets the number of top pinned rows. */
    public getPinnedTopRowCount(): number {
        return this.pinnedRowModel.getPinnedTopRowCount();
    }

    /** Gets the number of bottom pinned rows. */
    public getPinnedBottomRowCount(): number {
        return this.pinnedRowModel.getPinnedBottomRowCount();
    }

    /** Gets the top pinned row with the specified index. */
    public getPinnedTopRow(index: number): IRowNode | undefined {
        return this.pinnedRowModel.getPinnedTopRow(index);
    }

    /** Gets the bottom pinned row with the specified index. */
    public getPinnedBottomRow(index: number): IRowNode | undefined {
        return this.pinnedRowModel.getPinnedBottomRow(index);
    }

    /**
     * Call to set new column definitions. The grid will redraw all the column headers, and then redraw all of the rows.
     */
    public setColumnDefs(colDefs: (ColDef<TData> | ColGroupDef<TData>)[], source: ColumnEventType = "api") {
        this.columnModel.setColumnDefs(colDefs, source);
        // Keep gridOptions.columnDefs in sync
        this.gos.set('columnDefs', colDefs, true, { source });
    }

    /** Call to set new auto group column definition. The grid will recreate any auto-group columns if present. */
    public setAutoGroupColumnDef(colDef: ColDef<TData>, source: ColumnEventType = "api") {
        this.gos.set('autoGroupColumnDef', colDef, true, { source });
    }

    /** Call to set new Default Column Definition. */
    public setDefaultColDef(colDef: ColDef<TData>, source: ColumnEventType = "api") {
        this.gos.set('defaultColDef', colDef, true, { source });
    }

    /** Call to set new Column Types. */
    public setColumnTypes(columnTypes: { string: ColDef<TData> }, source: ColumnEventType = "api") {
        this.gos.set('columnTypes', columnTypes, true, { source });
    }

    public expireValueCache(): void {
        this.valueCache.expire();
    }

    /**
     * Returns an object with two properties:
     *  - `top`: The top pixel position of the current scroll in the grid
     *  - `bottom`: The bottom pixel position of the current scroll in the grid
     */
    public getVerticalPixelRange(): { top: number, bottom: number; } {
        return this.gridBodyCtrl.getScrollFeature().getVScrollPosition();
    }

    /**
     * Returns an object with two properties:
     * - `left`: The left pixel position of the current scroll in the grid
     * - `right`: The right pixel position of the current scroll in the grid
     */
    public getHorizontalPixelRange(): { left: number, right: number; } {
        return this.gridBodyCtrl.getScrollFeature().getHScrollPosition();
    }

    /** If `true`, the horizontal scrollbar will always be present, even if not required. Otherwise, it will only be displayed when necessary. */
    public setAlwaysShowHorizontalScroll(show: boolean) {
        this.gos.set('alwaysShowHorizontalScroll', show);
    }

    /** If `true`, the vertical scrollbar will always be present, even if not required. Otherwise it will only be displayed when necessary. */
    public setAlwaysShowVerticalScroll(show: boolean) {
        this.gos.set('alwaysShowVerticalScroll', show);
    }

    /** Performs change detection on all cells, refreshing cells where required. */
    public refreshCells(params: RefreshCellsParams<TData> = {}): void {
        this.rowRenderer.refreshCells(params);
    }

    /** Flash rows, columns or individual cells. */
    public flashCells(params: FlashCellsParams<TData> = {}): void {
        this.rowRenderer.flashCells(params);
    }

    /** Remove row(s) from the DOM and recreate them again from scratch. */
    public redrawRows(params: RedrawRowsParams<TData> = {}): void {
        const rowNodes = params ? params.rowNodes : undefined;
        this.rowRenderer.redrawRows(rowNodes);
    }

    public setFunctionsReadOnly(readOnly: boolean) {
        this.gos.set('functionsReadOnly', readOnly);
    }

    /** Redraws the header. Useful if a column name changes, or something else that changes how the column header is displayed. */
    public refreshHeader() {
        this.ctrlsService.getHeaderRowContainerCtrls().forEach(c => c.refresh());
    }

    /** Returns `true` if any filter is set. This includes quick filter, column filter, external filter or advanced filter. */
    public isAnyFilterPresent(): boolean {
        return this.filterManager.isAnyFilterPresent();
    }

    /** Returns `true` if any column filter is set, otherwise `false`. */
    public isColumnFilterPresent(): boolean {
        return this.filterManager.isColumnFilterPresent() || this.filterManager.isAggregateFilterPresent();
    }

    /** Returns `true` if the Quick Filter is set, otherwise `false`. */
    public isQuickFilterPresent(): boolean {
        return this.filterManager.isQuickFilterPresent();
    }

    /**
     * Returns the row model inside the table.
     * From here you can see the original rows, rows after filter has been applied,
     * rows after aggregation has been applied, and the final set of 'to be displayed' rows.
     */
    public getModel(): IRowModel {
        return this.rowModel;
    }

    /** Expand or collapse a specific row node, optionally expanding/collapsing all of its parent nodes. */
    public setRowNodeExpanded(rowNode: IRowNode, expanded: boolean, expandParents?: boolean): void {
        this.expansionService.setRowNodeExpanded(rowNode, expanded, expandParents);
    }

    /**
     * Informs the grid that row group expanded state has changed and it needs to rerender the group nodes.
     * Typically called after updating the row node expanded state explicitly, i.e `rowNode.expanded = false`,
     * across multiple groups and you want to update the grid view in a single rerender instead of on every group change.
     */
    public onGroupExpandedOrCollapsed() {
        if (missing(this.clientSideRowModel)) {
            this.logMissingRowModel('onGroupExpandedOrCollapsed', 'clientSide');
            return;
        }
        this.expansionService.onGroupExpandedOrCollapsed();
    }

    /**
     * Refresh the Client-Side Row Model, executing the grouping, filtering and sorting again.
     * Optionally provide the step you wish the refresh to apply from. Defaults to `everything`.
     */
    public refreshClientSideRowModel(step?: ClientSideRowModelStep): any {
        if (missing(this.clientSideRowModel)) {
            this.logMissingRowModel('refreshClientSideRowModel', 'clientSide');
            return;
        }

        this.clientSideRowModel.refreshModel(step);
    }

    /** Returns `true` when there are no more animation frames left to process. */
    public isAnimationFrameQueueEmpty(): boolean {
        return this.animationFrameService.isQueueEmpty();
    }

    public flushAllAnimationFrames(): void {
        this.animationFrameService.flushAllFrames();
    }

    /**
     * Returns the row node with the given ID.
     * The row node ID is the one you provide from the callback `getRowId(params)`,
     * otherwise the ID is a number (cast as string) auto-generated by the grid when
     * the row data is set.
     */
    public getRowNode(id: string): IRowNode<TData> | undefined {
        return this.rowModel.getRowNode(id);
    }

    /**
     * Gets the sizes that various UI elements will be rendered at with the current theme.
     * If you override the row or header height using `gridOptions`, the override value you provided will be returned.
     */
    public getSizesForCurrentTheme() {
        return {
            rowHeight: this.gos.getRowHeightAsNumber(),
            headerHeight: this.columnModel.getHeaderHeight()
        };
    }

    /** Expand all groups. */
    public expandAll() {
        if (this.clientSideRowModel || this.serverSideRowModel) {
            this.expansionService.expandAll(true);
        } else {
            this.logMissingRowModel('expandAll', 'clientSide', 'serverSide');
        }
    }

    /** Collapse all groups. */
    public collapseAll() {
        if (this.clientSideRowModel || this.serverSideRowModel) {
            this.expansionService.expandAll(false);
        } else {
            this.logMissingRowModel('collapseAll', 'clientSide', 'serverSide');
        }
    }

    /**
     * Registers a callback to a virtual row.
     * A virtual row is a row that is visually rendered on the screen (rows that are not visible because of the scroll position are not rendered).
     * Unlike normal events, you do not need to unregister rendered row listeners.
     * When the rendered row is removed from the grid, all associated rendered row listeners will also be removed.
     * listen for this event if your `cellRenderer` needs to do cleanup when the row no longer exists.
     */
    public addRenderedRowListener(eventName: string, rowIndex: number, callback: Function) {
        this.rowRenderer.addRenderedRowListener(eventName, rowIndex, callback);
    }

    /** Get the current Quick Filter text from the grid, or `undefined` if none is set. */
    public getQuickFilter(): string | undefined {
        return this.gos.get('quickFilterText');
    }

    /** Pass a Quick Filter text into the grid for filtering. */
    public setQuickFilter(newFilter: string): void {
        this.gos.set('quickFilterText', newFilter);
    }

    /** 
     * @deprecated As of v30, hidden columns are excluded from the Quick Filter by default. To include hidden columns, use `setIncludeHiddenColumnsInQuickFilter` instead.
     */
    public setExcludeHiddenColumnsFromQuickFilter(value: boolean): void {
        logDeprecation<GridApi>(
            '30',
            'setExcludeHiddenColumnsFromQuickFilter',
            undefined,
            'Hidden columns are now excluded from the Quick Filter by default. This can be toggled using `setIncludeHiddenColumnsInQuickFilter`'
        );
        this.setIncludeHiddenColumnsInQuickFilter(!value);
    }

    /** 
     * Updates the `includeHiddenColumnsInQuickFilter` grid option.
     * By default hidden columns are excluded from the Quick Filter.
     * Set to `true` to include them.
     */
    public setIncludeHiddenColumnsInQuickFilter(value: boolean): void {
        this.gos.set('includeHiddenColumnsInQuickFilter', value);
    }

    /**
     * Updates the `quickFilterParser` grid option,
     * which changes how the Quick Filter splits the Quick Filter text into search terms.
     */
    public setQuickFilterParser(quickFilterParser?: (quickFilter: string) => string[]): void {
        this.gos.set('quickFilterParser', quickFilterParser);
    }

    /**
     * Updates the `quickFilterMatcher` grid option,
     * which changes the matching logic for whether a row passes the Quick Filter.
     */
    public setQuickFilterMatcher(quickFilterMatcher?: (quickFilterParts: string[], rowQuickFilterAggregateText: string) => boolean): void {
        this.gos.set('quickFilterMatcher', quickFilterMatcher);
    }

    /** Get the state of the Advanced Filter. Used for saving Advanced Filter state */
    public getAdvancedFilterModel(): AdvancedFilterModel | null {
        if (ModuleRegistry.__assertRegistered(ModuleNames.AdvancedFilterModule, 'api.getAdvancedFilterModel', this.context.getGridId())) {
            return this.filterManager.getAdvancedFilterModel();
        }
        return null;
    }
    
    /** Set the state of the Advanced Filter. Used for restoring Advanced Filter state */
    public setAdvancedFilterModel(advancedFilterModel: AdvancedFilterModel | null): void {
        this.filterManager.setAdvancedFilterModel(advancedFilterModel);
    }

    /** Enable/disable the Advanced Filter */
    public setEnableAdvancedFilter(enabled: boolean): void {
        this.gos.set('enableAdvancedFilter', enabled);
    }

    /** 
     * Updates the `includeHiddenColumnsInAdvancedFilter` grid option.
     * By default hidden columns are excluded from the Advanced Filter.
     * Set to `true` to include them.
     */
    public setIncludeHiddenColumnsInAdvancedFilter(value: boolean): void {
        this.gos.set('includeHiddenColumnsInAdvancedFilter', value);
    }

    /**
     * DOM element to use as the parent for the Advanced Filter, to allow it to appear outside of the grid.
     * Set to `null` to appear inside the grid.
     */
    public setAdvancedFilterParent(advancedFilterParent: HTMLElement | null): void {
        this.gos.set('advancedFilterParent', advancedFilterParent);
    }

    /** Updates the Advanced Filter Builder parameters. */
    public setAdvancedFilterBuilderParams(params?: IAdvancedFilterBuilderParams): void {
        this.gos.set('advancedFilterBuilderParams', params);
    }

    /** Open the Advanced Filter Builder dialog (if enabled). */
    public showAdvancedFilterBuilder(): void {
        if (ModuleRegistry.__assertRegistered(ModuleNames.AdvancedFilterModule, 'api.setAdvancedFilterModel', this.context.getGridId())) {
            this.filterManager.showAdvancedFilterBuilder('api');
        }
    }

    /**
     * Set all of the provided nodes selection state to the provided value.
     */
    public setNodesSelected(params: { nodes: IRowNode[], newValue: boolean, source?: SelectionEventSourceType }) {
        const allNodesValid = params.nodes.every(node => {
            if (node.rowPinned) {
                console.warn('AG Grid: cannot select pinned rows');
                return false;
            }

            if (node.id === undefined) {
                console.warn('AG Grid: cannot select node until id for node is known');
                return false;
            }
            return true;
        });

        if (!allNodesValid) {
            return;
        }


        const { nodes, source, newValue } = params;
        const nodesAsRowNode = nodes as RowNode[];
        this.selectionService.setNodesSelected({ nodes: nodesAsRowNode, source: source ?? 'api', newValue });
    }


    /**
     * Select all rows, regardless of filtering and rows that are not visible due to grouping being enabled and their groups not expanded.
     * @param source Source property that will appear in the `selectionChanged` event, defaults to `'apiSelectAll'`
     */
    public selectAll(source: SelectionEventSourceType = 'apiSelectAll') {
        this.selectionService.selectAllRowNodes({ source });
    }

    /**
     * Clear all row selections, regardless of filtering.
     * @param source Source property that will appear in the `selectionChanged` event, defaults to `'apiSelectAll'`
     */
    public deselectAll(source: SelectionEventSourceType = 'apiSelectAll') {
        this.selectionService.deselectAllRowNodes({ source });
    }

    /**
     * Select all filtered rows.
     * @param source Source property that will appear in the `selectionChanged` event, defaults to `'apiSelectAllFiltered'`
     */
    public selectAllFiltered(source: SelectionEventSourceType = 'apiSelectAllFiltered') {
        this.selectionService.selectAllRowNodes({ source, justFiltered: true });
    }

    /**
     * Clear all filtered selections.
     * @param source Source property that will appear in the `selectionChanged` event, defaults to `'apiSelectAllFiltered'`
     */
    public deselectAllFiltered(source: SelectionEventSourceType = 'apiSelectAllFiltered') {
        this.selectionService.deselectAllRowNodes({ source, justFiltered: true });
    }

    /**
     * Returns an object containing rules matching the selected rows in the SSRM.
     * 
     * If `groupSelectsChildren=false` the returned object will be flat, and will conform to IServerSideSelectionState.
     * If `groupSelectsChildren=true` the returned object will be hierarchical, and will conform to IServerSideGroupSelectionState.
     */
    public getServerSideSelectionState(): IServerSideSelectionState | IServerSideGroupSelectionState | null {
        if (missing(this.serverSideRowModel)) {
            this.logMissingRowModel('getServerSideSelectionState', 'serverSide');
            return null;
        }

        return this.selectionService.getSelectionState();
    }

    /**
     * Set the rules matching the selected rows in the SSRM.
     * 
     * If `groupSelectsChildren=false` the param will be flat, and should conform to IServerSideSelectionState.
     * If `groupSelectsChildren=true` the param will be hierarchical, and should conform to IServerSideGroupSelectionState.
     */
    public setServerSideSelectionState(state: IServerSideSelectionState | IServerSideGroupSelectionState) {
        if (missing(this.serverSideRowModel)) {
            this.logMissingRowModel('setServerSideSelectionState', 'serverSide');
            return;
        }

        this.selectionService.setSelectionState(state, 'api');
    }

    /**
     * Select all rows on the current page.
     * @param source Source property that will appear in the `selectionChanged` event, defaults to `'apiSelectAllCurrentPage'`
     */
    public selectAllOnCurrentPage(source: SelectionEventSourceType = 'apiSelectAllCurrentPage') {
        this.selectionService.selectAllRowNodes({ source, justCurrentPage: true });
    }

    /**
     * Clear all filtered on the current page.
     * @param source Source property that will appear in the `selectionChanged` event, defaults to `'apiSelectAllCurrentPage'`
     */
    public deselectAllOnCurrentPage(source: SelectionEventSourceType = 'apiSelectAllCurrentPage') {
        this.selectionService.deselectAllRowNodes({ source, justCurrentPage: true });
    }

    /** Show the 'loading' overlay. */
    public showLoadingOverlay(): void {
        this.overlayWrapperComp.showLoadingOverlay();
    }

    /** Show the 'no rows' overlay. */
    public showNoRowsOverlay(): void {
        this.overlayWrapperComp.showNoRowsOverlay();
    }

    /** Hides the overlay if showing. */
    public hideOverlay(): void {
        this.overlayWrapperComp.hideOverlay();
    }

    /**
     * Returns an unsorted list of selected nodes.
     * Getting the underlying node (rather than the data) is useful when working with tree / aggregated data,
     * as the node can be traversed.
     */
    public getSelectedNodes(): IRowNode<TData>[] {
        return this.selectionService.getSelectedNodes();
    }
    /** Returns an unsorted list of selected rows (i.e. row data that you provided). */
    public getSelectedRows(): TData[] {
        return this.selectionService.getSelectedRows();
    }

    /**
     * Returns a list of all selected nodes at 'best cost', a feature to be used with groups / trees.
     * If a group has all its children selected, then the group appears in the result, but not the children.
     * Designed for use with `'children'` as the group selection type, where groups don't actually appear in the selection normally.
     */
    public getBestCostNodeSelection(): IRowNode<TData>[] | undefined {
        if (missing(this.clientSideRowModel)) {
            this.logMissingRowModel('getBestCostNodeSelection', 'clientSide');
            return;
        }
        return this.selectionService.getBestCostNodeSelection();
    }

    /** Retrieve rendered nodes. Due to virtualisation this will contain only the current visible rows and those in the buffer. */
    public getRenderedNodes(): IRowNode<TData>[] {
        return this.rowRenderer.getRenderedNodes();
    }

    /**
     *  Ensures the column is visible by scrolling the table if needed.
     *
     * This will have no effect before the firstDataRendered event has fired.
     *
     * @param key - The column to ensure visible
     * @param position - Where the column will be positioned.
     * - `auto` - Scrolls the minimum amount to make sure the column is visible.
     * - `start` - Scrolls the column to the start of the viewport.
     * - `middle` - Scrolls the column to the middle of the viewport.
     * - `end` - Scrolls the column to the end of the viewport.
    */
    public ensureColumnVisible(key: string | Column, position: 'auto' | 'start' | 'middle' | 'end' = 'auto') {
        this.gridBodyCtrl.getScrollFeature().ensureColumnVisible(key, position);
    }

    /**
     * Vertically scrolls the grid until the provided row index is inside the visible viewport.
     * If a position is provided, the grid will attempt to scroll until the row is at the given position within the viewport.
     * This will have no effect before the firstDataRendered event has fired.
     */
    public ensureIndexVisible(index: number, position?: 'top' | 'bottom' | 'middle' | null) {
        this.gridBodyCtrl.getScrollFeature().ensureIndexVisible(index, position);
    }

    /**
     * Vertically scrolls the grid until the provided row (or a row matching the provided comparator) is inside the visible viewport.
     * If a position is provided, the grid will attempt to scroll until the row is at the given position within the viewport.
     * This will have no effect before the firstDataRendered event has fired.
     */
    public ensureNodeVisible(
        nodeSelector: TData | IRowNode<TData> | ((row: IRowNode<TData>) => boolean),
        position: 'top' | 'bottom' | 'middle' | null = null
    ) {
        this.gridBodyCtrl.getScrollFeature().ensureNodeVisible(nodeSelector, position);
    }

    /**
     * Similar to `forEachNode`, except lists all the leaf nodes.
     * This effectively goes through all the data that you provided to the grid before the grid performed any grouping.
     * If using tree data, goes through all the nodes for the data you provided, including nodes that have children,
     * but excluding groups the grid created where gaps were missing in the hierarchy.
     */
    public forEachLeafNode(callback: (rowNode: IRowNode<TData>) => void) {
        if (missing(this.clientSideRowModel)) {
            this.logMissingRowModel('forEachLeafNode', 'clientSide');
            return;
        }
        this.clientSideRowModel.forEachLeafNode(callback);
    }

    /**
     * Iterates through each node (row) in the grid and calls the callback for each node.
     * This works similar to the `forEach` method on a JavaScript array.
     * This is called for every node, ignoring any filtering or sorting applied within the grid.
     * If using the Infinite Row Model, then this gets called for each page loaded in the page cache.
     */
    public forEachNode(callback: (rowNode: IRowNode<TData>, index: number) => void, includeFooterNodes?: boolean) {
        this.rowModel.forEachNode(callback, includeFooterNodes);
    }

    /** Similar to `forEachNode`, except skips any filtered out data. */
    public forEachNodeAfterFilter(callback: (rowNode: IRowNode<TData>, index: number) => void) {
        if (missing(this.clientSideRowModel)) {
            this.logMissingRowModel('forEachNodeAfterFilter', 'clientSide');
            return;
        }
        this.clientSideRowModel.forEachNodeAfterFilter(callback);
    }

    /** Similar to `forEachNodeAfterFilter`, except the callbacks are called in the order the rows are displayed in the grid. */
    public forEachNodeAfterFilterAndSort(callback: (rowNode: IRowNode<TData>, index: number) => void) {
        if (missing(this.clientSideRowModel)) {
            this.logMissingRowModel('forEachNodeAfterFilterAndSort', 'clientSide');
            return;
        }
        this.clientSideRowModel.forEachNodeAfterFilterAndSort(callback);
    }

    /**
     * Returns the filter component instance for a column.     
     * `key` can be a string field name or a ColDef object (matches on object reference, useful if field names are not unique).
     * If your filter is created asynchronously, `getFilterInstance` will return `null` so you will need to use the `callback` to access the filter instance instead.
     */
    public getFilterInstance<TFilter extends IFilter>(key: string | Column, callback?: (filter: TFilter | null) => void): TFilter | null | undefined {
        return this.filterManager.getFilterInstance(key, callback);
    }

    /** Destroys a filter. Useful to force a particular filter to be created from scratch again. */
    public destroyFilter(key: string | Column) {
        const column = this.columnModel.getPrimaryColumn(key);
        if (column) {
            return this.filterManager.destroyFilter(column, 'api');
        }
    }

    /** Gets the status panel instance corresponding to the supplied `id`. */
    public getStatusPanel<TStatusPanel = IStatusPanel>(key: string): TStatusPanel | undefined {
        if (!ModuleRegistry.__assertRegistered(ModuleNames.StatusBarModule, 'api.getStatusPanel', this.context.getGridId())) { return; }
        const comp = this.statusBarService.getStatusPanel(key);
        return unwrapUserComp(comp) as any;
    }

    public getColumnDef<TValue = any>(key: string | Column<TValue>): ColDef<TData, TValue> | null {
        const column = this.columnModel.getPrimaryColumn(key);
        if (column) {
            return column.getColDef();
        }
        return null;
    }

    /**
     * Returns the current column definitions.
    */
    public getColumnDefs(): (ColDef<TData> | ColGroupDef<TData>)[] | undefined { return this.columnModel.getColumnDefs(); }

    /**
     * Informs the grid that a filter has changed. This is typically called after a filter change through one of the filter APIs.
     * @param source The source of the filter change event. If not specified defaults to `'api'`.
     */
    public onFilterChanged(source: FilterChangedEventSourceType = 'api') {
        this.filterManager.onFilterChanged({ source });
    }

    /**
     * Gets the grid to act as if the sort was changed.
     * Useful if you update some values and want to get the grid to reorder them according to the new values.
     */
    public onSortChanged() {
        this.sortController.onSortChanged('api');
    }

    /**
     * Sets the state of all the column filters. Provide it with what you get from `getFilterModel()` to restore filter state.
     * If inferring cell data types, and row data is provided asynchronously and is yet to be set,
     * the filter model will be applied asynchronously after row data is added.
     * To always perform this synchronously, set `cellDataType = false` on the default column definition,
     * or provide cell data types for every column.
     */
    public setFilterModel(model: any) {
        this.filterManager.setFilterModel(model);
    }

    /** Gets the current state of all the column filters. Used for saving filter state. */
    public getFilterModel(): { [key: string]: any; } {
        return this.filterManager.getFilterModel();
    }

    /** Returns the focused cell (or the last focused cell if the grid lost focus). */
    public getFocusedCell(): CellPosition | null {
        return this.focusService.getFocusedCell();
    }

    /** Clears the focused cell. */
    public clearFocusedCell(): void {
        return this.focusService.clearFocusedCell();
    }

    /** Sets the focus to the specified cell. `rowPinned` can be either 'top', 'bottom' or null (for not pinned). */
    public setFocusedCell(rowIndex: number, colKey: string | Column, rowPinned?: RowPinnedType) {
        this.focusService.setFocusedCell({ rowIndex, column: colKey, rowPinned, forceBrowserFocus: true });
    }

    /** Sets the `suppressRowDrag` property. */
    public setSuppressRowDrag(value: boolean): void {
        this.gos.set('suppressRowDrag', value);
    }

    /** Sets the `suppressMoveWhenRowDragging` property. */
    public setSuppressMoveWhenRowDragging(value: boolean): void {
        this.gos.set('suppressMoveWhenRowDragging', value);
    }

    /** Sets the `suppressRowClickSelection` property. */
    public setSuppressRowClickSelection(value: boolean): void {
        this.gos.set('suppressRowClickSelection', value);
    }

    /** Adds a drop zone outside of the grid where rows can be dropped. */
    public addRowDropZone(params: RowDropZoneParams): void {
        this.gridBodyCtrl.getRowDragFeature().addRowDropZone(params);
    }

    /** Removes an external drop zone added by `addRowDropZone`. */
    public removeRowDropZone(params: RowDropZoneParams): void {
        const activeDropTarget = this.dragAndDropService.findExternalZone(params);

        if (activeDropTarget) {
            this.dragAndDropService.removeDropTarget(activeDropTarget);
        }
    }

    /** Returns the `RowDropZoneParams` to be used by another grid's `addRowDropZone` method. */
    public getRowDropZoneParams(events?: RowDropZoneEvents): RowDropZoneParams {
        return this.gridBodyCtrl.getRowDragFeature().getRowDropZone(events);
    }

    /** Sets the height in pixels for the row containing the column label header. */
    public setHeaderHeight(headerHeight?: number) {
        this.gos.set('headerHeight', headerHeight);
    }

    /**
     * Switch between layout options: `normal`, `autoHeight`, `print`.
     * Defaults to `normal` if no domLayout provided.
     */
    public setDomLayout(domLayout?: DomLayoutType) {
        this.gos.set('domLayout', domLayout);
    }

    /** Sets the `enableCellTextSelection` property. */
    public setEnableCellTextSelection(selectable: boolean) {
        this.gridBodyCtrl.setCellTextSelection(selectable);
    }

    /** Sets the preferred direction for the selection fill handle. */
    public setFillHandleDirection(direction: 'x' | 'y' | 'xy') {
        this.gos.set('fillHandleDirection', direction);
    }

    /** Sets the height in pixels for the rows containing header column groups. */
    public setGroupHeaderHeight(headerHeight?: number) {
        this.gos.set('groupHeaderHeight', headerHeight);
    }

    /** Sets the height in pixels for the row containing the floating filters. */
    public setFloatingFiltersHeight(headerHeight?: number) {
        this.gos.set('floatingFiltersHeight', headerHeight);
    }

    /** Sets the height in pixels for the row containing the columns when in pivot mode. */
    public setPivotHeaderHeight(headerHeight?: number) {
        this.gos.set('pivotHeaderHeight', headerHeight);
    }

    /** Sets the height in pixels for the row containing header column groups when in pivot mode. */
    public setPivotGroupHeaderHeight(headerHeight?: number) {
        this.gos.set('pivotGroupHeaderHeight', headerHeight);
    }

    public setPivotMode(pivotMode: boolean) {
        this.columnModel.setPivotMode(pivotMode);
    }

    public setAnimateRows(animateRows: boolean): void {
        this.gos.set('animateRows', animateRows);
    }

    public setIsExternalFilterPresent(isExternalFilterPresentFunc: () => boolean): void {
        this.gos.set('isExternalFilterPresent', isExternalFilterPresentFunc);
    }

    public setDoesExternalFilterPass(doesExternalFilterPassFunc: (node: IRowNode) => boolean): void {
        this.gos.set('doesExternalFilterPass', doesExternalFilterPassFunc);
    }

    public setNavigateToNextCell(navigateToNextCellFunc: (params: NavigateToNextCellParams) => (CellPosition | null)): void {
        this.gos.set('navigateToNextCell', navigateToNextCellFunc);
    }

    public setTabToNextCell(tabToNextCellFunc: (params: TabToNextCellParams) => (CellPosition | null)): void {
        this.gos.set('tabToNextCell', tabToNextCellFunc);
    }

    public setTabToNextHeader(tabToNextHeaderFunc: (params: TabToNextHeaderParams) => (HeaderPosition | null)): void {
        this.gos.set('tabToNextHeader', tabToNextHeaderFunc);
    }

    public setNavigateToNextHeader(navigateToNextHeaderFunc: (params: NavigateToNextHeaderParams) => (HeaderPosition | null)): void {
        this.gos.set('navigateToNextHeader', navigateToNextHeaderFunc);
    }

    public setRowGroupPanelShow(rowGroupPanelShow: 'always' | 'onlyWhenGrouping' | 'never'): void {
        this.gos.set('rowGroupPanelShow', rowGroupPanelShow);
    }

    public setGetGroupRowAgg(getGroupRowAggFunc: (params: GetGroupRowAggParams) => any): void {
        this.gos.set('getGroupRowAgg', getGroupRowAggFunc);
    }

    public setGetBusinessKeyForNode(getBusinessKeyForNodeFunc: (nodes: IRowNode) => string): void {
        this.gos.set('getBusinessKeyForNode', getBusinessKeyForNodeFunc);
    }

    public setGetChildCount(getChildCountFunc: (dataItem: any) => number): void {
        this.gos.set('getChildCount', getChildCountFunc);
    }

    public setProcessRowPostCreate(processRowPostCreateFunc: (params: ProcessRowParams) => void): void {
        this.gos.set('processRowPostCreate', processRowPostCreateFunc);
    }

    public setGetRowId(getRowIdFunc: GetRowIdFunc): void {
        this.gos.set('getRowId', getRowIdFunc);
    }

    public setGetRowClass(rowClassFunc: (params: RowClassParams) => string | string[]): void {
        this.gos.set('getRowClass', rowClassFunc);
    }

    public setIsFullWidthRow(isFullWidthRowFunc: (params: IsFullWidthRowParams) => boolean): void {
        this.gos.set('isFullWidthRow', isFullWidthRowFunc);
    }

    public setIsRowSelectable(isRowSelectableFunc: IsRowSelectable): void {
        this.gos.set('isRowSelectable', isRowSelectableFunc);
    }

    public setIsRowMaster(isRowMasterFunc: IsRowMaster): void {
        this.gos.set('isRowMaster', isRowMasterFunc);
    }

    public setPostSortRows(postSortRowsFunc: (params: PostSortRowsParams) => void): void {
        this.gos.set('postSortRows', postSortRowsFunc);
    }

    public setGetDocument(getDocumentFunc: () => Document): void {
        this.gos.set('getDocument', getDocumentFunc);
    }

    public setGetContextMenuItems(getContextMenuItemsFunc: GetContextMenuItems): void {
        this.gos.set('getContextMenuItems', getContextMenuItemsFunc);
    }

    public setGetMainMenuItems(getMainMenuItemsFunc: GetMainMenuItems): void {
        this.gos.set('getMainMenuItems', getMainMenuItemsFunc);
    }

    public setProcessCellForClipboard(processCellForClipboardFunc: (params: ProcessCellForExportParams) => any): void {
        this.gos.set('processCellForClipboard', processCellForClipboardFunc);
    }

    public setSendToClipboard(sendToClipboardFunc: (params: { data: string }) => void): void {
        this.gos.set('sendToClipboard', sendToClipboardFunc);
    }

    public setProcessCellFromClipboard(processCellFromClipboardFunc: (params: ProcessCellForExportParams) => any): void {
        this.gos.set('processCellFromClipboard', processCellFromClipboardFunc);
    }

    /** @deprecated v28 use `setProcessPivotResultColDef` instead */
    public setProcessSecondaryColDef(processSecondaryColDefFunc: (colDef: ColDef) => void): void {
        logDeprecation<GridApi>('28.0', 'setProcessSecondaryColDef', 'setProcessPivotResultColDef')
        this.setProcessPivotResultColDef(processSecondaryColDefFunc);
    }

    /** @deprecated v28 use `setProcessPivotResultColGroupDef` instead */
    public setProcessSecondaryColGroupDef(processSecondaryColGroupDefFunc: (colDef: ColDef) => void): void {
        logDeprecation<GridApi>('28.0', 'setProcessSecondaryColGroupDef', 'setProcessPivotResultColGroupDef')
        this.setProcessPivotResultColGroupDef(processSecondaryColGroupDefFunc);
    }

    public setProcessPivotResultColDef(processPivotResultColDefFunc: (colDef: ColDef) => void): void {
        this.gos.set('processPivotResultColDef', processPivotResultColDefFunc);
    }

    public setProcessPivotResultColGroupDef(processPivotResultColGroupDefFunc: (colDef: ColDef) => void): void {
        this.gos.set('processPivotResultColGroupDef', processPivotResultColGroupDefFunc);
    }

    public setPostProcessPopup(postProcessPopupFunc: (params: PostProcessPopupParams) => void): void {
        this.gos.set('postProcessPopup', postProcessPopupFunc);
    }

    public setInitialGroupOrderComparator(initialGroupOrderComparatorFunc: (params: InitialGroupOrderComparatorParams) => number): void {
        this.gos.set('initialGroupOrderComparator', initialGroupOrderComparatorFunc);
    }

    public setGetChartToolbarItems(getChartToolbarItemsFunc: GetChartToolbarItems): void {
        this.gos.set('getChartToolbarItems', getChartToolbarItemsFunc);
    }

    public setPaginationNumberFormatter(paginationNumberFormatterFunc: (params: PaginationNumberFormatterParams) => string): void {
        this.gos.set('paginationNumberFormatter', paginationNumberFormatterFunc);
    }

    /** @deprecated v28 use setGetServerSideGroupLevelParams instead */
    public setGetServerSideStoreParams(getServerSideStoreParamsFunc: (params: GetServerSideGroupLevelParamsParams) => ServerSideGroupLevelParams): void {
        logDeprecation<GridApi>('28.0', 'setGetServerSideStoreParams', 'setGetServerSideGroupLevelParams');
        this.setGetServerSideGroupLevelParams(getServerSideStoreParamsFunc);
    }

    public setGetServerSideGroupLevelParams(getServerSideGroupLevelParamsFunc: (params: GetServerSideGroupLevelParamsParams) => ServerSideGroupLevelParams): void {
        this.gos.set('getServerSideGroupLevelParams', getServerSideGroupLevelParamsFunc);
    }

    public setIsServerSideGroupOpenByDefault(isServerSideGroupOpenByDefaultFunc: (params: IsServerSideGroupOpenByDefaultParams) => boolean): void {
        this.gos.set('isServerSideGroupOpenByDefault', isServerSideGroupOpenByDefaultFunc);
    }

    public setIsApplyServerSideTransaction(isApplyServerSideTransactionFunc: IsApplyServerSideTransaction): void {
        this.gos.set('isApplyServerSideTransaction', isApplyServerSideTransactionFunc);
    }

    public setIsServerSideGroup(isServerSideGroupFunc: IsServerSideGroup): void {
        this.gos.set('isServerSideGroup', isServerSideGroupFunc);
    }

    public setGetServerSideGroupKey(getServerSideGroupKeyFunc: GetServerSideGroupKey): void {
        this.gos.set('getServerSideGroupKey', getServerSideGroupKeyFunc);
    }

    public setGetRowStyle(rowStyleFunc: (params: RowClassParams) => {}): void {
        this.gos.set('getRowStyle', rowStyleFunc);
    }

    public setGetRowHeight(rowHeightFunc: (params: RowHeightParams) => number): void {
        this.gos.set('getRowHeight', rowHeightFunc);
    }

    private assertSideBarLoaded(apiMethod: keyof GridApi): boolean {
        return ModuleRegistry.__assertRegistered(ModuleNames.SideBarModule, 'api.' + apiMethod, this.context.getGridId());
    }

    /** Returns `true` if the side bar is visible. */
    public isSideBarVisible(): boolean {
        return this.assertSideBarLoaded('isSideBarVisible') && this.sideBarService!.getSideBarComp().isDisplayed();
    }

    /** Show/hide the entire side bar, including any visible panel and the tab buttons. */
    public setSideBarVisible(show: boolean) {
        if (this.assertSideBarLoaded('setSideBarVisible')) {
            this.sideBarService!.getSideBarComp().setDisplayed(show);
        }
    }

    /** Sets the side bar position relative to the grid. Possible values are `'left'` or `'right'`. */
    public setSideBarPosition(position: 'left' | 'right') {
        if (this.assertSideBarLoaded('setSideBarPosition')) {
            this.sideBarService!.getSideBarComp().setSideBarPosition(position);
        }
    }

    /** Opens a particular tool panel. Provide the ID of the tool panel to open. */
    public openToolPanel(key: string) {
        if (this.assertSideBarLoaded('openToolPanel')) {
            this.sideBarService!.getSideBarComp().openToolPanel(key, 'api');
        }
    }

    /** Closes the currently open tool panel (if any). */
    public closeToolPanel() {
        if (this.assertSideBarLoaded('closeToolPanel')) {
            this.sideBarService!.getSideBarComp().close('api');
        }
    }

    /** Returns the ID of the currently shown tool panel if any, otherwise `null`. */
    public getOpenedToolPanel(): string | null {
        if (this.assertSideBarLoaded('getOpenedToolPanel')) {
            return this.sideBarService!.getSideBarComp().openedItem()
        }
        return null;
    }

    /** Force refresh all tool panels by calling their `refresh` method. */
    public refreshToolPanel(): void {
        if (this.assertSideBarLoaded('refreshToolPanel')) {
            this.sideBarService!.getSideBarComp().refresh();
        }
    }

    /** Returns `true` if the tool panel is showing, otherwise `false`. */
    public isToolPanelShowing(): boolean {
        return this.assertSideBarLoaded('isToolPanelShowing') && this.sideBarService!.getSideBarComp().isToolPanelShowing();
    }

    public getToolPanelInstance(id: 'columns'): IColumnToolPanel | undefined;
    public getToolPanelInstance(id: 'filters'): IFiltersToolPanel | undefined;
    // This override is a duplicate but is required to make the general override public.
    public getToolPanelInstance<TToolPanel = IToolPanel>(id: string): TToolPanel | undefined;
    /** Gets the tool panel instance corresponding to the supplied `id`. */
    public getToolPanelInstance<TToolPanel = IToolPanel>(id: string): TToolPanel | undefined {
        if (this.assertSideBarLoaded('getToolPanelInstance')) {
            const comp = this.sideBarService!.getSideBarComp().getToolPanelInstance(id);
            return unwrapUserComp(comp) as any;
        }
    }

    /** Returns the current side bar configuration. If a shortcut was used, returns the detailed long form. */
    public getSideBar(): SideBarDef | undefined {
        if (this.assertSideBarLoaded('getSideBar')) {
            return this.sideBarService!.getSideBarComp().getDef();
        }
        return undefined;
    }

    /** Resets the side bar to the provided configuration. The parameter is the same as the sideBar grid property. The side bar is re-created from scratch with the new config. */
    public setSideBar(def: SideBarDef | string | string[] | boolean): void {
        this.gos.set('sideBar', def);
    }

    public setSuppressClipboardPaste(value: boolean): void {
        this.gos.set('suppressClipboardPaste', value);
    }

    /** Tells the grid to recalculate the row heights. */
    public resetRowHeights() {
        if (exists(this.clientSideRowModel)) {
            if (this.columnModel.isAutoRowHeightActive()) {
                console.warn('AG Grid: calling gridApi.resetRowHeights() makes no sense when using Auto Row Height.');
                return;
            }
            this.clientSideRowModel.resetRowHeights();
        }
    }

    public setGroupRemoveSingleChildren(value: boolean) {
        this.gos.set('groupRemoveSingleChildren', value);
    }

    public setGroupRemoveLowestSingleChildren(value: boolean) {
        this.gos.set('groupRemoveLowestSingleChildren', value);
    }

    public setGroupDisplayType(value: RowGroupingDisplayType) {
        this.gos.set('groupDisplayType', value);
    }

    /**
     * Sets the `groupIncludeFooter` property
     */
    public setGroupIncludeFooter(value: boolean | UseGroupFooter<TData>) {
        this.gos.set('groupIncludeFooter', value);
    }

    /**
     * Sets the `groupIncludeTotalFooter` property
     */
    public setGroupIncludeTotalFooter(value: boolean) {
        this.gos.set('groupIncludeTotalFooter', value);
    }

    public setRowClass(className: string | undefined): void {
        this.gos.set('rowClass', className);
    }
    /** Sets the `deltaSort` property */
    public setDeltaSort(enable: boolean): void {
        this.gos.set('deltaSort', enable);
    }
    /**
     * Sets the `rowCount` and `maxRowFound` properties.
     * The second parameter, `maxRowFound`, is optional and if left out, only `rowCount` is set.
     * Set `rowCount` to adjust the height of the vertical scroll.
     * Set `maxRowFound` to enable / disable searching for more rows.
     * Use this method if you add or remove rows into the dataset and need to reset the number of rows or instruct the grid that the entire row count is no longer known.
     */
    public setRowCount(rowCount: number, maxRowFound?: boolean): void {
        if (this.serverSideRowModel) {
            if (this.columnModel.isRowGroupEmpty()) {
                this.serverSideRowModel.setRowCount(rowCount, maxRowFound);
                return;
            }
            console.error('AG Grid: setRowCount cannot be used while using row grouping.');
            return;
        }
        
        if (this.infiniteRowModel) {
            this.infiniteRowModel.setRowCount(rowCount, maxRowFound);
            return;
        }

        this.logMissingRowModel('setRowCount', 'infinite', 'serverSide');
    }

    /** Tells the grid a row height has changed. To be used after calling `rowNode.setRowHeight(newHeight)`. */
    public onRowHeightChanged() {
        if (this.clientSideRowModel) {
            this.clientSideRowModel.onRowHeightChanged();
        } else if (this.serverSideRowModel) {
            this.serverSideRowModel.onRowHeightChanged();
        }
    }

    /**
     * Gets the value for a column for a particular `rowNode` (row).
     * This is useful if you want the raw value of a cell e.g. if implementing your own CSV export.
     */
    public getValue<TValue = any>(colKey: string | Column<TValue>, rowNode: IRowNode): TValue | null | undefined {
        let column = this.columnModel.getPrimaryColumn(colKey);
        if (missing(column)) {
            column = this.columnModel.getGridColumn(colKey);
        }
        if (missing(column)) {
            return null;
        }
        return this.valueService.getValue(column, rowNode);
    }

    /** Add an event listener for the specified `eventType`. Works similar to `addEventListener` for a browser DOM element. */
    public addEventListener(eventType: string, listener: Function): void {
        const async = this.gos.useAsyncEvents();
        this.eventService.addEventListener(eventType, listener, async);
    }

    /** Add an event listener for all event types coming from the grid. */
    public addGlobalListener(listener: Function): void {
        const async = this.gos.useAsyncEvents();
        this.eventService.addGlobalListener(listener, async);
    }

    /** Remove an event listener. */
    public removeEventListener(eventType: string, listener: Function): void {
        const async = this.gos.useAsyncEvents();
        this.eventService.removeEventListener(eventType, listener, async);
    }

    /** Remove a global event listener. */
    public removeGlobalListener(listener: Function): void {
        const async = this.gos.useAsyncEvents();
        this.eventService.removeGlobalListener(listener, async);
    }

    public dispatchEvent(event: AgEvent): void {
        this.eventService.dispatchEvent(event);
    }

    /** Will destroy the grid and release resources. If you are using a framework you do not need to call this, as the grid links in with the framework lifecycle. However if you are using Web Components or native JavaScript, you do need to call this, to avoid a memory leak in your application. */
    public destroy(): void {
        // this is needed as GridAPI is a bean, and GridAPI.destroy() is called as part
        // of context.destroy(). so we need to stop the infinite loop.
        if (this.destroyCalled) { return; }
        
        this.dispatchEvent({ type: Events.EVENT_GRID_PRE_DESTROYED });
        
        // Set after pre-destroy so user can still use the api in pre-destroy event and it is not marked as destroyed yet.
        this.destroyCalled = true;

        // destroy the UI first (as they use the services)
        const gridCtrl = this.ctrlsService.getGridCtrl();
        if (gridCtrl) {
            gridCtrl.destroyGridUi();
        }

        // destroy the services
        this.context.destroy();
    }

    @PreDestroy
    private cleanDownReferencesToAvoidMemoryLeakInCaseApplicationIsKeepingReferenceToDestroyedGrid(): void {
        // some users were raising support issues with regards memory leaks. the problem was the customers applications
        // were keeping references to the API. trying to educate them all would be difficult, easier to just remove
        // all references in the API so at least the core grid can be garbage collected.
        //
        // wait about 100ms before clearing down the references, in case user has some cleanup to do,
        // and needs to deference the API first
        setTimeout(removeAllReferences.bind(window, this, 'Grid API', ['isDestroyed']), 100);
    }

    /** Returns `true` if the grid has been destroyed. */
    public isDestroyed(): boolean {
        return this.destroyCalled;
    }

    /** Reset the Quick Filter cache text on every rowNode. */
    public resetQuickFilter(): void {
        this.filterManager.resetQuickFilterCache();
    }

    /** Returns the list of selected cell ranges. */
    public getCellRanges(): CellRange[] | null {
        if (this.rangeService) {
            return this.rangeService.getCellRanges();
        }

        ModuleRegistry.__assertRegistered(ModuleNames.RangeSelectionModule, 'api.getCellRanges', this.context.getGridId());
        return null;
    }

    /** Adds the provided cell range to the selected ranges. */
    public addCellRange(params: CellRangeParams): void {
        if (this.rangeService) {
            this.rangeService.addCellRange(params);
            return;
        }
        ModuleRegistry.__assertRegistered(ModuleNames.RangeSelectionModule, 'api.addCellRange', this.context.getGridId());
    }

    /** Clears the selected ranges. */
    public clearRangeSelection(): void {
        if (this.rangeService) {
            this.rangeService.removeAllCellRanges();    
        }
        ModuleRegistry.__assertRegistered(ModuleNames.RangeSelectionModule, 'gridApi.clearRangeSelection', this.context.getGridId());
    }
    /** Reverts the last cell edit. */
    public undoCellEditing(): void {
        this.undoRedoService.undo('api');
    }
    /** Re-applies the most recently undone cell edit. */
    public redoCellEditing(): void {
        this.undoRedoService.redo('api');
    }

    /** Returns current number of available cell edit undo operations. */
    public getCurrentUndoSize(): number {
        return this.undoRedoService.getCurrentUndoStackSize();
    }
    /** Returns current number of available cell edit redo operations. */
    public getCurrentRedoSize(): number {
        return this.undoRedoService.getCurrentRedoStackSize();
    }

    /** Returns a list of models with information about the charts that are currently rendered from the grid. */
    public getChartModels(): ChartModel[] | undefined {
        if (ModuleRegistry.__assertRegistered(ModuleNames.GridChartsModule, 'api.getChartModels', this.context.getGridId())) {
            return this.chartService.getChartModels();
        }
    }

    /** Returns the `ChartRef` using the supplied `chartId`. */
    public getChartRef(chartId: string): ChartRef | undefined {
        if (ModuleRegistry.__assertRegistered(ModuleNames.GridChartsModule, 'api.getChartRef', this.context.getGridId())) {
            return this.chartService.getChartRef(chartId);
        }
    }

    /** Returns a base64-encoded image data URL for the referenced chartId. */
    public getChartImageDataURL(params: GetChartImageDataUrlParams): string | undefined {
        if (ModuleRegistry.__assertRegistered(ModuleNames.GridChartsModule, 'api.getChartImageDataURL', this.context.getGridId())) {
            return this.chartService.getChartImageDataURL(params);
        }
    }

    /** Starts a browser-based image download for the referenced chartId. */
    public downloadChart(params: ChartDownloadParams) {
        if (ModuleRegistry.__assertRegistered(ModuleNames.GridChartsModule, 'api.downloadChart', this.context.getGridId())) {
            return this.chartService.downloadChart(params);
        }
    }

    /** Open the Chart Tool Panel. */
    public openChartToolPanel(params: OpenChartToolPanelParams) {
        if (ModuleRegistry.__assertRegistered(ModuleNames.GridChartsModule, 'api.openChartToolPanel', this.context.getGridId())) {
            return this.chartService.openChartToolPanel(params);
        }
    }

    /** Close the Chart Tool Panel. */
    public closeChartToolPanel(params: CloseChartToolPanelParams) {
        if (ModuleRegistry.__assertRegistered(ModuleNames.GridChartsModule, 'api.closeChartToolPanel', this.context.getGridId())) {
            return this.chartService.closeChartToolPanel(params.chartId);
        }
    }

    /** Used to programmatically create charts from a range. */
    public createRangeChart(params: CreateRangeChartParams): ChartRef | undefined {
        if (ModuleRegistry.__assertRegistered(ModuleNames.GridChartsModule, 'api.createRangeChart', this.context.getGridId())) {
            return this.chartService.createRangeChart(params);
        }
    }

    /** Used to programmatically create pivot charts from a grid. */
    public createPivotChart(params: CreatePivotChartParams): ChartRef | undefined {
        if (ModuleRegistry.__assertRegistered(ModuleNames.GridChartsModule, 'api.createPivotChart', this.context.getGridId())) {
            return this.chartService.createPivotChart(params);
        }
    }

    /** Used to programmatically create cross filter charts from a range. */
    public createCrossFilterChart(params: CreateCrossFilterChartParams): ChartRef | undefined {
        if (ModuleRegistry.__assertRegistered(ModuleNames.GridChartsModule, 'api.createCrossFilterChart', this.context.getGridId())) {
            return this.chartService.createCrossFilterChart(params);
        }
    }

    /** Used to programmatically update a chart. */
    public updateChart(params: UpdateChartParams): void {
        if (ModuleRegistry.__assertRegistered(ModuleNames.GridChartsModule, 'api.updateChart', this.context.getGridId())) {
            this.chartService.updateChart(params);
        }
    }

    /** Restores a chart using the `ChartModel` that was previously obtained from `getChartModels()`. */
    public restoreChart(chartModel: ChartModel, chartContainer?: HTMLElement): ChartRef | undefined {
        if (ModuleRegistry.__assertRegistered(ModuleNames.GridChartsModule, 'api.restoreChart', this.context.getGridId())) {
            return this.chartService.restoreChart(chartModel, chartContainer);
        }
    }

    /** Copies data to clipboard by following the same rules as pressing Ctrl+C. */
    public copyToClipboard(params?: IClipboardCopyParams) {
        if (ModuleRegistry.__assertRegistered(ModuleNames.ClipboardModule, 'api.copyToClipboard', this.context.getGridId())) {
            this.clipboardService.copyToClipboard(params);
        }
    }

    /** Cuts data to clipboard by following the same rules as pressing Ctrl+X. */
    public cutToClipboard(params?: IClipboardCopyParams) {
        if (ModuleRegistry.__assertRegistered(ModuleNames.ClipboardModule, 'api.cutToClipboard', this.context.getGridId())) {
            this.clipboardService.cutToClipboard(params, 'api');
        }
    }

    /** Copies the selected rows to the clipboard. */
    public copySelectedRowsToClipboard(params?: IClipboardCopyRowsParams): void {
        if (ModuleRegistry.__assertRegistered(ModuleNames.ClipboardModule, 'api.copySelectedRowsToClipboard', this.context.getGridId())) {
            this.clipboardService.copySelectedRowsToClipboard(params);
        }
    }

    /** Copies the selected ranges to the clipboard. */
    public copySelectedRangeToClipboard(params?: IClipboardCopyParams): void {
        if (ModuleRegistry.__assertRegistered(ModuleNames.ClipboardModule, 'api.copySelectedRangeToClipboard', this.context.getGridId())) {
            this.clipboardService.copySelectedRangeToClipboard(params);
        }
    }

    /** Copies the selected range down, similar to `Ctrl + D` in Excel. */
    public copySelectedRangeDown(): void {
        if (ModuleRegistry.__assertRegistered(ModuleNames.ClipboardModule, 'api.copySelectedRangeDown', this.context.getGridId())) {
            this.clipboardService.copyRangeDown();
        }
    }

    /** Pastes the data from the Clipboard into the focused cell of the grid. If no grid cell is focused, calling this method has no effect. */
    public pasteFromClipboard(): void {
        if (ModuleRegistry.__assertRegistered(ModuleNames.ClipboardModule, 'api.pasteFromClipboard', this.context.getGridId())) {
            this.clipboardService.pasteFromClipboard();
        }
    }

    /** Shows the column menu after and positions it relative to the provided button element. Use in conjunction with your own header template. */
    public showColumnMenuAfterButtonClick(colKey: string | Column, buttonElement: HTMLElement): void {
        // use grid column so works with pivot mode
        const column = this.columnModel.getGridColumn(colKey);
        this.menuFactory.showMenuAfterButtonClick(column, buttonElement, 'columnMenu');
    }

    /** Shows the column menu after and positions it relative to the mouse event. Use in conjunction with your own header template. */
    public showColumnMenuAfterMouseClick(colKey: string | Column, mouseEvent: MouseEvent | Touch): void {
        // use grid column so works with pivot mode
        let column = this.columnModel.getGridColumn(colKey);

        if (!column) {
            column = this.columnModel.getPrimaryColumn(colKey);
        }

        if (!column) {
            console.error(`AG Grid: column '${colKey}' not found`);
            return;
        }

        this.menuFactory.showMenuAfterMouseEvent(column, mouseEvent);
    }

    /** Hides any visible context menu or column menu. */
    public hidePopupMenu(): void {
        // hide the context menu if in enterprise
        if (this.contextMenuFactory) {
            this.contextMenuFactory.hideActiveMenu();
        }
        // and hide the column menu always
        this.menuFactory.hideActiveMenu();
    }

    /** DOM element to use as the popup parent for grid popups (context menu, column menu etc). */
    public setPopupParent(ePopupParent: HTMLElement): void {
        this.gos.set('popupParent', ePopupParent);
    }

    /** Navigates the grid focus to the next cell, as if tabbing. */
    public tabToNextCell(event?: KeyboardEvent): boolean {
        return this.navigationService.tabToNextCell(false, event);
    }

    /** Navigates the grid focus to the previous cell, as if shift-tabbing. */
    public tabToPreviousCell(event?: KeyboardEvent): boolean {
        return this.navigationService.tabToNextCell(true, event);
    }

    /** Returns the list of active cell renderer instances. */
    public getCellRendererInstances(params: GetCellRendererInstancesParams<TData> = {}): ICellRenderer[] {
        const res = this.rowRenderer.getCellRendererInstances(params);
        const unwrapped = res.map(unwrapUserComp);
        return unwrapped;
    }

    /** Returns the list of active cell editor instances. Optionally provide parameters to restrict to certain columns / row nodes. */
    public getCellEditorInstances(params: GetCellEditorInstancesParams<TData> = {}): ICellEditor[] {
        const res = this.rowRenderer.getCellEditorInstances(params);
        const unwrapped = res.map(unwrapUserComp);
        return unwrapped;
    }

    /** If the grid is editing, returns back details of the editing cell(s). */
    public getEditingCells(): CellPosition[] {
        return this.rowRenderer.getEditingCells();
    }

    /** If a cell is editing, it stops the editing. Pass `true` if you want to cancel the editing (i.e. don't accept changes). */
    public stopEditing(cancel: boolean = false): void {
        this.rowRenderer.stopEditing(cancel);
    }

    /** Start editing the provided cell. If another cell is editing, the editing will be stopped in that other cell. */
    public startEditingCell(params: StartEditingCellParams): void {
        const column = this.columnModel.getGridColumn(params.colKey);
        if (!column) {
            console.warn(`AG Grid: no column found for ${params.colKey}`);
            return;
        }
        const cellPosition: CellPosition = {
            rowIndex: params.rowIndex,
            rowPinned: params.rowPinned || null,
            column: column
        };
        const notPinned = params.rowPinned == null;
        if (notPinned) {
            this.gridBodyCtrl.getScrollFeature().ensureIndexVisible(params.rowIndex);
        }

        const cell = this.navigationService.getCellByPosition(cellPosition);
        if (!cell) { return; }
        if (!this.focusService.isCellFocused(cellPosition)) {
            this.focusService.setFocusedCell(cellPosition);
        }
        cell.startRowOrCellEdit(params.key);
    }

    /** Add an aggregation function with the specified key. */
    public addAggFunc(key: string, aggFunc: IAggFunc): void {
        if (this.aggFuncService) {
            this.aggFuncService.addAggFunc(key, aggFunc);
        }
    }

    /** Add aggregations function with the specified keys. */
    public addAggFuncs(aggFuncs: { [key: string]: IAggFunc; }): void {
        if (this.aggFuncService) {
            this.aggFuncService.addAggFuncs(aggFuncs);
        }
    }

    /** Clears all aggregation functions (including those provided by the grid). */
    public clearAggFuncs(): void {
        if (this.aggFuncService) {
            this.aggFuncService.clear();
        }
    }

    /** Apply transactions to the server side row model. */
    public applyServerSideTransaction(transaction: ServerSideTransaction): ServerSideTransactionResult | undefined {
        if (!this.serverSideTransactionManager) {
            this.logMissingRowModel('applyServerSideTransaction', 'serverSide');
            return;
        }
        return this.serverSideTransactionManager.applyTransaction(transaction);
    }

    /** Batch apply transactions to the server side row model. */
    public applyServerSideTransactionAsync(transaction: ServerSideTransaction, callback?: (res: ServerSideTransactionResult) => void): void {
        if (!this.serverSideTransactionManager) {
            this.logMissingRowModel('applyServerSideTransactionAsync', 'serverSide');
            return;
        }
        return this.serverSideTransactionManager.applyTransactionAsync(transaction, callback);
    }

    /**
     * Applies row data to a server side store.
     * New rows will overwrite rows at the same index in the same way as if provided by a datasource success callback.
     * 
     * startRow is only applicable when `suppressServerSideInfiniteScroll=true`
    */
    public applyServerSideRowData(params: { successParams: LoadSuccessParams, route?: string[], startRow?: number }) {
        const startRow = params.startRow ?? 0;
        const route = params.route ?? [];
        if (startRow < 0) {
            console.warn(`AG Grid: invalid value ${params.startRow} for startRow, the value should be >= 0`);
            return;
        }
    
        if (this.serverSideRowModel) {
            this.serverSideRowModel.applyRowData(params.successParams, startRow, route);
        } else {
            this.logMissingRowModel('setServerSideDatasource', 'serverSide');
        }
    }

    /** Gets all failed server side loads to retry. */
    public retryServerSideLoads(): void {
        if (!this.serverSideRowModel) {
            this.logMissingRowModel('retryServerSideLoads', 'serverSide');
            return;
        }
        this.serverSideRowModel.retryLoads();
    }

    public flushServerSideAsyncTransactions(): void {
        if (!this.serverSideTransactionManager) {
            this.logMissingRowModel('flushServerSideAsyncTransactions', 'serverSide');
            return;
        }
        return this.serverSideTransactionManager.flushAsyncTransactions();
    }

    /** Update row data. Pass a transaction object with lists for `add`, `remove` and `update`. */
    public applyTransaction(rowDataTransaction: RowDataTransaction<TData>): RowNodeTransaction<TData> | null | undefined {
        if (!this.clientSideRowModel) {
            this.logMissingRowModel('applyTransaction', 'clientSide');
            return;
        }

        return this.clientSideRowModel.updateRowData(rowDataTransaction);
    }



    /** Same as `applyTransaction` except executes asynchronously for efficiency. */
    public applyTransactionAsync(rowDataTransaction: RowDataTransaction<TData>, callback?: (res: RowNodeTransaction<TData>) => void): void {
        if (!this.clientSideRowModel) {
            this.logMissingRowModel('applyTransactionAsync', 'clientSide');
            return;
        }
        this.clientSideRowModel.batchUpdateRowData(rowDataTransaction, callback);
    }

    /** Executes any remaining asynchronous grid transactions, if any are waiting to be executed. */
    public flushAsyncTransactions(): void {
        if (!this.clientSideRowModel) {
            this.logMissingRowModel('flushAsyncTransactions', 'clientSide');
            return;
        }
        this.clientSideRowModel.flushAsyncTransactions();
    }

    public setSuppressModelUpdateAfterUpdateTransaction(value: boolean) {
        this.gos.set('suppressModelUpdateAfterUpdateTransaction', value);
    }

    /**
     * Marks all the currently loaded blocks in the cache for reload.
     * If you have 10 blocks in the cache, all 10 will be marked for reload.
     * The old data will continue to be displayed until the new data is loaded.
     */
    public refreshInfiniteCache(): void {
        if (this.infiniteRowModel) {
            this.infiniteRowModel.refreshCache();
        } else {
            this.logMissingRowModel('refreshInfiniteCache', 'infinite');
        }
    }

    /**
     * Purges the cache.
     * The grid is then told to refresh. Only the blocks required to display the current data on screen are fetched (typically no more than 2).
     * The grid will display nothing while the new blocks are loaded.
     * Use this to immediately remove the old data from the user.
     */
    public purgeInfiniteCache(): void {
        if (this.infiniteRowModel) {
            this.infiniteRowModel.purgeCache();
        } else {
            this.logMissingRowModel('purgeInfiniteCache', 'infinite');
        }
    }

    /**
     * Refresh a server-side store level.
     * If you pass no parameters, then the top level store is refreshed.
     * To refresh a child level, pass in the string of keys to get to the desired level.
     * Once the store refresh is complete, the storeRefreshed event is fired.
     */
    public refreshServerSide(params?: RefreshServerSideParams): void {
        if (!this.serverSideRowModel) {
            this.logMissingRowModel('refreshServerSide', 'serverSide');
            return;
        }
        this.serverSideRowModel.refreshStore(params);
    }

    /** @deprecated v28 use `refreshServerSide` instead */
    public refreshServerSideStore(params?: RefreshServerSideParams): void {
        logDeprecation<GridApi>('28.0', 'refreshServerSideStore', 'refreshServerSide');
        return this.refreshServerSide(params);
    }

    /** @deprecated v28 use `getServerSideGroupLevelState` instead */
    public getServerSideStoreState(): ServerSideGroupLevelState[] {
        logDeprecation<GridApi>('28.0', 'getServerSideStoreState', 'getServerSideGroupLevelState');
        return this.getServerSideGroupLevelState();
    }

    /** Returns info on all server side group levels. */
    public getServerSideGroupLevelState(): ServerSideGroupLevelState[] {
        if (!this.serverSideRowModel) {
            this.logMissingRowModel('getServerSideGroupLevelState', 'serverSide')
            return [];
        }
        return this.serverSideRowModel.getStoreState();
    }

    /** The row count defines how many rows the grid allows scrolling to. */
    public getInfiniteRowCount(): number | undefined {
        if (this.infiniteRowModel) {
            return this.infiniteRowModel.getRowCount();
        } else {
            this.logMissingRowModel('getInfiniteRowCount', 'infinite')
        }
    }

    /** Returns `true` if grid allows for scrolling past the last row to load more rows, thus providing infinite scroll. */
    public isLastRowIndexKnown(): boolean | undefined {
        if (this.infiniteRowModel) {
            return this.infiniteRowModel.isLastRowIndexKnown();
        } else {
            this.logMissingRowModel('isLastRowIndexKnown', 'infinite');
        }
    }

    /**
     * Returns an object representing the state of the cache. This is useful for debugging and understanding how the cache is working.
     */
    public getCacheBlockState(): any {
        return this.rowNodeBlockLoader.getBlockState();
    }

    /** Get the index of the first displayed row due to scrolling (includes invisible rendered rows in the buffer). */
    public getFirstDisplayedRow(): number {
        return this.rowRenderer.getFirstVirtualRenderedRow();
    }

    /** Get the index of the last displayed row due to scrolling (includes invisible rendered rows in the buffer). */
    public getLastDisplayedRow(): number {
        return this.rowRenderer.getLastVirtualRenderedRow();
    }

    /** Returns the displayed `RowNode` at the given `index`. */
    public getDisplayedRowAtIndex(index: number): IRowNode<TData> | undefined {
        return this.rowModel.getRow(index);
    }

    /** Returns the total number of displayed rows. */
    public getDisplayedRowCount(): number {
        return this.rowModel.getRowCount();
    }

    /** Resets the data type definitions. This will update the columns in the grid. */
    public setDataTypeDefinitions(dataTypeDefinitions: {
        [cellDataType: string]: DataTypeDefinition<TData>;
    }): void {
        this.gos.set('dataTypeDefinitions', dataTypeDefinitions);
    }

    /**
     * Set whether the grid paginates the data or not.
     *  - `true` to enable pagination
     *  - `false` to disable pagination
     */
    public setPagination(value: boolean) {
        this.gos.set('pagination', value);
    }
    /**
     * Returns `true` when the last page is known.
     * This will always be `true` if you are using the Client-Side Row Model for pagination.
     * Returns `false` when the last page is not known; this only happens when using Infinite Row Model.
     */
    public paginationIsLastPageFound(): boolean {
        return this.paginationProxy.isLastPageFound();
    }

    /** Returns how many rows are being shown per page. */
    public paginationGetPageSize(): number {
        return this.paginationProxy.getPageSize();
    }

    /** Sets the `paginationPageSize`, then re-paginates the grid so the changes are applied immediately. */
    public paginationSetPageSize(size?: number): void {
        this.gos.set('paginationPageSize', size);
    }

    /** Returns the 0-based index of the page which is showing. */
    public paginationGetCurrentPage(): number {
        return this.paginationProxy.getCurrentPage();
    }

    /** Returns the total number of pages. Returns `null` if `paginationIsLastPageFound() === false`. */
    public paginationGetTotalPages(): number {
        return this.paginationProxy.getTotalPages();
    }

    /** The total number of rows. Returns `null` if `paginationIsLastPageFound() === false`. */
    public paginationGetRowCount(): number {
        return this.paginationProxy.getMasterRowCount();
    }

    /** Navigates to the next page. */
    public paginationGoToNextPage(): void {
        this.paginationProxy.goToNextPage();
    }

    /** Navigates to the previous page. */
    public paginationGoToPreviousPage(): void {
        this.paginationProxy.goToPreviousPage();
    }

    /** Navigates to the first page. */
    public paginationGoToFirstPage(): void {
        this.paginationProxy.goToFirstPage();
    }

    /** Navigates to the last page. */
    public paginationGoToLastPage(): void {
        this.paginationProxy.goToLastPage();
    }

    /** Goes to the specified page. If the page requested doesn't exist, it will go to the last page. */
    public paginationGoToPage(page: number): void {
        this.paginationProxy.goToPage(page);
    }

<<<<<<< HEAD
    public getState(): GridState {
        return this.stateService.getState();
    }
=======
    // Methods migrated from old ColumnApi

    /**
     * Sets columns to adjust in size to fit the grid horizontally. If inferring cell data types with custom column types
     * and row data is provided asynchronously, the column sizing will happen asynchronously when row data is added.
     * To always perform this synchronously, set `cellDataType = false` on the default column definition.
     **/
    public sizeColumnsToFit(params?: ISizeColumnsToFitParams): void;
    /**
     * Gets the grid to size the columns to the specified width in pixels, e.g. `sizeColumnsToFit(900)`.
     * To have the grid fit the columns to the grid's width, use the Grid API `gridApi.sizeColumnsToFit()` instead.
     * If inferring cell data types with custom column types and row data is provided asynchronously,
     * the column sizing will happen asynchronously when row data is added.
     * To always perform this synchronously, set `cellDataType = false` on the default column definition.
     */
    public sizeColumnsToFit(gridWidth: number): void;
    sizeColumnsToFit(paramsOrGridWidth?: ISizeColumnsToFitParams | number){
        if(typeof paramsOrGridWidth === 'number'){
            this.columnModel.sizeColumnsToFit(paramsOrGridWidth, 'api');
        }else{
            this.gridBodyCtrl.sizeColumnsToFit(paramsOrGridWidth);
        }
    }

    /** Call this if you want to open or close a column group. */
    public setColumnGroupOpened(group: ProvidedColumnGroup | string, newValue: boolean): void { this.columnModel.setColumnGroupOpened(group, newValue, 'api'); }
    /** Returns the column group with the given name. */
    public getColumnGroup(name: string, instanceId?: number): ColumnGroup | null { return this.columnModel.getColumnGroup(name, instanceId); }
    /** Returns the provided column group with the given name. */
    public getProvidedColumnGroup(name: string): ProvidedColumnGroup | null { return this.columnModel.getProvidedColumnGroup(name); }

    /** Returns the display name for a column. Useful if you are doing your own header rendering and want the grid to work out if `headerValueGetter` is used, or if you are doing your own column management GUI, to know what to show as the column name. */
    public getDisplayNameForColumn(column: Column, location: HeaderLocation): string { return this.columnModel.getDisplayNameForColumn(column, location) || ''; }
    /** Returns the display name for a column group (when grouping columns). */
    public getDisplayNameForColumnGroup(columnGroup: ColumnGroup, location: HeaderLocation): string { return this.columnModel.getDisplayNameForColumnGroup(columnGroup, location) || ''; }

    /** Returns the column with the given `colKey`, which can either be the `colId` (a string) or the `colDef` (an object). */
    public getColumn(key: any): Column | null { return this.columnModel.getPrimaryColumn(key); }
    /** Returns all the columns, regardless of visible or not. */
    public getColumns(): Column[] | null { return this.columnModel.getAllPrimaryColumns(); }
    /** Applies the state of the columns from a previous state. Returns `false` if one or more columns could not be found. */
    public applyColumnState(params: ApplyColumnStateParams): boolean { return this.columnModel.applyColumnState(params, 'api'); }
    /** Gets the state of the columns. Typically used when saving column state. */
    public getColumnState(): ColumnState[] { return this.columnModel.getColumnState(); }
    /** Sets the state back to match the originally provided column definitions. */
    public resetColumnState(): void { this.columnModel.resetColumnState('api'); }
    /** Gets the state of the column groups. Typically used when saving column group state. */
    public getColumnGroupState(): { groupId: string, open: boolean }[] { return this.columnModel.getColumnGroupState(); }
    /** Sets the state of the column group state from a previous state. */
    public setColumnGroupState(stateItems: ({ groupId: string, open: boolean })[]): void { this.columnModel.setColumnGroupState(stateItems, 'api'); }
    /** Sets the state back to match the originally provided column definitions. */
    public resetColumnGroupState(): void { this.columnModel.resetColumnGroupState('api'); }

    /** Returns `true` if pinning left or right, otherwise `false`. */
    public isPinning(): boolean { return this.columnModel.isPinningLeft() || this.columnModel.isPinningRight(); }
    /** Returns `true` if pinning left, otherwise `false`. */
    public isPinningLeft(): boolean { return this.columnModel.isPinningLeft(); }
    /** Returns `true` if pinning right, otherwise `false`. */
    public isPinningRight(): boolean { return this.columnModel.isPinningRight(); }
    /** Returns the column to the right of the provided column, taking into consideration open / closed column groups and visible columns. This is useful if you need to know what column is beside yours e.g. if implementing your own cell navigation. */
    public getDisplayedColAfter(col: Column): Column | null { return this.columnModel.getDisplayedColAfter(col); }
    /** Same as `getVisibleColAfter` except gives column to the left. */
    public getDisplayedColBefore(col: Column): Column | null { return this.columnModel.getDisplayedColBefore(col); }
    /** Sets the visibility of a column. Key can be the column ID or `Column` object. */
    public setColumnVisible(key: string | Column, visible: boolean): void { this.columnModel.setColumnVisible(key, visible, 'api'); }
    /** Same as `setColumnVisible`, but provide a list of column keys. */
    public setColumnsVisible(keys: (string | Column)[], visible: boolean): void { this.columnModel.setColumnsVisible(keys, visible, 'api'); }
    /** Sets the column pinned / unpinned. Key can be the column ID, field, `ColDef` object or `Column` object. */
    public setColumnPinned(key: string | Column, pinned: ColumnPinnedType): void { this.columnModel.setColumnPinned(key, pinned, 'api'); }
    /** Same as `setColumnPinned`, but provide a list of column keys. */
    public setColumnsPinned(keys: (string | Column)[], pinned: ColumnPinnedType): void { this.columnModel.setColumnsPinned(keys, pinned, 'api'); }

    /**
     * Returns all the grid columns, same as `getColumns()`, except
     *
     *  a) it has the order of the columns that are presented in the grid
     *
     *  b) it's after the 'pivot' step, so if pivoting, has the value columns for the pivot.
     */
    public getAllGridColumns(): Column[] { return this.columnModel.getAllGridColumns(); }
    /** Same as `getAllDisplayedColumns` but just for the pinned left portion of the grid. */
    public getDisplayedLeftColumns(): Column[] { return this.columnModel.getDisplayedLeftColumns(); }
    /** Same as `getAllDisplayedColumns` but just for the center portion of the grid. */
    public getDisplayedCenterColumns(): Column[] { return this.columnModel.getDisplayedCenterColumns(); }
    /** Same as `getAllDisplayedColumns` but just for the pinned right portion of the grid. */
    public getDisplayedRightColumns(): Column[] { return this.columnModel.getDisplayedRightColumns(); }
    /** Returns all columns currently displayed (e.g. are visible and if in a group, the group is showing the columns) for the pinned left, centre and pinned right portions of the grid. */
    public getAllDisplayedColumns(): Column[] { return this.columnModel.getAllDisplayedColumns(); }
    /** Same as `getAllGridColumns()`, except only returns rendered columns, i.e. columns that are not within the viewport and therefore not rendered, due to column virtualisation, are not displayed. */
    public getAllDisplayedVirtualColumns(): Column[] { return this.columnModel.getViewportColumns(); }

    /** Moves a column to `toIndex`. The column is first removed, then added at the `toIndex` location, thus index locations will change to the right of the column after the removal. */
    public moveColumn(key: string | Column, toIndex: number): void {
        this.columnModel.moveColumn(key, toIndex, 'api');
    }
    /** Same as `moveColumn` but works on index locations. */
    public moveColumnByIndex(fromIndex: number, toIndex: number): void { this.columnModel.moveColumnByIndex(fromIndex, toIndex, 'api'); }
    /** Same as `moveColumn` but works on list. */
    public moveColumns(columnsToMoveKeys: (string | Column)[], toIndex: number) { this.columnModel.moveColumns(columnsToMoveKeys, toIndex, 'api'); }
    /** Move the column to a new position in the row grouping order. */
    public moveRowGroupColumn(fromIndex: number, toIndex: number): void { this.columnModel.moveRowGroupColumn(fromIndex, toIndex); }
    /** Sets the agg function for a column. `aggFunc` can be one of the built-in aggregations or a custom aggregation by name or direct function. */
    public setColumnAggFunc(key: string | Column, aggFunc: string | IAggFunc | null | undefined): void { this.columnModel.setColumnAggFunc(key, aggFunc); }
    /** Sets the column width on a single column. The finished flag gets included in the resulting event and not used internally by the grid. The finished flag is intended for dragging, where a dragging action will produce many `columnWidth` events, so the consumer of events knows when it receives the last event in a stream. The finished parameter is optional, and defaults to `true`. */
    public setColumnWidth(key: string | Column, newWidth: number, finished: boolean = true, source?: ColumnEventType): void {
        this.columnModel.setColumnWidths([{ key, newWidth }], false, finished, source);
    }
    /** Sets the column widths on multiple columns. This method offers better performance than calling `setColumnWidth` multiple times. The finished flag gets included in the resulting event and not used internally by the grid. The finished flag is intended for dragging, where a dragging action will produce many `columnWidth` events, so the consumer of events knows when it receives the last event in a stream. The finished parameter is optional, and defaults to `true`. */
    public setColumnWidths(columnWidths: { key: string | Column, newWidth: number }[], finished: boolean = true, source?: ColumnEventType): void {
        this.columnModel.setColumnWidths(columnWidths, false, finished, source);
    }
    
    /** Get the pivot mode. */
    public isPivotMode(): boolean { return this.columnModel.isPivotMode(); }

    /** Returns the pivot result column for the given `pivotKeys` and `valueColId`. Useful to then call operations on the pivot column. */
    public getPivotResultColumn(pivotKeys: string[], valueColKey: string | Column): Column | null { return this.columnModel.getSecondaryPivotColumn(pivotKeys, valueColKey); }

    /** Set the value columns to the provided list of columns. */
    public setValueColumns(colKeys: (string | Column)[]): void { this.columnModel.setValueColumns(colKeys, 'api'); }
    /** Get a list of the existing value columns. */
    public getValueColumns(): Column[] { return this.columnModel.getValueColumns(); }
    /** Remove the given column from the existing set of value columns. */
    public removeValueColumn(colKey: (string | Column)): void { this.columnModel.removeValueColumn(colKey, 'api'); }
    /** Like `removeValueColumn` but remove the given list of columns from the existing set of value columns. */
    public removeValueColumns(colKeys: (string | Column)[]): void { this.columnModel.removeValueColumns(colKeys, 'api'); }
    /** Add the given column to the set of existing value columns. */
    public addValueColumn(colKey: (string | Column)): void { this.columnModel.addValueColumn(colKey, 'api'); }
    /** Like `addValueColumn` but add the given list of columns to the existing set of value columns. */
    public addValueColumns(colKeys: (string | Column)[]): void { this.columnModel.addValueColumns(colKeys, 'api'); }

    /** Set the row group columns. */
    public setRowGroupColumns(colKeys: (string | Column)[]): void { this.columnModel.setRowGroupColumns(colKeys, 'api'); }
    /** Remove a column from the row groups. */
    public removeRowGroupColumn(colKey: string | Column): void { this.columnModel.removeRowGroupColumn(colKey, 'api'); }
    /** Same as `removeRowGroupColumn` but provide a list of columns. */
    public removeRowGroupColumns(colKeys: (string | Column)[]): void { this.columnModel.removeRowGroupColumns(colKeys, 'api'); }
    /** Add a column to the row groups. */
    public addRowGroupColumn(colKey: string | Column): void { this.columnModel.addRowGroupColumn(colKey, 'api'); }
    /** Same as `addRowGroupColumn` but provide a list of columns. */
    public addRowGroupColumns(colKeys: (string | Column)[]): void { this.columnModel.addRowGroupColumns(colKeys, 'api'); }
    /** Get row group columns. */
    public getRowGroupColumns(): Column[] { return this.columnModel.getRowGroupColumns(); }

    /** Set the pivot columns. */
    public setPivotColumns(colKeys: (string | Column)[]): void { this.columnModel.setPivotColumns(colKeys, 'api'); }
    /** Remove a pivot column. */
    public removePivotColumn(colKey: string | Column): void { this.columnModel.removePivotColumn(colKey, 'api'); }
    /** Same as `removePivotColumn` but provide a list of columns. */
    public removePivotColumns(colKeys: (string | Column)[]): void { this.columnModel.removePivotColumns(colKeys, 'api'); }
    /** Add a pivot column. */
    public addPivotColumn(colKey: string | Column): void { this.columnModel.addPivotColumn(colKey, 'api'); }
    /** Same as `addPivotColumn` but provide a list of columns. */
    public addPivotColumns(colKeys: (string | Column)[]): void { this.columnModel.addPivotColumns(colKeys, 'api'); }
    /** Get the pivot columns. */
    public getPivotColumns(): Column[] { return this.columnModel.getPivotColumns(); }

    /** Same as `getAllDisplayedColumnGroups` but just for the pinned left portion of the grid. */
    public getLeftDisplayedColumnGroups(): IHeaderColumn[] { return this.columnModel.getDisplayedTreeLeft(); }
    /** Same as `getAllDisplayedColumnGroups` but just for the center portion of the grid. */
    public getCenterDisplayedColumnGroups(): IHeaderColumn[] { return this.columnModel.getDisplayedTreeCentre(); }
    /** Same as `getAllDisplayedColumnGroups` but just for the pinned right portion of the grid. */
    public getRightDisplayedColumnGroups(): IHeaderColumn[] { return this.columnModel.getDisplayedTreeRight(); }
    /** Returns all 'root' column headers. If you are not grouping columns, these return the columns. If you are grouping, these return the top level groups - you can navigate down through each one to get the other lower level headers and finally the columns at the bottom. */
    public getAllDisplayedColumnGroups(): IHeaderColumn[] | null { return this.columnModel.getAllDisplayedTrees(); }
    /**
     * Auto-sizes a column based on its contents. If inferring cell data types with custom column types and row data is provided asynchronously,
     * the column sizing will happen asynchronously when row data is added. To always perform this synchronously,
     * set `cellDataType = false` on the default column definition.
     */
    public autoSizeColumn(key: string | Column, skipHeader?: boolean): void { return this.columnModel.autoSizeColumn(key, skipHeader, 'api'); }

    /**
     * Same as `autoSizeColumn`, but provide a list of column keys. If inferring cell data types with custom column types
     * and row data is provided asynchronously, the column sizing will happen asynchronously when row data is added.
     * To always perform this synchronously, set `cellDataType = false` on the default column definition.
     */
    public autoSizeColumns(keys: (string | Column)[], skipHeader?: boolean): void {
        this.columnModel.autoSizeColumns({ columns: keys, skipHeader: skipHeader });
    }

    /**
     * Calls `autoSizeColumns` on all displayed columns. If inferring cell data types with custom column types
     * and row data is provided asynchronously, the column sizing will happen asynchronously when row data is added.
     * To always perform this synchronously, set `cellDataType = false` on the default column definition.
     */
    public autoSizeAllColumns(skipHeader?: boolean): void { this.columnModel.autoSizeAllColumns(skipHeader, 'api'); }

    /** Set the pivot result columns. */
    public setPivotResultColumns(colDefs: (ColDef | ColGroupDef)[]): void { this.columnModel.setSecondaryColumns(colDefs, 'api'); }

    /** Returns the grid's pivot result columns. */
    public getPivotResultColumns(): Column[] | null { return this.columnModel.getSecondaryColumns(); }


>>>>>>> 3cfd6774
}<|MERGE_RESOLUTION|>--- conflicted
+++ resolved
@@ -130,15 +130,12 @@
 import { LoadSuccessParams } from "./rowNodeCache/rowNodeBlock";
 import { Events } from './eventKeys';
 import { IAdvancedFilterBuilderParams } from "./interfaces/iAdvancedFilterBuilderParams";
-<<<<<<< HEAD
+import { IHeaderColumn } from "./interfaces/iHeaderColumn";
+import { ProvidedColumnGroup } from "./entities/providedColumnGroup";
+import { ColumnGroup } from "./entities/columnGroup";
 import { GridState } from "./interfaces/gridState";
 import { StateService } from "./misc/stateService";
 import { IExpansionService } from "./interfaces/iExpansionService";
-=======
-import { IHeaderColumn } from "./interfaces/iHeaderColumn";
-import { ProvidedColumnGroup } from "./entities/providedColumnGroup";
-import { ColumnGroup } from "./entities/columnGroup";
->>>>>>> 3cfd6774
 
 export interface DetailGridInfo {
     /**
@@ -2155,11 +2152,10 @@
         this.paginationProxy.goToPage(page);
     }
 
-<<<<<<< HEAD
     public getState(): GridState {
         return this.stateService.getState();
     }
-=======
+
     // Methods migrated from old ColumnApi
 
     /**
@@ -2355,5 +2351,4 @@
     public getPivotResultColumns(): Column[] | null { return this.columnModel.getSecondaryColumns(); }
 
 
->>>>>>> 3cfd6774
 }