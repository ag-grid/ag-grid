--- conflicted
+++ resolved
@@ -42,11 +42,7 @@
     TabToNextHeaderParams
 } from "./interfaces/iCallbackParams";
 import { IRowNode, RowPinnedType } from "./interfaces/iRowNode";
-<<<<<<< HEAD
 import { AgEvent, AgEventListener, AgGlobalEventListener, ColumnEventType, FilterChangedEventSourceType, GridPreDestroyedEvent, SelectionEventSourceType } from "./events";
-=======
-import { AgEvent, ColumnEventType, FilterChangedEventSourceType, AgEventListener, AgGlobalEventListener, GridPreDestroyedEvent, SelectionEventSourceType } from "./events";
->>>>>>> 87b8162e
 import { EventService } from "./eventService";
 import { FilterManager } from "./filter/filterManager";
 import { FocusService } from "./focusService";
@@ -543,13 +539,8 @@
      * When the rendered row is removed from the grid, all associated rendered row listeners will also be removed.
      * listen for this event if your `cellRenderer` needs to do cleanup when the row no longer exists.
      */
-<<<<<<< HEAD
-    public addRenderedRowListener(eventName: string, rowIndex: number, callback: AgEventListener) {
-        this.rowRenderer.addRenderedRowListener(eventName, rowIndex, callback);
-=======
     public addRenderedRowListener(eventName: string, rowIndex: number, callback: Function) {
         this.rowRenderer.addRenderedRowListener(eventName, rowIndex, callback as any);
->>>>>>> 87b8162e
     }
 
     /** Get the current Quick Filter text from the grid, or `undefined` if none is set. */
