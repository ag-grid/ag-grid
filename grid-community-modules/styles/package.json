{
  "name": "@ag-grid-community/styles",
<<<<<<< HEAD
  "version": "30.0.1",
=======
  "version": "30.0.2",
>>>>>>> 2d5be2b7
  "description": "AG Grid Styles and Themes",
  "main": "_index.scss",
  "files": [
    "*.scss",
    "*.css"
  ],
  "scripts": {
    "build": "npm run build:sass -- --no-error-css && node post-build.js",
    "build:sass": "sass --no-source-map --load-path src/internal src:.",
    "build-css": "npm run build",
    "build-prod": "npm run build",
    "watch": "npm-run-all build --parallel watch:sass watch:post-build",
    "watch:post-build": "chokidar '*.css' --ignore '*.min.css' --command 'node post-build.js'",
    "watch:sass": "npm run build:sass -- --watch",
    "clean": "rm -f *.css",
    "test": "npm run lint:scss && npm run build && npm run lint:css && npm run test:sass",
    "test:sass": "sass test/test.scss",
    "lint:css": "stylelint --formatter unix --config stylelint-config-css.js '*.css'",
    "lint:scss": "stylelint --formatter unix --config stylelint-config-scss.js 'src/**/*.scss' '*.scss'",
    "hash": "sh ../../scripts/hashDirectory.sh > .hash",
    "update-icon-fonts": "cd icon-fonts && npm i && npm run build"
  },
  "repository": {
    "type": "git",
    "url": "https://github.com/ag-grid/ag-grid.git"
  },
  "keywords": [
    "ag",
    "ag-grid",
    "style",
    "theme"
  ],
  "author": "Niall Crosby <niall.crosby@gmail.com>",
  "license": "MIT",
  "bugs": {
    "url": "https://github.com/ag-grid/ag-grid/issues"
  },
  "homepage": "http://www.ag-grid.com/",
  "devDependencies": {
    "@vusion/webfonts-generator": "0.8.0",
    "chokidar-cli": "3.0.0",
    "csso": "5.0.4",
    "css-tree": "2.1.0",
    "npm-run-all": "4.1.5",
    "postcss-scss": "4.0.4",
    "sass": "^1.54.4",
    "stylelint": "14.9.1",
    "stylelint-csstree-validator": "2.0.0",
    "stylelint-scss": "4.3.0",
    "glob": "8.0.3"
  }
}<|MERGE_RESOLUTION|>--- conflicted
+++ resolved
@@ -1,10 +1,6 @@
 {
   "name": "@ag-grid-community/styles",
-<<<<<<< HEAD
-  "version": "30.0.1",
-=======
   "version": "30.0.2",
->>>>>>> 2d5be2b7
   "description": "AG Grid Styles and Themes",
   "main": "_index.scss",
   "files": [
