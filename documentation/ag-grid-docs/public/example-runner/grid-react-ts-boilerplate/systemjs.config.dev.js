--- conflicted
+++ resolved
@@ -6,18 +6,8 @@
     System.config({
         transpiler: 'ts',
         typescriptOptions: {
-<<<<<<< HEAD
-            module: 'system',
-            moduleResolution: 'node',
-            target: 'es2022',
-            noImplicitAny: false,
-            sourceMap: false,
-            jsx: 'react',
-            lib: ['es2022', 'dom'],
-=======
             target: 'es2020',
             jsx: 'react'
->>>>>>> 33308664
         },
         paths: {
             // paths serve as alias
