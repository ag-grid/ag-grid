(function (global) {
    var ANGULAR_VERSION = "^17";
    window.ENABLE_PROD_MODE = false;

    System.config({
        // DEMO ONLY! REAL CODE SHOULD NOT TRANSPILE IN THE BROWSER
        transpiler: "ts",
        typescriptOptions: {
<<<<<<< HEAD
            // Copy of compiler options in standard tsconfig.json
            target: "es2016",
            module: "system", //gets rid of console warning
            moduleResolution: "node",
            sourceMap: true,
            emitDecoratorMetadata: true,
            experimentalDecorators: true,
            lib: ["es2016", "dom"],
            noImplicitAny: true,
            suppressImplicitAnyIndexErrors: true
=======
            target: "es2020",
            emitDecoratorMetadata: true,
            experimentalDecorators: true
>>>>>>> 33308664
        },
        meta: {
            typescript: {
                exports: "ts"
            },
            '*.css': {loader: 'css'}
        },
        paths: {
            // paths serve as alias
            "npm:": "https://cdn.jsdelivr.net/npm/",
            ...systemJsPaths
        },
        // map tells the System loader where to look for things
        map:
            {
                '@angular/compiler': 'npm:@angular/compiler@' + ANGULAR_VERSION + '/fesm2022/compiler.mjs',
                '@angular/platform-browser-dynamic': 'npm:@angular/platform-browser-dynamic@' + ANGULAR_VERSION + '/fesm2022/platform-browser-dynamic.mjs',
                '@angular/core': 'npm:@angular/core@' + ANGULAR_VERSION + '/fesm2022/core.mjs',
                '@angular/core/primitives/signals': 'npm:@angular/core@' + ANGULAR_VERSION + '/fesm2022/primitives/signals.mjs',
                '@angular/common': 'npm:@angular/common@' + ANGULAR_VERSION + '/fesm2022/common.mjs',
                '@angular/common/http': 'npm:@angular/common@' + ANGULAR_VERSION + '/fesm2022/http.mjs',

                '@angular/platform-browser': 'npm:@angular/platform-browser@' + ANGULAR_VERSION + '/fesm2022/platform-browser.mjs',
                '@angular/platform-browser/animations': 'npm:@angular/platform-browser@' + ANGULAR_VERSION + '/fesm2022/animations.mjs',

                '@angular/forms': 'npm:@angular/forms@' + ANGULAR_VERSION + '/fesm2022/forms.mjs',
                '@angular/animations': 'npm:@angular/animations@' + ANGULAR_VERSION + '/fesm2022/animations.mjs',
                '@angular/animations/browser': 'npm:@angular/animations@' + ANGULAR_VERSION + '/fesm2022/browser.mjs',

                'rxjs': "npm:rxjs@7.8.1/dist/bundles/rxjs.umd.min.js",
                'rxjs/operators': "npm:rxjs@7.8.1/dist/bundles/rxjs.umd.min.js",

                'css': 'npm:systemjs-plugin-css@0.1.37/css.js',

                ts: "npm:plugin-typescript@8.0.0/lib/plugin.js",
                tslib: "npm:tslib@2.3.1/tslib.js",
                typescript: "npm:typescript@4.4/lib/typescript.min.js",

                // our app is within the app folder, appLocation comes from index.html
                app: appLocation,
                ...systemJsMap
            },
        // packages tells the System loader how to load when no filename and/or no extension
        packages: {
            css: {}, // Stop css.js from defaulting to apps .ts extension
            app: {
                main: "./main.ts",
                defaultExtension: "ts",
            },
            "@ag-grid-community/angular": {
                main: "./fesm2022/ag-grid-community-angular.mjs",
                defaultExtension: "mjs"
            },
            '@ag-grid-community/core': {
                main: './dist/package/main.cjs.js',
                defaultExtension: 'js',
                format: 'cjs',
            },
            '@ag-grid-community/client-side-row-model': {
                main: './dist/package/main.cjs.js',
                defaultExtension: 'js',
                format: 'cjs',
            },
            '@ag-grid-community/csv-export': {
                main: './dist/package/main.cjs.js',
                defaultExtension: 'js',
                format: 'cjs',
            },
            '@ag-grid-community/infinite-row-model': {
                main: './dist/package/main.cjs.js',
                defaultExtension: 'js',
                format: 'cjs',
            },
            '@ag-grid-enterprise/advanced-filter': {
                main: './dist/package/main.cjs.js',
                defaultExtension: 'js',
                format: 'cjs',
            },
            '@ag-grid-enterprise/charts': {
                main: './dist/package/main.cjs.js',
                defaultExtension: 'js',
                format: 'cjs',
            },
            '@ag-grid-enterprise/charts-enterprise': {
                main: './dist/package/main.cjs.js',
                defaultExtension: 'js'
            },
            '@ag-grid-enterprise/clipboard': {
                main: './dist/package/main.cjs.js',
                defaultExtension: 'js',
                format: 'cjs',
            },
            '@ag-grid-enterprise/column-tool-panel': {
                main: './dist/package/main.cjs.js',
                defaultExtension: 'js',
                format: 'cjs',
            },
            '@ag-grid-enterprise/core': {
                main: './dist/package/main.cjs.js',
                defaultExtension: 'js',
                format: 'cjs',
            },
            '@ag-grid-enterprise/excel-export': {
                main: './dist/package/main.cjs.js',
                defaultExtension: 'js',
                format: 'cjs',
            },
            '@ag-grid-enterprise/filter-tool-panel': {
                main: './dist/package/main.cjs.js',
                defaultExtension: 'js',
                format: 'cjs',
            },
            '@ag-grid-enterprise/master-detail': {
                main: './dist/package/main.cjs.js',
                defaultExtension: 'js',
                format: 'cjs',
            },
            '@ag-grid-enterprise/menu': {
                main: './dist/package/main.cjs.js',
                defaultExtension: 'js',
                format: 'cjs',
            },
            '@ag-grid-enterprise/multi-filter': {
                main: './dist/package/main.cjs.js',
                defaultExtension: 'js',
                format: 'cjs',
            },
            '@ag-grid-enterprise/range-selection': {
                main: './dist/package/main.cjs.js',
                defaultExtension: 'js',
                format: 'cjs',
            },
            '@ag-grid-enterprise/rich-select': {
                main: './dist/package/main.cjs.js',
                defaultExtension: 'js',
                format: 'cjs',
            },
            '@ag-grid-enterprise/row-grouping': {
                main: './dist/package/main.cjs.js',
                defaultExtension: 'js',
                format: 'cjs',
            },
            '@ag-grid-enterprise/server-side-row-model': {
                main: './dist/package/main.cjs.js',
                defaultExtension: 'js',
                format: 'cjs',
            },
            '@ag-grid-enterprise/set-filter': {
                main: './dist/package/main.cjs.js',
                defaultExtension: 'js',
                format: 'cjs',
            },
            '@ag-grid-enterprise/side-bar': {
                main: './dist/package/main.cjs.js',
                defaultExtension: 'js',
                format: 'cjs',
            },
            '@ag-grid-enterprise/sparklines': {
                main: './dist/package/main.cjs.js',
                defaultExtension: 'js',
                format: 'cjs',
            },
            '@ag-grid-enterprise/status-bar': {
                main: './dist/package/main.cjs.js',
                defaultExtension: 'js',
                format: 'cjs',
            },
            '@ag-grid-enterprise/viewport-row-model': {
                main: './dist/package/main.cjs.js',
                defaultExtension: 'js',
                format: 'cjs',
            },
            'ag-grid-community': {
                main: './dist/package/main.cjs.js',
                defaultExtension: 'js',
                format: 'cjs',
            },
            'ag-grid-enterprise': {
                main: './dist/package/main.cjs.js',
                defaultExtension: 'js',
                format: 'cjs',
            },
            'ag-grid-charts-enterprise': {
                main: './dist/package/main.cjs.js',
                defaultExtension: 'js',
                format: 'cjs',
            },
            'ag-grid-angular': {
                main: './fesm2022/ag-grid-angular.mjs',
                defaultExtension: 'mjs',
            },
            'ag-charts-community': {
                main: './dist/package/main.cjs.js',
                defaultExtension: 'js',
                format: 'cjs',
            },
            'ag-enterprise-community': {
                main: './dist/package/main.cjs.js',
                defaultExtension: 'js',
                format: 'cjs',
            }
        }
    });
})(this);
<|MERGE_RESOLUTION|>--- conflicted
+++ resolved
@@ -6,22 +6,9 @@
         // DEMO ONLY! REAL CODE SHOULD NOT TRANSPILE IN THE BROWSER
         transpiler: "ts",
         typescriptOptions: {
-<<<<<<< HEAD
-            // Copy of compiler options in standard tsconfig.json
-            target: "es2016",
-            module: "system", //gets rid of console warning
-            moduleResolution: "node",
-            sourceMap: true,
-            emitDecoratorMetadata: true,
-            experimentalDecorators: true,
-            lib: ["es2016", "dom"],
-            noImplicitAny: true,
-            suppressImplicitAnyIndexErrors: true
-=======
             target: "es2020",
             emitDecoratorMetadata: true,
             experimentalDecorators: true
->>>>>>> 33308664
         },
         meta: {
             typescript: {
