(function (global) {
    var sjsPaths = {};
    if (typeof systemJsPaths !== 'undefined') {
        sjsPaths = systemJsPaths;
    }
    System.config({
        // DEMO ONLY! REAL CODE SHOULD NOT TRANSPILE IN THE BROWSER
        transpiler: "ts",
        typescriptOptions: {
            target: "es2020"
        },
        meta: {
            typescript: {
                exports: "ts"
            },
            '*.css': {loader: 'css'}
        },
        defaultExtension: 'js',
        paths: {
            'npm:': 'https://cdn.jsdelivr.net/npm/',
            ...sjsPaths,
        },
        map:
            {
                'css': 'npm:systemjs-plugin-css@0.1.37/css.js',

                ts: "npm:plugin-typescript@8.0.0/lib/plugin.js",
                tslib: "npm:tslib@2.3.1/tslib.js",
                typescript: 'npm:typescript@5.4.5/lib/typescript.min.js',

                'vue': 'npm:vue@3.2.29/dist/vue.esm-browser.js',
                '@vue/reactivity': 'npm:@vue/reactivity@3.0.0/dist/reactivity.esm-browser.js',
                // vue class component
                'vue-class-component': 'npm:vue-class-component@^8.0.0-beta.3/dist/vue-class-component.cjs.js',

                app: appLocation + 'app',
                // systemJsMap comes from index.html
                ...systemJsMap
            },
        packages: {
            'vue': {
                defaultExtension: 'js'
            },
            'vue-class-component': {
                defaultExtension: 'js'
            },
            'vue-property-decorator': {
                defaultExtension: 'js'
            },
            app: {
                defaultExtension: 'js'
            },
            '@ag-grid-community/vue3': {
                main: './dist/package/main.cjs.js',
                defaultExtension: 'js',
                format: 'cjs',
            },
            '@ag-grid-community/core': {
                main: './dist/package/main.cjs.js',
                defaultExtension: 'js',
                format: 'cjs',
            },
            '@ag-grid-community/client-side-row-model': {
                main: './dist/package/main.cjs.js',
                defaultExtension: 'js',
                format: 'cjs',
            },
            '@ag-grid-community/csv-export': {
                main: './dist/package/main.cjs.js',
                defaultExtension: 'js',
                format: 'cjs',
            },
            '@ag-grid-community/infinite-row-model': {
                main: './dist/package/main.cjs.js',
                defaultExtension: 'js',
                format: 'cjs',
            },
            '@ag-grid-enterprise/advanced-filter': {
                main: './dist/package/main.cjs.js',
                defaultExtension: 'js',
                format: 'cjs',
            },
            '@ag-grid-enterprise/charts': {
                main: './dist/package/main.cjs.js',
                defaultExtension: 'js',
                format: 'cjs',
            },
            '@ag-grid-enterprise/charts-enterprise': {
                main: './dist/package/main.cjs.js',
                defaultExtension: 'js'
            },
            '@ag-grid-enterprise/clipboard': {
                main: './dist/package/main.cjs.js',
                defaultExtension: 'js',
                format: 'cjs',
            },
            '@ag-grid-enterprise/column-tool-panel': {
                main: './dist/package/main.cjs.js',
                defaultExtension: 'js',
                format: 'cjs',
            },
            '@ag-grid-enterprise/core': {
                main: './dist/package/main.cjs.js',
                defaultExtension: 'js',
                format: 'cjs',
            },
            '@ag-grid-enterprise/excel-export': {
                main: './dist/package/main.cjs.js',
                defaultExtension: 'js',
                format: 'cjs',
            },
            '@ag-grid-enterprise/filter-tool-panel': {
                main: './dist/package/main.cjs.js',
                defaultExtension: 'js',
                format: 'cjs',
            },
            '@ag-grid-enterprise/master-detail': {
                main: './dist/package/main.cjs.js',
                defaultExtension: 'js',
                format: 'cjs',
            },
            '@ag-grid-enterprise/menu': {
                main: './dist/package/main.cjs.js',
                defaultExtension: 'js',
                format: 'cjs',
            },
            '@ag-grid-enterprise/multi-filter': {
                main: './dist/package/main.cjs.js',
                defaultExtension: 'js',
                format: 'cjs',
            },
            '@ag-grid-enterprise/range-selection': {
                main: './dist/package/main.cjs.js',
                defaultExtension: 'js',
                format: 'cjs',
            },
            '@ag-grid-enterprise/rich-select': {
                main: './dist/package/main.cjs.js',
                defaultExtension: 'js',
                format: 'cjs',
            },
            '@ag-grid-enterprise/row-grouping': {
                main: './dist/package/main.cjs.js',
                defaultExtension: 'js',
                format: 'cjs',
            },
            '@ag-grid-enterprise/server-side-row-model': {
                main: './dist/package/main.cjs.js',
                defaultExtension: 'js',
                format: 'cjs',
            },
            '@ag-grid-enterprise/set-filter': {
                main: './dist/package/main.cjs.js',
                defaultExtension: 'js',
                format: 'cjs',
            },
            '@ag-grid-enterprise/side-bar': {
                main: './dist/package/main.cjs.js',
                defaultExtension: 'js',
                format: 'cjs',
            },
            '@ag-grid-enterprise/sparklines': {
                main: './dist/package/main.cjs.js',
                defaultExtension: 'js',
                format: 'cjs',
            },
            '@ag-grid-enterprise/status-bar': {
                main: './dist/package/main.cjs.js',
                defaultExtension: 'js',
                format: 'cjs',
            },
            '@ag-grid-enterprise/viewport-row-model': {
                main: './dist/package/main.cjs.js',
                defaultExtension: 'js',
                format: 'cjs',
            },
            'ag-grid-community': {
                main: './dist/package/main.cjs.js',
                defaultExtension: 'js',
                format: 'cjs',
            },
            'ag-grid-enterprise': {
                main: './dist/package/main.cjs.js',
                defaultExtension: 'js',
                format: 'cjs',
            },
            'ag-grid-charts-enterprise': {
                main: './dist/package/main.cjs.js',
                defaultExtension: 'js',
                format: 'cjs',
            },
            'ag-grid-vue3': {
                main: './dist/package/main.cjs.js',
                defaultExtension: 'js',
                format: 'cjs',
            },
            'ag-charts-community': {
                main: './dist/package/main.cjs.js',
                defaultExtension: 'js',
                format: 'cjs',
            },
            'ag-enterprise-community': {
                main: './dist/package/main.cjs.js',
                defaultExtension: 'js',
                format: 'cjs',
            }
        },
<<<<<<< HEAD
        meta: {
            '*.js': {
                babelOptions: {
                    stage1: true,
                    stage2: true,
                    es2016: true
                }
            },
            '*.css': {loader: 'css'}
        }
=======
>>>>>>> 33308664
    });
})(this);

window.addEventListener('error', e => {
    console.error('ERROR', e.message, e.filename)
});<|MERGE_RESOLUTION|>--- conflicted
+++ resolved
@@ -205,19 +205,6 @@
                 format: 'cjs',
             }
         },
-<<<<<<< HEAD
-        meta: {
-            '*.js': {
-                babelOptions: {
-                    stage1: true,
-                    stage2: true,
-                    es2016: true
-                }
-            },
-            '*.css': {loader: 'css'}
-        }
-=======
->>>>>>> 33308664
     });
 })(this);
 
