--- conflicted
+++ resolved
@@ -1,8 +1,4 @@
-<<<<<<< HEAD
-import type { ParamType, themeQuartz } from 'ag-grid-community';
-=======
-import type { ParamType, Theme, _asThemeImpl, themeQuartz } from '@ag-grid-community/theming';
->>>>>>> 4c39d069
+import type { ParamType, Theme, _asThemeImpl, themeQuartz } from 'ag-grid-community';
 
 type InferThemeParams<T> = T extends Theme<infer P> ? P : never;
 
