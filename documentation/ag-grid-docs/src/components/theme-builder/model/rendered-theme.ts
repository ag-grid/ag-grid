--- conflicted
+++ resolved
@@ -1,10 +1,6 @@
-<<<<<<< HEAD
-=======
-import { type Part, type Theme, _asThemeImpl, themeQuartz } from '@ag-grid-community/theming';
->>>>>>> 4c39d069
 import { atom, useAtomValue } from 'jotai';
 
-import { type Part, type Theme, themeQuartz } from 'ag-grid-community';
+import { type Part, type Theme, _asThemeImpl, themeQuartz } from 'ag-grid-community';
 
 import { allParamModels } from './ParamModel';
 import { FeatureModel } from './PartModel';
