--- conflicted
+++ resolved
@@ -1,12 +1,6 @@
-<<<<<<< HEAD
-import { logErrorMessageOnce, paramToVariableName } from '@components/theme-builder/model/utils';
-=======
 import { type ThemeImpl, logErrorMessageOnce, paramToVariableName } from '@components/theme-builder/model/utils';
->>>>>>> 4c39d069
 import styled from '@emotion/styled';
 import { useEffect } from 'react';
-
-import type { Theme } from 'ag-grid-community';
 
 import { useRenderedTheme } from '../../model/rendered-theme';
 import { EditorPanel } from '../editors/EditorPanel';
