import type { InternalFramework } from '@ag-grid-types';
import { FILES_BASE_PATH, NPM_CDN, PUBLISHED_URLS, SITE_BASE_URL, agGridVersion } from '@constants';
import { isBuildServerBuild, isPreProductionBuild, isUsingPublishedPackages } from '@utils/pages';
import { pathJoin } from '@utils/pathJoin';

interface Props {
    boilerplatePath: string;
    appLocation: string;
    startFile: string;
    internalFramework: InternalFramework;
    isEnterprise: boolean;
    isDev: boolean;
}

type Paths = Record<string, string>;
interface Configuration {
    gridMap: Paths;
    gridCommunityPaths: Paths;
    gridEnterprisePaths: Paths;
}

const localPrefix = pathJoin(import.meta.env?.PUBLIC_SITE_URL, SITE_BASE_URL, FILES_BASE_PATH);

const localConfiguration: Configuration = {
    gridMap: {
        '@ag-grid-community/styles': `${localPrefix}/@ag-grid-community/styles`,
        '@ag-grid-community/react': `${localPrefix}/@ag-grid-community/react`,
        '@ag-grid-community/angular': `${localPrefix}/@ag-grid-community/angular`,
        '@ag-grid-community/vue': `${localPrefix}/@ag-grid-community/vue`,
        '@ag-grid-community/vue3': `${localPrefix}/@ag-grid-community/vue3`,
        'ag-grid-community': `${localPrefix}/ag-grid-community`,
        'ag-grid-enterprise': `${localPrefix}/ag-grid-enterprise`,
        'ag-grid-charts-enterprise': `${localPrefix}/ag-grid-charts-enterprise`,
        'ag-grid-angular': `${localPrefix}/ag-grid-angular`,
        'ag-grid-react': `${localPrefix}/ag-grid-react`,
        'ag-grid-vue': `${localPrefix}/ag-grid-vue`,
        'ag-grid-vue3': `${localPrefix}/ag-grid-vue3`,
        //'ag-charts-community': `${localPrefix}/ag-charts-community`
    },
    gridCommunityPaths: {
        'ag-grid-community': `${localPrefix}/ag-grid-community`,
        '@ag-grid-community/core': `${localPrefix}/@ag-grid-community/core/dist/package/main.cjs.js`,
        '@ag-grid-community/client-side-row-model': `${localPrefix}/@ag-grid-community/client-side-row-model/dist/package/main.cjs.js`,
        '@ag-grid-community/csv-export': `${localPrefix}/@ag-grid-community/csv-export/dist/package/main.cjs.js`,
        '@ag-grid-community/infinite-row-model': `${localPrefix}/@ag-grid-community/infinite-row-model/dist/package/main.cjs.js`,
    },
    gridEnterprisePaths: {
        '@ag-grid-community/client-side-row-model': `${localPrefix}/@ag-grid-community/client-side-row-model/dist/package/main.cjs.js`,
        '@ag-grid-community/core': `${localPrefix}/@ag-grid-community/core/dist/package/main.cjs.js`,
        '@ag-grid-community/csv-export': `${localPrefix}/@ag-grid-community/csv-export/dist/package/main.cjs.js`,
        '@ag-grid-community/infinite-row-model': `${localPrefix}/@ag-grid-community/infinite-row-model/dist/package/main.cjs.js`,
        '@ag-grid-enterprise/advanced-filter': `${localPrefix}/@ag-grid-enterprise/advanced-filter/dist/package/main.cjs.js`,
        '@ag-grid-enterprise/charts': `${localPrefix}/@ag-grid-enterprise/charts/dist/package/main.cjs.js`,
        '@ag-grid-enterprise/charts-enterprise': `${localPrefix}/@ag-grid-enterprise/charts-enterprise/dist/package/main.cjs.js`,
        '@ag-grid-enterprise/clipboard': `${localPrefix}/@ag-grid-enterprise/clipboard/dist/package/main.cjs.js`,
        '@ag-grid-enterprise/column-tool-panel': `${localPrefix}/@ag-grid-enterprise/column-tool-panel/dist/package/main.cjs.js`,
        '@ag-grid-enterprise/core': `${localPrefix}/@ag-grid-enterprise/core/dist/package/main.cjs.js`,
        '@ag-grid-enterprise/excel-export': `${localPrefix}/@ag-grid-enterprise/excel-export/dist/package/main.cjs.js`,
        '@ag-grid-enterprise/filter-tool-panel': `${localPrefix}/@ag-grid-enterprise/filter-tool-panel/dist/package/main.cjs.js`,
        '@ag-grid-enterprise/master-detail': `${localPrefix}/@ag-grid-enterprise/master-detail/dist/package/main.cjs.js`,
        '@ag-grid-enterprise/menu': `${localPrefix}/@ag-grid-enterprise/menu/dist/package/main.cjs.js`,
        '@ag-grid-enterprise/multi-filter': `${localPrefix}/@ag-grid-enterprise/multi-filter/dist/package/main.cjs.js`,
        '@ag-grid-enterprise/range-selection': `${localPrefix}/@ag-grid-enterprise/range-selection/dist/package/main.cjs.js`,
        '@ag-grid-enterprise/rich-select': `${localPrefix}/@ag-grid-enterprise/rich-select/dist/package/main.cjs.js`,
        '@ag-grid-enterprise/row-grouping': `${localPrefix}/@ag-grid-enterprise/row-grouping/dist/package/main.cjs.js`,
        '@ag-grid-enterprise/server-side-row-model': `${localPrefix}/@ag-grid-enterprise/server-side-row-model/dist/package/main.cjs.js`,
        '@ag-grid-enterprise/set-filter': `${localPrefix}/@ag-grid-enterprise/set-filter/dist/package/main.cjs.js`,
        '@ag-grid-enterprise/side-bar': `${localPrefix}/@ag-grid-enterprise/side-bar/dist/package/main.cjs.js`,
        '@ag-grid-enterprise/sparklines': `${localPrefix}/@ag-grid-enterprise/sparklines/dist/package/main.cjs.js`,
        '@ag-grid-enterprise/status-bar': `${localPrefix}/@ag-grid-enterprise/status-bar/dist/package/main.cjs.js`,
        '@ag-grid-enterprise/viewport-row-model': `${localPrefix}/@ag-grid-enterprise/viewport-row-model/dist/package/main.cjs.js`,
<<<<<<< HEAD
        "ag-charts-community": `${localPrefix}/ag-charts-community/dist/package/main.cjs.js`,
        "ag-charts-enterprise": `${localPrefix}/ag-charts-enterprise/dist/package/main.cjs.js`,
=======
        // 'ag-grid-community': `${localPrefix}/ag-grid-community/dist/package/main.cjs.js`,
        // 'ag-grid-enterprise': `${localPrefix}/ag-grid-enterprise/dist/package/main.cjs.js`,
        'ag-charts-community': `${localPrefix}/ag-charts-community`,
        'ag-charts-enterprise': `${localPrefix}/ag-charts-enterprise`,
>>>>>>> 39540c19
    },
};

const buildAndArchivesConfiguration: Configuration = {
<<<<<<< HEAD
    gridMap: {
    },
    gridCommunityPaths: {
    },
    gridEnterprisePaths: {
    }
=======
    gridMap: {},
    gridCommunityPaths: {},
    gridEnterprisePaths: {},
>>>>>>> 39540c19
};

const publishedConfiguration: Configuration = {
    gridMap: PUBLISHED_URLS,
    gridCommunityPaths: {
        'ag-charts-react': `${NPM_CDN}/ag-charts-react/`,
        'ag-charts-angular': `${NPM_CDN}/ag-charts-angular/`,
        'ag-charts-vue': `${NPM_CDN}/ag-charts-vue/`,
        'ag-charts-vue3': `${NPM_CDN}/ag-charts-vue3/`,
        'ag-charts-community': `${NPM_CDN}/ag-charts-community/`,
        '@ag-grid-community/client-side-row-model': `https://cdn.jsdelivr.net/npm/@ag-grid-community/client-side-row-model@${agGridVersion}/dist/client-side-row-model.cjs.min.js`,
        '@ag-grid-community/core': `https://cdn.jsdelivr.net/npm/@ag-grid-community/core@${agGridVersion}/dist/core.cjs.min.js`,
        '@ag-grid-community/csv-export': `https://cdn.jsdelivr.net/npm/@ag-grid-community/csv-export@${agGridVersion}/dist/csv-export.cjs.min.js`,
        '@ag-grid-community/infinite-row-model': `https://cdn.jsdelivr.net/npm/@ag-grid-community/infinite-row-model@${agGridVersion}/dist/infinite-row-model.cjs.min.js`,
    },
    gridEnterprisePaths: {
        'ag-charts-react': `${NPM_CDN}/ag-charts-react/`,
        'ag-charts-angular': `${NPM_CDN}/ag-charts-angular/`,
        'ag-charts-vue': `${NPM_CDN}/ag-charts-vue/`,
        'ag-charts-vue3': `${NPM_CDN}/ag-charts-vue3/`,
        'ag-charts-community': `${NPM_CDN}/ag-charts-community/`,
        '@ag-grid-community/client-side-row-model': `https://cdn.jsdelivr.net/npm/@ag-grid-community/client-side-row-model@${agGridVersion}/dist/client-side-row-model.cjs.min.js`,
        '@ag-grid-community/core': `https://cdn.jsdelivr.net/npm/@ag-grid-community/core@${agGridVersion}/dist/core.cjs.min.js`,
        '@ag-grid-community/csv-export': `https://cdn.jsdelivr.net/npm/@ag-grid-community/csv-export@${agGridVersion}/dist/csv-export.cjs.min.js`,
        '@ag-grid-community/infinite-row-model': `https://cdn.jsdelivr.net/npm/@ag-grid-community/infinite-row-model@${agGridVersion}/dist/infinite-row-model.cjs.min.js`,
        '@ag-grid-enterprise/advanced-filter': `https://cdn.jsdelivr.net/npm/@ag-grid-enterprise/advanced-filter@${agGridVersion}/dist/advanced-filter.cjs.min.js`,
        '@ag-grid-enterprise/charts': `https://cdn.jsdelivr.net/npm/@ag-grid-enterprise/charts@${agGridVersion}/dist/charts.cjs.min.js`,
        '@ag-grid-enterprise/charts-enterprise': `https://cdn.jsdelivr.net/npm/@ag-grid-enterprise/charts-enterprise@${agGridVersion}/dist/charts-enterprise.cjs.min.js`,
        '@ag-grid-enterprise/clipboard': `https://cdn.jsdelivr.net/npm/@ag-grid-enterprise/clipboard@${agGridVersion}/dist/clipboard.cjs.min.js`,
        '@ag-grid-enterprise/column-tool-panel': `https://cdn.jsdelivr.net/npm/@ag-grid-enterprise/column-tool-panel@${agGridVersion}/dist/column-tool-panel.cjs.min.js`,
        '@ag-grid-enterprise/core': `https://cdn.jsdelivr.net/npm/@ag-grid-enterprise/core@${agGridVersion}/dist/core.cjs.min.js`,
        '@ag-grid-enterprise/excel-export': `https://cdn.jsdelivr.net/npm/@ag-grid-enterprise/excel-export@${agGridVersion}/dist/excel-export.cjs.min.js`,
        '@ag-grid-enterprise/filter-tool-panel': `https://cdn.jsdelivr.net/npm/@ag-grid-enterprise/filter-tool-panel@${agGridVersion}/dist/filter-tool-panel.cjs.min.js`,
        '@ag-grid-enterprise/master-detail': `https://cdn.jsdelivr.net/npm/@ag-grid-enterprise/master-detail@${agGridVersion}/dist/master-detail.cjs.min.js`,
        '@ag-grid-enterprise/menu': `https://cdn.jsdelivr.net/npm/@ag-grid-enterprise/menu@${agGridVersion}/dist/menu.cjs.min.js`,
        '@ag-grid-enterprise/multi-filter': `https://cdn.jsdelivr.net/npm/@ag-grid-enterprise/multi-filter@${agGridVersion}/dist/multi-filter.cjs.min.js`,
        '@ag-grid-enterprise/range-selection': `https://cdn.jsdelivr.net/npm/@ag-grid-enterprise/range-selection@${agGridVersion}/dist/range-selection.cjs.min.js`,
        '@ag-grid-enterprise/rich-select': `https://cdn.jsdelivr.net/npm/@ag-grid-enterprise/rich-select@${agGridVersion}/dist/rich-select.cjs.min.js`,
        '@ag-grid-enterprise/row-grouping': `https://cdn.jsdelivr.net/npm/@ag-grid-enterprise/row-grouping@${agGridVersion}/dist/row-grouping.cjs.min.js`,
        '@ag-grid-enterprise/server-side-row-model': `https://cdn.jsdelivr.net/npm/@ag-grid-enterprise/server-side-row-model@${agGridVersion}/dist/server-side-row-model.cjs.min.js`,
        '@ag-grid-enterprise/set-filter': `https://cdn.jsdelivr.net/npm/@ag-grid-enterprise/set-filter@${agGridVersion}/dist/set-filter.cjs.min.js`,
        '@ag-grid-enterprise/side-bar': `https://cdn.jsdelivr.net/npm/@ag-grid-enterprise/side-bar@${agGridVersion}/dist/side-bar.cjs.min.js`,
        '@ag-grid-enterprise/sparklines': `https://cdn.jsdelivr.net/npm/@ag-grid-enterprise/sparklines@${agGridVersion}/dist/sparklines.cjs.min.js`,
        '@ag-grid-enterprise/status-bar': `https://cdn.jsdelivr.net/npm/@ag-grid-enterprise/status-bar@${agGridVersion}/dist/status-bar.cjs.min.js`,
        '@ag-grid-enterprise/viewport-row-model': `https://cdn.jsdelivr.net/npm/@ag-grid-enterprise/viewport-row-model@${agGridVersion}/dist/viewport-row-model.cjs.min.js`,
    },
};

function getRelevantConfig(configuration: Configuration, framework: InternalFramework) {
    const filterByFramework = ([k]: string[]) => {
        const inverseFrameworks: Record<string, string[]> = {
            reactFunctional: ['angular', 'vue', 'vue3'],
            reactFunctionalTs: ['angular', 'vue', 'vue3'],
            angular: ['react', 'vue', 'vue3'],
            vue: ['angular', 'react', 'vue3'],
            vue3: ['angular', 'react', 'vue'],
            typescript: ['angular', 'react', 'vue', 'vue3'],
        };
        return !inverseFrameworks[framework].some((f) => k.endsWith(f));
    };

    const filterOutChartWrapper = ([k]: string[]) => {
        // integrated does not need the charts framework wrapper
        if (k.includes('ag-charts')) {
            return k !== `ag-charts-${framework}`;
        }
        return true;
    };

    const buildCopy = (config: Paths) => {
        let valid = {} as Paths;
        Object.entries(config)
            .filter(filterOutChartWrapper)
            .filter(filterByFramework)
            .sort(([k1, v1], [k2, v2]) => (k1 < k2 ? -1 : 1))
            .forEach(([k, v]) => {
                valid[k] = v;
            });
        return valid;
    };

    return {
        gridMap: buildCopy(configuration.gridMap),
        gridCommunityPaths: buildCopy(configuration.gridCommunityPaths),
        gridEnterprisePaths: buildCopy(configuration.gridEnterprisePaths),
    };
}

/**
 * Our framework examples use SystemJS to load the various dependencies. This component is used to insert the required
 * code to load SystemJS and the relevant modules depending on the framework.
 */
export const SystemJs = ({
    boilerplatePath,
    appLocation,
    startFile,
    internalFramework,
    isEnterprise,
    isDev,
}: Props) => {
    const systemJsPath = pathJoin(boilerplatePath, `systemjs.config${isDev ? '.dev' : ''}.js`);
    let configuration = isUsingPublishedPackages()
        ? publishedConfiguration
        : isBuildServerBuild() || isPreProductionBuild()
          ? buildAndArchivesConfiguration
          : localConfiguration;

    if (isDev) {
        configuration.gridMap = {
            ...configuration.gridMap,
            '@ag-grid-community/client-side-row-model': `${localPrefix}/@ag-grid-community/client-side-row-model`,
            '@ag-grid-community/core': `${localPrefix}/@ag-grid-community/core`,
            '@ag-grid-community/csv-export': `${localPrefix}/@ag-grid-community/csv-export`,
            '@ag-grid-community/infinite-row-model': `${localPrefix}/@ag-grid-community/infinite-row-model`,
            '@ag-grid-enterprise/advanced-filter': `${localPrefix}/@ag-grid-enterprise/advanced-filter`,
            '@ag-grid-enterprise/charts': `${localPrefix}/@ag-grid-enterprise/charts`,
            '@ag-grid-enterprise/charts-enterprise': `${localPrefix}/@ag-grid-enterprise/charts-enterprise`,
            '@ag-grid-enterprise/clipboard': `${localPrefix}/@ag-grid-enterprise/clipboard`,
            '@ag-grid-enterprise/column-tool-panel': `${localPrefix}/@ag-grid-enterprise/column-tool-panel`,
            '@ag-grid-enterprise/core': `${localPrefix}/@ag-grid-enterprise/core`,
            '@ag-grid-enterprise/excel-export': `${localPrefix}/@ag-grid-enterprise/excel-export`,
            '@ag-grid-enterprise/filter-tool-panel': `${localPrefix}/@ag-grid-enterprise/filter-tool-panel`,
            '@ag-grid-enterprise/master-detail': `${localPrefix}/@ag-grid-enterprise/master-detail`,
            '@ag-grid-enterprise/menu': `${localPrefix}/@ag-grid-enterprise/menu`,
            '@ag-grid-enterprise/multi-filter': `${localPrefix}/@ag-grid-enterprise/multi-filter`,
            '@ag-grid-enterprise/range-selection': `${localPrefix}/@ag-grid-enterprise/range-selection`,
            '@ag-grid-enterprise/rich-select': `${localPrefix}/@ag-grid-enterprise/rich-select`,
            '@ag-grid-enterprise/row-grouping': `${localPrefix}/@ag-grid-enterprise/row-grouping`,
            '@ag-grid-enterprise/server-side-row-model': `${localPrefix}/@ag-grid-enterprise/server-side-row-model`,
            '@ag-grid-enterprise/set-filter': `${localPrefix}/@ag-grid-enterprise/set-filter`,
            '@ag-grid-enterprise/side-bar': `${localPrefix}/@ag-grid-enterprise/side-bar`,
            '@ag-grid-enterprise/sparklines': `${localPrefix}/@ag-grid-enterprise/sparklines`,
            '@ag-grid-enterprise/status-bar': `${localPrefix}/@ag-grid-enterprise/status-bar`,
            '@ag-grid-enterprise/viewport-row-model': `${localPrefix}/@ag-grid-enterprise/viewport-row-model`,
            'ag-charts-community': `${localPrefix}/ag-charts-community`,
        };
    }
    configuration = getRelevantConfig(configuration, internalFramework);

    let systemJsMap = configuration.gridMap;
    let systemJsPaths = { ...(isEnterprise ? configuration.gridEnterprisePaths : configuration.gridCommunityPaths) };

    let systemJsVersion = `${NPM_CDN}/systemjs@0.19.47/dist/system.js`;
    if (internalFramework === 'angular') {
        // Angular needs a later version to be able to import @esm-bundle/angular__compiler which
        // it requires to correctly renderer dynamic components.
        systemJsVersion = `${NPM_CDN}/systemjs@0.21.6/dist/system.js`;
    }

    return (
        <>
            <script
                dangerouslySetInnerHTML={{
                    __html: `
            var appLocation = '${appLocation}';
            var boilerplatePath = '${boilerplatePath}';
            var systemJsMap = ${format(systemJsMap)};
            ${Object.keys(systemJsPaths).length > 0 ? `var systemJsPaths = ${format(systemJsPaths)};` : ''}
        `,
                }}
            />
            <script src={systemJsVersion} />
            <script src={systemJsPath} />
            <script
                dangerouslySetInnerHTML={{
                    __html: `System.import('${startFile}').catch(function(err) { console.error(err); });`,
                }}
            />
        </>
    );
};

const format = (value: object) => JSON.stringify(value, null, 4).replace(/\n/g, '\n            ');<|MERGE_RESOLUTION|>--- conflicted
+++ resolved
@@ -69,31 +69,17 @@
         '@ag-grid-enterprise/sparklines': `${localPrefix}/@ag-grid-enterprise/sparklines/dist/package/main.cjs.js`,
         '@ag-grid-enterprise/status-bar': `${localPrefix}/@ag-grid-enterprise/status-bar/dist/package/main.cjs.js`,
         '@ag-grid-enterprise/viewport-row-model': `${localPrefix}/@ag-grid-enterprise/viewport-row-model/dist/package/main.cjs.js`,
-<<<<<<< HEAD
-        "ag-charts-community": `${localPrefix}/ag-charts-community/dist/package/main.cjs.js`,
-        "ag-charts-enterprise": `${localPrefix}/ag-charts-enterprise/dist/package/main.cjs.js`,
-=======
         // 'ag-grid-community': `${localPrefix}/ag-grid-community/dist/package/main.cjs.js`,
         // 'ag-grid-enterprise': `${localPrefix}/ag-grid-enterprise/dist/package/main.cjs.js`,
         'ag-charts-community': `${localPrefix}/ag-charts-community`,
         'ag-charts-enterprise': `${localPrefix}/ag-charts-enterprise`,
->>>>>>> 39540c19
     },
 };
 
 const buildAndArchivesConfiguration: Configuration = {
-<<<<<<< HEAD
-    gridMap: {
-    },
-    gridCommunityPaths: {
-    },
-    gridEnterprisePaths: {
-    }
-=======
     gridMap: {},
     gridCommunityPaths: {},
     gridEnterprisePaths: {},
->>>>>>> 39540c19
 };
 
 const publishedConfiguration: Configuration = {
