--- conflicted
+++ resolved
@@ -1,10 +1,6 @@
 import React from 'react';
 
-<<<<<<< HEAD
-import { CustomCellRendererProps } from 'ag-grid-react';
-=======
 import type { CustomCellRendererProps } from 'ag-grid-react';
->>>>>>> 6fd7afb8
 
 export default (props: CustomCellRendererProps<IOlympicData, number>) => (
     <span>{new Array(props.value!).fill('#').join('')}</span>
