import { Component } from '@angular/core';

<<<<<<< HEAD
import { ICellRendererAngularComp } from 'ag-grid-angular';
import { ICellRendererParams } from 'ag-grid-community';
=======
import type { ICellRendererAngularComp } from 'ag-grid-angular';
import type { ICellRendererParams } from 'ag-grid-community';
>>>>>>> 6fd7afb8

@Component({
    standalone: true,
    selector: 'cube-cell',
    template: `{{ valueCubed() }}`,
})
export class CubeRenderer implements ICellRendererAngularComp {
    private params!: ICellRendererParams;
    private cubed!: number;

    // called on init
    agInit(params: ICellRendererParams): void {
        this.params = params;
        this.cubed = this.params.data.value * this.params.data.value * this.params.data.value;
    }

    // called when the cell is refreshed
    refresh(params: ICellRendererParams): boolean {
        this.params = params;
        this.cubed = this.params.data.value * this.params.data.value * this.params.data.value;
        return true;
    }

    public valueCubed(): number {
        return this.cubed;
    }
}<|MERGE_RESOLUTION|>--- conflicted
+++ resolved
@@ -1,12 +1,7 @@
 import { Component } from '@angular/core';
 
-<<<<<<< HEAD
-import { ICellRendererAngularComp } from 'ag-grid-angular';
-import { ICellRendererParams } from 'ag-grid-community';
-=======
 import type { ICellRendererAngularComp } from 'ag-grid-angular';
 import type { ICellRendererParams } from 'ag-grid-community';
->>>>>>> 6fd7afb8
 
 @Component({
     standalone: true,
