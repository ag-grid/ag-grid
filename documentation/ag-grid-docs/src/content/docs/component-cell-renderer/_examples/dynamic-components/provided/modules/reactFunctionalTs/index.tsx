'use strict';

<<<<<<< HEAD
import '@ag-grid-community/styles/ag-grid.css';
import '@ag-grid-community/styles/ag-theme-quartz.css';
=======
>>>>>>> 6fd7afb8
import React, { StrictMode, useMemo, useRef, useState } from 'react';
import { createRoot } from 'react-dom/client';

import { ClientSideRowModelModule, CommunityFeaturesModule } from 'ag-grid-community';
<<<<<<< HEAD
import { ColDef, ModuleRegistry } from 'ag-grid-community';
import { AgGridReact } from 'ag-grid-react';
import { CustomCellRendererProps } from 'ag-grid-react';
=======
import type { ColDef } from 'ag-grid-community';
import { ModuleRegistry } from 'ag-grid-community';
import 'ag-grid-community/styles/ag-grid.css';
import 'ag-grid-community/styles/ag-theme-quartz.css';
import { AgGridReact } from 'ag-grid-react';
import type { CustomCellRendererProps } from 'ag-grid-react';
>>>>>>> 6fd7afb8

import './styles.css';

ModuleRegistry.registerModules([ClientSideRowModelModule, CommunityFeaturesModule]);

const SquareRenderer = (props: CustomCellRendererProps) => {
    const valueSquared = (value: any) => {
        return value * value;
    };

    return <span>{valueSquared(props.value)}</span>;
};

const CubeRenderer = (props: CustomCellRendererProps) => {
    const valueCubed = (value: any) => {
        return value * value * value;
    };

    return <span>{valueCubed(props.value)}</span>;
};

const ParamsRenderer = (props: CustomCellRendererProps) => {
    return (
        <span>
            Field: {props.colDef?.field}, Value: {props.value}
        </span>
    );
};

const CurrencyRenderer = (props: CustomCellRendererProps) => {
    const value = useMemo(() => props.value, [props.value]);

    const formatValueToCurrency = (currency: string, value: any) => {
        return `${currency} ${value.toFixed(2)}`;
    };

    return <span>{formatValueToCurrency('EUR', value)}</span>;
};

const ChildMessageRenderer = (props: CustomCellRendererProps) => {
    const invokeParentMethod = () => {
        props.context.methodFromParent(`Row: ${props.node.rowIndex}, Col: ${props.colDef?.field}`);
    };

    return (
        <span>
            <button style={{ height: 20, lineHeight: 0.5 }} onClick={invokeParentMethod} className="btn btn-info">
                Invoke Parent
            </button>
        </span>
    );
};

const createRowData = () => {
    const rowData = [];
    for (let i = 0; i < 15; i++) {
        rowData.push({
            row: 'Row ' + i,
            value: i,
            currency: i + Number(Math.random().toFixed(2)),
        });
    }
    return rowData;
};

const GridExample = () => {
    const [rowData, setRowData] = useState(createRowData());
    const gridRef = useRef<AgGridReact>(null);
    const columnDefs = useMemo<ColDef[]>(
        () => [
            {
                headerName: 'Row',
                field: 'row',
                width: 150,
            },
            {
                headerName: 'Square',
                field: 'value',
                cellRenderer: SquareRenderer,
                editable: true,
                colId: 'square',
                width: 150,
            },
            {
                headerName: 'Cube',
                field: 'value',
                cellRenderer: CubeRenderer,
                colId: 'cube',
                width: 150,
            },
            {
                headerName: 'Row Params',
                field: 'row',
                cellRenderer: ParamsRenderer,
                colId: 'params',
                width: 150,
            },
            {
                headerName: 'Currency',
                field: 'currency',
                cellRenderer: CurrencyRenderer,
                colId: 'currency',
                width: 120,
            },
            {
                headerName: 'Child/Parent',
                field: 'value',
                cellRenderer: ChildMessageRenderer,
                colId: 'params',
                editable: false,
                minWidth: 150,
            },
        ],
        []
    );

    const methodFromParent = (cell: string) => {
        alert('Parent Component Method from ' + cell + '!');
    };

    const refreshEvenRowsCurrencyData = () => {
        gridRef.current!.api.forEachNode((rowNode) => {
            if (rowNode.data.value % 2 === 0) {
                rowNode.setDataValue('currency', rowNode.data.value + Number(Math.random().toFixed(2)));
            }
        });

        gridRef.current!.api.refreshCells({ columns: ['currency'] });
    };

    const defaultColDef = useMemo(
        () => ({
            editable: true,
            flex: 1,
            minWidth: 100,
            filter: true,
        }),
        []
    );

    return (
        <div style={{ width: '100%', height: '100%' }}>
            <div className="example-wrapper">
                <button
                    onClick={() => refreshEvenRowsCurrencyData()}
                    style={{ marginBottom: '10px' }}
                    className="btn btn-primary"
                >
                    Refresh Even Row Currency Data
                </button>
                <div
                    style={{
                        height: '100%',
                        width: '100%',
                    }}
                    className={
                        /** DARK MODE START **/ document.documentElement?.dataset.defaultTheme ||
                        'ag-theme-quartz' /** DARK MODE END **/
                    }
                >
                    <AgGridReact
                        ref={gridRef}
                        rowData={rowData}
                        columnDefs={columnDefs}
                        getRowId={(params) => params.data.row}
                        context={{
                            methodFromParent,
                        }}
                        defaultColDef={defaultColDef}
                    />
                </div>
            </div>
        </div>
    );
};

const root = createRoot(document.getElementById('root')!);
root.render(
    <StrictMode>
        <GridExample />
    </StrictMode>
);<|MERGE_RESOLUTION|>--- conflicted
+++ resolved
@@ -1,26 +1,15 @@
 'use strict';
 
-<<<<<<< HEAD
-import '@ag-grid-community/styles/ag-grid.css';
-import '@ag-grid-community/styles/ag-theme-quartz.css';
-=======
->>>>>>> 6fd7afb8
 import React, { StrictMode, useMemo, useRef, useState } from 'react';
 import { createRoot } from 'react-dom/client';
 
 import { ClientSideRowModelModule, CommunityFeaturesModule } from 'ag-grid-community';
-<<<<<<< HEAD
-import { ColDef, ModuleRegistry } from 'ag-grid-community';
-import { AgGridReact } from 'ag-grid-react';
-import { CustomCellRendererProps } from 'ag-grid-react';
-=======
 import type { ColDef } from 'ag-grid-community';
 import { ModuleRegistry } from 'ag-grid-community';
 import 'ag-grid-community/styles/ag-grid.css';
 import 'ag-grid-community/styles/ag-theme-quartz.css';
 import { AgGridReact } from 'ag-grid-react';
 import type { CustomCellRendererProps } from 'ag-grid-react';
->>>>>>> 6fd7afb8
 
 import './styles.css';
 
