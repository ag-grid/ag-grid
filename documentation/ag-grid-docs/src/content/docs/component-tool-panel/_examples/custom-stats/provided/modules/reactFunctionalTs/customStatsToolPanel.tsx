--- conflicted
+++ resolved
@@ -1,10 +1,6 @@
 import React, { useEffect, useState } from 'react';
 
-<<<<<<< HEAD
-import { CustomToolPanelProps } from 'ag-grid-react';
-=======
 import type { CustomToolPanelProps } from 'ag-grid-react';
->>>>>>> 6fd7afb8
 
 const totalStyle = { paddingBottom: '15px' };
 
