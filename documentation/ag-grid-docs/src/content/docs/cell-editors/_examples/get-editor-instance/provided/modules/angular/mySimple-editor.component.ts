<<<<<<< HEAD
import { AfterViewInit, Component, ViewChild, ViewContainerRef } from '@angular/core';
import { FormsModule } from '@angular/forms';

import { ICellEditorAngularComp } from 'ag-grid-angular';
import { ICellEditorParams } from 'ag-grid-community';
=======
import type { AfterViewInit } from '@angular/core';
import { Component, ViewChild, ViewContainerRef } from '@angular/core';
import { FormsModule } from '@angular/forms';

import type { ICellEditorAngularComp } from 'ag-grid-angular';
import type { ICellEditorParams } from 'ag-grid-community';
>>>>>>> 6fd7afb8

// backspace starts the editor on Windows
const KEY_BACKSPACE = 'Backspace';

@Component({
    standalone: true,
    imports: [FormsModule],
    template: `<input #input [(ngModel)]="value" class="my-simple-editor" /> `,
})
export class MySimpleEditor implements ICellEditorAngularComp, AfterViewInit {
    private params!: ICellEditorParams;
    public value: any;

    @ViewChild('input', { read: ViewContainerRef }) public input!: ViewContainerRef;

    agInit(params: ICellEditorParams): void {
        this.params = params;

        this.value = this.getInitialValue(params);
    }

    getValue(): any {
        return this.value;
    }

    getInitialValue(params: ICellEditorParams): any {
        let startValue = params.value;

        const eventKey = params.eventKey;
        const isBackspace = eventKey === KEY_BACKSPACE;

        if (isBackspace) {
            startValue = '';
        } else if (eventKey && eventKey.length === 1) {
            startValue = eventKey;
        }

        if (startValue !== null && startValue !== undefined) {
            return startValue;
        }

        return '';
    }

    myCustomFunction() {
        return {
            rowIndex: this.params.rowIndex,
            colId: this.params.column.getId(),
        };
    }

    ngAfterViewInit() {
        setTimeout(() => {
            this.input.element.nativeElement.focus();
        });
    }
}<|MERGE_RESOLUTION|>--- conflicted
+++ resolved
@@ -1,17 +1,9 @@
-<<<<<<< HEAD
-import { AfterViewInit, Component, ViewChild, ViewContainerRef } from '@angular/core';
-import { FormsModule } from '@angular/forms';
-
-import { ICellEditorAngularComp } from 'ag-grid-angular';
-import { ICellEditorParams } from 'ag-grid-community';
-=======
 import type { AfterViewInit } from '@angular/core';
 import { Component, ViewChild, ViewContainerRef } from '@angular/core';
 import { FormsModule } from '@angular/forms';
 
 import type { ICellEditorAngularComp } from 'ag-grid-angular';
 import type { ICellEditorParams } from 'ag-grid-community';
->>>>>>> 6fd7afb8
 
 // backspace starts the editor on Windows
 const KEY_BACKSPACE = 'Backspace';
