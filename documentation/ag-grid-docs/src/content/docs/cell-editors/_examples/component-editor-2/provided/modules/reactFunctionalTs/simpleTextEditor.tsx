import React, { useEffect, useRef } from 'react';

<<<<<<< HEAD
import { ICellEditor } from 'ag-grid-community';
import { CustomCellEditorProps } from 'ag-grid-react';
=======
import type { ICellEditor } from 'ag-grid-community';
import type { CustomCellEditorProps } from 'ag-grid-react';
>>>>>>> 6fd7afb8

export interface MySimpleInterface extends ICellEditor {
    myCustomFunction(): { rowIndex: number; colId: string };
}

export default ({ value, onValueChange, eventKey, rowIndex, column }: CustomCellEditorProps, ref) => {
    const updateValue = (val: string) => {
        onValueChange(val === '' ? null : val);
    };

    useEffect(() => {
        let startValue;

        if (eventKey === 'Backspace') {
            startValue = '';
        } else if (eventKey && eventKey.length === 1) {
            startValue = eventKey;
        } else {
            startValue = value;
        }
        if (startValue == null) {
            startValue = '';
        }

        updateValue(startValue);

        refInput.current?.focus();
    }, []);

    const refInput = useRef<HTMLInputElement>(null);

    return (
        <input
            value={value || ''}
            ref={refInput}
            onChange={(event) => updateValue(event.target.value)}
            className="my-simple-editor"
        />
    );
};<|MERGE_RESOLUTION|>--- conflicted
+++ resolved
@@ -1,12 +1,7 @@
 import React, { useEffect, useRef } from 'react';
 
-<<<<<<< HEAD
-import { ICellEditor } from 'ag-grid-community';
-import { CustomCellEditorProps } from 'ag-grid-react';
-=======
 import type { ICellEditor } from 'ag-grid-community';
 import type { CustomCellEditorProps } from 'ag-grid-react';
->>>>>>> 6fd7afb8
 
 export interface MySimpleInterface extends ICellEditor {
     myCustomFunction(): { rowIndex: number; colId: string };
