--- conflicted
+++ resolved
@@ -1,11 +1,7 @@
 import { RectangleHorizontal } from 'lucide-react';
 import React from 'react';
 
-<<<<<<< HEAD
-import { CustomCellRendererProps } from 'ag-grid-react';
-=======
 import type { CustomCellRendererProps } from 'ag-grid-react';
->>>>>>> 6fd7afb8
 
 export default (props: CustomCellRendererProps) => {
     const icon = props.value === 'Male' ? 'fa-male' : 'fa-female';
