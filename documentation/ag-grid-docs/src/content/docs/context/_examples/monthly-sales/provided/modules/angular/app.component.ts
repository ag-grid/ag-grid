--- conflicted
+++ resolved
@@ -1,9 +1,3 @@
-<<<<<<< HEAD
-import '@ag-grid-community/styles/ag-grid.css';
-import '@ag-grid-community/styles/ag-theme-quartz.css';
-import { HttpClient, HttpClientModule } from '@angular/common/http';
-import { Component } from '@angular/core';
-=======
 import type { HttpClient } from '@angular/common/http';
 import { HttpClientModule } from '@angular/common/http';
 import { Component } from '@angular/core';
@@ -25,7 +19,6 @@
 import { FiltersToolPanelModule } from 'ag-grid-enterprise';
 import { RowGroupingModule } from 'ag-grid-enterprise';
 import { SetFilterModule } from 'ag-grid-enterprise';
->>>>>>> 6fd7afb8
 
 import { AgGridAngular } from 'ag-grid-angular';
 import { ClientSideRowModelModule, CommunityFeaturesModule } from 'ag-grid-community';
