<<<<<<< HEAD
import '@ag-grid-community/styles/ag-grid.css';
import '@ag-grid-community/styles/ag-theme-quartz.css';
=======
>>>>>>> 6fd7afb8
import React, { StrictMode, useCallback, useEffect, useRef, useState } from 'react';
import { createRoot } from 'react-dom/client';

import { ClientSideRowModelModule, CommunityFeaturesModule } from 'ag-grid-community';
<<<<<<< HEAD
import {
=======
import type {
>>>>>>> 6fd7afb8
    ColDef,
    GetRowIdParams,
    GridApi,
    GridReadyEvent,
    RowDataTransaction,
    RowDropZoneParams,
<<<<<<< HEAD
    RowNodeTransaction,
} from 'ag-grid-community';
=======
} from 'ag-grid-community';
import { ModuleRegistry, RowNodeTransaction } from 'ag-grid-community';
import 'ag-grid-community/styles/ag-grid.css';
import 'ag-grid-community/styles/ag-theme-quartz.css';
>>>>>>> 6fd7afb8
import { AgGridReact } from 'ag-grid-react';

import './styles.css';

ModuleRegistry.registerModules([ClientSideRowModelModule, CommunityFeaturesModule]);

const columns: ColDef[] = [
    { field: 'id', rowDrag: true },
    { field: 'color' },
    { field: 'value1' },
    { field: 'value2' },
];

const rowClassRules = {
    'red-row': 'data.color == "Red"',
    'green-row': 'data.color == "Green"',
    'blue-row': 'data.color == "Blue"',
};

const defaultColDef: ColDef = {
    flex: 1,
    minWidth: 100,
    filter: true,
};

const GridExample = () => {
    const [leftApi, setLeftApi] = useState<GridApi | null>(null);
    const [rightApi, setRightApi] = useState<GridApi | null>(null);
    const [leftRowData, setLeftRowData] = useState<any[]>([]);
    const [rightRowData, setRightRowData] = useState<any[]>([]);

    const eLeftGrid = useRef(null);
    const eRightGrid = useRef(null);
    const eBin = useRef<HTMLElement>(null);
    const eBinIcon = useRef<HTMLElement>(null);

    let rowIdSequence = 100;

    const createDataItem = useCallback(
        (color: string) => {
            const obj = {
                id: rowIdSequence++,
                color: color,
                value1: Math.floor(Math.random() * 100),
                value2: Math.floor(Math.random() * 100),
            };

            return obj;
        },
        [rowIdSequence]
    );

    useEffect(() => {
        const createRowBlock = (blocks: number) =>
            Array.apply(null, Array(blocks || 1))
                .map(() => ['Red', 'Green', 'Blue'].map((color) => createDataItem(color)))
                .reduce((prev, curr) => prev.concat(curr), []);

        setLeftRowData(createRowBlock(2));
        setRightRowData(createRowBlock(2));
    }, [createDataItem]);

    const getRowId = (params: GetRowIdParams) => String(params.data.id);

    const addRecordToGrid = (side: string, data: any) => {
        // if data missing or data has no it, do nothing
        if (!data || data.id == null) {
            return;
        }

        const api = side === 'left' ? leftApi : rightApi;
        // do nothing if row is already in the grid, otherwise we would have duplicates
        const rowAlreadyInGrid = !!api!.getRowNode(data.id);
        let transaction: RowDataTransaction;

        if (rowAlreadyInGrid) {
            console.log('not adding row to avoid duplicates in the grid');
            return;
        }

        transaction = {
            add: [data],
        };

        api!.applyTransaction(transaction);
    };

    const onFactoryButtonClick = (e: any) => {
        const button = e.currentTarget,
            buttonColor = button.getAttribute('data-color'),
            side = button.getAttribute('data-side'),
            data = createDataItem(buttonColor);

        addRecordToGrid(side, data);
    };

    const binDrop = (data: any) => {
        // if data missing or data has no id, do nothing
        if (!data || data.id == null) {
            return;
        }

        const transaction = {
            remove: [data],
        };

        [leftApi, rightApi].forEach((api) => {
            const rowsInGrid = !!api!.getRowNode(data.id);

            if (rowsInGrid) {
                api!.applyTransaction(transaction);
            }
        });
    };

    const addBinZone = (api: GridApi) => {
        const dropZone: RowDropZoneParams = {
            getContainer: () => eBinIcon.current!,
            onDragEnter: () => {
                eBin.current!.style.color = 'blue';
                eBinIcon.current!.style.transform = 'scale(1.5)';
            },
            onDragLeave: () => {
                eBin.current!.style.color = '';
                eBinIcon.current!.style.transform = 'scale(1)';
            },
            onDragStop: (params) => {
                binDrop(params.node.data);
                eBin.current!.style.color = '';
                eBinIcon.current!.style.transform = 'scale(1)';
            },
        };

        api.addRowDropZone(dropZone);
    };

    const addGridDropZone = (side: string, api: GridApi) => {
        const dropApi = side === 'Left' ? rightApi : leftApi;
        const dropZone = dropApi!.getRowDropZoneParams();

        api.addRowDropZone(dropZone);
    };

    useEffect(() => {
        if (rightApi && leftApi) {
            addBinZone(rightApi);
            addBinZone(leftApi);
            addGridDropZone('Right', rightApi);
            addGridDropZone('Left', leftApi);
        }
    });

    const onGridReady = (side: string, params: GridReadyEvent) => {
        if (side === 'Left') {
            setLeftApi(params.api);
        } else {
            setRightApi(params.api);
        }
    };

    const getAddRecordButton = (side: string, color: string) => (
        <button
            key={`btn_${side}_${color}`}
            className={`factory factory-${color.toLowerCase()}`}
            data-color={color}
            data-side={side.toLowerCase()}
            onClick={onFactoryButtonClick}
        >
            <i className="far fa-plus-square"></i>
            {`Add ${color}`}
        </button>
    );

    const getInnerGridCol = (side: string) => (
        <div className="inner-col">
            <div className="toolbar">{['Red', 'Green', 'Blue'].map((color) => getAddRecordButton(side, color))}</div>
            <div style={{ height: '100%' }} className="inner-col" ref={side === 'Left' ? eLeftGrid : eRightGrid}>
                <AgGridReact
                    defaultColDef={defaultColDef}
                    getRowId={getRowId}
                    rowClassRules={rowClassRules}
                    rowDragManaged={true}
                    suppressMoveWhenRowDragging={true}
                    rowData={side === 'Left' ? leftRowData : rightRowData}
                    columnDefs={[...columns]}
                    onGridReady={(params) => onGridReady(side, params)}
                />
            </div>
        </div>
    );

    return (
        <div
            className={
                'example-wrapper ' +
                /** DARK MODE START **/ (document.documentElement?.dataset.defaultTheme ||
                    'ag-theme-quartz') /** DARK MODE END **/
            }
        >
            {getInnerGridCol('Left')}
            <div className="inner-col vertical-toolbar">
                <span className="bin" ref={eBin}>
                    <i className="far fa-trash-alt fa-3x" ref={eBinIcon}></i>
                </span>
            </div>
            {getInnerGridCol('Right')}
        </div>
    );
};

const root = createRoot(document.getElementById('root')!);
root.render(
    <StrictMode>
        <GridExample />
    </StrictMode>
);<|MERGE_RESOLUTION|>--- conflicted
+++ resolved
@@ -1,32 +1,18 @@
-<<<<<<< HEAD
-import '@ag-grid-community/styles/ag-grid.css';
-import '@ag-grid-community/styles/ag-theme-quartz.css';
-=======
->>>>>>> 6fd7afb8
 import React, { StrictMode, useCallback, useEffect, useRef, useState } from 'react';
 import { createRoot } from 'react-dom/client';
 
 import { ClientSideRowModelModule, CommunityFeaturesModule } from 'ag-grid-community';
-<<<<<<< HEAD
-import {
-=======
 import type {
->>>>>>> 6fd7afb8
     ColDef,
     GetRowIdParams,
     GridApi,
     GridReadyEvent,
     RowDataTransaction,
     RowDropZoneParams,
-<<<<<<< HEAD
-    RowNodeTransaction,
-} from 'ag-grid-community';
-=======
 } from 'ag-grid-community';
 import { ModuleRegistry, RowNodeTransaction } from 'ag-grid-community';
 import 'ag-grid-community/styles/ag-grid.css';
 import 'ag-grid-community/styles/ag-theme-quartz.css';
->>>>>>> 6fd7afb8
 import { AgGridReact } from 'ag-grid-react';
 
 import './styles.css';
