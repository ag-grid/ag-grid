<<<<<<< HEAD
import '@ag-grid-community/styles/ag-grid.css';
import '@ag-grid-community/styles/ag-theme-quartz.css';
import { HttpClient, HttpClientModule } from '@angular/common/http';
import { Component, ViewChild } from '@angular/core';

import { AgGridAngular } from 'ag-grid-angular';
import { ICellRendererAngularComp } from 'ag-grid-angular';
import { ClientSideRowModelModule, CommunityFeaturesModule } from 'ag-grid-community';
import {
=======
import type { HttpClient } from '@angular/common/http';
import { HttpClientModule } from '@angular/common/http';
import { Component, ViewChild } from '@angular/core';

import { AgGridAngular } from 'ag-grid-angular';
import type { ICellRendererAngularComp } from 'ag-grid-angular';
import { ClientSideRowModelModule, CommunityFeaturesModule } from 'ag-grid-community';
import type {
>>>>>>> 6fd7afb8
    ColDef,
    GetRowIdParams,
    GridApi,
    GridReadyEvent,
    ICellRendererParams,
    SelectionOptions,
} from 'ag-grid-community';
<<<<<<< HEAD
=======
import { ModuleRegistry } from 'ag-grid-community';
import 'ag-grid-community/styles/ag-grid.css';
import 'ag-grid-community/styles/ag-theme-quartz.css';
>>>>>>> 6fd7afb8

import './styles.css';

ModuleRegistry.registerModules([ClientSideRowModelModule, CommunityFeaturesModule]);
@Component({
    standalone: true,
    template: ` <i class="far fa-trash-alt" style="cursor: pointer" (click)="applyTransaction()"></i>`,
})
export class SportRenderer implements ICellRendererAngularComp {
    private params!: ICellRendererParams;
    private value!: string;

    agInit(params: ICellRendererParams): void {
        this.params = params;
    }

    applyTransaction() {
        this.params.api.applyTransaction({ remove: [this.params.node.data] });
    }

    refresh() {
        return false;
    }
}

@Component({
    standalone: true,
    imports: [AgGridAngular, HttpClientModule],
    selector: 'my-app',
    template: /*html */ ` <div class="top-container">
        <div class="example-toolbar panel panel-default">
            <div class="panel-body">
                <input type="radio" id="move" name="radio" checked #eMoveRadio />
                <label for="move">Remove Source Rows</label>
                <input type="radio" id="deselect" name="radio" #eDeselectRadio />
                <label for="deselect">Only Deselect Source Rows</label>
                <input type="radio" id="none" name="radio" />
                <label for="none">None</label>
                <span class="input-group-button">
                    <button type="button" class="btn btn-default reset" style="margin-left: 5px;" (click)="reset()">
                        <i class="fas fa-redo" style="margin-right: 5px;"></i>Reset
                    </button>
                </span>
            </div>
        </div>
        <div class="grid-wrapper">
            <div class="panel panel-primary" style="margin-right: 10px;">
                <div class="panel-heading">Athletes</div>
                <div class="panel-body">
                    <div id="eLeftGrid">
                        <ag-grid-angular
                            style="height: 100%;"
                            [class]="themeClass"
                            [defaultColDef]="defaultColDef"
                            [selection]="selection"
                            [rowDragMultiRow]="true"
                            [getRowId]="getRowId"
                            [rowDragManaged]="true"
                            [suppressMoveWhenRowDragging]="true"
                            [rowData]="leftRowData"
                            [columnDefs]="leftColumns"
                            (gridReady)="onGridReady($event, 0)"
                        />
                    </div>
                </div>
            </div>
            <div class="panel panel-primary" style="margin-left: 10px;">
                <div class="panel-heading">Selected Athletes</div>
                <div class="panel-body">
                    <div id="eRightGrid">
                        <ag-grid-angular
                            style="height: 100%;"
                            [class]="themeClass"
                            [defaultColDef]="defaultColDef"
                            [getRowId]="getRowId"
                            [rowDragManaged]="true"
                            [rowData]="rightRowData"
                            [columnDefs]="rightColumns"
                            (gridReady)="onGridReady($event, 1)"
                        />
                    </div>
                </div>
            </div>
        </div>
    </div>`,
})
export class AppComponent {
    themeClass =
        /** DARK MODE START **/ document.documentElement?.dataset.defaultTheme ||
        'ag-theme-quartz' /** DARK MODE END **/;
    rawData: any[] = [];
    leftRowData: any[] = [];
    rightRowData: any[] = [];
    leftApi!: GridApi;
    rightApi!: GridApi;

    defaultColDef: ColDef = {
        flex: 1,
        minWidth: 100,
        filter: true,
    };

    selection: SelectionOptions = {
        mode: 'multiRow',
    };

    leftColumns: ColDef[] = [
        {
            rowDrag: true,
            maxWidth: 50,
            suppressHeaderMenuButton: true,
            suppressHeaderFilterButton: true,
            rowDragText: (params, dragItemCount) => {
                if (dragItemCount > 1) {
                    return dragItemCount + ' athletes';
                }
                return params.rowNode!.data.athlete;
            },
        },
        { field: 'athlete' },
        { field: 'sport' },
    ];

    rightColumns: ColDef[] = [
        {
            rowDrag: true,
            maxWidth: 50,
            suppressHeaderMenuButton: true,
            suppressHeaderFilterButton: true,
            rowDragText: (params, dragItemCount) => {
                if (dragItemCount > 1) {
                    return dragItemCount + ' athletes';
                }
                return params.rowNode!.data.athlete;
            },
        },
        { field: 'athlete' },
        { field: 'sport' },
        {
            suppressHeaderMenuButton: true,
            suppressHeaderFilterButton: true,
            maxWidth: 50,
            cellRenderer: SportRenderer,
        },
    ];

    @ViewChild('eLeftGrid') eLeftGrid: any;
    @ViewChild('eRightGrid') eRightGrid: any;
    @ViewChild('eMoveRadio') eMoveRadio: any;
    @ViewChild('eDeselectRadio') eDeselectRadio: any;

    constructor(private http: HttpClient) {
        this.http.get('https://www.ag-grid.com/example-assets/olympic-winners.json').subscribe((data) => {
            const athletes: any[] = [];
            let i = 0;
            const dataArray = data as any[];

            while (athletes.length < 20 && i < dataArray.length) {
                var pos = i++;
                if (athletes.some((rec) => rec.athlete === dataArray[pos].athlete)) {
                    continue;
                }
                athletes.push(dataArray[pos]);
            }
            this.rawData = athletes;
            this.loadGrids();
        });
    }

    loadGrids = () => {
        this.leftRowData = [...this.rawData];
        this.rightRowData = [];
    };

    reset = () => {
        this.eMoveRadio.nativeElement.checked = true;

        this.loadGrids();
    };

    getRowId = (params: GetRowIdParams) => params.data.athlete;

    onGridReady(params: GridReadyEvent, side: number) {
        if (side === 0) {
            this.leftApi = params.api;
        }

        if (side === 1) {
            this.rightApi = params.api;
            this.addGridDropZone();
        }
    }

    addGridDropZone() {
        const dropZoneParams = this.rightApi.getRowDropZoneParams({
            onDragStop: (params) => {
                const deselectCheck = this.eDeselectRadio.nativeElement.checked;
                const moveCheck = this.eMoveRadio.nativeElement.checked;
                const nodes = params.nodes;

                if (moveCheck) {
                    this.leftApi.applyTransaction({
                        remove: nodes.map(function (node) {
                            return node.data;
                        }),
                    });
                } else if (deselectCheck) {
                    this.leftApi.setNodesSelected({ nodes, newValue: false });
                }
            },
        });

        this.leftApi.addRowDropZone(dropZoneParams);
    }
}<|MERGE_RESOLUTION|>--- conflicted
+++ resolved
@@ -1,14 +1,3 @@
-<<<<<<< HEAD
-import '@ag-grid-community/styles/ag-grid.css';
-import '@ag-grid-community/styles/ag-theme-quartz.css';
-import { HttpClient, HttpClientModule } from '@angular/common/http';
-import { Component, ViewChild } from '@angular/core';
-
-import { AgGridAngular } from 'ag-grid-angular';
-import { ICellRendererAngularComp } from 'ag-grid-angular';
-import { ClientSideRowModelModule, CommunityFeaturesModule } from 'ag-grid-community';
-import {
-=======
 import type { HttpClient } from '@angular/common/http';
 import { HttpClientModule } from '@angular/common/http';
 import { Component, ViewChild } from '@angular/core';
@@ -17,7 +6,6 @@
 import type { ICellRendererAngularComp } from 'ag-grid-angular';
 import { ClientSideRowModelModule, CommunityFeaturesModule } from 'ag-grid-community';
 import type {
->>>>>>> 6fd7afb8
     ColDef,
     GetRowIdParams,
     GridApi,
@@ -25,12 +13,9 @@
     ICellRendererParams,
     SelectionOptions,
 } from 'ag-grid-community';
-<<<<<<< HEAD
-=======
 import { ModuleRegistry } from 'ag-grid-community';
 import 'ag-grid-community/styles/ag-grid.css';
 import 'ag-grid-community/styles/ag-theme-quartz.css';
->>>>>>> 6fd7afb8
 
 import './styles.css';
 
