--- conflicted
+++ resolved
@@ -1,11 +1,7 @@
 import React, { useCallback, useEffect, useRef, useState } from 'react';
 
-<<<<<<< HEAD
-import { CustomDateProps, useGridDate } from 'ag-grid-react';
-=======
 import type { CustomDateProps } from 'ag-grid-react';
 import { useGridDate } from 'ag-grid-react';
->>>>>>> 6fd7afb8
 
 // we'll be using the globally provided flatpickr for our example
 declare let flatpickr: any;
