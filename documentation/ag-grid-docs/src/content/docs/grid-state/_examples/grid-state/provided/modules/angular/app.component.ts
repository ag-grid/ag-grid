// NOTE: Angular CLI does not support component CSS imports: angular-cli/issues/23273
<<<<<<< HEAD
import '@ag-grid-community/styles/ag-grid.css';
import '@ag-grid-community/styles/ag-theme-quartz.css';
import { HttpClient, HttpClientModule } from '@angular/common/http';
import { ChangeDetectorRef, Component } from '@angular/core';

import { AgGridAngular } from 'ag-grid-angular';
import { ClientSideRowModelModule, CommunityFeaturesModule } from 'ag-grid-community';
import {
=======
import type { HttpClient } from '@angular/common/http';
import { HttpClientModule } from '@angular/common/http';
import type { ChangeDetectorRef } from '@angular/core';
import { Component } from '@angular/core';

import { AgGridAngular } from 'ag-grid-angular';
import { ClientSideRowModelModule, CommunityFeaturesModule } from 'ag-grid-community';
import type {
>>>>>>> 6fd7afb8
    ColDef,
    GridApi,
    GridOptions,
    GridPreDestroyedEvent,
    GridReadyEvent,
    GridState,
    SelectionOptions,
    StateUpdatedEvent,
} from 'ag-grid-community';
import { ModuleRegistry } from 'ag-grid-community';
<<<<<<< HEAD
=======
import 'ag-grid-community/styles/ag-grid.css';
import 'ag-grid-community/styles/ag-theme-quartz.css';
>>>>>>> 6fd7afb8
import { ColumnsToolPanelModule } from 'ag-grid-enterprise';
import { FiltersToolPanelModule } from 'ag-grid-enterprise';
import { RangeSelectionModule } from 'ag-grid-enterprise';
import { SetFilterModule } from 'ag-grid-enterprise';

import type { IOlympicData } from './interfaces';
import './styles.css';

ModuleRegistry.registerModules([
    ClientSideRowModelModule,
    CommunityFeaturesModule,
    ColumnsToolPanelModule,
    FiltersToolPanelModule,
    SetFilterModule,
    RangeSelectionModule,
]);

@Component({
    standalone: true,
    imports: [AgGridAngular, HttpClientModule],
    selector: 'my-app',
    template: `
        <div class="example-wrapper">
            <div>
                <span class="button-group">
                    <button (click)="reloadGrid()">Recreate Grid with Current State</button>
                    <button (click)="printState()">Print State</button>
                </span>
            </div>
            @if (gridVisible) {
                <ag-grid-angular
                    style="width: 100%; height: 100%;"
                    [class]="themeClass"
                    [columnDefs]="columnDefs"
                    [defaultColDef]="defaultColDef"
                    [sideBar]="true"
                    [pagination]="true"
                    [selection]="selection"
                    [suppressColumnMoveAnimation]="true"
                    [rowData]="rowData"
                    [initialState]="initialState"
                    [gridOptions]="gridOptions"
                    (stateUpdated)="onStateUpdated($event)"
                    (gridReady)="onGridReady($event)"
                />
            }
        </div>
    `,
})
export class AppComponent {
    themeClass =
        /** DARK MODE START **/ document.documentElement?.dataset.defaultTheme ||
        'ag-theme-quartz' /** DARK MODE END **/;
    private gridApi!: GridApi<IOlympicData>;

    public columnDefs: ColDef[] = [
        { field: 'athlete', minWidth: 150 },
        { field: 'age', maxWidth: 90 },
        { field: 'country', minWidth: 150 },
        { field: 'year', maxWidth: 90 },
        { field: 'date', minWidth: 150 },
        { field: 'sport', minWidth: 150 },
        { field: 'gold' },
        { field: 'silver' },
        { field: 'bronze' },
        { field: 'total' },
    ];
    public defaultColDef: ColDef = {
        flex: 1,
        minWidth: 100,
        filter: true,
        enableRowGroup: true,
        enablePivot: true,
        enableValue: true,
    };
    public selection: SelectionOptions = {
        mode: 'multiRow',
    };
    public rowData?: IOlympicData[];
    public gridVisible = true;
    public initialState?: GridState;
    public gridOptions: GridOptions = {
        onGridPreDestroyed: (params: GridPreDestroyedEvent<IOlympicData>) => {
            console.log('Grid state on destroy (can be persisted)', params.state);
        },
    };

    constructor(
        private http: HttpClient,
        private cdRef: ChangeDetectorRef
    ) {}

    reloadGrid(): void {
        const state = this.gridApi.getState();
        this.gridVisible = false;
        this.cdRef.detectChanges();
        this.initialState = state;
        this.rowData = undefined;
        setTimeout(() => {
            this.gridVisible = true;
            this.cdRef.detectChanges();
        });
    }

    printState(): void {
        console.log('Grid state', this.gridApi.getState());
    }

    onStateUpdated(params: StateUpdatedEvent<IOlympicData>): void {
        console.log('State updated', params.state);
    }

    onGridReady(params: GridReadyEvent<IOlympicData>): void {
        this.gridApi = params.api;
        this.http
            .get<IOlympicData[]>('https://www.ag-grid.com/example-assets/olympic-winners.json')
            .subscribe((data) => (this.rowData = data));
    }
}<|MERGE_RESOLUTION|>--- conflicted
+++ resolved
@@ -1,14 +1,4 @@
 // NOTE: Angular CLI does not support component CSS imports: angular-cli/issues/23273
-<<<<<<< HEAD
-import '@ag-grid-community/styles/ag-grid.css';
-import '@ag-grid-community/styles/ag-theme-quartz.css';
-import { HttpClient, HttpClientModule } from '@angular/common/http';
-import { ChangeDetectorRef, Component } from '@angular/core';
-
-import { AgGridAngular } from 'ag-grid-angular';
-import { ClientSideRowModelModule, CommunityFeaturesModule } from 'ag-grid-community';
-import {
-=======
 import type { HttpClient } from '@angular/common/http';
 import { HttpClientModule } from '@angular/common/http';
 import type { ChangeDetectorRef } from '@angular/core';
@@ -17,7 +7,6 @@
 import { AgGridAngular } from 'ag-grid-angular';
 import { ClientSideRowModelModule, CommunityFeaturesModule } from 'ag-grid-community';
 import type {
->>>>>>> 6fd7afb8
     ColDef,
     GridApi,
     GridOptions,
@@ -28,11 +17,8 @@
     StateUpdatedEvent,
 } from 'ag-grid-community';
 import { ModuleRegistry } from 'ag-grid-community';
-<<<<<<< HEAD
-=======
 import 'ag-grid-community/styles/ag-grid.css';
 import 'ag-grid-community/styles/ag-theme-quartz.css';
->>>>>>> 6fd7afb8
 import { ColumnsToolPanelModule } from 'ag-grid-enterprise';
 import { FiltersToolPanelModule } from 'ag-grid-enterprise';
 import { RangeSelectionModule } from 'ag-grid-enterprise';
