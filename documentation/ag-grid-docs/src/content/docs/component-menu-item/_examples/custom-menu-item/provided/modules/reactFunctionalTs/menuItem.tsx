import React from 'react';

<<<<<<< HEAD
import { CustomMenuItemProps, useGridMenuItem } from 'ag-grid-react';
=======
import type { CustomMenuItemProps } from 'ag-grid-react';
import { useGridMenuItem } from 'ag-grid-react';
>>>>>>> 6fd7afb8

export interface ButtonCustomMenuItemProps extends CustomMenuItemProps {
    buttonValue: string;
}

export default ({ name, subMenu, buttonValue }: ButtonCustomMenuItemProps) => {
    useGridMenuItem({
        configureDefaults: () => true,
    });

    const onClick = () => alert(`${name} clicked`);

    return (
        <div>
            <span className="ag-menu-option-part ag-menu-option-icon" role="presentation"></span>
            <span className="ag-menu-option-part ag-menu-option-text">{name}</span>
            <span className="ag-menu-option-part ag-menu-option-shortcut">
                <button onClick={onClick}>{buttonValue}</button>
            </span>
            <span className="ag-menu-option-part ag-menu-option-popup-pointer">
                {subMenu && <span className="ag-icon ag-icon-small-right" unselectable="on" role="presentation"></span>}
            </span>
        </div>
    );
};<|MERGE_RESOLUTION|>--- conflicted
+++ resolved
@@ -1,11 +1,7 @@
 import React from 'react';
 
-<<<<<<< HEAD
-import { CustomMenuItemProps, useGridMenuItem } from 'ag-grid-react';
-=======
 import type { CustomMenuItemProps } from 'ag-grid-react';
 import { useGridMenuItem } from 'ag-grid-react';
->>>>>>> 6fd7afb8
 
 export interface ButtonCustomMenuItemProps extends CustomMenuItemProps {
     buttonValue: string;
