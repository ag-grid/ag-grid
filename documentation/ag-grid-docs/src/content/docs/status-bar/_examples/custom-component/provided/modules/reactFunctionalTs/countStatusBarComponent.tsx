--- conflicted
+++ resolved
@@ -1,10 +1,6 @@
 import React, { useEffect, useState } from 'react';
 
-<<<<<<< HEAD
-import { CustomStatusPanelProps } from 'ag-grid-react';
-=======
 import type { CustomStatusPanelProps } from 'ag-grid-react';
->>>>>>> 6fd7afb8
 
 export default (props: CustomStatusPanelProps) => {
     const [count, setCount] = useState(0);
