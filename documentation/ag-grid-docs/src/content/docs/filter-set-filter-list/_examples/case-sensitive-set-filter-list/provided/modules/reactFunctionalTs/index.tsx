'use strict';

<<<<<<< HEAD
import '@ag-grid-community/styles/ag-grid.css';
import '@ag-grid-community/styles/ag-theme-quartz.css';
=======
>>>>>>> 6fd7afb8
import React, { StrictMode, useCallback, useMemo, useRef, useState } from 'react';
import { createRoot } from 'react-dom/client';

import { ClientSideRowModelModule, CommunityFeaturesModule } from 'ag-grid-community';
<<<<<<< HEAD
import { ColDef, FirstDataRenderedEvent, ModuleRegistry } from 'ag-grid-community';
=======
import type { ColDef, FirstDataRenderedEvent } from 'ag-grid-community';
import { ModuleRegistry } from 'ag-grid-community';
import 'ag-grid-community/styles/ag-grid.css';
import 'ag-grid-community/styles/ag-theme-quartz.css';
>>>>>>> 6fd7afb8
import { ColumnsToolPanelModule } from 'ag-grid-enterprise';
import { FiltersToolPanelModule } from 'ag-grid-enterprise';
import { MenuModule } from 'ag-grid-enterprise';
import { SetFilterModule } from 'ag-grid-enterprise';
<<<<<<< HEAD
import { AgGridReact, CustomCellRendererProps } from 'ag-grid-react';
=======
import type { CustomCellRendererProps } from 'ag-grid-react';
import { AgGridReact } from 'ag-grid-react';
>>>>>>> 6fd7afb8

ModuleRegistry.registerModules([
    ClientSideRowModelModule,
    CommunityFeaturesModule,
    SetFilterModule,
    MenuModule,
    ColumnsToolPanelModule,
    FiltersToolPanelModule,
]);

const colourCellRenderer = (props: CustomCellRendererProps) => {
    if (!props.value || props.value === '(Select All)') {
        return props.value;
    }

    const styles = {
        verticalAlign: 'middle',
        border: '1px solid black',
        margin: 3,
        display: 'inline-block',
        width: 10,
        height: 10,
        backgroundColor: props.value.toLowerCase(),
    };
    return (
        <React.Fragment>
            <div style={styles} />
            {props.value}
        </React.Fragment>
    );
};

const GridExample = () => {
    const gridRef = useRef<AgGridReact>(null);
    const containerStyle = useMemo(() => ({ width: '100%', height: '100%' }), []);
    const gridStyle = useMemo(() => ({ height: '100%', width: '100%' }), []);
    const [rowData, setRowData] = useState([
        { colour: 'Black' },
        { colour: 'BLACK' },
        { colour: 'black' },
        { colour: 'Red' },
        { colour: 'RED' },
        { colour: 'red' },
        { colour: 'Orange' },
        { colour: 'ORANGE' },
        { colour: 'orange' },
        { colour: 'White' },
        { colour: 'WHITE' },
        { colour: 'white' },
        { colour: 'Yellow' },
        { colour: 'YELLOW' },
        { colour: 'yellow' },
        { colour: 'Green' },
        { colour: 'GREEN' },
        { colour: 'green' },
        { colour: 'Purple' },
        { colour: 'PURPLE' },
        { colour: 'purple' },
    ]);
    const [columnDefs, setColumnDefs] = useState<ColDef[]>([
        {
            headerName: 'Case Insensitive (default)',
            field: 'colour',
            filter: 'agSetColumnFilter',
            filterParams: {
                caseSensitive: false,
                cellRenderer: colourCellRenderer,
            },
        },
        {
            headerName: 'Case Sensitive',
            field: 'colour',
            filter: 'agSetColumnFilter',
            filterParams: {
                caseSensitive: true,
                cellRenderer: colourCellRenderer,
            },
        },
    ]);
    const defaultColDef = useMemo<ColDef>(() => {
        return {
            flex: 1,
            minWidth: 225,
            cellRenderer: colourCellRenderer,
            floatingFilter: true,
        };
    }, []);

    const onFirstDataRendered = useCallback((params: FirstDataRenderedEvent) => {
        gridRef.current!.api.getToolPanelInstance('filters')!.expandFilters();
    }, []);

    return (
        <div style={containerStyle}>
            <div style={{ display: 'flex', flexDirection: 'column', height: '100%' }}>
                <div
                    style={gridStyle}
                    className={
                        /** DARK MODE START **/ document.documentElement?.dataset.defaultTheme ||
                        'ag-theme-quartz' /** DARK MODE END **/
                    }
                >
                    <AgGridReact
                        ref={gridRef}
                        rowData={rowData}
                        columnDefs={columnDefs}
                        defaultColDef={defaultColDef}
                        sideBar={'filters'}
                        onFirstDataRendered={onFirstDataRendered}
                    />
                </div>
            </div>
        </div>
    );
};

const root = createRoot(document.getElementById('root')!);
root.render(
    <StrictMode>
        <GridExample />
    </StrictMode>
);<|MERGE_RESOLUTION|>--- conflicted
+++ resolved
@@ -1,32 +1,19 @@
 'use strict';
 
-<<<<<<< HEAD
-import '@ag-grid-community/styles/ag-grid.css';
-import '@ag-grid-community/styles/ag-theme-quartz.css';
-=======
->>>>>>> 6fd7afb8
 import React, { StrictMode, useCallback, useMemo, useRef, useState } from 'react';
 import { createRoot } from 'react-dom/client';
 
 import { ClientSideRowModelModule, CommunityFeaturesModule } from 'ag-grid-community';
-<<<<<<< HEAD
-import { ColDef, FirstDataRenderedEvent, ModuleRegistry } from 'ag-grid-community';
-=======
 import type { ColDef, FirstDataRenderedEvent } from 'ag-grid-community';
 import { ModuleRegistry } from 'ag-grid-community';
 import 'ag-grid-community/styles/ag-grid.css';
 import 'ag-grid-community/styles/ag-theme-quartz.css';
->>>>>>> 6fd7afb8
 import { ColumnsToolPanelModule } from 'ag-grid-enterprise';
 import { FiltersToolPanelModule } from 'ag-grid-enterprise';
 import { MenuModule } from 'ag-grid-enterprise';
 import { SetFilterModule } from 'ag-grid-enterprise';
-<<<<<<< HEAD
-import { AgGridReact, CustomCellRendererProps } from 'ag-grid-react';
-=======
 import type { CustomCellRendererProps } from 'ag-grid-react';
 import { AgGridReact } from 'ag-grid-react';
->>>>>>> 6fd7afb8
 
 ModuleRegistry.registerModules([
     ClientSideRowModelModule,
