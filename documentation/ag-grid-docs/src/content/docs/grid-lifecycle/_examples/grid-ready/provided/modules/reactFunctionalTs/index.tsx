--- conflicted
+++ resolved
@@ -1,22 +1,13 @@
 'use strict';
 
-<<<<<<< HEAD
-import '@ag-grid-community/styles/ag-grid.css';
-import '@ag-grid-community/styles/ag-theme-quartz.css';
-=======
->>>>>>> 6fd7afb8
 import React, { StrictMode, useCallback, useMemo, useRef, useState } from 'react';
 import { createRoot } from 'react-dom/client';
 
 import { ClientSideRowModelModule, CommunityFeaturesModule } from 'ag-grid-community';
-<<<<<<< HEAD
-import { ColDef, GridReadyEvent, ModuleRegistry } from 'ag-grid-community';
-=======
 import type { ColDef, GridReadyEvent } from 'ag-grid-community';
 import { ModuleRegistry } from 'ag-grid-community';
 import 'ag-grid-community/styles/ag-grid.css';
 import 'ag-grid-community/styles/ag-theme-quartz.css';
->>>>>>> 6fd7afb8
 import { AgGridReact } from 'ag-grid-react';
 
 import { getData } from './data';
