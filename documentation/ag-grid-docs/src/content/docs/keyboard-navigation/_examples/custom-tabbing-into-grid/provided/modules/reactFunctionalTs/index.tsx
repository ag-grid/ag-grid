'use strict';

<<<<<<< HEAD
import '@ag-grid-community/styles/ag-grid.css';
import '@ag-grid-community/styles/ag-theme-quartz.css';
=======
>>>>>>> 6fd7afb8
import React, { StrictMode, useMemo, useState } from 'react';
import { createRoot } from 'react-dom/client';

import { ClientSideRowModelModule, CommunityFeaturesModule } from 'ag-grid-community';
import type {
    CellFocusedParams,
    ColDef,
    Column,
    ColumnGroup,
    FocusGridInnerElementParams,
    GridApi,
    GridReadyEvent,
    HeaderFocusedParams,
} from 'ag-grid-community';
import { ModuleRegistry } from 'ag-grid-community';
<<<<<<< HEAD
=======
import 'ag-grid-community/styles/ag-grid.css';
import 'ag-grid-community/styles/ag-theme-quartz.css';
>>>>>>> 6fd7afb8
import { AgGridReact } from 'ag-grid-react';

import './styles.css';

ModuleRegistry.registerModules([ClientSideRowModelModule, CommunityFeaturesModule]);

const GridExample = () => {
    const [gridApi, setGridApi] = useState<GridApi | null>(null);
    const [rowData, setRowData] = useState<any[]>();
    const [lastFocused, setLastFocused] = useState<
        { column: string | Column | ColumnGroup | null; rowIndex?: number | null } | undefined
    >();

    const columnDefs = useMemo<ColDef[]>(
        () => [
            {
                headerName: '#',
                colId: 'rowNum',
                valueGetter: 'node.id',
            },
            {
                field: 'athlete',
                minWidth: 170,
            },
            { field: 'age' },
            { field: 'country' },
            { field: 'year' },
            { field: 'date' },
            { field: 'sport' },
            { field: 'gold' },
            { field: 'silver' },
            { field: 'bronze' },
            { field: 'total' },
        ],
        []
    );

    const onGridReady = (params: GridReadyEvent) => {
        setGridApi(params.api);

        const updateData = (data: any[]) => {
            setRowData(data);
        };

        fetch('https://www.ag-grid.com/example-assets/olympic-winners.json')
            .then((resp) => resp.json())
            .then((data) => updateData(data));
    };

    const onCellFocused = (params: CellFocusedParams) => {
        setLastFocused({ column: params.column, rowIndex: params.rowIndex });
    };

    const onHeaderFocused = (params: HeaderFocusedParams) => {
        setLastFocused({ column: params.column, rowIndex: null });
    };

    const focusGridInnerElement = (params: FocusGridInnerElementParams) => {
        if (!lastFocused || !lastFocused.column) {
            return false;
        }

        if (lastFocused.rowIndex != null) {
            gridApi!.setFocusedCell(lastFocused.rowIndex, lastFocused.column as Column | string);
        } else {
            gridApi!.setFocusedHeader(lastFocused.column);
        }

        return true;
    };

    const defaultColDef = useMemo(
        () => ({
            editable: true,
            flex: 1,
            minWidth: 100,
            filter: true,
        }),
        []
    );

    return (
        <div style={{ width: '100%', height: '100%' }}>
            <div className="test-container">
                <div>
                    <div className="form-container">
                        <label>Input Above</label>
                        <input type="text" />
                    </div>
                </div>
                <div
                    id="myGrid"
                    style={{ height: '100%', width: '100%' }}
                    className={
                        /** DARK MODE START **/ document.documentElement?.dataset.defaultTheme ||
                        'ag-theme-quartz' /** DARK MODE END **/
                    }
                >
                    <AgGridReact
                        rowData={rowData}
                        columnDefs={columnDefs}
                        defaultColDef={defaultColDef}
                        onGridReady={onGridReady}
                        onCellFocused={onCellFocused}
                        onHeaderFocused={onHeaderFocused}
                        focusGridInnerElement={focusGridInnerElement}
                    />
                </div>
                <div className="form-container">
                    <label>Input Below</label>
                    <input type="text" />
                </div>
            </div>
        </div>
    );
};

const root = createRoot(document.getElementById('root')!);
root.render(
    <StrictMode>
        <GridExample />
    </StrictMode>
);<|MERGE_RESOLUTION|>--- conflicted
+++ resolved
@@ -1,10 +1,5 @@
 'use strict';
 
-<<<<<<< HEAD
-import '@ag-grid-community/styles/ag-grid.css';
-import '@ag-grid-community/styles/ag-theme-quartz.css';
-=======
->>>>>>> 6fd7afb8
 import React, { StrictMode, useMemo, useState } from 'react';
 import { createRoot } from 'react-dom/client';
 
@@ -20,11 +15,8 @@
     HeaderFocusedParams,
 } from 'ag-grid-community';
 import { ModuleRegistry } from 'ag-grid-community';
-<<<<<<< HEAD
-=======
 import 'ag-grid-community/styles/ag-grid.css';
 import 'ag-grid-community/styles/ag-theme-quartz.css';
->>>>>>> 6fd7afb8
 import { AgGridReact } from 'ag-grid-react';
 
 import './styles.css';
