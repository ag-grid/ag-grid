'use strict';

<<<<<<< HEAD
import '@ag-grid-community/styles/ag-grid.css';
import '@ag-grid-community/styles/ag-theme-quartz.css';
=======
>>>>>>> 6fd7afb8
import React, { StrictMode, useMemo, useState } from 'react';
import { createRoot } from 'react-dom/client';

import { ClientSideRowModelModule, CommunityFeaturesModule } from 'ag-grid-community';
<<<<<<< HEAD
import { ColDef, ModuleRegistry, ValueParserParams } from 'ag-grid-community';
import { RowGroupingModule } from 'ag-grid-enterprise';
import { AgGridReact, CustomCellRendererProps } from 'ag-grid-react';
=======
import type { ColDef, ValueParserParams } from 'ag-grid-community';
import { ModuleRegistry } from 'ag-grid-community';
import 'ag-grid-community/styles/ag-grid.css';
import 'ag-grid-community/styles/ag-theme-quartz.css';
import { RowGroupingModule } from 'ag-grid-enterprise';
import type { CustomCellRendererProps } from 'ag-grid-react';
import { AgGridReact } from 'ag-grid-react';
>>>>>>> 6fd7afb8

import { getData } from './data';
import './styles.css';

ModuleRegistry.registerModules([ClientSideRowModelModule, CommunityFeaturesModule, RowGroupingModule]);

const COUNTRY_CODES: Record<string, string> = {
    Ireland: 'ie',
    'United Kingdom': 'gb',
    USA: 'us',
};

function numberParser(params: ValueParserParams) {
    return parseInt(params.newValue);
}

function countryCellRenderer(params: CustomCellRendererProps) {
    if (params.value === undefined || params.value === null) {
        return null;
    } else {
        return (
            <React.Fragment>
                <img width="15" height="10" src={`https://flagcdn.com/h20/${COUNTRY_CODES[params.value]}.png`} />
                {params.value}
            </React.Fragment>
        );
    }
}

function stateCellRenderer(params: CustomCellRendererProps) {
    if (params.value === undefined || params.value === null) {
        return null;
    } else {
        return (
            <React.Fragment>
                <img width="15" height="10" src="https://www.ag-grid.com/example-assets/gold-star.png" />
                {params.value}
            </React.Fragment>
        );
    }
}

function cityCellRenderer(params: CustomCellRendererProps) {
    if (params.value === undefined || params.value === null) {
        return null;
    } else {
        return (
            <React.Fragment>
                <img height="10" src="https://www.ag-grid.com/example-assets/weather/sun.png" width="15" />
                {params.value}
            </React.Fragment>
        );
    }
}

const GridExample = () => {
    const containerStyle = useMemo(() => ({ width: '100%', height: '100%' }), []);
    const gridStyle = useMemo(() => ({ height: '98%', width: '100%' }), []);
    const [rowData, setRowData] = useState(getData());
    const [columnDefs, setColumnDefs] = useState<ColDef[]>([
        { field: 'city', type: 'dimension', cellRenderer: cityCellRenderer },
        {
            field: 'country',
            type: 'dimension',
            cellRenderer: countryCellRenderer,
            minWidth: 200,
        },
        {
            field: 'state',
            type: 'dimension',
            cellRenderer: stateCellRenderer,
            rowGroup: true,
        },
        { field: 'val1', type: 'numberValue' },
        { field: 'val2', type: 'numberValue' },
    ]);
    const defaultColDef = useMemo<ColDef>(() => {
        return {
            flex: 1,
            minWidth: 150,
        };
    }, []);
    const autoGroupColumnDef = useMemo<ColDef>(() => {
        return {
            field: 'city',
            minWidth: 200,
        };
    }, []);
    const columnTypes = useMemo<Record<string, ColDef>>(() => {
        return {
            numberValue: {
                enableValue: true,
                aggFunc: 'sum',
                editable: true,
                valueParser: numberParser,
            },
            dimension: {
                enableRowGroup: true,
                enablePivot: true,
            },
        };
    }, []);

    return (
        <div style={containerStyle}>
            <div
                style={gridStyle}
                className={
                    /** DARK MODE START **/ document.documentElement?.dataset.defaultTheme ||
                    'ag-theme-quartz' /** DARK MODE END **/
                }
            >
                <AgGridReact
                    groupAllowUnbalanced
                    rowData={rowData}
                    columnDefs={columnDefs}
                    defaultColDef={defaultColDef}
                    autoGroupColumnDef={autoGroupColumnDef}
                    columnTypes={columnTypes}
                    groupDefaultExpanded={-1}
                    rowGroupPanelShow={'always'}
                />
            </div>
        </div>
    );
};

const root = createRoot(document.getElementById('root')!);
root.render(
    <StrictMode>
        <GridExample />
    </StrictMode>
);<|MERGE_RESOLUTION|>--- conflicted
+++ resolved
@@ -1,19 +1,9 @@
 'use strict';
 
-<<<<<<< HEAD
-import '@ag-grid-community/styles/ag-grid.css';
-import '@ag-grid-community/styles/ag-theme-quartz.css';
-=======
->>>>>>> 6fd7afb8
 import React, { StrictMode, useMemo, useState } from 'react';
 import { createRoot } from 'react-dom/client';
 
 import { ClientSideRowModelModule, CommunityFeaturesModule } from 'ag-grid-community';
-<<<<<<< HEAD
-import { ColDef, ModuleRegistry, ValueParserParams } from 'ag-grid-community';
-import { RowGroupingModule } from 'ag-grid-enterprise';
-import { AgGridReact, CustomCellRendererProps } from 'ag-grid-react';
-=======
 import type { ColDef, ValueParserParams } from 'ag-grid-community';
 import { ModuleRegistry } from 'ag-grid-community';
 import 'ag-grid-community/styles/ag-grid.css';
@@ -21,7 +11,6 @@
 import { RowGroupingModule } from 'ag-grid-enterprise';
 import type { CustomCellRendererProps } from 'ag-grid-react';
 import { AgGridReact } from 'ag-grid-react';
->>>>>>> 6fd7afb8
 
 import { getData } from './data';
 import './styles.css';
