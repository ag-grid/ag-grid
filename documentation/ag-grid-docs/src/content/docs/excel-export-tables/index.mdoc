--- conflicted
+++ resolved
@@ -70,26 +70,6 @@
 Please note that exporting to an Excel table isn’t supported for pivot and for master/detail grids.
 The grid will be exported without an Excel table format.
 {% /note %}
-<<<<<<< HEAD
-
-Below are some examples of how to customise the Excel table export.
-
-## Exporting a Sheet as Excel Table
-
-The following example demonstrates how to export the grid data as an Excel table.
-
-* We set the `exportAsExcelTable` property to `true` in the `defaultExcelExportParams` Grid Option.
-
-Proceed as follows to see the Excel table:
-
-* You can trigger the export by clicking the `Export to Excel` button or via context menu.
-* Once your file is exported, open it in Excel and select a cell within the table to see the `Table` tab.
-* This example includes grouped columns, and thus only the leaf columns are included in the Excel table.
-* In this example, only Athlete, and Country columns can be filtered. This is also reflected in the Excel table.
-
-{% gridExampleRunner title="Excel Export - Exporting A Single Sheet as Excel Table" name="excel-export-table-single-sheet" /%}
-=======
->>>>>>> b1b3c5e9
 
 ### Row / Column Stripes and Filter Buttons
 
