'use strict';

<<<<<<< HEAD
import '@ag-grid-community/styles/ag-grid.css';
import '@ag-grid-community/styles/ag-theme-quartz.css';
import React, { StrictMode, useCallback, useMemo, useState } from 'react';
import { createRoot } from 'react-dom/client';

import { ColDef, GetRowIdParams, GridReadyEvent, IDatasource, ModuleRegistry } from 'ag-grid-community';
import { InfiniteRowModelModule } from 'ag-grid-community';
import { ColumnsToolPanelModule } from 'ag-grid-enterprise';
import { MenuModule } from 'ag-grid-enterprise';
import { SetFilterModule } from 'ag-grid-enterprise';
import { AgGridReact, CustomCellRendererProps } from 'ag-grid-react';
=======
import React, { StrictMode, useCallback, useMemo, useState } from 'react';
import { createRoot } from 'react-dom/client';

import type { ColDef, GetRowIdParams, GridReadyEvent, IDatasource } from 'ag-grid-community';
import { ModuleRegistry } from 'ag-grid-community';
import { InfiniteRowModelModule } from 'ag-grid-community';
import 'ag-grid-community/styles/ag-grid.css';
import 'ag-grid-community/styles/ag-theme-quartz.css';
import { ColumnsToolPanelModule } from 'ag-grid-enterprise';
import { MenuModule } from 'ag-grid-enterprise';
import { SetFilterModule } from 'ag-grid-enterprise';
import type { CustomCellRendererProps } from 'ag-grid-react';
import { AgGridReact } from 'ag-grid-react';
>>>>>>> 6fd7afb8

import { countries } from './countries';
import './styles.css';

ModuleRegistry.registerModules([InfiniteRowModelModule, SetFilterModule, MenuModule, ColumnsToolPanelModule]);

const filterParams = { values: countries() };

const sortAndFilter = (allOfTheData: any[], sortModel: any, filterModel: any) => {
    return sortData(sortModel, filterData(filterModel, allOfTheData));
};

const sortData = (sortModel: any, data: any[]) => {
    const sortPresent = sortModel && sortModel.length > 0;
    if (!sortPresent) {
        return data;
    }
    // do an in memory sort of the data, across all the fields
    const resultOfSort = data.slice();
    resultOfSort.sort(function (a, b) {
        for (let k = 0; k < sortModel.length; k++) {
            const sortColModel = sortModel[k];
            const valueA = a[sortColModel.colId];
            const valueB = b[sortColModel.colId];
            // this filter didn't find a difference, move onto the next one
            if (valueA == valueB) {
                continue;
            }
            const sortDirection = sortColModel.sort === 'asc' ? 1 : -1;
            if (valueA > valueB) {
                return sortDirection;
            } else {
                return sortDirection * -1;
            }
        }
        // no filters found a difference
        return 0;
    });
    return resultOfSort;
};

const filterData = (filterModel: any, data: any[]) => {
    const filterPresent = filterModel && Object.keys(filterModel).length > 0;
    if (!filterPresent) {
        return data;
    }
    const resultOfFilter = [];
    for (let i = 0; i < data.length; i++) {
        const item = data[i];
        if (filterModel.age) {
            const age = item.age;
            const allowedAge = parseInt(filterModel.age.filter);
            // EQUALS = 1;
            // LESS_THAN = 2;
            // GREATER_THAN = 3;
            if (filterModel.age.type == 'equals') {
                if (age !== allowedAge) {
                    continue;
                }
            } else if (filterModel.age.type == 'lessThan') {
                if (age >= allowedAge) {
                    continue;
                }
            } else {
                if (age <= allowedAge) {
                    continue;
                }
            }
        }
        if (filterModel.year) {
            if (filterModel.year.indexOf(item.year.toString()) < 0) {
                // year didn't match, so skip this record
                continue;
            }
        }
        if (filterModel.country) {
            if (filterModel.country.indexOf(item.country) < 0) {
                continue;
            }
        }
        resultOfFilter.push(item);
    }
    return resultOfFilter;
};

const GridExample = () => {
    const containerStyle = useMemo(() => ({ width: '100%', height: '100%' }), []);
    const gridStyle = useMemo(() => ({ height: '100%', width: '100%' }), []);

    const [columnDefs, setColumnDefs] = useState<ColDef[]>([
        // this row just shows the row index, doesn't use any data from the row
        {
            headerName: 'ID',
            maxWidth: 100,
            valueGetter: 'node.id',
            cellRenderer: (props: CustomCellRendererProps) => {
                if (props.value !== undefined) {
                    return props.value;
                } else {
                    return <img src="https://www.ag-grid.com/example-assets/loading.gif" />;
                }
            },
            // we don't want to sort by the row index, this doesn't make sense as the point
            // of the row index is to know the row index in what came back from the server
            sortable: false,
            suppressHeaderMenuButton: true,
        },
        { headerName: 'Athlete', field: 'athlete', width: 150, suppressHeaderMenuButton: true },
        {
            field: 'age',
            filter: 'agNumberColumnFilter',
            filterParams: {
                filterOptions: ['equals', 'lessThan', 'greaterThan'],
            },
        },
        {
            field: 'country',
            filter: 'agSetColumnFilter',
            filterParams: filterParams,
        },
        {
            field: 'year',
            filter: 'agSetColumnFilter',
            filterParams: { values: ['2000', '2004', '2008', '2012'] },
        },
        { field: 'date' },
        { field: 'sport', suppressHeaderMenuButton: true },
        { field: 'gold', suppressHeaderMenuButton: true },
        { field: 'silver', suppressHeaderMenuButton: true },
        { field: 'bronze', suppressHeaderMenuButton: true },
        { field: 'total', suppressHeaderMenuButton: true },
    ]);
    const defaultColDef = useMemo<ColDef>(() => {
        return {
            flex: 1,
            minWidth: 150,

            floatingFilter: true,
        };
    }, []);
    const getRowId = useCallback(function (params: GetRowIdParams) {
        return params.data.id;
    }, []);

    const onGridReady = useCallback((params: GridReadyEvent) => {
        fetch('https://www.ag-grid.com/example-assets/olympic-winners.json')
            .then((resp) => resp.json())
            .then((data: any[]) => {
                // give each row an id
                data.forEach(function (x, index) {
                    x.id = 'R' + (index + 1);
                });
                const dataSource: IDatasource = {
                    rowCount: undefined,
                    getRows: (params) => {
                        console.log('asking for ' + params.startRow + ' to ' + params.endRow);
                        // At this point in your code, you would call the server
                        // To make the demo look real, wait for 500ms before returning
                        setTimeout(function () {
                            // take a slice of the total rows
                            const dataAfterSortingAndFiltering = sortAndFilter(
                                data,
                                params.sortModel,
                                params.filterModel
                            );
                            const rowsThisPage = dataAfterSortingAndFiltering.slice(params.startRow, params.endRow);
                            // if on or after the last page, work out the last row.
                            let lastRow = -1;
                            if (dataAfterSortingAndFiltering.length <= params.endRow) {
                                lastRow = dataAfterSortingAndFiltering.length;
                            }
                            // call the success callback
                            params.successCallback(rowsThisPage, lastRow);
                        }, 500);
                    },
                };
                params.api.setGridOption('datasource', dataSource);
            });
    }, []);

    return (
        <div style={containerStyle}>
            <div
                style={gridStyle}
                className={
                    /** DARK MODE START **/ document.documentElement?.dataset.defaultTheme ||
                    'ag-theme-quartz' /** DARK MODE END **/
                }
            >
                <AgGridReact
                    columnDefs={columnDefs}
                    defaultColDef={defaultColDef}
                    rowModelType={'infinite'}
                    cacheOverflowSize={2}
                    maxConcurrentDatasourceRequests={2}
                    infiniteInitialRowCount={1}
                    maxBlocksInCache={2}
                    pagination={true}
                    getRowId={getRowId}
                    onGridReady={onGridReady}
                />
            </div>
        </div>
    );
};

const root = createRoot(document.getElementById('root')!);
root.render(
    <StrictMode>
        <GridExample />
    </StrictMode>
);<|MERGE_RESOLUTION|>--- conflicted
+++ resolved
@@ -1,18 +1,5 @@
 'use strict';
 
-<<<<<<< HEAD
-import '@ag-grid-community/styles/ag-grid.css';
-import '@ag-grid-community/styles/ag-theme-quartz.css';
-import React, { StrictMode, useCallback, useMemo, useState } from 'react';
-import { createRoot } from 'react-dom/client';
-
-import { ColDef, GetRowIdParams, GridReadyEvent, IDatasource, ModuleRegistry } from 'ag-grid-community';
-import { InfiniteRowModelModule } from 'ag-grid-community';
-import { ColumnsToolPanelModule } from 'ag-grid-enterprise';
-import { MenuModule } from 'ag-grid-enterprise';
-import { SetFilterModule } from 'ag-grid-enterprise';
-import { AgGridReact, CustomCellRendererProps } from 'ag-grid-react';
-=======
 import React, { StrictMode, useCallback, useMemo, useState } from 'react';
 import { createRoot } from 'react-dom/client';
 
@@ -26,7 +13,6 @@
 import { SetFilterModule } from 'ag-grid-enterprise';
 import type { CustomCellRendererProps } from 'ag-grid-react';
 import { AgGridReact } from 'ag-grid-react';
->>>>>>> 6fd7afb8
 
 import { countries } from './countries';
 import './styles.css';
