'use strict';

<<<<<<< HEAD
import '@ag-grid-community/styles/ag-grid.css';
import '@ag-grid-community/styles/ag-theme-quartz.css';
import React, { StrictMode, useCallback, useMemo, useState } from 'react';
import { createRoot } from 'react-dom/client';

import {
    ColDef,
    GetRowIdParams,
    GridReadyEvent,
    IDatasource,
    ModuleRegistry,
    SelectionOptions,
} from 'ag-grid-community';
import { InfiniteRowModelModule } from 'ag-grid-community';
import { ColumnsToolPanelModule } from 'ag-grid-enterprise';
import { MenuModule } from 'ag-grid-enterprise';
import { SetFilterModule } from 'ag-grid-enterprise';
import { AgGridReact, CustomCellRendererProps } from 'ag-grid-react';
=======
import React, { StrictMode, useCallback, useMemo, useState } from 'react';
import { createRoot } from 'react-dom/client';
>>>>>>> 6fd7afb8

import type { ColDef, GetRowIdParams, GridReadyEvent, IDatasource, SelectionOptions } from 'ag-grid-community';
import { ModuleRegistry } from 'ag-grid-community';
import { InfiniteRowModelModule } from 'ag-grid-community';
import 'ag-grid-community/styles/ag-grid.css';
import 'ag-grid-community/styles/ag-theme-quartz.css';
import { ColumnsToolPanelModule } from 'ag-grid-enterprise';
import { MenuModule } from 'ag-grid-enterprise';
import { SetFilterModule } from 'ag-grid-enterprise';
import type { CustomCellRendererProps } from 'ag-grid-react';
import { AgGridReact } from 'ag-grid-react';

import { getCountries } from './countries.tsx';

ModuleRegistry.registerModules([InfiniteRowModelModule, SetFilterModule, MenuModule, ColumnsToolPanelModule]);

const filterParams = { values: getCountries() };

const sortAndFilter = (allOfTheData: any[], sortModel: any, filterModel: any) => {
    return sortData(sortModel, filterData(filterModel, allOfTheData));
};

const sortData = (sortModel: any, data: any[]) => {
    const sortPresent = sortModel && sortModel.length > 0;
    if (!sortPresent) {
        return data;
    }
    // do an in memory sort of the data, across all the fields
    const resultOfSort = data.slice();
    resultOfSort.sort(function (a, b) {
        for (let k = 0; k < sortModel.length; k++) {
            const sortColModel = sortModel[k];
            const valueA = a[sortColModel.colId];
            const valueB = b[sortColModel.colId];
            // this filter didn't find a difference, move onto the next one
            if (valueA == valueB) {
                continue;
            }
            const sortDirection = sortColModel.sort === 'asc' ? 1 : -1;
            if (valueA > valueB) {
                return sortDirection;
            } else {
                return sortDirection * -1;
            }
        }
        // no filters found a difference
        return 0;
    });
    return resultOfSort;
};

const filterData = (filterModel: any, data: any[]) => {
    const filterPresent = filterModel && Object.keys(filterModel).length > 0;
    if (!filterPresent) {
        return data;
    }
    const resultOfFilter = [];
    for (let i = 0; i < data.length; i++) {
        const item = data[i];
        if (filterModel.age) {
            const age = item.age;
            const allowedAge = parseInt(filterModel.age.filter);
            // EQUALS = 1;
            // LESS_THAN = 2;
            // GREATER_THAN = 3;
            if (filterModel.age.type == 'equals') {
                if (age !== allowedAge) {
                    continue;
                }
            } else if (filterModel.age.type == 'lessThan') {
                if (age >= allowedAge) {
                    continue;
                }
            } else {
                if (age <= allowedAge) {
                    continue;
                }
            }
        }
        if (filterModel.year) {
            if (filterModel.year.values.indexOf(item.year.toString()) < 0) {
                // year didn't match, so skip this record
                continue;
            }
        }
        if (filterModel.country) {
            if (filterModel.country.values.indexOf(item.country) < 0) {
                continue;
            }
        }
        resultOfFilter.push(item);
    }
    return resultOfFilter;
};

const selection: SelectionOptions = {
    mode: 'multiRow',
    checkboxes: false,
    headerCheckbox: false,
};

const GridExample = () => {
    const containerStyle = useMemo(() => ({ width: '100%', height: '100%' }), []);
    const gridStyle = useMemo(() => ({ height: '100%', width: '100%' }), []);

    const [columnDefs, setColumnDefs] = useState<ColDef[]>([
        // this row just shows the row index, doesn't use any data from the row
        {
            headerName: 'ID',
            maxWidth: 100,
            valueGetter: 'node.id',
            cellRenderer: (props: CustomCellRendererProps) => {
                if (props.value !== undefined) {
                    return props.value;
                } else {
                    return <img src="https://www.ag-grid.com/example-assets/loading.gif" />;
                }
            },
            // we don't want to sort by the row index, this doesn't make sense as the point
            // of the row index is to know the row index in what came back from the server
            sortable: false,
            suppressHeaderMenuButton: true,
        },
        { field: 'athlete', suppressHeaderMenuButton: true },
        {
            field: 'age',
            filter: 'agNumberColumnFilter',
            filterParams: {
                filterOptions: ['equals', 'lessThan', 'greaterThan'],
                maxNumConditions: 1,
            },
        },
        {
            field: 'country',
            filter: 'agSetColumnFilter',
            filterParams: filterParams,
        },
        {
            field: 'year',
            filter: 'agSetColumnFilter',
            filterParams: { values: ['2000', '2004', '2008', '2012'] },
        },
        { field: 'date' },
        { field: 'sport', suppressHeaderMenuButton: true },
        { field: 'gold', suppressHeaderMenuButton: true },
        { field: 'silver', suppressHeaderMenuButton: true },
        { field: 'bronze', suppressHeaderMenuButton: true },
        { field: 'total', suppressHeaderMenuButton: true },
    ]);
    const defaultColDef = useMemo<ColDef>(() => {
        return {
            flex: 1,
            minWidth: 150,
            floatingFilter: true,
        };
    }, []);
    const getRowId = useCallback(function (params: GetRowIdParams) {
        return params.data.id;
    }, []);

    const onGridReady = useCallback((params: GridReadyEvent) => {
        fetch('https://www.ag-grid.com/example-assets/olympic-winners.json')
            .then((resp) => resp.json())
            .then((data: any[]) => {
                // give each row an id
                data.forEach(function (d, index) {
                    d.id = 'R' + (index + 1);
                });
                const dataSource: IDatasource = {
                    rowCount: undefined,
                    getRows: (params) => {
                        console.log('asking for ' + params.startRow + ' to ' + params.endRow);
                        // At this point in your code, you would call the server.
                        // To make the demo look real, wait for 500ms before returning
                        setTimeout(function () {
                            // take a slice of the total rows
                            const dataAfterSortingAndFiltering = sortAndFilter(
                                data,
                                params.sortModel,
                                params.filterModel
                            );
                            const rowsThisPage = dataAfterSortingAndFiltering.slice(params.startRow, params.endRow);
                            // if on or after the last page, work out the last row.
                            let lastRow = -1;
                            if (dataAfterSortingAndFiltering.length <= params.endRow) {
                                lastRow = dataAfterSortingAndFiltering.length;
                            }
                            // call the success callback
                            params.successCallback(rowsThisPage, lastRow);
                        }, 500);
                    },
                };
                params.api.setGridOption('datasource', dataSource);
            });
    }, []);

    return (
        <div style={containerStyle}>
            <div
                style={gridStyle}
                className={
                    /** DARK MODE START **/ document.documentElement?.dataset.defaultTheme ||
                    'ag-theme-quartz' /** DARK MODE END **/
                }
            >
                <AgGridReact
                    columnDefs={columnDefs}
                    defaultColDef={defaultColDef}
                    selection={selection}
                    rowModelType={'infinite'}
                    cacheBlockSize={100}
                    cacheOverflowSize={2}
                    maxConcurrentDatasourceRequests={2}
                    infiniteInitialRowCount={1}
                    maxBlocksInCache={2}
                    getRowId={getRowId}
                    onGridReady={onGridReady}
                />
            </div>
        </div>
    );
};

const root = createRoot(document.getElementById('root')!);
root.render(
    <StrictMode>
        <GridExample />
    </StrictMode>
);<|MERGE_RESOLUTION|>--- conflicted
+++ resolved
@@ -1,28 +1,7 @@
 'use strict';
 
-<<<<<<< HEAD
-import '@ag-grid-community/styles/ag-grid.css';
-import '@ag-grid-community/styles/ag-theme-quartz.css';
 import React, { StrictMode, useCallback, useMemo, useState } from 'react';
 import { createRoot } from 'react-dom/client';
-
-import {
-    ColDef,
-    GetRowIdParams,
-    GridReadyEvent,
-    IDatasource,
-    ModuleRegistry,
-    SelectionOptions,
-} from 'ag-grid-community';
-import { InfiniteRowModelModule } from 'ag-grid-community';
-import { ColumnsToolPanelModule } from 'ag-grid-enterprise';
-import { MenuModule } from 'ag-grid-enterprise';
-import { SetFilterModule } from 'ag-grid-enterprise';
-import { AgGridReact, CustomCellRendererProps } from 'ag-grid-react';
-=======
-import React, { StrictMode, useCallback, useMemo, useState } from 'react';
-import { createRoot } from 'react-dom/client';
->>>>>>> 6fd7afb8
 
 import type { ColDef, GetRowIdParams, GridReadyEvent, IDatasource, SelectionOptions } from 'ag-grid-community';
 import { ModuleRegistry } from 'ag-grid-community';
