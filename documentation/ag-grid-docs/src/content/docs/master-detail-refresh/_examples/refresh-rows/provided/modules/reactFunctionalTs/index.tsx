'use strict';

<<<<<<< HEAD
import '@ag-grid-community/styles/ag-grid.css';
import '@ag-grid-community/styles/ag-theme-quartz.css';
=======
>>>>>>> 6fd7afb8
import React, { StrictMode, useCallback, useMemo, useRef, useState } from 'react';
import { createRoot } from 'react-dom/client';

import { ClientSideRowModelModule, CommunityFeaturesModule } from 'ag-grid-community';
<<<<<<< HEAD
import {
=======
import type {
>>>>>>> 6fd7afb8
    ColDef,
    FirstDataRenderedEvent,
    GetDetailRowDataParams,
    GetRowIdParams,
    GridReadyEvent,
<<<<<<< HEAD
    ModuleRegistry,
} from 'ag-grid-community';
=======
} from 'ag-grid-community';
import { ModuleRegistry } from 'ag-grid-community';
import 'ag-grid-community/styles/ag-grid.css';
import 'ag-grid-community/styles/ag-theme-quartz.css';
>>>>>>> 6fd7afb8
import { ColumnsToolPanelModule } from 'ag-grid-enterprise';
import { MasterDetailModule } from 'ag-grid-enterprise';
import { MenuModule } from 'ag-grid-enterprise';
import { AgGridReact } from 'ag-grid-react';

ModuleRegistry.registerModules([
    ClientSideRowModelModule,
    CommunityFeaturesModule,
    MasterDetailModule,
    MenuModule,
    ColumnsToolPanelModule,
]);

let allRowData: any[];

const GridExample = () => {
    const gridRef = useRef<AgGridReact>(null);
    const containerStyle = useMemo(() => ({ width: '100%', height: '100%' }), []);
    const gridStyle = useMemo(() => ({ height: '100%', width: '100%' }), []);
    const [rowData, setRowData] = useState();
    const [columnDefs, setColumnDefs] = useState<ColDef[]>([
        // group cell renderer needed for expand / collapse icons
        { field: 'name', cellRenderer: 'agGroupCellRenderer' },
        { field: 'account' },
        { field: 'calls' },
        { field: 'minutes', valueFormatter: "x.toLocaleString() + 'm'" },
    ]);
    const defaultColDef = useMemo<ColDef>(() => {
        return {
            flex: 1,
            enableCellChangeFlash: true,
        };
    }, []);
    const getRowId = useCallback(function (params: GetRowIdParams) {
        return String(params.data.account);
    }, []);
    const detailCellRendererParams = useMemo(() => {
        return {
            refreshStrategy: 'rows',
            detailGridOptions: {
                selection: {
                    mode: 'multiRow',
                    headerCheckbox: false,
                },
                getRowId: (params: GetRowIdParams) => {
                    return String(params.data.callId);
                },
                columnDefs: [
                    { field: 'callId' },
                    { field: 'direction' },
                    { field: 'number', minWidth: 150 },
                    { field: 'duration', valueFormatter: "x.toLocaleString() + 's'" },
                    { field: 'switchCode', minWidth: 150 },
                ],
                defaultColDef: {
                    flex: 1,
                    enableCellChangeFlash: true,
                },
            },
            getDetailRowData: (params: GetDetailRowDataParams) => {
                // params.successCallback([]);
                params.successCallback(params.data.callRecords);
            },
        };
    }, []);

    const onGridReady = useCallback((params: GridReadyEvent) => {
        fetch('https://www.ag-grid.com/example-assets/master-detail-data.json')
            .then((resp) => resp.json())
            .then((data) => {
                allRowData = data;
                setRowData(data);
            });
    }, []);

    const onFirstDataRendered = useCallback((params: FirstDataRenderedEvent) => {
        // arbitrarily expand a row for presentational purposes
        setTimeout(function () {
            gridRef.current!.api.getDisplayedRowAtIndex(0)!.setExpanded(true);
        }, 0);
        setInterval(function () {
            if (!allRowData) {
                return;
            }
            const data = allRowData[0];
            const newCallRecords: any[] = [];
            data.callRecords.forEach(function (record: any, index: number) {
                newCallRecords.push({
                    name: record.name,
                    callId: record.callId,
                    duration: record.duration + (index % 2),
                    switchCode: record.switchCode,
                    direction: record.direction,
                    number: record.number,
                });
            });
            data.callRecords = newCallRecords;
            data.calls++;
            const tran = {
                update: [data],
            };
            gridRef.current!.api.applyTransaction(tran);
        }, 2000);
    }, []);

    return (
        <div style={containerStyle}>
            <div
                style={gridStyle}
                className={
                    /** DARK MODE START **/ document.documentElement?.dataset.defaultTheme ||
                    'ag-theme-quartz' /** DARK MODE END **/
                }
            >
                <AgGridReact
                    ref={gridRef}
                    rowData={rowData}
                    columnDefs={columnDefs}
                    defaultColDef={defaultColDef}
                    getRowId={getRowId}
                    masterDetail={true}
                    detailCellRendererParams={detailCellRendererParams}
                    onGridReady={onGridReady}
                    onFirstDataRendered={onFirstDataRendered}
                />
            </div>
        </div>
    );
};

const root = createRoot(document.getElementById('root')!);
root.render(
    <StrictMode>
        <GridExample />
    </StrictMode>
);<|MERGE_RESOLUTION|>--- conflicted
+++ resolved
@@ -1,33 +1,19 @@
 'use strict';
 
-<<<<<<< HEAD
-import '@ag-grid-community/styles/ag-grid.css';
-import '@ag-grid-community/styles/ag-theme-quartz.css';
-=======
->>>>>>> 6fd7afb8
 import React, { StrictMode, useCallback, useMemo, useRef, useState } from 'react';
 import { createRoot } from 'react-dom/client';
 
 import { ClientSideRowModelModule, CommunityFeaturesModule } from 'ag-grid-community';
-<<<<<<< HEAD
-import {
-=======
 import type {
->>>>>>> 6fd7afb8
     ColDef,
     FirstDataRenderedEvent,
     GetDetailRowDataParams,
     GetRowIdParams,
     GridReadyEvent,
-<<<<<<< HEAD
-    ModuleRegistry,
-} from 'ag-grid-community';
-=======
 } from 'ag-grid-community';
 import { ModuleRegistry } from 'ag-grid-community';
 import 'ag-grid-community/styles/ag-grid.css';
 import 'ag-grid-community/styles/ag-theme-quartz.css';
->>>>>>> 6fd7afb8
 import { ColumnsToolPanelModule } from 'ag-grid-enterprise';
 import { MasterDetailModule } from 'ag-grid-enterprise';
 import { MenuModule } from 'ag-grid-enterprise';
