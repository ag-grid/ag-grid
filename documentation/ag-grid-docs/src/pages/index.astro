--- conflicted
+++ resolved
@@ -9,12 +9,8 @@
 import HeroGrid from '@components/hero-grid/HeroGrid.astro';
 import { AutomatedExamples } from '@components/automated-examples/AutomatedExamples';
 import { urlWithBaseUrl } from '@utils/urlWithBaseUrl';
-<<<<<<< HEAD
-import { PUBLISHED_URLS, USE_PUBLISHED_PACKAGES } from '@constants';
-=======
 import { getIsProduction, getIsArchive } from '@utils/env';
 import { PUBLISHED_URLS } from '@constants';
->>>>>>> c0b83773
 import { pathJoin } from '@utils/pathJoin';
 import { getExtraFileUrl } from '@utils/extraFileUrl';
 
@@ -41,14 +37,9 @@
     },
 ];
 
-<<<<<<< HEAD
-const enterpriseGridUrl = USE_PUBLISHED_PACKAGES
-    ? pathJoin(PUBLISHED_URLS['ag-grid-charts-enterprise'], 'dist/ag-grid-charts-enterprise.min.js')
-=======
 const enterpriseGridUrl = getIsArchive() ?
     getExtraFileUrl({ filePath: 'ag-grid-charts-enterprise/dist/ag-grid-charts-enterprise.js' }) :
     getIsProduction()? pathJoin(PUBLISHED_URLS['ag-grid-charts-enterprise'], 'dist/ag-grid-charts-enterprise.min.js')
->>>>>>> c0b83773
     : getExtraFileUrl({ filePath: 'ag-grid-charts-enterprise/dist/ag-grid-charts-enterprise.js' });
 ---
 
