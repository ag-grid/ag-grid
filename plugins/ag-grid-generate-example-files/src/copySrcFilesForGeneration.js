--- conflicted
+++ resolved
@@ -26,35 +26,6 @@
     });
 }
 
-<<<<<<< HEAD
-function copyJsonFile(sourceFile, destinationFile) {
-    fs.readFile(sourceFile, 'utf8', (err, data) => {
-        if (err) {
-            console.error(`Error reading file: ${err}`);
-            return;
-        }
-
-        // Prepend '@ts-nocheck' to the content so we don't have to worry about typescript errors
-        const modifiedContent = `export const moduleConfig = ${data}`;
-        fs.writeFile(
-            destinationFile,
-            modifiedContent,
-            {
-                encoding: 'utf8',
-                flag: 'w',
-            },
-            (err) => {
-                if (err) {
-                    console.error(`Error writing file: ${err}`);
-                    return;
-                }
-            }
-        );
-    });
-}
-
-=======
->>>>>>> 6fd7afb8
 const srcPropertyKeys = '../../packages/ag-grid-community/src/propertyKeys.ts';
 const destPropertyKeys = './src/executors/generate/generator/_copiedFromCore/propertyKeys.ts';
 
