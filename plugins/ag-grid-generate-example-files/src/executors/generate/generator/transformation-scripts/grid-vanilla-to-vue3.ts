import * as JSON5 from 'json5';

import type { ExampleConfig, ImportType, ParsedBindings } from '../types';
import {
    GRID_WIDE_COMPONENTS,
    OVERRIDABLE_AG_COMPONENTS,
    convertDefaultColDef,
    getColumnDefs,
    getTemplate,
    isComponent,
    isExternalVueFile,
} from './grid-vanilla-to-vue-common';
import {
    addAllCommunityFeatureModule,
    addBindingImports,
    addEnterprisePackage,
    addLicenseManager,
    addRelativeImports,
    convertFunctionToConstProperty,
    findLocaleImport,
    getActiveTheme,
    getFunctionName,
    getIntegratedDarkModeCode,
    isInstanceMethod,
    preferParamsApi,
    replaceGridReadyRowData,
    usesThemingApi,
} from './parser-utils';
import { getImport, toConst, toInput, toOutput, toRef } from './vue-utils';

const path = require('path');

function getOnGridReadyCode(bindings: ParsedBindings): string {
    const { onGridReady, data } = bindings;
    const additionalLines = [];

    if (onGridReady) {
        additionalLines.push(onGridReady.trim().replace(/^\{|\}$/g, ''));
    }

    if (data) {
        const { url, callback } = data;

        const setRowDataBlock = replaceGridReadyRowData(callback, 'rowData.value');

        additionalLines.push(`
            const updateData = (data) => ${setRowDataBlock};
            
            fetch(${url})
                .then(resp => resp.json())
                .then(data => updateData(data));`);
    }

    const additional = preferParamsApi(
        additionalLines.length > 0 ? `\n\n        ${additionalLines.join('\n        ')}` : ''
    );
    return `const onGridReady = (params) => {
        ${getIntegratedDarkModeCode(bindings.exampleName)}
        gridApi.value = params.api;
        ${additional}
    }`;
}

const replaceApiThisReference = (code) => code.replaceAll('gridApi', 'gridApi.value');

function getAllMethods(bindings: ParsedBindings): [string[], string[], string[], string[], string[]] {
    const eventHandlers = bindings.eventHandlers
        .filter((event) => event.name != 'onGridReady')
        .map((event) => event.handler)
        .map(replaceApiThisReference)
        .map(convertFunctionToConstProperty);

    const externalEventHandlers = bindings.externalEventHandlers
        .map((event) => event.body)
        .map(replaceApiThisReference)
        .map(convertFunctionToConstProperty);
    const instanceMethods = bindings.instanceMethods.map(replaceApiThisReference).map(convertFunctionToConstProperty);

    const utilFunctions = bindings.utils
        .map((body) => {
            const funcName = getFunctionName(body);

            if (funcName) {
                return `window.${funcName} = ${body}`;
            }

            // probably a var
            return body;
        })
        .sort((a, b) => {
            const aIsAssignedToWindow = a.startsWith('window.');
            const bIsAssignedToWindow = b.startsWith('window.');

            if (aIsAssignedToWindow && bIsAssignedToWindow) {
                return 0;
            }
            if (aIsAssignedToWindow) {
                return -1;
            }
            if (bIsAssignedToWindow) {
                return 1;
            }

            return 0;
        });

    const functionNames = bindings.eventHandlers
        .map((event) => event.handlerName)
        .concat(bindings.externalEventHandlers.map((event) => event.name))
        .concat(bindings.instanceMethods.map(getFunctionName));

    return [eventHandlers, externalEventHandlers, instanceMethods, utilFunctions, functionNames];
}

function toAssignment(property: any): string {
    // convert to arrow functions
    const value = property.value.replace(/function\s*\(([^\)]+)\)/, '($1) =>');

    return `${property.name}.value = ${value}`;
}

function getPropertyBindings(
    bindings: ParsedBindings,
    componentFileNames: string[],
    vueComponents
): [string[], string[], string[], string[], string[]] {
    const propertyAssignments = [];
    const propertyVars = [];
    const propertyAttributes = [];
    const propertyNames = [];

    bindings.properties
        .filter((property) => property.name !== 'onGridReady' && property.name !== 'columnDefs')
        .forEach((property) => {
            if (bindings.vuePropertyBindings[property.name]) {
                const parsedObj = JSON5.parse(bindings.vuePropertyBindings[property.name]);
                const panelArrayName = parsedObj['toolPanels'] ? 'toolPanels' : 'statusPanels';
                if (parsedObj[panelArrayName]) {
                    parsedObj[panelArrayName].forEach((panel) => {
                        Object.keys(panel).forEach((panelProperty) => {
                            if (
                                !panelProperty.startsWith('ag') &&
                                isComponent(panelProperty) &&
                                typeof panel[panelProperty] === 'string'
                            ) {
                                const parsedValue = panel[panelProperty].replace('AG_LITERAL_', '');
                                if (isExternalVueFile(componentFileNames, parsedValue)) {
                                    panel[panelProperty] = parsedValue;
                                    if (!vueComponents.includes(parsedValue)) {
                                        vueComponents.push(parsedValue);
                                    }
                                }
                            }
                        });
                    });
                    property.value = JSON.stringify(parsedObj);
                }

                propertyAttributes.push(toInput(property));
                propertyVars.push(toRef(property));
                propertyAssignments.push(toAssignment(property));
                propertyNames.push(property.name);
            } else if (componentFileNames.length > 0 && property.name === 'components') {
                if (bindings.components) {
                    const userAgComponents = OVERRIDABLE_AG_COMPONENTS.filter((agComponentName) =>
                        bindings.components.some(
                            (component) =>
                                component.name === agComponentName &&
                                !vueComponents.some((existingComp) => existingComp.includes(agComponentName))
                        )
                    ).map((agComponentName) => `${agComponentName}: '${agComponentName}'`);

                    vueComponents.push(...userAgComponents);
                }
            } else if (property.value === 'true' || property.value === 'false') {
                propertyAttributes.push(toConst(property));
                // propertyNames.push(property.name);
            } else if (property.value === null || property.value === 'null') {
                propertyAttributes.push(toInput(property));
                propertyNames.push(property.name);
            } else if (property.name === 'groupRowRendererParams') {
                const perLine = property.value.split('\n');
                const result = [];
                perLine.forEach((line) => {
                    if (line.includes('innerRenderer')) {
                        const component = line.match(/.*:\s*(.*),/)
                            ? line.match(/.*:\s*(.*),/)[1]
                            : line.match(/.*:\s*(.*)$/)[1];
                        line = line.replace(component, `'${component}'`);
                        result.push(line);

                        if (!vueComponents.includes(component)) {
                            vueComponents.push(component);
                        }
                    } else {
                        result.push(line);
                    }
                });
                const newValue = result.join('\n');

                propertyAttributes.push(toInput(property));
                propertyVars.push(toRef(property));
                propertyAssignments.push(`${property.name}.value = ${newValue}`);
                propertyNames.push(property.name);
            } else if (GRID_WIDE_COMPONENTS.includes(property.name)) {
                const parsedValue = `${property.value.replace('AG_LITERAL_', '')}`;

                propertyAttributes.push(toInput(property));
                propertyVars.push(toRef(property));
                propertyAssignments.push(`${property.name}.value = '${parsedValue}'`);
                propertyNames.push(property.name);
                if (isExternalVueFile(componentFileNames, parsedValue)) {
                    if (!vueComponents.includes(parsedValue)) {
                        vueComponents.push(parsedValue);
                    }
                }
            } else {
                propertyNames.push(property.name);

                // for when binding a method
                // see javascript-grid-keyboard-navigation for an example
                // tabToNextCell needs to be bound to the react component
                if (!isInstanceMethod(bindings.instanceMethods, property)) {
                    propertyAttributes.push(toInput(property));

                    if (property.name !== 'defaultColDef') {
                        propertyVars.push(toRef(property));
                    }
                }

                if (property.name !== 'defaultColDef') {
                    propertyAssignments.push(toAssignment(property));
                }
            }
        });

    if (bindings.data && bindings.data.callback.indexOf("gridApi.setGridOption('rowData',") >= 0) {
        if (propertyAttributes.filter((item) => item.indexOf(':rowData') >= 0).length === 0) {
            propertyAttributes.push(':rowData="rowData"');
            propertyNames.push('rowData');
        }

        if (propertyVars.filter((item) => item.indexOf('rowData') >= 0).length === 0) {
            propertyVars.push('const rowData = ref(null)');
        }
    }

    return [propertyAssignments, propertyVars, propertyAttributes, vueComponents, propertyNames];
}

function getModuleImports(
    bindings: ParsedBindings,
    exampleConfig: ExampleConfig,
    componentFileNames: string[],
    allStylesheets: string[]
): string[] {
    const { inlineGridStyles, imports: bindingImports } = bindings;

    const imports = [
        "import { createApp, onBeforeMount, ref, shallowRef } from 'vue';",
        "import { AgGridVue } from 'ag-grid-vue3';",
    ];

    addLicenseManager(imports, exampleConfig);

    if (!usesThemingApi(bindings)) {
        imports.push("import 'ag-grid-community/styles/ag-grid.css';");
        // to account for the (rare) example that has more than one class...just default to quartz if it does
        // we strip off any '-dark' from the theme when loading the CSS as dark versions are now embedded in the
        // "source" non dark version
        const theme = inlineGridStyles.theme ? inlineGridStyles.theme.replace('-dark', '') : 'ag-theme-quartz';
        imports.push(`import "ag-grid-community/styles/${theme}.css";`);
    }

    if (allStylesheets && allStylesheets.length > 0) {
        allStylesheets.forEach((styleSheet) => imports.push(`import './${path.basename(styleSheet)}';`));
    }

    const bImports = [...(bindings.imports || [])];
    bImports.push({
        module: `'ag-grid-community'`,
        isNamespaced: false,
        imports: [],
    });
    if (bImports.length > 0) {
        addBindingImports(bImports, imports, true, true);
    }

    if (componentFileNames) {
        imports.push(...componentFileNames.map((componentFileName) => getImport(componentFileName, 'Vue', '')));
    }
    addRelativeImports(bindings, imports, 'js');

    if (bindings.moduleRegistration) {
        imports.push(addAllCommunityFeatureModule(bindings.moduleRegistration));
    }

    return imports;
}

<<<<<<< HEAD
function getPackageImports(
    bindings: ParsedBindings,
    exampleConfig: ExampleConfig,
    componentFileNames: string[],
    allStylesheets: string[]
): string[] {
    const { inlineGridStyles } = bindings;

    const imports = [
        "import { createApp, onBeforeMount, ref, shallowRef } from 'vue';",
        "import { AgGridVue } from 'ag-grid-vue3';",
    ];

    addEnterprisePackage(imports, bindings);
    addLicenseManager(imports, exampleConfig, true);

    if (!usesThemingApi(bindings)) {
        imports.push("import 'ag-grid-community/styles/ag-grid.css';");
        // to account for the (rare) example that has more than one class...just default to quartz if it does
        // we strip off any '-dark' from the theme when loading the CSS as dark versions are now embedded in the
        // "source" non dark version
        const theme = inlineGridStyles.theme ? inlineGridStyles.theme.replace('-dark', '') : 'ag-theme-quartz';
        imports.push(`import 'ag-grid-community/styles/${theme}.css';`);
    }

    if (allStylesheets && allStylesheets.length > 0) {
        allStylesheets.forEach((styleSheet) => imports.push(`import './${path.basename(styleSheet)}';`));
    }

    const bImports = [...(bindings.imports || [])];
    bImports.push({
        module: `'ag-grid-community'`,
        isNamespaced: false,
        imports: [],
    });
    if (bImports.length > 0) {
        addBindingImports(bImports, imports, true, true);
    }

    if (componentFileNames) {
        imports.push(...componentFileNames.map((componentFileName) => getImport(componentFileName, 'Vue', '')));
    }
    addRelativeImports(bindings, imports, 'js');

    return imports;
}

=======
>>>>>>> 6fd7afb8
function getImports(
    bindings: ParsedBindings,
    exampleConfig: ExampleConfig,
    componentFileNames: string[],
    allStylesheets: string[]
): string[] {
    const imports = [];

    const localeImport = findLocaleImport(bindings.imports);
    if (localeImport) {
        imports.push(`import { ${localeImport.imports[0]} } from '@ag-grid-community/locale';`);
    }

    imports.push(...getModuleImports(bindings, exampleConfig, componentFileNames, allStylesheets));

    return imports;
}

export function vanillaToVue3(
    bindings: ParsedBindings,
    exampleConfig: ExampleConfig,
    componentFileNames: string[],
    allStylesheets: string[]
): (importType: ImportType) => string {
    const vueComponents = bindings.components.map((component) => `${component.name}:${component.value}`);

    const onGridReady = getOnGridReadyCode(bindings);
    const eventAttributes = bindings.eventHandlers.filter((event) => event.name !== 'onGridReady').map(toOutput);
    const [eventHandlers, externalEventHandlers, instanceMethods, utilFunctions, functionNames] =
        getAllMethods(bindings);
    const columnDefs = getColumnDefs(bindings, vueComponents, componentFileNames);
    const defaultColDef = bindings.defaultColDef
        ? convertDefaultColDef(bindings.defaultColDef, vueComponents, componentFileNames)
        : null;

    return (importType) => {
        const imports = getImports(bindings, exampleConfig, componentFileNames, allStylesheets);
        const [propertyAssignments, propertyVars, propertyAttributes, _, propertyNames] = getPropertyBindings(
            bindings,
            componentFileNames,
            vueComponents
        );
        const template = getTemplate(bindings, exampleConfig, propertyAttributes.concat(eventAttributes));

        return `
${imports.join('\n')}
${exampleConfig.licenseKey ? "// enter your license key here to suppress console message and watermark\nLicenseManager.setLicenseKey('');\n" : ''}
${bindings.classes.join('\n')}

const VueExample = {
    template: \`
        <div style="height: 100%">
            ${template}
        </div>
    \`,
    components: {
        'ag-grid-vue': AgGridVue,
        ${vueComponents.join(',\n')}
    },
    setup(props) {
        const columnDefs = ref(${columnDefs});
        const gridApi = shallowRef();
        ${defaultColDef ? `const defaultColDef = ref(${defaultColDef});` : ''}
        ${propertyVars.join(';\n')}
        
        onBeforeMount(() => {
            ${propertyAssignments.join(';\n')}            
        });
        
        ${eventHandlers
            .concat(externalEventHandlers)
            .concat(onGridReady)
            .concat(instanceMethods)
            .map((snippet) => `${snippet.trim()};`)
            .join('\n')}
                
        return {
            columnDefs,
            gridApi,
            ${propertyNames.length > 0 ? propertyNames.join(',\n') + ',' : ''}
            onGridReady,
            themeClass: ${getActiveTheme(bindings.inlineGridStyles.theme, false)},
            ${functionNames ? functionNames.filter((functionName) => !propertyNames.includes(functionName)).join(',\n') : ''}
        }        
    }
}

${utilFunctions.map((snippet) => `${snippet.trim()}`).join('\n\n')}

createApp(VueExample)
    .mount("#app")

`;
    };
}

if (typeof window !== 'undefined') {
    (<any>window).vanillaToVue3 = vanillaToVue3;
}<|MERGE_RESOLUTION|>--- conflicted
+++ resolved
@@ -298,56 +298,6 @@
     return imports;
 }
 
-<<<<<<< HEAD
-function getPackageImports(
-    bindings: ParsedBindings,
-    exampleConfig: ExampleConfig,
-    componentFileNames: string[],
-    allStylesheets: string[]
-): string[] {
-    const { inlineGridStyles } = bindings;
-
-    const imports = [
-        "import { createApp, onBeforeMount, ref, shallowRef } from 'vue';",
-        "import { AgGridVue } from 'ag-grid-vue3';",
-    ];
-
-    addEnterprisePackage(imports, bindings);
-    addLicenseManager(imports, exampleConfig, true);
-
-    if (!usesThemingApi(bindings)) {
-        imports.push("import 'ag-grid-community/styles/ag-grid.css';");
-        // to account for the (rare) example that has more than one class...just default to quartz if it does
-        // we strip off any '-dark' from the theme when loading the CSS as dark versions are now embedded in the
-        // "source" non dark version
-        const theme = inlineGridStyles.theme ? inlineGridStyles.theme.replace('-dark', '') : 'ag-theme-quartz';
-        imports.push(`import 'ag-grid-community/styles/${theme}.css';`);
-    }
-
-    if (allStylesheets && allStylesheets.length > 0) {
-        allStylesheets.forEach((styleSheet) => imports.push(`import './${path.basename(styleSheet)}';`));
-    }
-
-    const bImports = [...(bindings.imports || [])];
-    bImports.push({
-        module: `'ag-grid-community'`,
-        isNamespaced: false,
-        imports: [],
-    });
-    if (bImports.length > 0) {
-        addBindingImports(bImports, imports, true, true);
-    }
-
-    if (componentFileNames) {
-        imports.push(...componentFileNames.map((componentFileName) => getImport(componentFileName, 'Vue', '')));
-    }
-    addRelativeImports(bindings, imports, 'js');
-
-    return imports;
-}
-
-=======
->>>>>>> 6fd7afb8
 function getImports(
     bindings: ParsedBindings,
     exampleConfig: ExampleConfig,
