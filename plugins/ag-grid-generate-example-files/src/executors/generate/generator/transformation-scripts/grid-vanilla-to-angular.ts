--- conflicted
+++ resolved
@@ -96,48 +96,6 @@
 
     if (bindings.moduleRegistration) {
         imports.push(addAllCommunityFeatureModule(bindings.moduleRegistration));
-<<<<<<< HEAD
-    }
-
-    return imports;
-}
-
-function addPackageImports(
-    imports: string[],
-    bindings: ParsedBindings,
-    exampleConfig: ExampleConfig,
-    allStylesheets: string[]
-): string[] {
-    const { inlineGridStyles, imports: bindingImports, properties } = bindings;
-
-    imports.push("import { AgGridAngular } from 'ag-grid-angular';");
-    addLicenseManager(imports, exampleConfig, true);
-
-    if (!usesThemingApi(bindings)) {
-        imports.push("import 'ag-grid-community/styles/ag-grid.css';");
-        // to account for the (rare) example that has more than one class...just default to quartz if it does
-        // we strip off any '-dark' from the theme when loading the CSS as dark versions are now embedded in the
-        // "source" non dark version
-        const theme = inlineGridStyles.theme ? inlineGridStyles.theme.replace('-dark', '') : 'ag-theme-quartz';
-        imports.push(`import "ag-grid-community/styles/${theme}.css";`);
-    }
-
-    if (allStylesheets && allStylesheets.length > 0) {
-        allStylesheets.forEach((styleSheet) => imports.push(`import './${path.basename(styleSheet)}';`));
-    }
-
-    const propertyInterfaces = getPropertyInterfaces(properties);
-    const bImports = [...(bindingImports || [])];
-    bImports.push({
-        module: `'ag-grid-community'`,
-        isNamespaced: false,
-        imports: [...propertyInterfaces, 'GridReadyEvent', 'GridApi'],
-    });
-
-    if (bImports.length > 0) {
-        addBindingImports(bImports, imports, true, true);
-=======
->>>>>>> 6fd7afb8
     }
 
     return imports;
