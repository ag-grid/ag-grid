--- conflicted
+++ resolved
@@ -65,49 +65,6 @@
         addBindingImports(moduleImports, imports, false, true);
 
         imports.push(addAllCommunityFeatureModule(bindings.moduleRegistration));
-<<<<<<< HEAD
-    }
-
-    return imports;
-}
-
-function getPackageImports(
-    bindings: ParsedBindings,
-    exampleConfig: ExampleConfig,
-    componentFilenames: string[],
-    allStylesheets: string[]
-): string[] {
-    const { inlineGridStyles } = bindings;
-
-    const imports = [
-        "import React, { useCallback, useMemo, useRef, useState, StrictMode} from 'react';",
-        "import { createRoot } from 'react-dom/client';",
-        "import { AgGridReact } from 'ag-grid-react';",
-    ];
-
-    addEnterprisePackage(imports, bindings);
-    addLicenseManager(imports, exampleConfig, true);
-
-    if (!usesThemingApi(bindings)) {
-        imports.push("import 'ag-grid-community/styles/ag-grid.css';");
-
-        // to account for the (rare) example that has more than one class...just default to quartz if it does
-        // we strip off any '-dark' from the theme when loading the CSS as dark versions are now embedded in the
-        // "source" non dark version
-        const theme = inlineGridStyles.theme ? inlineGridStyles.theme.replace('-dark', '') : 'ag-theme-quartz';
-        imports.push(`import 'ag-grid-community/styles/${theme}.css';`);
-    }
-
-    if (allStylesheets && allStylesheets.length > 0) {
-        allStylesheets.forEach((styleSheet) => imports.push(`import './${basename(styleSheet)}';`));
-    }
-
-    addRelativeImports(bindings, imports, 'jsx');
-
-    if (componentFilenames) {
-        imports.push(...componentFilenames.map(getImport));
-=======
->>>>>>> 6fd7afb8
     }
 
     return imports;
