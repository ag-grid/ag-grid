import { basename } from 'path';
import { ExampleConfig, ParsedBindings, ImportType } from '../types';
import { templatePlaceholder } from './grid-vanilla-src-parser';
import {
    addBindingImports,
    addEnterprisePackage,
    addGenericInterfaceImport,
    convertFunctionToConstPropertyTs,
    getActiveTheme,
    getFunctionName,
    getIntegratedDarkModeCode,
    getPropertyInterfaces,
    handleRowGenericInterface,
    isInstanceMethod,
    preferParamsApi,
} from './parser-utils';
import {
    convertFunctionalTemplate,
    convertFunctionToConstCallbackTs,
    EventAndCallbackNames,
    getImport,
    getValueType,
} from './react-utils';

function getModuleImports(
    bindings: ParsedBindings,
    componentFilenames: string[],
    extraCoreTypes: string[],
    allStylesheets: string[]
): string[] {
    let imports = [
        "import React, { useCallback, useMemo, useRef, useState, StrictMode } from 'react';",
        "import { createRoot } from 'react-dom/client';",
        "import { AgGridReact } from '@ag-grid-community/react';",
    ];

    imports.push("import '@ag-grid-community/styles/ag-grid.css';");
    // to account for the (rare) example that has more than one class...just default to quartz if it does
    // we strip off any '-dark' from the theme when loading the CSS as dark versions are now embedded in the
    // "source" non dark version
    const theme = bindings.inlineGridStyles.theme
        ? bindings.inlineGridStyles.theme.replace('-dark', '')
        : 'ag-theme-quartz';
    imports.push(`import '@ag-grid-community/styles/${theme}.css';`);

    if (allStylesheets && allStylesheets.length > 0) {
        allStylesheets.forEach((styleSheet) => imports.push(`import './${basename(styleSheet)}';`));
    }

    let propertyInterfaces = getPropertyInterfaces(bindings.properties);
    const bImports = [...(bindings.imports || [])];
    bImports.push({
        module: `'@ag-grid-community/core'`,
        isNamespaced: false,
        imports: [...propertyInterfaces, ...extraCoreTypes],
    });

    if (bImports.length > 0) {
        addBindingImports(bImports, imports, false, true);
    }

    if (componentFilenames) {
        imports.push(...componentFilenames.map(getImport));
    }

    addGenericInterfaceImport(imports, bindings.tData, bindings);

    if (bindings.moduleRegistration) {
        imports.push(bindings.moduleRegistration);
    }

    return imports;
}

function getPackageImports(
    bindings: ParsedBindings,
    componentFilenames: string[],
    extraCoreTypes: string[],
    allStylesheets: string[]
): string[] {
    const { inlineGridStyles, tData } = bindings;

    const imports = [
        "import React, { useCallback, useMemo, useRef, useState, StrictMode } from 'react';",
        "import { createRoot } from 'react-dom/client';",
        "import { AgGridReact } from 'ag-grid-react';",
    ];

    addEnterprisePackage(imports, bindings);
<<<<<<< HEAD
    addEnterprisePackage(imports, bindings);
=======
>>>>>>> 47128969

    imports.push("import 'ag-grid-community/styles/ag-grid.css';");

    // to account for the (rare) example that has more than one class...just default to quartz if it does
    // we strip off any '-dark' from the theme when loading the CSS as dark versions are now embedded in the
    // "source" non dark version
    const theme = inlineGridStyles.theme ? inlineGridStyles.theme.replace('-dark', '') : 'ag-theme-quartz';
<<<<<<< HEAD
    const theme = inlineGridStyles.theme ? inlineGridStyles.theme.replace('-dark', '') : 'ag-theme-quartz';
=======
>>>>>>> 47128969
    imports.push(`import 'ag-grid-community/styles/${theme}.css';`);

    if (allStylesheets && allStylesheets.length > 0) {
        allStylesheets.forEach((styleSheet) => imports.push(`import './${basename(styleSheet)}';`));
    }

    let propertyInterfaces = getPropertyInterfaces(bindings.properties);
    const bImports = [...(bindings.imports || [])];
    bImports.push({
        module: `'ag-grid-community'`,
        isNamespaced: false,
        imports: [...propertyInterfaces, ...extraCoreTypes],
    });
    if (bImports.length > 0) {
        addBindingImports(bImports, imports, true, true);
    }

    if (componentFilenames) {
        imports.push(...componentFilenames.map(getImport));
    }

    addGenericInterfaceImport(imports, bindings.tData, bindings);

    return imports;
}

function getImports(
    bindings: ParsedBindings,
    componentFileNames: string[],
    importType: ImportType,
    extraCoreTypes: string[],
    allStylesheets: string[]
): string[] {
    if (importType === 'packages') {
        return getPackageImports(bindings, componentFileNames, extraCoreTypes, allStylesheets);
    } else {
        return getModuleImports(bindings, componentFileNames, extraCoreTypes, allStylesheets);
    }
}

function getTemplate(bindings: ParsedBindings, componentAttributes: string[], rowDataGeneric: string): string {
    const { inlineGridStyles } = bindings;
    const agGridTag = `
        <div style={gridStyle} className={${getActiveTheme(inlineGridStyles.theme, true)}}>
<<<<<<< HEAD
        <div style={gridStyle} className={${getActiveTheme(inlineGridStyles.theme, true)}}>
=======
>>>>>>> 47128969
            <AgGridReact${rowDataGeneric}
                ref={gridRef}
                ${componentAttributes.join('\n')}
            />
        </div>`;

    const template = bindings.template
        ? bindings.template.replace(templatePlaceholder, agGridTag.replace('$', '$$$$'))
        : agGridTag;

    return convertFunctionalTemplate(template);
}

function extractComponentInformation(properties, componentFilenames: string[]): { [key: string]: string } {
    const components: { [key: string]: string } = {};
    if (componentFilenames.length <= 0) {
        return components;
    }

    properties.forEach((property) => {
        if (property.name === 'components') {
            property.value
                .split(`\n`)
                .filter((keyValue) => keyValue.includes(':'))
                .map((keyValue) => keyValue.replace(/\s/g, ''))
                .map((keyValue) => keyValue.replace(/,/g, ''))
                .map((keyValue) => keyValue.split(':'))
                .reduce((accumulator, keyValue) => {
                    accumulator[keyValue[0]] = keyValue[1];
                    return accumulator;
                }, components);
        }
    });

    return components;
}

export function vanillaToReactFunctionalTs(
    bindings: ParsedBindings,
    exampleConfig: ExampleConfig,
    componentFilenames: string[],
    allStylesheets: string[]
): (importType: ImportType) => string {
    const { properties, data, tData, inlineGridStyles, onGridReady, typeDeclares, interfaces } = bindings;

    const utilMethodNames = bindings.utils.map(getFunctionName);
    const callbackDependencies = Object.keys(bindings.callbackDependencies).reduce((acc, callbackName) => {
        acc[callbackName] = bindings.callbackDependencies[callbackName]
            .filter((dependency) => !utilMethodNames.includes(dependency))
            .filter((dependency) => !global[dependency]); // exclude things like Number, isNaN etc
        return acc;
    }, {});
    const rowDataType = tData || 'any';
    const rowDataGeneric = tData ? `<${tData}>` : '';
    const rowDataState = `const [rowData, setRowData] = useState<${rowDataType}[]>();`;
    const gridRefHook = `const gridRef = useRef<AgGridReact${rowDataGeneric}>(null);`;

    return (importType) => {
        // instance values
        const stateProperties = [
            `const containerStyle = useMemo(() => ({ width: '100%', height: '100%' }), []);`,
            `const gridStyle = useMemo(() => ({height: '${inlineGridStyles.height}', width: '${inlineGridStyles.width}'}), []);`,
            rowDataState,
        ];

        // for when binding a method
        // see javascript-grid-keyboard-navigation for an example
        // tabToNextCell needs to be bound to the react component
        // rarely used (one example only - can be improved and this be removed)
        const instanceBindings = [];

        const componentProps = ['rowData={rowData}'];

        const additionalInReady = [];
        if (data) {
            additionalInReady.push(`${getIntegratedDarkModeCode(bindings.exampleName, true)}`);

            const setRowDataBlock = data.callback.replace("gridApi!.setGridOption('rowData',", 'setRowData(');
            additionalInReady.push(`
                fetch(${data.url})
                .then(resp => resp.json())
                .then((data: ${rowDataType}[]) => ${setRowDataBlock});`);
        }

        if (onGridReady) {
            additionalInReady.push(`${getIntegratedDarkModeCode(bindings.exampleName, true)}`);
            const hackedHandler = onGridReady
                .replace(/^{|}$/g, '')
                .replace("gridApi!.setGridOption('rowData',", 'setRowData(');
            additionalInReady.push(hackedHandler);
        }

        let extraCoreTypes = [];
        if (additionalInReady.length > 0) {
            extraCoreTypes = ['GridReadyEvent'];
        }

        const imports = getImports(bindings, componentFilenames, importType, extraCoreTypes, allStylesheets);

        const components: { [componentName: string]: string } = extractComponentInformation(
            properties,
            componentFilenames
        );

        const containsQuotes = (data: string) => {
            const withoutBoundaryQuotes = data.replace(/^"|"$/g, '');
            return withoutBoundaryQuotes.includes('"') || withoutBoundaryQuotes.includes("'");
        };
        const stripQuotes = (data: string) => data.replace(/"/g, '').replace(/'/g, '');
        const componentNameExists = (componentName: string) =>
            Object.keys(components).includes(stripQuotes(componentName));

        properties
            .filter((property) => property.name !== 'onGridReady')
            .forEach((property) => {
                if (property.name === 'rowData') {
                    if (property.value !== 'null' && property.value !== null) {
                        const rowDataIndex = stateProperties.indexOf(rowDataState);
                        stateProperties[rowDataIndex] =
                            `const [rowData, setRowData] = useState<${rowDataType}[]>(${property.value});`;
                    }
                } else if (property.value === 'true' || property.value === 'false') {
                    componentProps.push(`${property.name}={${property.value}}`);
                } else if (property.value === null) {
                    componentProps.push(`${property.name}={${property.name}}`);
                } else {
                    // for when binding a method
                    // see javascript-grid-keyboard-navigation for an example
                    // tabToNextCell needs to be bound to the react component
                    if (isInstanceMethod(bindings.instanceMethods, property)) {
                        instanceBindings.push(`${property.name}=${property.value}`);
                    } else {
                        if (property.name === 'columnDefs') {
                            // Special logic for columnDefs as its a popular property
                            const typeName = property.value.includes('children')
                                ? '(ColDef | ColGroupDef)[]'
                                : 'ColDef[]';
                            stateProperties.push(
                                `const [${property.name}, setColumnDefs] = useState<${typeName}>(${property.value});`
                            );
                            componentProps.push(`${property.name}={${property.name}}`);
                        } else {
                            // for values like booleans or strings just inline the prop - no need for a separate variable for it
                            const valueType = getValueType(property.value);
                            if (valueType === 'string') {
                                if (componentNameExists(property.value)) {
                                    componentProps.push(
                                        `${property.name}={${components[stripQuotes(property.value)]}}`
                                    );
                                } else {
                                    if (containsQuotes(property.value)) {
                                        componentProps.push(`${property.name}={${property.value}}`);
                                    } else {
                                        componentProps.push(`${property.name}=${property.value}`);
                                    }
                                }
                            } else if (valueType === 'boolean' || valueType === 'number') {
                                componentProps.push(`${property.name}={${property.value}}`);
                            } else {
                                if (EventAndCallbackNames.has(property.name)) {
                                    stateProperties.push(
                                        `const ${property.name} = useCallback(${property.value}, [${callbackDependencies[property.name] || ''}]);`
                                    );
                                } else {
                                    stateProperties.push(
                                        `const ${property.name} = useMemo<${property.typings.typeName}>(() => { return ${property.value} }, []);`
                                    );
                                }
                                componentProps.push(`${property.name}={${property.name}}`);
                            }
                        }
                    }
                }
            });

        const componentEventAttributes = bindings.eventHandlers.map(
            (event) => `${event.handlerName}={${event.handlerName}}`
        );
        if (additionalInReady.length > 0) {
            componentProps.push('onGridReady={onGridReady}');
        }
        componentProps.push.apply(componentProps, componentEventAttributes);

        // convert this.xxx to just xxx
        // no real need for "this" in hooks
        const thisReferenceConverter = (content) => content.replace(/this\./g, '');

        const gridInstanceConverter = (content) =>
            content
                .replace(/params\.api(!?)\.setGridOption\('rowData', data\)/g, 'setRowData(data)')
                .replace(/gridApi(!?)\./g, 'gridRef.current!.api.')
                .replace(/gridApi;/g, 'gridRef.current!.api;')
                .replace(/gridRef\.current\.api(!?)\.setGridOption\(\'rowData\',/g, 'setRowData(')
                .replace(/gridApi/g, 'gridRef.current!.api');

        const template = getTemplate(bindings, componentProps.map(thisReferenceConverter), rowDataGeneric);
        const eventHandlers = bindings.eventHandlers
            .map((event) => convertFunctionToConstCallbackTs(event.handler, callbackDependencies))
            .map(thisReferenceConverter)
            .map(gridInstanceConverter);
        const externalEventHandlers = bindings.externalEventHandlers
            .map((handler) => convertFunctionToConstCallbackTs(handler.body, callbackDependencies))
            .map(thisReferenceConverter)
            .map(gridInstanceConverter);
        const instanceMethods = bindings.instanceMethods
            .map((instance) => convertFunctionToConstCallbackTs(instance, callbackDependencies))
            .map(thisReferenceConverter)
            .map(gridInstanceConverter);
        const containerStyle = exampleConfig.noStyle ? '' : `style={containerStyle}`;

        const gridReady =
            additionalInReady.length > 0
                ? `
            const onGridReady = useCallback((params: GridReadyEvent) => {
                ${preferParamsApi(additionalInReady.join('\n'))}
            }, []);`
                : '';

        let generatedOutput = `
'use strict';

${imports.join('\n')}
${exampleConfig.licenseKey ? "// enter your license key here to suppress license message in the console and watermark\nLicenseManager.setLicenseKey('');\n" : ''}
<<<<<<< HEAD
${exampleConfig.licenseKey ? "// enter your license key here to suppress license message in the console and watermark\nLicenseManager.setLicenseKey('');\n" : ''}
=======
>>>>>>> 47128969

${typeDeclares?.length > 0 ? '\n' + typeDeclares.join('\n') : ''}${interfaces?.length > 0 ? '\n' + interfaces.join('\n') : ''}

${bindings.utils.map(convertFunctionToConstPropertyTs).join('\n\n')}

${bindings.classes.join('\n')}

const GridExample = () => {
    ${gridRefHook}
    ${stateProperties.join('\n    ')}

${gridReady}

${[].concat(eventHandlers, externalEventHandlers, instanceMethods).join('\n\n   ')}

    return  (
            <div ${containerStyle}>
                ${template}
            </div>
        );

}

const root = createRoot(document.getElementById('root')!);
root.render(<StrictMode><GridExample /></StrictMode>);
`;

        if ((generatedOutput.match(/gridRef\.current/g) || []).length === 0) {
            generatedOutput = generatedOutput.replace(gridRefHook, '');
            generatedOutput = generatedOutput.replace('ref={gridRef}', '');
        }
        if (generatedOutput.includes(rowDataState) && (generatedOutput.match(/setRowData/g) || []).length === 1) {
            generatedOutput = generatedOutput.replace(rowDataState, '');
            generatedOutput = generatedOutput.replace('rowData={rowData}', '');
        }

        // Until we support this cleanly.
        generatedOutput = handleRowGenericInterface(generatedOutput, tData);

        return generatedOutput;
    };
}

if (typeof window !== 'undefined') {
    (<any>window).vanillaToReactFunctionalTs = vanillaToReactFunctionalTs;
}<|MERGE_RESOLUTION|>--- conflicted
+++ resolved
@@ -87,10 +87,6 @@
     ];
 
     addEnterprisePackage(imports, bindings);
-<<<<<<< HEAD
-    addEnterprisePackage(imports, bindings);
-=======
->>>>>>> 47128969
 
     imports.push("import 'ag-grid-community/styles/ag-grid.css';");
 
@@ -98,10 +94,6 @@
     // we strip off any '-dark' from the theme when loading the CSS as dark versions are now embedded in the
     // "source" non dark version
     const theme = inlineGridStyles.theme ? inlineGridStyles.theme.replace('-dark', '') : 'ag-theme-quartz';
-<<<<<<< HEAD
-    const theme = inlineGridStyles.theme ? inlineGridStyles.theme.replace('-dark', '') : 'ag-theme-quartz';
-=======
->>>>>>> 47128969
     imports.push(`import 'ag-grid-community/styles/${theme}.css';`);
 
     if (allStylesheets && allStylesheets.length > 0) {
@@ -146,10 +138,6 @@
     const { inlineGridStyles } = bindings;
     const agGridTag = `
         <div style={gridStyle} className={${getActiveTheme(inlineGridStyles.theme, true)}}>
-<<<<<<< HEAD
-        <div style={gridStyle} className={${getActiveTheme(inlineGridStyles.theme, true)}}>
-=======
->>>>>>> 47128969
             <AgGridReact${rowDataGeneric}
                 ref={gridRef}
                 ${componentAttributes.join('\n')}
@@ -373,10 +361,6 @@
 
 ${imports.join('\n')}
 ${exampleConfig.licenseKey ? "// enter your license key here to suppress license message in the console and watermark\nLicenseManager.setLicenseKey('');\n" : ''}
-<<<<<<< HEAD
-${exampleConfig.licenseKey ? "// enter your license key here to suppress license message in the console and watermark\nLicenseManager.setLicenseKey('');\n" : ''}
-=======
->>>>>>> 47128969
 
 ${typeDeclares?.length > 0 ? '\n' + typeDeclares.join('\n') : ''}${interfaces?.length > 0 ? '\n' + interfaces.join('\n') : ''}
 
