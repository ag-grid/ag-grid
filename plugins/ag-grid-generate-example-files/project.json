--- conflicted
+++ resolved
@@ -58,12 +58,7 @@
       "cache": true,
       "inputs": [
         "{workspaceRoot}/packages/ag-grid-community/src/propertyKeys.ts",
-<<<<<<< HEAD
-        "{workspaceRoot}/packages/ag-grid-community/src/eventTypes.ts",
-        "{workspaceRoot}/documentation/ag-grid-docs/src/content/matrix-table/modules.json"
-=======
         "{workspaceRoot}/packages/ag-grid-community/src/eventTypes.ts"
->>>>>>> 6fd7afb8
       ],
       "outputs": [
         "{workspaceRoot}/plugins/ag-grid-generate-example-files/src/executors/generate/generator/_copiedFromCore/propertyKeys.ts",
