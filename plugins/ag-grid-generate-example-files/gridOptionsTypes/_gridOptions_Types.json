--- conflicted
+++ resolved
@@ -1401,25 +1401,20 @@
     "typeName": "boolean",
     "typesToInclude": []
   },
-<<<<<<< HEAD
+  "maintainColumnOrder": {
+    "typeName": "boolean",
+    "typesToInclude": []
+  },
+  "enableStrictPivotColumnOrder": {
+    "typeName": "boolean",
+    "typesToInclude": []
+  },
   "suppressSetFilterByDefault": {
     "typeName": "boolean",
     "typesToInclude": []
   },
   "suppressStickyTotalRow": {
     "typeName": "boolean | 'grand' | 'group'",
-=======
-  "maintainColumnOrder": {
-    "typeName": "boolean",
->>>>>>> 7fb29395
-    "typesToInclude": []
-  },
-  "enableStrictPivotColumnOrder": {
-    "typeName": "boolean",
-    "typesToInclude": []
-  },
-  "suppressStickyTotalRow": {
-    "typeName": "boolean | 'grand' | 'group'",
     "typesToInclude": []
   },
   "loadThemeGoogleFonts": {
