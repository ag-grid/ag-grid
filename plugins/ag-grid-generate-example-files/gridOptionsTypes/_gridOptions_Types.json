{
  "sortingOrder": {
    "typeName": "SortDirection[]",
    "typesToInclude": [
      "SortDirection"
    ]
  },
  "alignedGrids": {
    "typeName": "AlignedGrid[] | (() => AlignedGrid[])",
    "typesToInclude": [
      "AlignedGrid",
      "AlignedGrid"
    ]
  },
  "rowData": {
    "typeName": "TData[] | null",
    "typesToInclude": []
  },
  "columnDefs": {
    "typeName": "(ColDef<TData> | ColGroupDef<TData>)[] | null",
    "typesToInclude": [
      "ColDef",
      "ColGroupDef"
    ]
  },
  "excelStyles": {
    "typeName": "ExcelStyle[]",
    "typesToInclude": [
      "ExcelStyle"
    ]
  },
  "pinnedTopRowData": {
    "typeName": "any[]",
    "typesToInclude": []
  },
  "pinnedBottomRowData": {
    "typeName": "any[]",
    "typesToInclude": []
  },
  "chartThemes": {
    "typeName": "string[]",
    "typesToInclude": []
  },
  "rowClass": {
    "typeName": "string | string[]",
    "typesToInclude": []
  },
  "paginationPageSizeSelector": {
    "typeName": "number[] | boolean",
    "typesToInclude": []
  },
  "components": {
    "typeName": "{\n        [p: string]: any;\n    }",
    "typesToInclude": []
  },
  "rowStyle": {
    "typeName": "RowStyle",
    "typesToInclude": [
      "RowStyle"
    ]
  },
  "context": {
    "typeName": "any",
    "typesToInclude": []
  },
  "autoGroupColumnDef": {
    "typeName": "ColDef<TData>",
    "typesToInclude": [
      "ColDef"
    ]
  },
  "localeText": {
    "typeName": "{\n        [key: string]: string;\n    }",
    "typesToInclude": []
  },
  "icons": {
    "typeName": "{\n        [key: string]: ((...args: any[]) => any) | string;\n    }",
    "typesToInclude": []
  },
  "datasource": {
    "typeName": "IDatasource",
    "typesToInclude": [
      "IDatasource"
    ]
  },
  "serverSideDatasource": {
    "typeName": "IServerSideDatasource",
    "typesToInclude": [
      "IServerSideDatasource"
    ]
  },
  "viewportDatasource": {
    "typeName": "IViewportDatasource",
    "typesToInclude": [
      "IViewportDatasource"
    ]
  },
  "groupRowRendererParams": {
    "typeName": "any",
    "typesToInclude": []
  },
  "aggFuncs": {
    "typeName": "{\n        [key: string]: IAggFunc<TData>;\n    }",
    "typesToInclude": [
      "IAggFunc"
    ]
  },
  "fullWidthCellRendererParams": {
    "typeName": "any",
    "typesToInclude": []
  },
  "defaultColGroupDef": {
    "typeName": "Partial<ColGroupDef<TData>>",
    "typesToInclude": [
      "ColGroupDef"
    ]
  },
  "defaultColDef": {
    "typeName": "ColDef<TData>",
    "typesToInclude": [
      "ColDef"
    ]
  },
  "defaultCsvExportParams": {
    "typeName": "CsvExportParams",
    "typesToInclude": [
      "CsvExportParams"
    ]
  },
  "defaultExcelExportParams": {
    "typeName": "ExcelExportParams",
    "typesToInclude": [
      "ExcelExportParams"
    ]
  },
  "columnTypes": {
    "typeName": "{\n        [key: string]: ColTypeDef<TData>;\n    }",
    "typesToInclude": [
      "ColTypeDef"
    ]
  },
  "rowClassRules": {
    "typeName": "RowClassRules<TData>",
    "typesToInclude": [
      "RowClassRules"
    ]
  },
  "detailCellRendererParams": {
    "typeName": "any",
    "typesToInclude": []
  },
  "loadingCellRendererParams": {
    "typeName": "any",
    "typesToInclude": []
  },
  "loadingOverlayComponentParams": {
    "typeName": "any",
    "typesToInclude": []
  },
  "noRowsOverlayComponentParams": {
    "typeName": "any",
    "typesToInclude": []
  },
  "popupParent": {
    "typeName": "HTMLElement | null",
    "typesToInclude": []
  },
  "statusBar": {
    "typeName": "{\n        statusPanels: StatusPanelDef[];\n    }",
    "typesToInclude": [
      "StatusPanelDef"
    ]
  },
  "sideBar": {
    "typeName": "SideBarDef | string | string[] | boolean | null",
    "typesToInclude": [
      "SideBarDef"
    ]
  },
  "theme": {
    "typeName": "GridTheme",
    "typesToInclude": [
      "GridTheme"
    ]
  },
  "chartThemeOverrides": {
    "typeName": "AgChartThemeOverrides",
    "typesToInclude": [
      "AgChartThemeOverrides"
    ]
  },
  "customChartThemes": {
    "typeName": "{\n        [name: string]: AgChartTheme;\n    }",
    "typesToInclude": [
      "AgChartTheme"
    ]
  },
  "chartToolPanelsDef": {
    "typeName": "ChartToolPanelsDef",
    "typesToInclude": [
      "ChartToolPanelsDef"
    ]
  },
  "dataTypeDefinitions": {
    "typeName": "{\n        [cellDataType: string]: DataTypeDefinition<TData>;\n    }",
    "typesToInclude": [
      "DataTypeDefinition"
    ]
  },
  "advancedFilterModel": {
    "typeName": "AdvancedFilterModel | null",
    "typesToInclude": [
      "AdvancedFilterModel"
    ]
  },
  "advancedFilterParent": {
    "typeName": "HTMLElement | null",
    "typesToInclude": []
  },
  "advancedFilterBuilderParams": {
    "typeName": "IAdvancedFilterBuilderParams",
    "typesToInclude": [
      "IAdvancedFilterBuilderParams"
    ]
  },
  "initialState": {
    "typeName": "GridState",
    "typesToInclude": [
      "GridState"
    ]
  },
  "autoSizeStrategy": {
    "typeName": "SizeColumnsToFitGridStrategy | SizeColumnsToFitProvidedWidthStrategy | SizeColumnsToContentStrategy",
    "typesToInclude": [
      "SizeColumnsToFitGridStrategy",
      "SizeColumnsToFitProvidedWidthStrategy",
      "SizeColumnsToContentStrategy"
    ]
  },
  "rowSelection": {
    "typeName": "'single' | 'multiple'",
    "typesToInclude": []
  },
  "overlayLoadingTemplate": {
    "typeName": "string",
    "typesToInclude": []
  },
  "overlayNoRowsTemplate": {
    "typeName": "string",
    "typesToInclude": []
  },
  "gridId": {
    "typeName": "string",
    "typesToInclude": []
  },
  "quickFilterText": {
    "typeName": "string",
    "typesToInclude": []
  },
  "rowModelType": {
    "typeName": "RowModelType",
    "typesToInclude": [
      "RowModelType"
    ]
  },
  "editType": {
    "typeName": "'fullRow'",
    "typesToInclude": []
  },
  "domLayout": {
    "typeName": "DomLayoutType",
    "typesToInclude": [
      "DomLayoutType"
    ]
  },
  "clipboardDelimiter": {
    "typeName": "string",
    "typesToInclude": []
  },
  "rowGroupPanelShow": {
    "typeName": "'always' | 'onlyWhenGrouping' | 'never'",
    "typesToInclude": []
  },
  "multiSortKey": {
    "typeName": "'ctrl'",
    "typesToInclude": []
  },
  "pivotColumnGroupTotals": {
    "typeName": "'before' | 'after'",
    "typesToInclude": []
  },
  "pivotRowTotals": {
    "typeName": "'before' | 'after'",
    "typesToInclude": []
  },
  "pivotPanelShow": {
    "typeName": "'always' | 'onlyWhenPivoting' | 'never'",
    "typesToInclude": []
  },
  "fillHandleDirection": {
    "typeName": "'x' | 'y' | 'xy'",
    "typesToInclude": []
  },
  "groupDisplayType": {
    "typeName": "RowGroupingDisplayType",
    "typesToInclude": [
      "RowGroupingDisplayType"
    ]
  },
  "treeDataDisplayType": {
    "typeName": "TreeDataDisplayType",
    "typesToInclude": [
      "TreeDataDisplayType"
    ]
  },
  "colResizeDefault": {
    "typeName": "'shift'",
    "typesToInclude": []
  },
  "tooltipTrigger": {
    "typeName": "'hover' | 'focus'",
    "typesToInclude": []
  },
  "serverSidePivotResultFieldSeparator": {
    "typeName": "string",
    "typesToInclude": []
  },
  "columnMenu": {
    "typeName": "'legacy' | 'new'",
    "typesToInclude": []
  },
  "tooltipShowMode": {
    "typeName": "'standard' | 'whenTruncated'",
    "typesToInclude": []
  },
  "grandTotalRow": {
    "typeName": "'top' | 'bottom'",
    "typesToInclude": []
  },
  "rowHeight": {
    "typeName": "number",
    "typesToInclude": []
  },
  "detailRowHeight": {
    "typeName": "number",
    "typesToInclude": []
  },
  "rowBuffer": {
    "typeName": "number",
    "typesToInclude": []
  },
  "headerHeight": {
    "typeName": "number",
    "typesToInclude": []
  },
  "groupHeaderHeight": {
    "typeName": "number",
    "typesToInclude": []
  },
  "groupLockGroupColumns": {
    "typeName": "number",
    "typesToInclude": []
  },
  "floatingFiltersHeight": {
    "typeName": "number",
    "typesToInclude": []
  },
  "pivotHeaderHeight": {
    "typeName": "number",
    "typesToInclude": []
  },
  "pivotGroupHeaderHeight": {
    "typeName": "number",
    "typesToInclude": []
  },
  "groupDefaultExpanded": {
    "typeName": "number",
    "typesToInclude": []
  },
  "pivotDefaultExpanded": {
    "typeName": "number",
    "typesToInclude": []
  },
  "viewportRowModelPageSize": {
    "typeName": "number",
    "typesToInclude": []
  },
  "viewportRowModelBufferSize": {
    "typeName": "number",
    "typesToInclude": []
  },
  "autoSizePadding": {
    "typeName": "number",
    "typesToInclude": []
  },
  "maxBlocksInCache": {
    "typeName": "number",
    "typesToInclude": []
  },
  "maxConcurrentDatasourceRequests": {
    "typeName": "number",
    "typesToInclude": []
  },
  "tooltipShowDelay": {
    "typeName": "number",
    "typesToInclude": []
  },
  "tooltipHideDelay": {
    "typeName": "number",
    "typesToInclude": []
  },
  "cacheOverflowSize": {
    "typeName": "number",
    "typesToInclude": []
  },
  "paginationPageSize": {
    "typeName": "number",
    "typesToInclude": []
  },
  "cacheBlockSize": {
    "typeName": "number",
    "typesToInclude": []
  },
  "infiniteInitialRowCount": {
    "typeName": "number",
    "typesToInclude": []
  },
  "serverSideInitialRowCount": {
    "typeName": "number",
    "typesToInclude": []
  },
  "scrollbarWidth": {
    "typeName": "number",
    "typesToInclude": []
  },
  "asyncTransactionWaitMillis": {
    "typeName": "number",
    "typesToInclude": []
  },
  "blockLoadDebounceMillis": {
    "typeName": "number",
    "typesToInclude": []
  },
  "keepDetailRowsCount": {
    "typeName": "number",
    "typesToInclude": []
  },
  "undoRedoCellEditingLimit": {
    "typeName": "number",
    "typesToInclude": []
  },
  "cellFlashDelay": {
    "typeName": "number",
    "typesToInclude": []
  },
  "cellFadeDelay": {
    "typeName": "number",
    "typesToInclude": []
  },
  "cellFlashDuration": {
    "typeName": "number",
    "typesToInclude": []
  },
  "cellFadeDuration": {
    "typeName": "number",
    "typesToInclude": []
  },
  "tabIndex": {
    "typeName": "number",
    "typesToInclude": []
  },
  "pivotMaxGeneratedColumns": {
    "typeName": "number",
    "typesToInclude": []
  },
  "doesExternalFilterPass": {
    "typeName": "(node: IRowNode<TData>) => boolean",
    "typesToInclude": [
      "IRowNode"
    ]
  },
  "processPivotResultColDef": {
    "typeName": "(colDef: ColDef<TData>) => void",
    "typesToInclude": [
      "ColDef"
    ]
  },
  "processPivotResultColGroupDef": {
    "typeName": "(colGroupDef: ColGroupDef<TData>) => void",
    "typesToInclude": [
      "ColGroupDef"
    ]
  },
  "getBusinessKeyForNode": {
    "typeName": "(node: IRowNode<TData>) => string",
    "typesToInclude": [
      "IRowNode"
    ]
  },
  "isRowSelectable": {
    "typeName": "IsRowSelectable<TData>",
    "typesToInclude": [
      "IsRowSelectable"
    ]
  },
  "rowDragText": {
    "typeName": "(params: IRowDragItem, dragItemCount: number) => string",
    "typesToInclude": [
      "IRowDragItem"
    ]
  },
  "groupRowRenderer": {
    "typeName": "any",
    "typesToInclude": []
  },
  "dragAndDropImageComponent": {
    "typeName": "any",
    "typesToInclude": []
  },
  "fullWidthCellRenderer": {
    "typeName": "any",
    "typesToInclude": []
  },
  "loadingCellRenderer": {
    "typeName": "any",
    "typesToInclude": []
  },
  "loadingOverlayComponent": {
    "typeName": "any",
    "typesToInclude": []
  },
  "noRowsOverlayComponent": {
    "typeName": "any",
    "typesToInclude": []
  },
  "detailCellRenderer": {
    "typeName": "any",
    "typesToInclude": []
  },
  "quickFilterParser": {
    "typeName": "(quickFilter: string) => string[]",
    "typesToInclude": []
  },
  "quickFilterMatcher": {
    "typeName": "(quickFilterParts: string[], rowQuickFilterAggregateText: string) => boolean",
    "typesToInclude": []
  },
  "getLocaleText": {
    "typeName": "(params: GetLocaleTextParams<TData>) => string",
    "typesToInclude": [
      "GetLocaleTextParams"
    ]
  },
  "isExternalFilterPresent": {
    "typeName": "(params: IsExternalFilterPresentParams<TData>) => boolean",
    "typesToInclude": [
      "IsExternalFilterPresentParams"
    ]
  },
  "getRowHeight": {
    "typeName": "(params: RowHeightParams<TData>) => number | undefined | null",
    "typesToInclude": [
      "RowHeightParams"
    ]
  },
  "getRowClass": {
    "typeName": "(params: RowClassParams<TData>) => string | string[] | undefined",
    "typesToInclude": [
      "RowClassParams"
    ]
  },
  "getRowStyle": {
    "typeName": "(params: RowClassParams<TData>) => RowStyle | undefined",
    "typesToInclude": [
      "RowClassParams",
      "RowStyle"
    ]
  },
  "getContextMenuItems": {
    "typeName": "GetContextMenuItems<TData>",
    "typesToInclude": [
      "GetContextMenuItems"
    ]
  },
  "getMainMenuItems": {
    "typeName": "GetMainMenuItems<TData>",
    "typesToInclude": [
      "GetMainMenuItems"
    ]
  },
  "processRowPostCreate": {
    "typeName": "(params: ProcessRowParams<TData>) => void",
    "typesToInclude": [
      "ProcessRowParams"
    ]
  },
  "processCellForClipboard": {
    "typeName": "(params: ProcessCellForExportParams<TData>) => any",
    "typesToInclude": [
      "ProcessCellForExportParams"
    ]
  },
  "getGroupRowAgg": {
    "typeName": "(params: GetGroupRowAggParams<TData>) => any",
    "typesToInclude": [
      "GetGroupRowAggParams"
    ]
  },
  "isFullWidthRow": {
    "typeName": "(params: IsFullWidthRowParams<TData>) => boolean",
    "typesToInclude": [
      "IsFullWidthRowParams"
    ]
  },
  "sendToClipboard": {
    "typeName": "(params: SendToClipboardParams<TData>) => void",
    "typesToInclude": [
      "SendToClipboardParams"
    ]
  },
  "focusGridInnerElement": {
    "typeName": "(params: FocusGridInnerElementParams<TData>) => boolean",
    "typesToInclude": [
      "FocusGridInnerElementParams"
    ]
  },
  "navigateToNextHeader": {
    "typeName": "(params: NavigateToNextHeaderParams<TData>) => HeaderPosition | null",
    "typesToInclude": [
      "NavigateToNextHeaderParams",
      "HeaderPosition"
    ]
  },
  "tabToNextHeader": {
    "typeName": "(params: TabToNextHeaderParams<TData>) => HeaderPosition | boolean | null",
    "typesToInclude": [
      "TabToNextHeaderParams",
      "HeaderPosition"
    ]
  },
  "navigateToNextCell": {
    "typeName": "(params: NavigateToNextCellParams<TData>) => CellPosition | null",
    "typesToInclude": [
      "NavigateToNextCellParams",
      "CellPosition"
    ]
  },
  "tabToNextCell": {
    "typeName": "(params: TabToNextCellParams<TData>) => CellPosition | boolean | null",
    "typesToInclude": [
      "TabToNextCellParams",
      "CellPosition"
    ]
  },
  "processCellFromClipboard": {
    "typeName": "(params: ProcessCellForExportParams<TData>) => any",
    "typesToInclude": [
      "ProcessCellForExportParams"
    ]
  },
  "getDocument": {
    "typeName": "() => Document",
    "typesToInclude": [
      "Document"
    ]
  },
  "postProcessPopup": {
    "typeName": "(params: PostProcessPopupParams<TData>) => void",
    "typesToInclude": [
      "PostProcessPopupParams"
    ]
  },
  "getChildCount": {
    "typeName": "(dataItem: any) => number",
    "typesToInclude": []
  },
  "getDataPath": {
    "typeName": "GetDataPath<TData>",
    "typesToInclude": [
      "GetDataPath"
    ]
  },
  "isRowMaster": {
    "typeName": "IsRowMaster<TData>",
    "typesToInclude": [
      "IsRowMaster"
    ]
  },
  "postSortRows": {
    "typeName": "(params: PostSortRowsParams<TData>) => void",
    "typesToInclude": [
      "PostSortRowsParams"
    ]
  },
  "processHeaderForClipboard": {
    "typeName": "(params: ProcessHeaderForExportParams<TData>) => any",
    "typesToInclude": [
      "ProcessHeaderForExportParams"
    ]
  },
  "processUnpinnedColumns": {
    "typeName": "(params: ProcessUnpinnedColumnsParams<TData>) => Column[]",
    "typesToInclude": [
      "ProcessUnpinnedColumnsParams",
      "Column"
    ]
  },
  "processGroupHeaderForClipboard": {
    "typeName": "(params: ProcessGroupHeaderForExportParams<TData>) => any",
    "typesToInclude": [
      "ProcessGroupHeaderForExportParams"
    ]
  },
  "paginationNumberFormatter": {
    "typeName": "(params: PaginationNumberFormatterParams<TData>) => string",
    "typesToInclude": [
      "PaginationNumberFormatterParams"
    ]
  },
  "processDataFromClipboard": {
    "typeName": "(params: ProcessDataFromClipboardParams<TData>) => string[][] | null",
    "typesToInclude": [
      "ProcessDataFromClipboardParams"
    ]
  },
  "getServerSideGroupKey": {
    "typeName": "GetServerSideGroupKey",
    "typesToInclude": [
      "GetServerSideGroupKey"
    ]
  },
  "isServerSideGroup": {
    "typeName": "IsServerSideGroup",
    "typesToInclude": [
      "IsServerSideGroup"
    ]
  },
  "createChartContainer": {
    "typeName": "(params: ChartRefParams<TData>) => void",
    "typesToInclude": [
      "ChartRefParams"
    ]
  },
  "getChartToolbarItems": {
    "typeName": "GetChartToolbarItems",
    "typesToInclude": [
      "GetChartToolbarItems"
    ]
  },
  "fillOperation": {
    "typeName": "(params: FillOperationParams<TData>) => any",
    "typesToInclude": [
      "FillOperationParams"
    ]
  },
  "isApplyServerSideTransaction": {
    "typeName": "IsApplyServerSideTransaction",
    "typesToInclude": [
      "IsApplyServerSideTransaction"
    ]
  },
  "getServerSideGroupLevelParams": {
    "typeName": "(params: GetServerSideGroupLevelParamsParams) => ServerSideGroupLevelParams",
    "typesToInclude": [
      "GetServerSideGroupLevelParamsParams",
      "ServerSideGroupLevelParams"
    ]
  },
  "isServerSideGroupOpenByDefault": {
    "typeName": "(params: IsServerSideGroupOpenByDefaultParams) => boolean",
    "typesToInclude": [
      "IsServerSideGroupOpenByDefaultParams"
    ]
  },
  "isGroupOpenByDefault": {
    "typeName": "(params: IsGroupOpenByDefaultParams<TData>) => boolean",
    "typesToInclude": [
      "IsGroupOpenByDefaultParams"
    ]
  },
  "initialGroupOrderComparator": {
    "typeName": "(params: InitialGroupOrderComparatorParams<TData>) => number",
    "typesToInclude": [
      "InitialGroupOrderComparatorParams"
    ]
  },
  "groupIncludeFooter": {
    "typeName": "boolean | UseGroupFooter<TData>",
    "typesToInclude": [
      "UseGroupFooter"
    ]
  },
  "loadingCellRendererSelector": {
    "typeName": "LoadingCellRendererSelectorFunc<TData>",
    "typesToInclude": [
      "LoadingCellRendererSelectorFunc"
    ]
  },
  "getRowId": {
    "typeName": "GetRowIdFunc<TData>",
    "typesToInclude": [
      "GetRowIdFunc"
    ]
  },
  "groupAggFiltering": {
    "typeName": "boolean | IsRowFilterable<TData>",
    "typesToInclude": [
      "IsRowFilterable"
    ]
  },
  "chartMenuItems": {
    "typeName": "(string | MenuItemDef)[] | GetChartMenuItems<TData>",
    "typesToInclude": [
      "MenuItemDef",
      "GetChartMenuItems"
    ]
  },
  "groupTotalRow": {
    "typeName": "'top' | 'bottom' | UseGroupTotalRow<TData>",
    "typesToInclude": [
      "UseGroupTotalRow"
    ]
  },
  "suppressMakeColumnVisibleAfterUnGroup": {
    "typeName": "boolean",
    "typesToInclude": []
  },
  "suppressRowClickSelection": {
    "typeName": "boolean",
    "typesToInclude": []
  },
  "suppressCellFocus": {
    "typeName": "boolean",
    "typesToInclude": []
  },
  "suppressHeaderFocus": {
    "typeName": "boolean",
    "typesToInclude": []
  },
  "suppressHorizontalScroll": {
    "typeName": "boolean",
    "typesToInclude": []
  },
  "groupSelectsChildren": {
    "typeName": "boolean",
    "typesToInclude": []
  },
  "alwaysShowHorizontalScroll": {
    "typeName": "boolean",
    "typesToInclude": []
  },
  "alwaysShowVerticalScroll": {
    "typeName": "boolean",
    "typesToInclude": []
  },
  "debug": {
    "typeName": "boolean",
    "typesToInclude": []
  },
  "enableBrowserTooltips": {
    "typeName": "boolean",
    "typesToInclude": []
  },
  "enableCellExpressions": {
    "typeName": "boolean",
    "typesToInclude": []
  },
  "groupIncludeTotalFooter": {
    "typeName": "boolean",
    "typesToInclude": []
  },
  "groupSuppressBlankHeader": {
    "typeName": "boolean",
    "typesToInclude": []
  },
  "suppressMenuHide": {
    "typeName": "boolean",
    "typesToInclude": []
  },
  "suppressRowDeselection": {
    "typeName": "boolean",
    "typesToInclude": []
  },
  "unSortIcon": {
    "typeName": "boolean",
    "typesToInclude": []
  },
  "suppressMultiSort": {
    "typeName": "boolean",
    "typesToInclude": []
  },
  "alwaysMultiSort": {
    "typeName": "boolean",
    "typesToInclude": []
  },
  "singleClickEdit": {
    "typeName": "boolean",
    "typesToInclude": []
  },
  "suppressLoadingOverlay": {
    "typeName": "boolean",
    "typesToInclude": []
  },
  "suppressNoRowsOverlay": {
    "typeName": "boolean",
    "typesToInclude": []
  },
  "suppressAutoSize": {
    "typeName": "boolean",
    "typesToInclude": []
  },
  "skipHeaderOnAutoSize": {
    "typeName": "boolean",
    "typesToInclude": []
  },
  "suppressColumnMoveAnimation": {
    "typeName": "boolean",
    "typesToInclude": []
  },
  "suppressMoveWhenColumnDragging": {
    "typeName": "boolean",
    "typesToInclude": []
  },
  "suppressMovableColumns": {
    "typeName": "boolean",
    "typesToInclude": []
  },
  "suppressFieldDotNotation": {
    "typeName": "boolean",
    "typesToInclude": []
  },
  "enableRangeSelection": {
    "typeName": "boolean",
    "typesToInclude": []
  },
  "enableRangeHandle": {
    "typeName": "boolean",
    "typesToInclude": []
  },
  "enableFillHandle": {
    "typeName": "boolean",
    "typesToInclude": []
  },
  "suppressClearOnFillReduction": {
    "typeName": "boolean",
    "typesToInclude": []
  },
  "deltaSort": {
    "typeName": "boolean",
    "typesToInclude": []
  },
  "suppressTouch": {
    "typeName": "boolean",
    "typesToInclude": []
  },
  "suppressAsyncEvents": {
    "typeName": "boolean",
    "typesToInclude": []
  },
  "allowContextMenuWithControlKey": {
    "typeName": "boolean",
    "typesToInclude": []
  },
  "suppressContextMenu": {
    "typeName": "boolean",
    "typesToInclude": []
  },
  "enableCellChangeFlash": {
    "typeName": "boolean",
    "typesToInclude": []
  },
  "suppressDragLeaveHidesColumns": {
    "typeName": "boolean",
    "typesToInclude": []
  },
  "suppressRowGroupHidesColumns": {
    "typeName": "boolean",
    "typesToInclude": []
  },
  "suppressMiddleClickScrolls": {
    "typeName": "boolean",
    "typesToInclude": []
  },
  "suppressPreventDefaultOnMouseWheel": {
    "typeName": "boolean",
    "typesToInclude": []
  },
  "suppressCopyRowsToClipboard": {
    "typeName": "boolean",
    "typesToInclude": []
  },
  "copyHeadersToClipboard": {
    "typeName": "boolean",
    "typesToInclude": []
  },
  "copyGroupHeadersToClipboard": {
    "typeName": "boolean",
    "typesToInclude": []
  },
  "pivotMode": {
    "typeName": "boolean",
    "typesToInclude": []
  },
  "suppressAggFuncInHeader": {
    "typeName": "boolean",
    "typesToInclude": []
  },
  "suppressColumnVirtualisation": {
    "typeName": "boolean",
    "typesToInclude": []
  },
  "alwaysAggregateAtRootLevel": {
    "typeName": "boolean",
    "typesToInclude": []
  },
  "suppressFocusAfterRefresh": {
    "typeName": "boolean",
    "typesToInclude": []
  },
  "functionsReadOnly": {
    "typeName": "boolean",
    "typesToInclude": []
  },
  "animateRows": {
    "typeName": "boolean",
    "typesToInclude": []
  },
  "groupSelectsFiltered": {
    "typeName": "boolean",
    "typesToInclude": []
  },
  "groupRemoveSingleChildren": {
    "typeName": "boolean",
    "typesToInclude": []
  },
  "groupRemoveLowestSingleChildren": {
    "typeName": "boolean",
    "typesToInclude": []
  },
  "enableRtl": {
    "typeName": "boolean",
    "typesToInclude": []
  },
  "suppressClickEdit": {
    "typeName": "boolean",
    "typesToInclude": []
  },
  "rowDragEntireRow": {
    "typeName": "boolean",
    "typesToInclude": []
  },
  "rowDragManaged": {
    "typeName": "boolean",
    "typesToInclude": []
  },
  "suppressRowDrag": {
    "typeName": "boolean",
    "typesToInclude": []
  },
  "suppressMoveWhenRowDragging": {
    "typeName": "boolean",
    "typesToInclude": []
  },
  "rowDragMultiRow": {
    "typeName": "boolean",
    "typesToInclude": []
  },
  "enableGroupEdit": {
    "typeName": "boolean",
    "typesToInclude": []
  },
  "embedFullWidthRows": {
    "typeName": "boolean",
    "typesToInclude": []
  },
  "suppressPaginationPanel": {
    "typeName": "boolean",
    "typesToInclude": []
  },
  "groupHideOpenParents": {
    "typeName": "boolean",
    "typesToInclude": []
  },
  "groupAllowUnbalanced": {
    "typeName": "boolean",
    "typesToInclude": []
  },
  "pagination": {
    "typeName": "boolean",
    "typesToInclude": []
  },
  "paginationAutoPageSize": {
    "typeName": "boolean",
    "typesToInclude": []
  },
  "suppressScrollOnNewData": {
    "typeName": "boolean",
    "typesToInclude": []
  },
  "suppressScrollWhenPopupsAreOpen": {
    "typeName": "boolean",
    "typesToInclude": []
  },
  "purgeClosedRowNodes": {
    "typeName": "boolean",
    "typesToInclude": []
  },
  "cacheQuickFilter": {
    "typeName": "boolean",
    "typesToInclude": []
  },
  "includeHiddenColumnsInQuickFilter": {
    "typeName": "boolean",
    "typesToInclude": []
  },
  "ensureDomOrder": {
    "typeName": "boolean",
    "typesToInclude": []
  },
  "accentedSort": {
    "typeName": "boolean",
    "typesToInclude": []
  },
  "suppressChangeDetection": {
    "typeName": "boolean",
    "typesToInclude": []
  },
  "valueCache": {
    "typeName": "boolean",
    "typesToInclude": []
  },
  "valueCacheNeverExpires": {
    "typeName": "boolean",
    "typesToInclude": []
  },
  "aggregateOnlyChangedColumns": {
    "typeName": "boolean",
    "typesToInclude": []
  },
  "suppressAnimationFrame": {
    "typeName": "boolean",
    "typesToInclude": []
  },
  "suppressExcelExport": {
    "typeName": "boolean",
    "typesToInclude": []
  },
  "suppressCsvExport": {
    "typeName": "boolean",
    "typesToInclude": []
  },
  "includeHiddenColumnsInAdvancedFilter": {
    "typeName": "boolean",
    "typesToInclude": []
  },
  "suppressMultiRangeSelection": {
    "typeName": "boolean",
    "typesToInclude": []
  },
  "enterNavigatesVerticallyAfterEdit": {
    "typeName": "boolean",
    "typesToInclude": []
  },
  "enterNavigatesVertically": {
    "typeName": "boolean",
    "typesToInclude": []
  },
  "suppressPropertyNamesCheck": {
    "typeName": "boolean",
    "typesToInclude": []
  },
  "rowMultiSelectWithClick": {
    "typeName": "boolean",
    "typesToInclude": []
  },
  "suppressRowHoverHighlight": {
    "typeName": "boolean",
    "typesToInclude": []
  },
  "suppressRowTransform": {
    "typeName": "boolean",
    "typesToInclude": []
  },
  "suppressClipboardPaste": {
    "typeName": "boolean",
    "typesToInclude": []
  },
  "suppressLastEmptyLineOnPaste": {
    "typeName": "boolean",
    "typesToInclude": []
  },
  "enableCharts": {
    "typeName": "boolean",
    "typesToInclude": []
  },
  "suppressMaintainUnsortedOrder": {
    "typeName": "boolean",
    "typesToInclude": []
  },
  "enableCellTextSelection": {
    "typeName": "boolean",
    "typesToInclude": []
  },
  "suppressBrowserResizeObserver": {
    "typeName": "boolean",
    "typesToInclude": []
  },
  "suppressMaxRenderedRowRestriction": {
    "typeName": "boolean",
    "typesToInclude": []
  },
  "excludeChildrenWhenTreeDataFiltering": {
    "typeName": "boolean",
    "typesToInclude": []
  },
  "tooltipMouseTrack": {
    "typeName": "boolean",
    "typesToInclude": []
  },
  "tooltipInteraction": {
    "typeName": "boolean",
    "typesToInclude": []
  },
  "keepDetailRows": {
    "typeName": "boolean",
    "typesToInclude": []
  },
  "paginateChildRows": {
    "typeName": "boolean",
    "typesToInclude": []
  },
  "preventDefaultOnContextMenu": {
    "typeName": "boolean",
    "typesToInclude": []
  },
  "undoRedoCellEditing": {
    "typeName": "boolean",
    "typesToInclude": []
  },
  "allowDragFromColumnsToolPanel": {
    "typeName": "boolean",
    "typesToInclude": []
  },
  "pivotSuppressAutoColumn": {
    "typeName": "boolean",
    "typesToInclude": []
  },
  "suppressExpandablePivotGroups": {
    "typeName": "boolean",
    "typesToInclude": []
  },
  "debounceVerticalScrollbar": {
    "typeName": "boolean",
    "typesToInclude": []
  },
  "detailRowAutoHeight": {
    "typeName": "boolean",
    "typesToInclude": []
  },
  "serverSideSortAllLevels": {
    "typeName": "boolean",
    "typesToInclude": []
  },
  "serverSideEnableClientSideSort": {
    "typeName": "boolean",
    "typesToInclude": []
  },
  "serverSideOnlyRefreshFilteredGroups": {
    "typeName": "boolean",
    "typesToInclude": []
  },
  "serverSideSortOnServer": {
    "typeName": "boolean",
    "typesToInclude": []
  },
  "serverSideFilterOnServer": {
    "typeName": "boolean",
    "typesToInclude": []
  },
  "suppressAggFilteredOnly": {
    "typeName": "boolean",
    "typesToInclude": []
  },
  "showOpenedGroup": {
    "typeName": "boolean",
    "typesToInclude": []
  },
  "suppressClipboardApi": {
    "typeName": "boolean",
    "typesToInclude": []
  },
  "suppressModelUpdateAfterUpdateTransaction": {
    "typeName": "boolean",
    "typesToInclude": []
  },
  "stopEditingWhenCellsLoseFocus": {
    "typeName": "boolean",
    "typesToInclude": []
  },
  "groupMaintainOrder": {
    "typeName": "boolean",
    "typesToInclude": []
  },
  "columnHoverHighlight": {
    "typeName": "boolean",
    "typesToInclude": []
  },
  "readOnlyEdit": {
    "typeName": "boolean",
    "typesToInclude": []
  },
  "suppressRowVirtualisation": {
    "typeName": "boolean",
    "typesToInclude": []
  },
  "enableCellEditingOnBackspace": {
    "typeName": "boolean",
    "typesToInclude": []
  },
  "resetRowDataOnUpdate": {
    "typeName": "boolean",
    "typesToInclude": []
  },
  "removePivotHeaderRowWhenSingleValueColumn": {
    "typeName": "boolean",
    "typesToInclude": []
  },
  "suppressCopySingleCellRanges": {
    "typeName": "boolean",
    "typesToInclude": []
  },
  "suppressGroupRowsSticky": {
    "typeName": "boolean",
    "typesToInclude": []
  },
  "suppressCutToClipboard": {
    "typeName": "boolean",
    "typesToInclude": []
  },
  "suppressServerSideInfiniteScroll": {
    "typeName": "boolean",
    "typesToInclude": []
  },
  "rowGroupPanelSuppressSort": {
    "typeName": "boolean",
    "typesToInclude": []
  },
  "allowShowChangeAfterFilter": {
    "typeName": "boolean",
    "typesToInclude": []
  },
  "enableAdvancedFilter": {
    "typeName": "boolean",
    "typesToInclude": []
  },
  "masterDetail": {
    "typeName": "boolean",
    "typesToInclude": []
  },
  "treeData": {
    "typeName": "boolean",
    "typesToInclude": []
  },
  "suppressGroupMaintainValueType": {
    "typeName": "boolean",
    "typesToInclude": []
  },
  "reactiveCustomComponents": {
    "typeName": "boolean",
    "typesToInclude": []
  },
  "applyQuickFilterBeforePivotOrAgg": {
    "typeName": "boolean",
    "typesToInclude": []
  },
  "suppressServerSideFullWidthLoadingRow": {
    "typeName": "boolean",
    "typesToInclude": []
  },
  "suppressAdvancedFilterEval": {
    "typeName": "boolean",
    "typesToInclude": []
  },
  "loading": {
    "typeName": "boolean",
    "typesToInclude": []
  },
  "suppressStickyTotalRow": {
    "typeName": "boolean | 'grand' | 'group'",
    "typesToInclude": []
  },
<<<<<<< HEAD
  "loadThemeGoogleFonts": {
    "typeName": "boolean",
=======
  "maintainColumnOrder": {
    "typeName": "boolean | 'all' | 'primaryColumns' | 'pivotResultColumns' | 'none'",
>>>>>>> 62393eec
    "typesToInclude": []
  }
}<|MERGE_RESOLUTION|>--- conflicted
+++ resolved
@@ -1389,13 +1389,11 @@
     "typeName": "boolean | 'grand' | 'group'",
     "typesToInclude": []
   },
-<<<<<<< HEAD
   "loadThemeGoogleFonts": {
-    "typeName": "boolean",
-=======
+    "typeName": "boolean"
+  },
   "maintainColumnOrder": {
     "typeName": "boolean | 'all' | 'primaryColumns' | 'pivotResultColumns' | 'none'",
->>>>>>> 62393eec
     "typesToInclude": []
   }
 }