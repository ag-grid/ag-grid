--- conflicted
+++ resolved
@@ -471,15 +471,6 @@
 
     return rowNodeMembers;
 }
-<<<<<<< HEAD
-=======
-
-export function getColumn(columnFile: string) {
-    const srcFile = parseFile(columnFile);
-    const columnNode = findNode('Column', srcFile);
-    const iHeaderColumnNode = findNode('IHeaderColumn', srcFile);
-    const iProvidedColumnNode = findNode('IProvidedColumn', srcFile);
->>>>>>> ba656874
 
 export function getColumnTypes(columnFile: string, interfaces: string[]) {
     const srcFile = parseFile(columnFile);
