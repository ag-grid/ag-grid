<<<<<<< HEAD
import { markRaw, toRaw } from '@vue/reactivity';
import { PropType, defineComponent, getCurrentInstance, h } from 'vue';

import {
    ALWAYS_SYNC_GLOBAL_EVENTS,
    ComponentUtil,
    GridApi,
    GridOptions,
    IRowNode,
    Module,
    createGrid,
} from 'ag-grid-community';

=======
import {
    ALWAYS_SYNC_GLOBAL_EVENTS,
    ComponentUtil,
    GridApi,
    GridOptions,
    IRowNode,
    Module,
    createGrid,
} from 'ag-grid-community';
import { markRaw, toRaw } from '@vue/reactivity';
import { PropType, defineComponent, getCurrentInstance, h } from 'vue';

>>>>>>> 1c45709c
import { Properties, getAgGridProperties } from './Utils';
import { VueFrameworkComponentWrapper } from './VueFrameworkComponentWrapper';
import { VueFrameworkOverrides } from './VueFrameworkOverrides';

const ROW_DATA_EVENTS: Set<string> = new Set(['rowDataUpdated', 'cellValueChanged', 'rowValueChanged']);
const DATA_MODEL_ATTR_NAME = 'onUpdate:modelValue'; // emit name would be update:ModelValue
const DATA_MODEL_EMIT_NAME = 'update:modelValue';

const [props, computed, watch] = getAgGridProperties();

export const AgGridVue = defineComponent({
    render() {
        return h('div');
    },
    props: {
        gridOptions: {
            type: Object as PropType<GridOptions>,
            default: () => ({}) as GridOptions,
        },
        componentDependencies: {
            type: Array as PropType<String[]>,
            default: () => [],
        },
        plugins: [],
        modules: {
            type: Array as PropType<Module[]>,
            default: () => [],
        },
        modelValue: {
            type: Array,
            default: undefined,
            required: false,
        },
        ...props,
    },
    data(): {
        api: GridApi | undefined;
        gridCreated: boolean;
        isDestroyed: boolean;
        gridReadyFired: boolean;
        emitRowModel?: () => void | null;
    } {
        return {
            api: undefined,
            gridCreated: false,
            isDestroyed: false,
            gridReadyFired: false,
            emitRowModel: undefined,
        };
    },
    computed,
    watch,
    methods: {
        globalEventListenerFactory(restrictToSyncOnly?: boolean) {
            return (eventType: string, event: any) => {
                if (this.isDestroyed) {
                    return;
                }

                if (eventType === 'gridReady') {
                    this.gridReadyFired = true;
                }

                const alwaysSync = ALWAYS_SYNC_GLOBAL_EVENTS.has(eventType);
                if ((alwaysSync && !restrictToSyncOnly) || (!alwaysSync && restrictToSyncOnly)) {
                    return;
                }

                this.updateModelIfUsed(eventType);
            };
        },
        processChanges(propertyName: string, currentValue: any, previousValue: any) {
            if (this.gridCreated) {
                if (this.skipChange(propertyName, currentValue, previousValue)) {
                    return;
                }

                const options: Properties = {
                    [propertyName]:
                        propertyName === 'rowData'
                            ? Object.isFrozen(currentValue)
                                ? currentValue
                                : markRaw(toRaw(currentValue))
                            : currentValue,
                };
                // decouple the row data - if we don't when the grid changes row data directly that'll trigger this component to react to rowData changes,
                // which can reset grid state (ie row selection)
                ComponentUtil.processOnChange(options, this.api as any);
            }
        },
        checkForBindingConflicts() {
            const thisAsAny = this as any;
            if (
                ((thisAsAny.rowData && thisAsAny.rowData !== 'AG-VUE-OMITTED-PROPERTY') || this.gridOptions.rowData) &&
                thisAsAny.modelValue
            ) {
                console.warn('AG Grid: Using both rowData and v-model. rowData will be ignored.');
            }
        },
        getRowData(): any[] {
            const rowData: any[] = [];
            this.api?.forEachNode((rowNode: IRowNode) => {
                rowData.push(rowNode.data);
            });
            return rowData;
        },
        updateModelIfUsed(eventType: string) {
            if (this.gridReadyFired && this.$attrs[DATA_MODEL_ATTR_NAME] && ROW_DATA_EVENTS.has(eventType)) {
                if (this.emitRowModel) {
                    this.emitRowModel();
                }
            }
        },
        getRowDataBasedOnBindings() {
            const thisAsAny = this as any;

            const rowData = thisAsAny.modelValue;
            return rowData ? rowData : thisAsAny.rowData ? thisAsAny.rowData : thisAsAny.gridOptions.rowData;
        },
        getProvides() {
            let instance = getCurrentInstance() as any;
            let provides = {};

            while (instance) {
                if (instance && instance.provides) {
                    provides = { ...provides, ...instance.provides };
                }

                instance = instance.parent;
            }

            return provides;
        },
        /*
         * Prevents an infinite loop when using v-model for the rowData
         */
        skipChange(propertyName: string, currentValue: any, previousValue: any) {
            if (this.gridReadyFired && propertyName === 'rowData' && this.$attrs[DATA_MODEL_ATTR_NAME]) {
                if (currentValue === previousValue) {
                    return true;
                }

                if (currentValue && previousValue) {
                    const currentRowData = currentValue as any[];
                    const previousRowData = previousValue as any[];
                    if (currentRowData.length === previousRowData.length) {
                        for (let i = 0; i < currentRowData.length; i++) {
                            if (currentRowData[i] !== previousRowData[i]) {
                                return false;
                            }
                        }
                        return true;
                    }
                }
            }

            return false;
        },
        debounce(func: () => void, delay: number) {
            let timeout: number;
            return () => {
                const later = function () {
                    func();
                };
                window.clearTimeout(timeout);
                timeout = window.setTimeout(later, delay);
            };
        },
    },
    mounted() {
        // we debounce the model update to prevent a flood of updates in the event there are many individual
        // cell/row updates
        this.emitRowModel = this.debounce(() => {
            this.$emit(DATA_MODEL_EMIT_NAME, Object.freeze(this.getRowData()));
        }, 20);

        const provides = this.getProvides();
        const frameworkComponentWrapper = new VueFrameworkComponentWrapper(this, provides);

        // the gridOptions we pass to the grid don't need to be reactive (and shouldn't be - it'll cause issues
        // with mergeDeep for example
        const gridOptions = markRaw(ComponentUtil.combineAttributesAndGridOptions(toRaw(this.gridOptions), this));

        this.checkForBindingConflicts();

        const rowData = this.getRowDataBasedOnBindings();
        if (rowData !== ComponentUtil.VUE_OMITTED_PROPERTY) {
            gridOptions.rowData = rowData ? (Object.isFrozen(rowData) ? rowData : markRaw(toRaw(rowData))) : rowData;
        }

        const gridParams = {
            globalEventListener: this.globalEventListenerFactory().bind(this),
            globalSyncEventListener: this.globalEventListenerFactory(true).bind(this),
            frameworkOverrides: new VueFrameworkOverrides(this),
            providedBeanInstances: {
                frameworkComponentWrapper,
            },
            modules: this.modules,
        };

        this.api = createGrid(this.$el as HTMLElement, gridOptions, gridParams);
        this.gridCreated = true;
    },
    unmounted() {
        if (this.gridCreated) {
            this.api?.destroy();
            this.isDestroyed = true;
        }
    },
});<|MERGE_RESOLUTION|>--- conflicted
+++ resolved
@@ -1,18 +1,3 @@
-<<<<<<< HEAD
-import { markRaw, toRaw } from '@vue/reactivity';
-import { PropType, defineComponent, getCurrentInstance, h } from 'vue';
-
-import {
-    ALWAYS_SYNC_GLOBAL_EVENTS,
-    ComponentUtil,
-    GridApi,
-    GridOptions,
-    IRowNode,
-    Module,
-    createGrid,
-} from 'ag-grid-community';
-
-=======
 import {
     ALWAYS_SYNC_GLOBAL_EVENTS,
     ComponentUtil,
@@ -25,7 +10,6 @@
 import { markRaw, toRaw } from '@vue/reactivity';
 import { PropType, defineComponent, getCurrentInstance, h } from 'vue';
 
->>>>>>> 1c45709c
 import { Properties, getAgGridProperties } from './Utils';
 import { VueFrameworkComponentWrapper } from './VueFrameworkComponentWrapper';
 import { VueFrameworkOverrides } from './VueFrameworkOverrides';
