import parser, { recognizedDomEvents } from './vanilla-src-parser';
import styleConvertor from './lib/convert-style-to-react';

function getFunctionName(code) {
    let matches = /function ([^\(]*)/.exec(code);
    return matches && matches.length === 2 ? matches[1].trim() : null;
}

function isInstanceMethod(instance: any, property: any) {
    const instanceMethods = instance.map(getFunctionName);
    return instanceMethods.filter(methodName => methodName === property.name).length > 0;
}

function convertFunctionToProperty(definition: string) {
    return definition.replace(/^function\s+([^\(\s]+)\s*\(([^\)]*)\)/, '$1 = ($2) => ');
}

function indexTemplate(bindings, componentFilenames, isDev, communityModules, enterpriseModules) {
    const imports = [];
    const propertyAssignments = [`modules: ${bindings.gridSettings.enterprise ? 'AllModules' : 'AllCommunityModules'}`];
    const componentAttributes = ["modules={this.state.modules}"];

    const instanceBindings = [];
    bindings.properties.filter(property => property.name != 'onGridReady').forEach(property => {
        if (componentFilenames.length > 0 && property.name === "components") {
            property.name = "frameworkComponents";
        }

        if (property.value === 'true' || property.value === 'false') {
            componentAttributes.push(`${property.name}={${property.value}}`);
        } else if (property.value === null) {
            componentAttributes.push(`${property.name}={this.${property.name}}`);
        } else {
            // for when binding a method
            // see javascript-grid-keyboard-navigation for an example
            // tabToNextCell needs to be bound to the react component
            if (isInstanceMethod(bindings.instance, property)) {
                instanceBindings.push(`this.${property.name}=${property.value}`);
            } else {
                propertyAssignments.push(`${property.name}: ${property.value}`);
                componentAttributes.push(`${property.name}={this.state.${property.name}}`);
            }
        }
    });

    const componentEventAttributes = bindings.eventHandlers.map(event => `${event.handlerName}={this.${event.handlerName}.bind(this)}`);

    componentAttributes.push('onGridReady={this.onGridReady}');
    componentAttributes.push.apply(componentAttributes, componentEventAttributes);

    if (bindings.gridSettings.enterprise) {
        imports.push('import {AllModules} from "@ag-grid-enterprise/all-modules";');
    } else {
        imports.push('import {AllCommunityModules} from "@ag-grid-community/all-modules";');
    }

    imports.push('import "@ag-grid-community/all-modules/dist/styles/ag-grid.css";');

    // to account for the (rare) example that has more than one class...just default to balham if it does
    const theme = bindings.gridSettings.theme || 'ag-theme-balham';
    imports.push(`import "@ag-grid-community/all-modules/dist/styles/${theme}.css";`);

    if (componentFilenames) {
        let titleCase = (s) => s.charAt(0).toUpperCase() + s.slice(1);

        componentFilenames.forEach(filename => {
            let componentName = titleCase(filename).split('.')[0];
            imports.push('import ' + componentName + ' from "./' + filename + '";');
        });
    }

    const additionalInReady = [];

    if (bindings.data) {
        let setRowDataBlock = bindings.data.callback;
        if (bindings.data.callback.indexOf('api.setRowData') !== -1) {
            if (propertyAssignments.filter(item => item.indexOf('rowData') !== -1).length === 0) {
                propertyAssignments.push('rowData: []');
            }
            if (componentAttributes.filter(item => item.indexOf('rowData') !== -1).length === 0) {
                componentAttributes.push('rowData={this.state.rowData}');
            }

            setRowDataBlock = bindings.data.callback.replace("params.api.setRowData(data);", "this.setState({ rowData: data });");
        }

        additionalInReady.push(`
            const httpRequest = new XMLHttpRequest();
            const updateData = (data) => ${setRowDataBlock};

            httpRequest.open('GET', ${bindings.data.url});
            httpRequest.send();
            httpRequest.onreadystatechange = () => {
                if (httpRequest.readyState === 4 && httpRequest.status === 200) {
                    updateData(JSON.parse(httpRequest.responseText));
                }
            };`);
    }

    if (bindings.onGridReady) {
        const hackedHandler = bindings.onGridReady.replace(/^\{|\}$/g, '');
        additionalInReady.push(hackedHandler);
    }

    if (bindings.resizeToFit) {
        additionalInReady.push('params.api.sizeColumnsToFit();');
    }

    const agGridTag = `<div
                id="myGrid"
                style={{
                    height: '${bindings.gridSettings.height}',
                    width: '${bindings.gridSettings.width}'}}
                    className="${bindings.gridSettings.theme}">
            <AgGridReact
                ${componentAttributes.join('\n')}
            />
            </div>`;

    let template = bindings.template ? bindings.template.replace('$$GRID$$', agGridTag) : agGridTag;

    recognizedDomEvents.forEach(event => {
        const jsEvent = 'on' + event[0].toUpperCase() + event.substr(1, event.length);
        const matcher = new RegExp(`on${event}="(\\w+)\\((.*?)\\)"`, 'g');

        template = template.replace(matcher, `${jsEvent}={this.$1.bind(this, $2)}`);
        template = template.replace(/, event\)/g, ")");
        template = template.replace(/, event,/g, ", ");
    });
    recognizedDomEvents.forEach(event => {
        // react events are case sensitive - could do something tricky here, but as there are only 2 events effected so far
        // I'll keep it simple
        const domEventsCaseSensitive = [
            { name: 'ondragover', replacement: 'onDragOver' },
            { name: 'ondragstart', replacement: 'onDragStart' }
        ];

        domEventsCaseSensitive.forEach(event => {
            template = template.replace(new RegExp(event.name, 'ig'), event.replacement);
        });
    });
    template = template.replace(/\(this\, \)/g, '(this)');

    template = template.replace(/<input type="(radio|checkbox|text)" (.+?)>/g, '<input type="$1" $2 />');
    template = template.replace(/<input placeholder(.+?)>/g, '<input placeholder$1 />');
    template = template.replace(/ class=/g, " className=");

    template = styleConvertor(template);

    const eventHandlers = bindings.eventHandlers.map(event => convertFunctionToProperty(event.handler));
    const externalEventHandlers = bindings.externalEventHandlers.map(handler => convertFunctionToProperty(handler.body));
    const instance = bindings.instance.map(body => convertFunctionToProperty(body));

    const style = bindings.gridSettings.noStyle ? '' : `style={{width: '100%', height: '100%' }}`;

    return `
'use strict'

<<<<<<< HEAD
import React, { Component } from "react";
import { render } from "react-dom";
import { AgGridReact } from "@ag-community/grid-react";
=======
import React, {Component} from "react"
import {render} from "react-dom"
import {AgGridReact} from '@ag-grid-community/react'
>>>>>>> 16ab7090
${imports.join('\n')}

class GridExample extends Component {
    constructor(props) {
        super(props);

        this.state = {
            ${propertyAssignments.join(',\n    ')}
        };

        ${instanceBindings.join(';\n    ')}
    }

    onGridReady = params => {
        this.gridApi = params.api;
        this.gridColumnApi = params.columnApi;
        ${additionalInReady.join('\n')}
    }

${[].concat(eventHandlers, externalEventHandlers, instance).join('\n\n   ')}

    render() {
        return (
            <div ${style}>
                ${template}
            </div>
        );
    }
}

${bindings.utils.join('\n')}

render(
    <GridExample></GridExample>,
    document.querySelector('#root')
)
`;
}

export function vanillaToReact(js, html, exampleSettings, componentFilenames, isDev, communityModules, enterpriseModules) {
    const bindings = parser(js, html, exampleSettings);
    return indexTemplate(bindings, componentFilenames, isDev, communityModules, enterpriseModules);
}

if (typeof window !== 'undefined') {
    (<any>window).vanillaToReact = vanillaToReact;
}<|MERGE_RESOLUTION|>--- conflicted
+++ resolved
@@ -156,15 +156,9 @@
     return `
 'use strict'
 
-<<<<<<< HEAD
-import React, { Component } from "react";
-import { render } from "react-dom";
-import { AgGridReact } from "@ag-community/grid-react";
-=======
-import React, {Component} from "react"
-import {render} from "react-dom"
-import {AgGridReact} from '@ag-grid-community/react'
->>>>>>> 16ab7090
+import React, { Component } from 'react';
+import { render } from 'react-dom';
+import { AgGridReact } from '@ag-grid-community/react';
 ${imports.join('\n')}
 
 class GridExample extends Component {
