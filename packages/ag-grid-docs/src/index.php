<?php 
require "example-runner/utils.php";
require "includes/html-helpers.php";
define('HOMEPAGE', true);
gtm_data_layer('home');
// variable necessary in navbar.php
$version = 'latest';
?>
<!DOCTYPE html>
<html lang="en">
<head>
<?php
$title = 'ag-Grid: Datagrid packed with features that your users need with the performance you expect.';
$description = 'ag-Grid is feature rich datagrid designed for the major JavaScript Frameworks. Version 19 is out now. Easily integrate into your application to deliver filtering, grouping, aggregation, pivoting and much more with the performance that your users expect. Our Community version is free and open source or take a 2 month trial of ag-Grid Enterprise.';
meta_and_links($title, $keywords, $description, false);
?>

</head><link rel="stylesheet" href="dist/homepage.css">

<body>
    <header id="nav">
        <?php include 'includes/navbar.php' ?>

        <section id="punch">
            <div id="doodle-container">
                <div id="doodle-misc"><img inline src="_assets/doodles/misc.svg" alt="doodle-misc" /></div>
                <div id="doodle-checkbox-selection"><img inline src="_assets/doodles/checkbox-selection.svg" alt="doodle-checkbox-selection" /></div>
                <div id="doodle-context-menu"><img inline src="_assets/doodles/context-menu.svg" alt="doodle-context-menu" /></div>
                <div id="doodle-editing"><img inline src="_assets/doodles/editing.svg" alt="doodle-editing" /></div>
                <div id="doodle-range-selection"><img inline src="_assets/doodles/range-selection.svg" alt="doodle-range-selection" /></div>
                <div id="doodle-quick-filter"><img inline src="_assets/doodles/quick-filter.svg" alt="doodle-quick-filter" /></div>
                <div id="doodle-tree-data"><img inline src="_assets/doodles/tree-data.svg" alt="doodle-tree-data" /></div>
                <div id="doodle-column-menu"><img inline src="_assets/doodles/column-menu.svg" alt="doodle-column-menu" /></div>
            </div>

            <div>
                <h1 title="ag-Grid">THE BEST
                    <br>
                    JAVASCRIPT GRID
                    <br>
                    IN THE WORLD
                </h1>

                <ul id="homepage-highlights">
                    <li>
                        Over <strong>2,500</strong> Companies
                        use ag-Grid Enterprise.
                    </li>

                    <li>
                        Over <strong>25%</strong> of the Fortune 500
                        use ag-Grid Enterprise.
                    </li>

                    <li>
                        Over <strong>500,000</strong>
                        Downloads per month.
                    </li>
                </ul>

                <a href="/javascript-grid-getting-started/" id="free-cta">Get Started</a>
            </div>
        </section>
    </header>

    <div id="stage-frameworks">
        <section id="news-flash">
            <div>
<<<<<<< HEAD
                <strong>ag-Grid Charting is now live!</strong> A seamless charting experience from within the grid. Read more in our <a href="https://blog.ag-grid.com/introducing-javascript-charts/">release blog</a>. 
=======
                18th Jul 2019: <a href="./ag-grid-changelog/?fixVersion=21.1.0">Version 21.1.0</a> Chart Format Panel, Area Charts, Native Drag & Drop, Master Detail Improvements ...
>>>>>>> 78b6b7c3
            </div>
        </section>

        <section id="section-frameworks">
            <div>
                <h2>
                    Works With All<br />
                    Major JavaScript<br />
                    Frameworks<br />
                    <small></small>
                </h2>
                <p>With Zero Dependencies.</p>
                <a class="btn btn-outline-primary" href="../javascript-grid-getting-started/" role="button" style="margin-left: 320px">Choose Your Framework</a>
            </div>

            <div>
                <ul id="frameworks">
                    <li id="fw-javascript"><a href="./best-javascript-data-grid/">JavaScript</a></li>
                    <li id="fw-angular"><a href="./best-angular-2-data-grid/">Angular</a></li>
                    <li id="fw-react"><a href="./best-react-data-grid/">React</a></li>
                    <li id="fw-vue"><a href="./best-vuejs-data-grid/">Vue.js</a></li>
                    <li id="fw-angularjs"><a href="./best-angularjs-data-grid/">AngularJS 1.x</a></li>
                    <li id="fw-polymer"><a href="./best-polymer-data-grid/">Polymer</a></li>
                    <li id="fw-webcomponents"><a href="./best-web-component-data-grid/">Web Components</a></li>
                </ul>
            </div>
        </section>
    </div>

    <div class="stage-scenarios">
        <h2 class="heading-scenarios">Complex Scenarios, Made Easy </h2>

        <section>
            <div class="demo" id="demo-1" data-load="home/demo-1.php">
                <div class="loading">
                <img src="_assets/doodles/checkbox-selection.svg">
                <p>Loading Demo...</p>
                </div>
                <div class="view-code">
                    <a href="/javascript-getting-started#summary">View Code</a>
                </div>
            </div>
        </section>
    </div>

    <div id="stage-sponsorships">
        <section id="sponsorships">
            <div>
                <h2>Supporting Open Source</h2>
                <h3>We are proud to sponsor the tools we use and love.</h3>
            </div>

            <div>
                <div class="media">
                    <img src="_assets/fw-logos/webpack.svg" />
                    <div class="media-body">
                        <h3>Webpack</h3>
                        <p><a href="/ag-grid-partners-with-webpack/">Read about our Partnership with webpack.</a></p>
                    </div>
                </div>

                <div class="media">
                    <img src="_assets/fw-logos/plunker.svg" />
                    <div class="media-body">
                        <h3>Plunker</h3>
                        <p><a href="/ag-grid-proud-to-support-plunker/">Read about our Backing of Plunker.</a></p>
                    </div>
                </div>
            </div>
        </section>
    </div>

    <div class="stage-scenarios">
        <h2 class="heading-scenarios">Live Streaming Updates</h2>

        <section>
            <div class="demo" id="demo-2" data-load="home/demo-2.php">
                <div class="loading">
                <img src="_assets/doodles/checkbox-selection.svg">
                <p>Loading Demo...</p>
                </div>
                <div class="view-code">
                    &nbsp;
                </div>
            </div>
        </section>
    </div>

    <div class="stage-scenarios">
        <h2 class="heading-scenarios">Integrated Charting</h2>

        <section>
            <div class="demo" id="demo-2" data-load="home/demo-3.php">
                <div class="loading">
                    <img src="_assets/doodles/checkbox-selection.svg">
                    <p>Loading Demo...</p>
                </div>
                <div class="view-code">
                    &nbsp;
                </div>
            </div>
        </section>
    </div>

    <div id="stage-testimonials">
        <section>
            <div>
                <img src="_assets/customers/robin-cote.jpg" alt="Andrew Taft">
                <div>
                    <blockquote>
                        <p>Remarkable speed and extensibility, ag-Grid is the best web feature-rich BI tool on the market.</p>

                        <footer>
                            <strong>Robin Cote</strong>
                            <span class="position">Solutions Architect, Investment Solutions Group, Healthcare of Ontario Pension Plan</span>
                        </footer>
                    </blockquote>
                </div>
            </div>

            <div>
                <img src="_assets/customers/andrew-taft.jpg" alt="Andrew Taft">
                <div>
                    <blockquote>
                        <p>We’re using <strong>ag-Grid</strong> as a major component in our enterprise analytics and reporting product and it’s incredible. Prior to <strong>ag-Grid</strong>, we tried jqGrid, jqxGrid, DataTables, and SlickGrid, which all have their strong points, but we eventually ran into a wall with certain features. <br><br>
                            <strong>ag-Grid</strong>’s grouping, aggregation, filtering, and all-around flexibility allowed us to quickly integrate it into our product. And, the performance is truly awesome!</p>

                        <footer>
                            <!--img src="./assets/customers/andrew-taft.jpg" alt="Andrew Taft" /-->
                            <strong>Andrew Taft</strong> 
                            <span class="position">Head of Product Development at Insight Technology Group</span> 
                            <br><br>
                            <a class="btn btn-outline-primary" href="https://www.ag-grid.com/testimonials.php" role="button" style="margin-left: 50px">See Our Customers</a>
                        </footer>
                    </blockquote>
                </div>
            </div>

            <div>
                <img src="_assets/customers/jason-boorn.jpg" alt="Jason Boorn">

                <div>
                    <blockquote>
                        <p>We just made the move from Kendo to ag-Grid and we love it. It’s fast and very flexible.</p>

                        <footer>
                            <strong>Jason Boorn</strong>
                            <span class="position">Senior Architect, Roobricks</span>
                        </footer>
                    </blockquote>
                </div>
            </div>
        </section>
    </div>

    <div class="stage-scenarios">
        <h2 class="heading-scenarios">Developer Friendly API</h2>

        <section>
            <div class="demo" data-load="home/demo-api.php">
                <div class="loading">
                <img src="_assets/doodles/checkbox-selection.svg">
                <p>Loading Demo...</p>
                </div>
                <div class="view-code">
                    <a href="/javascript-grid-animation/">View Code</a>
                </div>
            </div>
        </section>
    </div>

    <div id="stage-show-me-more">
        <h2>Show Me More</h2>
        <a href="/features-overview/" class="btn btn-primary btn-lg">Sure! Let's Go to the Features Overview &rarr;</a>
    </div>

    <?= globalAgGridScript(true, true) ?>
    <script src="dist/homepage.js"></script>
    <!-- Used by the dashboard demo -->
    <script src="https://cdnjs.cloudflare.com/ajax/libs/lodash.js/4.17.4/lodash.min.js"></script>
    <script src="https://cdnjs.cloudflare.com/ajax/libs/d3/4.9.1/d3.min.js"></script>
    <?php include 'includes/footer.php' ?>
</body>
</html><|MERGE_RESOLUTION|>--- conflicted
+++ resolved
@@ -66,11 +66,7 @@
     <div id="stage-frameworks">
         <section id="news-flash">
             <div>
-<<<<<<< HEAD
-                <strong>ag-Grid Charting is now live!</strong> A seamless charting experience from within the grid. Read more in our <a href="https://blog.ag-grid.com/introducing-javascript-charts/">release blog</a>. 
-=======
                 18th Jul 2019: <a href="./ag-grid-changelog/?fixVersion=21.1.0">Version 21.1.0</a> Chart Format Panel, Area Charts, Native Drag & Drop, Master Detail Improvements ...
->>>>>>> 78b6b7c3
             </div>
         </section>
 
