{
  "name": "ag-grid-enterprise",
  "version": "31.1.0",
  "description": "Advanced Data Grid / Data Table supporting Javascript / Typescript / React / Angular / Vue",
  "main": "./dist/package/main.cjs.js",
  "types": "./dist/types/main.d.ts",
  "module": "./dist/package/main.esm.mjs",
  "exports": {
    ".": {
      "import": "./dist/package/main.esm.mjs",
      "require": "./dist/package/main.cjs.js",
      "types": "./dist/types/main.d.ts",
      "default": "./dist/package/main.cjs.js"
    },
    "./styles/*": "./styles/*"
  },
  "repository": {
    "type": "git",
    "url": "https://github.com/ag-grid/ag-grid.git"
  },
  "keywords": [
    "ag",
    "ag-grid",
    "datagrid",
    "data-grid",
    "datatable",
    "data-table",
    "grid",
    "table",
    "react",
    "table",
    "angular",
    "angular-component",
    "react",
    "react-component",
    "reactjs",
    "vue",
    "vuejs"
  ],
  "author": "Sean Landsman <sean@thelandsmans.com>",
  "license": "Commercial",
  "bugs": {
    "url": "https://github.com/ag-grid/ag-grid/issues"
  },
  "browserslist": [
    "> 1%",
    "last 2 versions",
    "not ie >= 0",
    "not ie_mob >= 0",
    "not blackberry > 0"
  ],
  "homepage": "https://www.ag-grid.com/",
  "dependencies": {
    "ag-grid-community": "31.1.0",
<<<<<<< HEAD
    "ag-charts-community": "latest"
=======
    "ag-charts-community": "9.1.1-beta.20240313"
>>>>>>> 28357058
  },
  "devDependencies": {
    "source-map-loader": "^5.0.0",
    "@ag-grid-community/styles": "31.1.0",
    "@ag-grid-enterprise/advanced-filter": "31.1.0",
    "@ag-grid-enterprise/charts": "31.1.0",
    "@ag-grid-enterprise/clipboard": "31.1.0",
    "@ag-grid-enterprise/column-tool-panel": "31.1.0",
    "@ag-grid-enterprise/core": "31.1.0",
    "@ag-grid-enterprise/excel-export": "31.1.0",
    "@ag-grid-enterprise/filter-tool-panel": "31.1.0",
    "@ag-grid-enterprise/master-detail": "31.1.0",
    "@ag-grid-enterprise/menu": "31.1.0",
    "@ag-grid-enterprise/multi-filter": "31.1.0",
    "@ag-grid-enterprise/range-selection": "31.1.0",
    "@ag-grid-enterprise/rich-select": "31.1.0",
    "@ag-grid-enterprise/row-grouping": "31.1.0",
    "@ag-grid-enterprise/server-side-row-model": "31.1.0",
    "@ag-grid-enterprise/set-filter": "31.1.0",
    "@ag-grid-enterprise/side-bar": "31.1.0",
    "@ag-grid-enterprise/sparklines": "31.1.0",
    "@ag-grid-enterprise/status-bar": "31.1.0",
    "@ag-grid-enterprise/viewport-row-model": "31.1.0",
    "ts-loader": "^9.5.1",
    "style-loader": "^3.3.4",
    "css-loader": "^6.10.0",
    "postcss-loader": "^8.1.0",
    "webpack-cli": "^5.1.4",
    "terser-webpack-plugin": "^5.3.10",
    "postcss-preset-env": "^9.5.0"
  }
}<|MERGE_RESOLUTION|>--- conflicted
+++ resolved
@@ -52,11 +52,7 @@
   "homepage": "https://www.ag-grid.com/",
   "dependencies": {
     "ag-grid-community": "31.1.0",
-<<<<<<< HEAD
-    "ag-charts-community": "latest"
-=======
     "ag-charts-community": "9.1.1-beta.20240313"
->>>>>>> 28357058
   },
   "devDependencies": {
     "source-map-loader": "^5.0.0",
