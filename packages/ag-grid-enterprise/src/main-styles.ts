--- conflicted
+++ resolved
@@ -125,11 +125,8 @@
 export { CssClassApplier } from '@ag-grid-community/core';
 export { CssClassManager } from '@ag-grid-community/core';
 export { CtrlsService } from '@ag-grid-community/core';
-<<<<<<< HEAD
+export { DataTypeEditorsModule } from '@ag-grid-community/core';
 export { DataTypeModule } from '@ag-grid-community/core';
-=======
-export { DataTypeEditorsModule } from '@ag-grid-community/core';
->>>>>>> 594b529f
 export { DataTypeService } from '@ag-grid-community/core';
 export { DateCellEditor } from '@ag-grid-community/core';
 export { DateFilter } from '@ag-grid-community/core';
