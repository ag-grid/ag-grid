--- conflicted
+++ resolved
@@ -1,26 +1,8 @@
-<<<<<<< HEAD
-import type { BeanCollection, DetailGridInfo, IDetailGridApiService, IRowModel, NamedBean } from 'ag-grid-community';
-import { BeanStub, _exists, _iterateObject } from 'ag-grid-community';
-=======
-import type {
-    BeanCollection,
-    DetailGridInfo,
-    FuncColsService,
-    IDetailGridApiService,
-    NamedBean,
-    RowNode,
-} from 'ag-grid-community';
+import type { DetailGridInfo, IDetailGridApiService, NamedBean } from 'ag-grid-community';
 import { BeanStub, _exists } from 'ag-grid-community';
->>>>>>> e17c7dc7
 
 export class DetailGridApiService extends BeanStub implements NamedBean, IDetailGridApiService {
     beanName = 'detailGridApiService' as const;
-
-    private rowModel: IRowModel;
-
-    public wireBeans(beans: BeanCollection): void {
-        this.rowModel = beans.rowModel;
-    }
 
     private detailGridInfoMap: { [id: string]: DetailGridInfo | undefined } = {};
 
