--- conflicted
+++ resolved
@@ -24,11 +24,7 @@
         { name: 'agDetailCellRenderer', classImp: DetailCellRenderer },
     ],
     dynamicBeans: [
-<<<<<<< HEAD
-        { name: 'detailCellRenderer', classImp: DetailCellRendererCtrl },
-=======
         { name: 'detailCellRendererCtrl', classImp: DetailCellRendererCtrl },
->>>>>>> f31f90cf
         { name: 'groupCellRendererCtrl', classImp: GroupCellRendererCtrl },
     ],
     dependsOn: [EnterpriseCoreModule],
