--- conflicted
+++ resolved
@@ -35,12 +35,7 @@
     }
 
     public wireBeans(beans: BeanCollection): void {
-<<<<<<< HEAD
-        this.beans = beans;
         this.rowGroupColsService = beans.rowGroupColsService;
-=======
-        this.funcColsService = beans.funcColsService;
->>>>>>> 6118fc8c
         this.rowModel = beans.rowModel;
     }
 
