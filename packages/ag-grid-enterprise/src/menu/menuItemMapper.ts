--- conflicted
+++ resolved
@@ -168,13 +168,8 @@
                         this.gos.get('functionsReadOnly') ||
                         column?.isRowGroupActive() ||
                         !column?.getColDef().enableRowGroup,
-<<<<<<< HEAD
-                    action: () => this.funcColsService.addRowGroupColumns([column], source),
+                    action: () => this.rowGroupColsService?.addColumns([column], source),
                     icon: _createIconNoSpan('menuAddRowGroup', this.beans, null),
-=======
-                    action: () => this.rowGroupColsService?.addColumns([column], source),
-                    icon: _createIconNoSpan('menuAddRowGroup', this.gos, null),
->>>>>>> 4aefb918
                 };
             case 'rowUnGroup': {
                 const icon = _createIconNoSpan('menuRemoveRowGroup', this.beans, null);
