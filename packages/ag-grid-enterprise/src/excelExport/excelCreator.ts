import type {
    AgColumn,
    AgColumnGroup,
    BeanCollection,
    CellStyleService,
    ColumnModel,
    ColumnNameService,
    ExcelExportMultipleSheetParams,
    ExcelExportParams,
    ExcelFactoryMode,
    ExcelRow,
    ExcelStyle,
    FuncColsService,
    GridSerializer,
    IExcelCreator,
    NamedBean,
    ValueService,
} from 'ag-grid-community';
<<<<<<< HEAD
import { BaseCreator, Downloader, RowType, ZipContainer, _getHeaderClassesFromColDef, _warn } from 'ag-grid-community';
=======
import { _getHeaderClassesFromColDef, _warnOnce } from 'ag-grid-community';
import { BaseCreator, RowType, _downloadFile } from 'ag-grid-community';
>>>>>>> 00abbc77

import type { ExcelGridSerializingParams, StyleLinkerInterface } from './excelSerializingSession';
import { ExcelSerializingSession } from './excelSerializingSession';
import {
    XLSX_IMAGES,
    XLSX_WORKSHEET_DATA_TABLES,
    XLSX_WORKSHEET_HEADER_FOOTER_IMAGES,
    XLSX_WORKSHEET_IMAGES,
    createXlsxContentTypes,
    createXlsxCore,
    createXlsxDrawing,
    createXlsxDrawingRel,
    createXlsxRelationships,
    createXlsxRels,
    createXlsxSharedStrings,
    createXlsxStylesheet,
    createXlsxTable,
    createXlsxTheme,
    createXlsxVmlDrawing,
    createXlsxVmlDrawingRel,
    createXlsxWorkbook,
    createXlsxWorkbookRels,
    getXlsxFactoryMode,
    resetXlsxFactory,
    setXlsxFactoryMode,
} from './excelXlsxFactory';
import { _normaliseImageExtension } from './files/ooxml/contentTypes';
import { ZipContainer } from './zipContainer/zipContainer';

const createExcelXMLCoreFolderStructure = (zipContainer: ZipContainer): void => {
    zipContainer.addFolders(['_rels/', 'docProps/', 'xl/', 'xl/theme/', 'xl/_rels/', 'xl/worksheets/']);

    if (!XLSX_IMAGES.size) {
        return;
    }

    zipContainer.addFolders(['xl/worksheets/_rels', 'xl/drawings/', 'xl/drawings/_rels', 'xl/media/']);

    let imgCounter = 0;

    XLSX_IMAGES.forEach((value) => {
        const firstImage = value[0].image[0];
        const { base64, imageType } = firstImage;

        zipContainer.addFile(`xl/media/image${++imgCounter}.${_normaliseImageExtension(imageType)}`, base64, true);
    });
};

const createExcelXmlWorksheets = (zipContainer: ZipContainer, data: string[]): void => {
    let imageRelationCounter = 0;
    let headerFooterImageCounter = 0;
    let tableRelationCounter = 0;

    for (let i = 0; i < data.length; i++) {
        const value = data[i];
        zipContainer.addFile(`xl/worksheets/sheet${i + 1}.xml`, value, false);

        const hasImages = XLSX_IMAGES.size > 0 && XLSX_WORKSHEET_IMAGES.has(i);
        const hasTables = XLSX_WORKSHEET_DATA_TABLES.size > 0 && XLSX_WORKSHEET_DATA_TABLES.has(i);
        const hasHeaderFooterImages = XLSX_IMAGES.size && XLSX_WORKSHEET_HEADER_FOOTER_IMAGES.has(i);

        if (!hasImages && !hasTables && !hasHeaderFooterImages) {
            continue;
        }

        let tableIndex: number | undefined;
        let drawingIndex: number | undefined;
        let vmlDrawingIndex: number | undefined;

        if (hasImages) {
            createExcelXmlDrawings(zipContainer, i, imageRelationCounter);
            drawingIndex = imageRelationCounter;
            imageRelationCounter++;
        }

        if (hasHeaderFooterImages) {
            createExcelVmlDrawings(zipContainer, i, headerFooterImageCounter);
            vmlDrawingIndex = headerFooterImageCounter;
            headerFooterImageCounter++;
        }

        if (hasTables) {
            tableIndex = tableRelationCounter++;
        }

        const worksheetRelFile = `xl/worksheets/_rels/sheet${i + 1}.xml.rels`;

        zipContainer.addFile(
            worksheetRelFile,
            createXlsxRelationships({
                tableIndex,
                drawingIndex,
                vmlDrawingIndex,
            })
        );
    }
};

const createExcelXmlDrawings = (zipContainer: ZipContainer, sheetIndex: number, drawingIndex: number): void => {
    const drawingFolder = 'xl/drawings';
    const drawingFileName = `${drawingFolder}/drawing${drawingIndex + 1}.xml`;
    const relFileName = `${drawingFolder}/_rels/drawing${drawingIndex + 1}.xml.rels`;

    zipContainer.addFile(relFileName, createXlsxDrawingRel(sheetIndex));
    zipContainer.addFile(drawingFileName, createXlsxDrawing(sheetIndex));
};

const createExcelVmlDrawings = (zipContainer: ZipContainer, sheetIndex: number, drawingIndex: number): void => {
    const drawingFolder = 'xl/drawings';
    const drawingFileName = `${drawingFolder}/vmlDrawing${drawingIndex + 1}.vml`;
    const relFileName = `${drawingFolder}/_rels/vmlDrawing${drawingIndex + 1}.vml.rels`;

    zipContainer.addFile(drawingFileName, createXlsxVmlDrawing(sheetIndex));
    zipContainer.addFile(relFileName, createXlsxVmlDrawingRel(sheetIndex));
};

const createExcelXmlTables = (zipContainer: ZipContainer): void => {
    const tablesDataByWorksheet = XLSX_WORKSHEET_DATA_TABLES;
    const worksheetKeys = Array.from(tablesDataByWorksheet.keys());

    for (let i = 0; i < worksheetKeys.length; i++) {
        const sheetIndex = worksheetKeys[i];
        const dataTable = tablesDataByWorksheet.get(sheetIndex);

        if (!dataTable) {
            continue;
        }

        zipContainer.addFile(`xl/tables/${dataTable.name}.xml`, createXlsxTable(dataTable, i));
    }
};

const createExcelXmlCoreSheets = (
    zipContainer: ZipContainer,
    fontSize: number,
    author: string,
    sheetLen: number,
    activeTab: number
): void => {
    zipContainer.addFile('xl/workbook.xml', createXlsxWorkbook(activeTab));
    zipContainer.addFile('xl/styles.xml', createXlsxStylesheet(fontSize));
    zipContainer.addFile('xl/sharedStrings.xml', createXlsxSharedStrings());
    zipContainer.addFile('xl/theme/theme1.xml', createXlsxTheme());
    zipContainer.addFile('xl/_rels/workbook.xml.rels', createXlsxWorkbookRels(sheetLen));
    zipContainer.addFile('docProps/core.xml', createXlsxCore(author));
    zipContainer.addFile('[Content_Types].xml', createXlsxContentTypes(sheetLen));
    zipContainer.addFile('_rels/.rels', createXlsxRels());
};

const createExcelFileForExcel = (
    zipContainer: ZipContainer,
    data: string[],
    options: {
        columns?: string[];
        rowCount?: number;
        fontSize?: number;
        author?: string;
        activeTab?: number;
    } = {}
): boolean => {
    if (!data || data.length === 0) {
<<<<<<< HEAD
        _warn(159);
        ExcelXlsxFactory.resetFactory();
=======
        _warnOnce('Invalid params supplied to createExcelFileForExcel() - `ExcelExportParams.data` is empty.');
        resetXlsxFactory();
>>>>>>> 00abbc77
        return false;
    }

    const { fontSize = 11, author = 'AG Grid', activeTab = 0 } = options;

    const len = data.length;
    const activeTabWithinBounds = Math.max(Math.min(activeTab, len - 1), 0);

    createExcelXMLCoreFolderStructure(zipContainer);
    createExcelXmlTables(zipContainer);
    createExcelXmlWorksheets(zipContainer, data);
    createExcelXmlCoreSheets(zipContainer, fontSize, author, len, activeTabWithinBounds);

    resetXlsxFactory();

    return true;
};

const getMultipleSheetsAsExcelCompressed = (params: ExcelExportMultipleSheetParams): Promise<Blob | undefined> => {
    const { data, fontSize, author, activeSheetIndex } = params;
    const mimeType = params.mimeType || 'application/vnd.openxmlformats-officedocument.spreadsheetml.sheet';
    const zipContainer = new ZipContainer();

    if (
        !createExcelFileForExcel(zipContainer, data, {
            author,
            fontSize,
            activeTab: activeSheetIndex,
        })
    ) {
        return Promise.resolve(undefined);
    }

    return zipContainer.getZipFile(mimeType);
};

export const getMultipleSheetsAsExcel = (params: ExcelExportMultipleSheetParams): Blob | undefined => {
    const { data, fontSize, author, activeSheetIndex } = params;
    const mimeType = params.mimeType || 'application/vnd.openxmlformats-officedocument.spreadsheetml.sheet';
    const zipContainer = new ZipContainer();

    if (
        !createExcelFileForExcel(zipContainer, data, {
            author,
            fontSize,
            activeTab: activeSheetIndex,
        })
    ) {
        return;
    }

    return zipContainer.getUncompressedZipFile(mimeType);
};

export const exportMultipleSheetsAsExcel = (params: ExcelExportMultipleSheetParams) => {
    const { fileName = 'export.xlsx' } = params;

    getMultipleSheetsAsExcelCompressed(params).then((contents) => {
        if (contents) {
            const downloadFileName = typeof fileName === 'function' ? fileName() : fileName;

            _downloadFile(downloadFileName, contents);
        }
    });
};

export class ExcelCreator
    extends BaseCreator<ExcelRow[], ExcelSerializingSession, ExcelExportParams>
    implements NamedBean, IExcelCreator
{
    beanName = 'excelCreator' as const;

    private columnModel: ColumnModel;
    private columnNameService: ColumnNameService;
    private funcColsService: FuncColsService;
    private valueService: ValueService;
    private cellStyleService?: CellStyleService;

    private gridSerializer: GridSerializer;

    public wireBeans(beans: BeanCollection) {
        this.columnModel = beans.columnModel;
        this.columnNameService = beans.columnNameService;
        this.funcColsService = beans.funcColsService;
        this.valueService = beans.valueService;
        this.cellStyleService = beans.cellStyleService;
        this.gridSerializer = beans.gridSerializer as GridSerializer;
        this.gos = beans.gos;
    }

    public postConstruct(): void {
        this.setBeans({
            gridSerializer: this.gridSerializer,
            gos: this.gos,
        });
    }

    protected getMergedParams(params?: ExcelExportParams): ExcelExportParams {
        const baseParams = this.gos.get('defaultExcelExportParams');
        return Object.assign({}, baseParams, params);
    }

    protected export(userParams?: ExcelExportParams): void {
        if (this.isExportSuppressed()) {
            _warn(160);
            return;
        }

        const mergedParams = this.getMergedParams(userParams);
        const data = this.getData(mergedParams);

        const exportParams: ExcelExportMultipleSheetParams = {
            data: [data],
            fontSize: mergedParams.fontSize,
            author: mergedParams.author,
            mimeType: mergedParams.mimeType,
        };

        this.packageCompressedFile(exportParams).then((packageFile) => {
            if (packageFile) {
                const { fileName } = mergedParams;
                const providedFileName =
                    typeof fileName === 'function' ? fileName(this.gos.getGridCommonParams()) : fileName;

                _downloadFile(this.getFileName(providedFileName), packageFile);
            }
        });
    }

    public exportDataAsExcel(params?: ExcelExportParams): void {
        this.export(params);
    }

    public getDataAsExcel(params?: ExcelExportParams): Blob | string | undefined {
        const mergedParams = this.getMergedParams(params);
        const data = this.getData(mergedParams);

        const exportParams: ExcelExportMultipleSheetParams = {
            data: [data],
            fontSize: mergedParams.fontSize,
            author: mergedParams.author,
            mimeType: mergedParams.mimeType,
        };

        return this.packageFile(exportParams);
    }

    public setFactoryMode(factoryMode: ExcelFactoryMode): void {
        setXlsxFactoryMode(factoryMode);
    }

    public getFactoryMode(): ExcelFactoryMode {
        return getXlsxFactoryMode();
    }

    public getSheetDataForExcel(params: ExcelExportParams): string {
        const mergedParams = this.getMergedParams(params);
        return this.getData(mergedParams);
    }

    public getMultipleSheetsAsExcel(params: ExcelExportMultipleSheetParams): Blob | undefined {
        return getMultipleSheetsAsExcel(params);
    }

    public exportMultipleSheetsAsExcel(params: ExcelExportMultipleSheetParams): void {
        exportMultipleSheetsAsExcel(params);
    }

    public getDefaultFileExtension(): 'xlsx' {
        return 'xlsx';
    }

    public createSerializingSession(params: ExcelExportParams): ExcelSerializingSession {
        const { columnModel, columnNameService, funcColsService, valueService, gos } = this;

        const config: ExcelGridSerializingParams = {
            ...params,
            columnModel,
            columnNameService,
            funcColsService,
            valueService,
            gos,
            suppressRowOutline: params.suppressRowOutline || params.skipRowGroups,
            headerRowHeight: params.headerRowHeight || params.rowHeight,
            baseExcelStyles: this.gos.get('excelStyles') || [],
            rightToLeft: params.rightToLeft ?? this.gos.get('enableRtl'),
            styleLinker: this.styleLinker.bind(this),
        };

        return new ExcelSerializingSession(config);
    }

    private styleLinker(params: StyleLinkerInterface): string[] {
        const { rowType, rowIndex, value, column, columnGroup, node } = params;
        const isHeader = rowType === RowType.HEADER;
        const isGroupHeader = rowType === RowType.HEADER_GROUPING;
        const col = (isHeader ? column : columnGroup) as AgColumn | AgColumnGroup | null;
        let headerClasses: string[] = [];

        if (isHeader || isGroupHeader) {
            headerClasses.push('header');
            if (isGroupHeader) {
                headerClasses.push('headerGroup');
            }

            if (col) {
                headerClasses = headerClasses.concat(
                    _getHeaderClassesFromColDef(
                        col.getDefinition(),
                        this.gos,
                        (column as AgColumn) || null,
                        (columnGroup as AgColumnGroup) || null
                    )
                );
            }

            return headerClasses;
        }

        const styles = this.gos.get('excelStyles');

        const applicableStyles: string[] = ['cell'];

        if (!styles || !styles.length) {
            return applicableStyles;
        }

        const styleIds: string[] = styles.map((it: ExcelStyle) => {
            return it.id;
        });

        const colDef = (column as AgColumn).getDefinition();
        this.cellStyleService?.processAllCellClasses(
            colDef,
            this.gos.addGridCommonParams({
                value,
                data: node!.data,
                node: node!,
                colDef,
                column: column!,
                rowIndex: rowIndex,
            }),
            (className: string) => {
                if (styleIds.indexOf(className) > -1) {
                    applicableStyles.push(className);
                }
            }
        );

        return applicableStyles.sort((left: string, right: string): number => {
            return styleIds.indexOf(left) < styleIds.indexOf(right) ? -1 : 1;
        });
    }

    public isExportSuppressed(): boolean {
        return this.gos.get('suppressExcelExport');
    }

    private packageCompressedFile(params: ExcelExportMultipleSheetParams): Promise<Blob | undefined> {
        return getMultipleSheetsAsExcelCompressed(params);
    }

    private packageFile(params: ExcelExportMultipleSheetParams): Blob | undefined {
        return getMultipleSheetsAsExcel(params);
    }
}<|MERGE_RESOLUTION|>--- conflicted
+++ resolved
@@ -16,12 +16,7 @@
     NamedBean,
     ValueService,
 } from 'ag-grid-community';
-<<<<<<< HEAD
-import { BaseCreator, Downloader, RowType, ZipContainer, _getHeaderClassesFromColDef, _warn } from 'ag-grid-community';
-=======
-import { _getHeaderClassesFromColDef, _warnOnce } from 'ag-grid-community';
-import { BaseCreator, RowType, _downloadFile } from 'ag-grid-community';
->>>>>>> 00abbc77
+import { BaseCreator, RowType, _getHeaderClassesFromColDef, _warn } from 'ag-grid-community';
 
 import type { ExcelGridSerializingParams, StyleLinkerInterface } from './excelSerializingSession';
 import { ExcelSerializingSession } from './excelSerializingSession';
@@ -183,13 +178,8 @@
     } = {}
 ): boolean => {
     if (!data || data.length === 0) {
-<<<<<<< HEAD
         _warn(159);
-        ExcelXlsxFactory.resetFactory();
-=======
-        _warnOnce('Invalid params supplied to createExcelFileForExcel() - `ExcelExportParams.data` is empty.');
         resetXlsxFactory();
->>>>>>> 00abbc77
         return false;
     }
 
