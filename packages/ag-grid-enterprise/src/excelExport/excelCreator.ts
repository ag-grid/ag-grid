import type {
    AgColumn,
    AgColumnGroup,
    BeanCollection,
    CellStyleService,
    ColumnModel,
    ColumnNameService,
    ExcelExportMultipleSheetParams,
    ExcelExportParams,
    ExcelFactoryMode,
    ExcelRow,
    ExcelStyle,
<<<<<<< HEAD
    GridSerializer,
    IColsService,
=======
    FuncColsService,
>>>>>>> 6118fc8c
    IExcelCreator,
    NamedBean,
    ValueService,
} from 'ag-grid-community';
import { BaseCreator, _downloadFile, _getHeaderClassesFromColDef, _warn } from 'ag-grid-community';

import type { ExcelGridSerializingParams, StyleLinkerInterface } from './excelSerializingSession';
import { ExcelSerializingSession } from './excelSerializingSession';
import {
    XLSX_IMAGES,
    XLSX_WORKSHEET_DATA_TABLES,
    XLSX_WORKSHEET_HEADER_FOOTER_IMAGES,
    XLSX_WORKSHEET_IMAGES,
    createXlsxContentTypes,
    createXlsxCore,
    createXlsxDrawing,
    createXlsxDrawingRel,
    createXlsxRelationships,
    createXlsxRels,
    createXlsxSharedStrings,
    createXlsxStylesheet,
    createXlsxTable,
    createXlsxTheme,
    createXlsxVmlDrawing,
    createXlsxVmlDrawingRel,
    createXlsxWorkbook,
    createXlsxWorkbookRels,
    getXlsxFactoryMode,
    resetXlsxFactory,
    setXlsxFactoryMode,
} from './excelXlsxFactory';
import { _normaliseImageExtension } from './files/ooxml/contentTypes';
import { ZipContainer } from './zipContainer/zipContainer';

const createExcelXMLCoreFolderStructure = (zipContainer: ZipContainer): void => {
    zipContainer.addFolders(['_rels/', 'docProps/', 'xl/', 'xl/theme/', 'xl/_rels/', 'xl/worksheets/']);

    if (!XLSX_IMAGES.size) {
        return;
    }

    zipContainer.addFolders(['xl/worksheets/_rels', 'xl/drawings/', 'xl/drawings/_rels', 'xl/media/']);

    let imgCounter = 0;

    XLSX_IMAGES.forEach((value) => {
        const firstImage = value[0].image[0];
        const { base64, imageType } = firstImage;

        zipContainer.addFile(`xl/media/image${++imgCounter}.${_normaliseImageExtension(imageType)}`, base64, true);
    });
};

const createExcelXmlWorksheets = (zipContainer: ZipContainer, data: string[]): void => {
    let imageRelationCounter = 0;
    let headerFooterImageCounter = 0;
    let tableRelationCounter = 0;

    for (let i = 0; i < data.length; i++) {
        const value = data[i];
        zipContainer.addFile(`xl/worksheets/sheet${i + 1}.xml`, value, false);

        const hasImages = XLSX_IMAGES.size > 0 && XLSX_WORKSHEET_IMAGES.has(i);
        const hasTables = XLSX_WORKSHEET_DATA_TABLES.size > 0 && XLSX_WORKSHEET_DATA_TABLES.has(i);
        const hasHeaderFooterImages = XLSX_IMAGES.size && XLSX_WORKSHEET_HEADER_FOOTER_IMAGES.has(i);

        if (!hasImages && !hasTables && !hasHeaderFooterImages) {
            continue;
        }

        let tableIndex: number | undefined;
        let drawingIndex: number | undefined;
        let vmlDrawingIndex: number | undefined;

        if (hasImages) {
            createExcelXmlDrawings(zipContainer, i, imageRelationCounter);
            drawingIndex = imageRelationCounter;
            imageRelationCounter++;
        }

        if (hasHeaderFooterImages) {
            createExcelVmlDrawings(zipContainer, i, headerFooterImageCounter);
            vmlDrawingIndex = headerFooterImageCounter;
            headerFooterImageCounter++;
        }

        if (hasTables) {
            tableIndex = tableRelationCounter++;
        }

        const worksheetRelFile = `xl/worksheets/_rels/sheet${i + 1}.xml.rels`;

        zipContainer.addFile(
            worksheetRelFile,
            createXlsxRelationships({
                tableIndex,
                drawingIndex,
                vmlDrawingIndex,
            })
        );
    }
};

const createExcelXmlDrawings = (zipContainer: ZipContainer, sheetIndex: number, drawingIndex: number): void => {
    const drawingFolder = 'xl/drawings';
    const drawingFileName = `${drawingFolder}/drawing${drawingIndex + 1}.xml`;
    const relFileName = `${drawingFolder}/_rels/drawing${drawingIndex + 1}.xml.rels`;

    zipContainer.addFile(relFileName, createXlsxDrawingRel(sheetIndex));
    zipContainer.addFile(drawingFileName, createXlsxDrawing(sheetIndex));
};

const createExcelVmlDrawings = (zipContainer: ZipContainer, sheetIndex: number, drawingIndex: number): void => {
    const drawingFolder = 'xl/drawings';
    const drawingFileName = `${drawingFolder}/vmlDrawing${drawingIndex + 1}.vml`;
    const relFileName = `${drawingFolder}/_rels/vmlDrawing${drawingIndex + 1}.vml.rels`;

    zipContainer.addFile(drawingFileName, createXlsxVmlDrawing(sheetIndex));
    zipContainer.addFile(relFileName, createXlsxVmlDrawingRel(sheetIndex));
};

const createExcelXmlTables = (zipContainer: ZipContainer): void => {
    const tablesDataByWorksheet = XLSX_WORKSHEET_DATA_TABLES;
    const worksheetKeys = Array.from(tablesDataByWorksheet.keys());

    for (let i = 0; i < worksheetKeys.length; i++) {
        const sheetIndex = worksheetKeys[i];
        const dataTable = tablesDataByWorksheet.get(sheetIndex);

        if (!dataTable) {
            continue;
        }

        zipContainer.addFile(`xl/tables/${dataTable.name}.xml`, createXlsxTable(dataTable, i));
    }
};

const createExcelXmlCoreSheets = (
    zipContainer: ZipContainer,
    fontSize: number,
    author: string,
    sheetLen: number,
    activeTab: number
): void => {
    zipContainer.addFile('xl/workbook.xml', createXlsxWorkbook(activeTab));
    zipContainer.addFile('xl/styles.xml', createXlsxStylesheet(fontSize));
    zipContainer.addFile('xl/sharedStrings.xml', createXlsxSharedStrings());
    zipContainer.addFile('xl/theme/theme1.xml', createXlsxTheme());
    zipContainer.addFile('xl/_rels/workbook.xml.rels', createXlsxWorkbookRels(sheetLen));
    zipContainer.addFile('docProps/core.xml', createXlsxCore(author));
    zipContainer.addFile('[Content_Types].xml', createXlsxContentTypes(sheetLen));
    zipContainer.addFile('_rels/.rels', createXlsxRels());
};

const createExcelFileForExcel = (
    zipContainer: ZipContainer,
    data: string[],
    options: {
        columns?: string[];
        rowCount?: number;
        fontSize?: number;
        author?: string;
        activeTab?: number;
    } = {}
): boolean => {
    if (!data || data.length === 0) {
        _warn(159);
        resetXlsxFactory();
        return false;
    }

    const { fontSize = 11, author = 'AG Grid', activeTab = 0 } = options;

    const len = data.length;
    const activeTabWithinBounds = Math.max(Math.min(activeTab, len - 1), 0);

    createExcelXMLCoreFolderStructure(zipContainer);
    createExcelXmlTables(zipContainer);
    createExcelXmlWorksheets(zipContainer, data);
    createExcelXmlCoreSheets(zipContainer, fontSize, author, len, activeTabWithinBounds);

    resetXlsxFactory();

    return true;
};

const getMultipleSheetsAsExcelCompressed = (params: ExcelExportMultipleSheetParams): Promise<Blob | undefined> => {
    const { data, fontSize, author, activeSheetIndex } = params;
    const mimeType = params.mimeType || 'application/vnd.openxmlformats-officedocument.spreadsheetml.sheet';
    const zipContainer = new ZipContainer();

    if (
        !createExcelFileForExcel(zipContainer, data, {
            author,
            fontSize,
            activeTab: activeSheetIndex,
        })
    ) {
        return Promise.resolve(undefined);
    }

    return zipContainer.getZipFile(mimeType);
};

export const getMultipleSheetsAsExcel = (params: ExcelExportMultipleSheetParams): Blob | undefined => {
    const { data, fontSize, author, activeSheetIndex } = params;
    const mimeType = params.mimeType || 'application/vnd.openxmlformats-officedocument.spreadsheetml.sheet';
    const zipContainer = new ZipContainer();

    if (
        !createExcelFileForExcel(zipContainer, data, {
            author,
            fontSize,
            activeTab: activeSheetIndex,
        })
    ) {
        return;
    }

    return zipContainer.getUncompressedZipFile(mimeType);
};

export const exportMultipleSheetsAsExcel = (params: ExcelExportMultipleSheetParams) => {
    const { fileName = 'export.xlsx' } = params;

    getMultipleSheetsAsExcelCompressed(params).then((contents) => {
        if (contents) {
            const downloadFileName = typeof fileName === 'function' ? fileName() : fileName;

            _downloadFile(downloadFileName, contents);
        }
    });
};

export class ExcelCreator
    extends BaseCreator<ExcelRow[], ExcelSerializingSession, ExcelExportParams>
    implements NamedBean, IExcelCreator
{
    beanName = 'excelCreator' as const;

    private columnModel: ColumnModel;
    private columnNameService: ColumnNameService;
    private rowGroupColsService?: IColsService;
    private valueService: ValueService;
    private cellStyleService?: CellStyleService;

    public wireBeans(beans: BeanCollection) {
        this.columnModel = beans.columnModel;
        this.columnNameService = beans.columnNameService;
        this.rowGroupColsService = beans.rowGroupColsService;
        this.valueService = beans.valueService;
        this.cellStyleService = beans.cellStyleService;
    }

    protected getMergedParams(params?: ExcelExportParams): ExcelExportParams {
        const baseParams = this.gos.get('defaultExcelExportParams');
        return Object.assign({}, baseParams, params);
    }

    protected export(userParams?: ExcelExportParams): void {
        if (this.isExportSuppressed()) {
            _warn(160);
            return;
        }

        const mergedParams = this.getMergedParams(userParams);
        const data = this.getData(mergedParams);

        const exportParams: ExcelExportMultipleSheetParams = {
            data: [data],
            fontSize: mergedParams.fontSize,
            author: mergedParams.author,
            mimeType: mergedParams.mimeType,
        };

        this.packageCompressedFile(exportParams).then((packageFile) => {
            if (packageFile) {
                const { fileName } = mergedParams;
                const providedFileName =
                    typeof fileName === 'function' ? fileName(this.gos.getGridCommonParams()) : fileName;

                _downloadFile(this.getFileName(providedFileName), packageFile);
            }
        });
    }

    public exportDataAsExcel(params?: ExcelExportParams): void {
        this.export(params);
    }

    public getDataAsExcel(params?: ExcelExportParams): Blob | string | undefined {
        const mergedParams = this.getMergedParams(params);
        const data = this.getData(mergedParams);

        const exportParams: ExcelExportMultipleSheetParams = {
            data: [data],
            fontSize: mergedParams.fontSize,
            author: mergedParams.author,
            mimeType: mergedParams.mimeType,
        };

        return this.packageFile(exportParams);
    }

    public setFactoryMode(factoryMode: ExcelFactoryMode): void {
        setXlsxFactoryMode(factoryMode);
    }

    public getFactoryMode(): ExcelFactoryMode {
        return getXlsxFactoryMode();
    }

    public getSheetDataForExcel(params: ExcelExportParams): string {
        const mergedParams = this.getMergedParams(params);
        return this.getData(mergedParams);
    }

    public getMultipleSheetsAsExcel(params: ExcelExportMultipleSheetParams): Blob | undefined {
        return getMultipleSheetsAsExcel(params);
    }

    public exportMultipleSheetsAsExcel(params: ExcelExportMultipleSheetParams): void {
        exportMultipleSheetsAsExcel(params);
    }

    public getDefaultFileExtension(): 'xlsx' {
        return 'xlsx';
    }

    public createSerializingSession(params: ExcelExportParams): ExcelSerializingSession {
        const { columnModel, columnNameService, rowGroupColsService, valueService, gos } = this;

        const config: ExcelGridSerializingParams = {
            ...params,
            columnModel,
            columnNameService,
            rowGroupColsService,
            valueService,
            gos,
            suppressRowOutline: params.suppressRowOutline || params.skipRowGroups,
            headerRowHeight: params.headerRowHeight || params.rowHeight,
            baseExcelStyles: this.gos.get('excelStyles') || [],
            rightToLeft: params.rightToLeft ?? this.gos.get('enableRtl'),
            styleLinker: this.styleLinker.bind(this),
        };

        return new ExcelSerializingSession(config);
    }

    private styleLinker(params: StyleLinkerInterface): string[] {
        const { rowType, rowIndex, value, column, columnGroup, node } = params;
        const isHeader = rowType === 'HEADER';
        const isGroupHeader = rowType === 'HEADER_GROUPING';
        const col = (isHeader ? column : columnGroup) as AgColumn | AgColumnGroup | null;
        let headerClasses: string[] = [];

        if (isHeader || isGroupHeader) {
            headerClasses.push('header');
            if (isGroupHeader) {
                headerClasses.push('headerGroup');
            }

            if (col) {
                headerClasses = headerClasses.concat(
                    _getHeaderClassesFromColDef(
                        col.getDefinition(),
                        this.gos,
                        (column as AgColumn) || null,
                        (columnGroup as AgColumnGroup) || null
                    )
                );
            }

            return headerClasses;
        }

        const styles = this.gos.get('excelStyles');

        const applicableStyles: string[] = ['cell'];

        if (!styles || !styles.length) {
            return applicableStyles;
        }

        const styleIds: string[] = styles.map((it: ExcelStyle) => {
            return it.id;
        });

        const colDef = (column as AgColumn).getDefinition();
        this.cellStyleService?.processAllCellClasses(
            colDef,
            this.gos.addGridCommonParams({
                value,
                data: node!.data,
                node: node!,
                colDef,
                column: column!,
                rowIndex: rowIndex,
            }),
            (className: string) => {
                if (styleIds.indexOf(className) > -1) {
                    applicableStyles.push(className);
                }
            }
        );

        return applicableStyles.sort((left: string, right: string): number => {
            return styleIds.indexOf(left) < styleIds.indexOf(right) ? -1 : 1;
        });
    }

    public isExportSuppressed(): boolean {
        return this.gos.get('suppressExcelExport');
    }

    private packageCompressedFile(params: ExcelExportMultipleSheetParams): Promise<Blob | undefined> {
        return getMultipleSheetsAsExcelCompressed(params);
    }

    private packageFile(params: ExcelExportMultipleSheetParams): Blob | undefined {
        return getMultipleSheetsAsExcel(params);
    }
}<|MERGE_RESOLUTION|>--- conflicted
+++ resolved
@@ -10,12 +10,7 @@
     ExcelFactoryMode,
     ExcelRow,
     ExcelStyle,
-<<<<<<< HEAD
-    GridSerializer,
     IColsService,
-=======
-    FuncColsService,
->>>>>>> 6118fc8c
     IExcelCreator,
     NamedBean,
     ValueService,
