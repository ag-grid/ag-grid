import {
    _,
    AgEvent,
    Autowired,
    CellRendererService,
    Column,
    Component,
    GridOptionsWrapper,
    ICellRendererComp,
    PostConstruct,
    Promise,
    ValueFormatterService
} from "ag-grid-community";

export interface SelectedEvent extends AgEvent {
}

export class SetFilterListItem extends Component {

    public static EVENT_SELECTED = 'selected';

    @Autowired('gridOptionsWrapper') private gridOptionsWrapper: GridOptionsWrapper;
    @Autowired('cellRendererService') private cellRendererService: CellRendererService;
    @Autowired('valueFormatterService') private valueFormatterService: ValueFormatterService;

    private static TEMPLATE =
        `<label class="ag-set-filter-item">
            <div class="ag-filter-checkbox"></div>
            <span class="ag-filter-value"></span>
        </label>`;

    private eCheckbox: HTMLElement;
    private eClickableArea: HTMLElement;
    private selected: boolean = true;

    private value: any;
    private column: Column;

    private eCheckedIcon: HTMLElement;
    private eUncheckedIcon: HTMLElement;

    constructor(value: any, column: Column) {
        super(SetFilterListItem.TEMPLATE);
        this.value = value;
        this.column = column;

    }

    @PostConstruct
    private init(): void {
        this.eCheckedIcon = _.createIconNoSpan('checkboxChecked', this.gridOptionsWrapper, this.column);
        this.eUncheckedIcon = _.createIconNoSpan('checkboxUnchecked', this.gridOptionsWrapper, this.column);
        this.eCheckbox = this.queryForHtmlElement(".ag-filter-checkbox");
        this.eClickableArea = this.getGui();

        this.updateCheckboxIcon();
        this.render();

        let listener = (mouseEvent: MouseEvent) => {
            _.addAgGridEventPath(mouseEvent);
            this.selected = !this.selected;
            this.updateCheckboxIcon();
            let event: SelectedEvent = {
                type: SetFilterListItem.EVENT_SELECTED
            };
            return this.dispatchEvent(event);
        };
        this.addDestroyableEventListener(this.eClickableArea, 'click', listener);
    }

    public isSelected(): boolean {
        return this.selected;
    }

    public setSelected(selected: boolean): void {
        this.selected = selected;
        this.updateCheckboxIcon();
    }

    private updateCheckboxIcon() {
        if (this.eCheckbox.children) {
<<<<<<< HEAD
            while (this.eCheckbox.lastChild) {
                this.eCheckbox.removeChild(this.eCheckbox.lastChild);
=======
            for (let i = 0; i < this.eCheckbox.children.length; i++) {
                const node = this.eCheckbox.children.item(i);
                if (node) {
                    this.eCheckbox.removeChild(node);
                }
>>>>>>> b2481fcd
            }
        }

        if (this.isSelected()) {
            this.eCheckbox.appendChild(this.eCheckedIcon);
        } else {
            this.eCheckbox.appendChild(this.eUncheckedIcon);
        }
    }

    public render(): void {
        let valueElement = this.queryForHtmlElement(".ag-filter-value");
        let valueFormatted = this.valueFormatterService.formatValue(this.column, null, null, this.value);

        let colDef = this.column.getColDef();
        let valueObj = {value: this.value, valueFormatted: valueFormatted};

        let componentPromise: Promise<ICellRendererComp> = this.cellRendererService.useFilterCellRenderer(colDef, valueElement, valueObj);

        if (!componentPromise) return;

        componentPromise.then(component => {
            if (component && component.destroy) {
                this.addDestroyFunc(component.destroy.bind(component));
            }
        });
    }
}<|MERGE_RESOLUTION|>--- conflicted
+++ resolved
@@ -79,16 +79,8 @@
 
     private updateCheckboxIcon() {
         if (this.eCheckbox.children) {
-<<<<<<< HEAD
             while (this.eCheckbox.lastChild) {
                 this.eCheckbox.removeChild(this.eCheckbox.lastChild);
-=======
-            for (let i = 0; i < this.eCheckbox.children.length; i++) {
-                const node = this.eCheckbox.children.item(i);
-                if (node) {
-                    this.eCheckbox.removeChild(node);
-                }
->>>>>>> b2481fcd
             }
         }
 
