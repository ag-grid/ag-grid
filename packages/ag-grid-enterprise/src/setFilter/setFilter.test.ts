import type {
    AgCheckbox,
    AgInputTextField,
    ColDef,
    Context,
    EventService,
    GridOptionsService,
    IClientSideRowModel,
    IColsService,
    IRowModel,
    SetFilterModel,
    SetFilterParams,
    ValueService,
} from 'ag-grid-community';

import { mock } from '../test-utils/mock';
import type { VirtualList } from '../widgets/virtualList';
import { SetFilter } from './setFilter';
import type { SetValueModel } from './setValueModel';

let rowModel: jest.Mocked<IRowModel>;
let eventService: jest.Mocked<EventService>;
let valueService: jest.Mocked<ValueService>;
let context: jest.Mocked<Context>;
let eMiniFilter: jest.Mocked<AgInputTextField>;
let eGui: jest.Mocked<HTMLElement>;
let eSelectAll: jest.Mocked<AgCheckbox>;
let gridOptionsService: jest.Mocked<GridOptionsService>;
let rowGroupColsService: jest.Mocked<IColsService>;
let virtualList: jest.Mocked<VirtualList>;
let setValueModel: jest.Mocked<SetValueModel<string>>;

beforeEach(() => {
    rowModel = mock<IClientSideRowModel>('forEachLeafNode', 'isRowDataLoaded');

    eventService = mock<EventService>('addEventListener');

    valueService = mock<ValueService>('formatValue');
    valueService.formatValue.mockImplementation((_1, _2, value) => value);

    context = mock<Context>('createBean');
    context.createBean.mockImplementation((bean) => bean);

    eMiniFilter = mock<AgInputTextField>(
        'getGui',
        'getValue',
        'setValue',
        'setDisplayed',
        'onValueChange',
        'getInputElement',
        'setInputAriaLabel'
    );
    eMiniFilter.getGui.mockImplementation(() => mock<HTMLElement>());
    eMiniFilter.getInputElement.mockImplementation(() => mock<HTMLInputElement>('addEventListener'));

    eGui = mock<HTMLElement>('querySelector', 'appendChild');
    eGui.querySelector.mockImplementation(() => mock<HTMLElement>('appendChild', 'addEventListener'));

    eSelectAll = mock<AgCheckbox>('setValue', 'getInputElement', 'onValueChange', 'setLabel');
    eSelectAll.getInputElement.mockImplementation(() => mock<HTMLInputElement>('addEventListener'));

    gridOptionsService = mock<GridOptionsService>('get', 'addPropertyEventListener');
    gridOptionsService.get.mockImplementation((prop) => (prop === 'rowModelType' ? 'clientSide' : undefined));

    rowGroupColsService = mock<IColsService>();
    rowGroupColsService.columns = [];

    virtualList = mock<VirtualList>('refresh');

    setValueModel = mock<SetValueModel<string>>(
        'getModel',
        'setAppliedModelKeys',
        'addToAppliedModelKeys',
        'isEverythingVisibleSelected',
        'showAddCurrentSelectionToFilter',
        'isAddCurrentSelectionToFilterChecked'
    );
});

function createSetFilter(filterParams?: any): SetFilter<unknown> {
    const colDef: ColDef = {};

    const params: SetFilterParams = {
        api: null,
        colDef,
        rowModel,
        column: { getId: () => '' },
        context: null,
        doesRowPassOtherFilter: () => true,
        filterChangedCallback: () => {},
        filterModifiedCallback: () => {},
        getValue: (node) => node.data.value,
        ...filterParams,
    };

    colDef.filterParams = params;

    const setFilter = new SetFilter();
    (setFilter as any).eventService = eventService;
    (setFilter as any).valueService = valueService;
    (setFilter as any).rowModel = rowModel;
    (setFilter as any).context = context;
    (setFilter as any).stubContext = context;
    (setFilter as any).eGui = eGui;
    (setFilter as any).eMiniFilter = eMiniFilter;
    (setFilter as any).eSelectAll = eSelectAll;
    (setFilter as any).gos = gridOptionsService;
<<<<<<< HEAD
    (setFilter as any).rowGroupColsService = rowGroupColsService;
=======
    (setFilter as any).funcColsService = funcColsService;
    (setFilter as any).beans = {};
>>>>>>> 6118fc8c

    setFilter.setParams(params);

    (setFilter as any).virtualList = virtualList;
    (setFilter as any).valueModel = setValueModel;

    return setFilter;
}

describe('applyModel', () => {
    it('returns false if nothing has changed', () => {
        const setFilter = createSetFilter();

        expect(setFilter.applyModel()).toBe(false);
    });

    it('returns true if something has changed', () => {
        const setFilter = createSetFilter();

        setValueModel.getModel.mockReturnValue(['A']);

        expect(setFilter.applyModel()).toBe(true);
    });

    it('can apply empty model', () => {
        const setFilter = createSetFilter();

        setValueModel.getModel.mockReturnValue([]);
        setFilter.applyModel();

        expect((setFilter.getModel() as SetFilterModel).values).toStrictEqual([]);
    });

    it.each(['windows', 'mac'])('will not apply model with zero values in %s Excel Mode', (excelMode) => {
        const setFilter = createSetFilter({ excelMode });

        setValueModel.getModel.mockReturnValue([]);
        setFilter.applyModel();

        expect(setFilter.getModel()).toBeNull();
    });

    it.each(['windows', 'mac'])(
        'preserves existing model if new model with zero values applied in %s Excel Mode',
        (excelMode) => {
            const setFilter = createSetFilter({ excelMode });
            const model = ['A', 'B'];

            setValueModel.getModel.mockReturnValue(model);
            setFilter.applyModel();

            expect((setFilter.getModel() as SetFilterModel).values).toStrictEqual(model);

            setValueModel.getModel.mockReturnValue(model);
            setFilter.applyModel();

            expect((setFilter.getModel() as SetFilterModel).values).toStrictEqual(model);
        }
    );

    it.each(['windows', 'mac'])('can reset model in %s Excel Mode', (excelMode) => {
        const setFilter = createSetFilter({ excelMode });
        const model = ['A', 'B'];

        setValueModel.getModel.mockReturnValue(model);
        setFilter.applyModel();

        expect((setFilter.getModel() as SetFilterModel).values).toStrictEqual(model);

        setValueModel.getModel.mockReturnValue(null);
        setFilter.applyModel();

        expect(setFilter.getModel()).toBeNull();
    });

    it.each(['windows', 'mac'])(
        'ensures any active filter is removed by selecting all values if all visible values are selected',
        (excelMode) => {
            setValueModel = mock<SetValueModel<string>>(
                'getModel',
                'setAppliedModelKeys',
                'addToAppliedModelKeys',
                'isEverythingVisibleSelected',
                'selectAllMatchingMiniFilter',
                'showAddCurrentSelectionToFilter',
                'isAddCurrentSelectionToFilterChecked'
            );

            const setFilter = createSetFilter({ excelMode });

            setValueModel.isEverythingVisibleSelected.mockReturnValue(true);
            setValueModel.getModel.mockReturnValue(null);

            setFilter.applyModel();

            expect(setValueModel.selectAllMatchingMiniFilter).toBeCalledTimes(1);
        }
    );
});<|MERGE_RESOLUTION|>--- conflicted
+++ resolved
@@ -105,12 +105,8 @@
     (setFilter as any).eMiniFilter = eMiniFilter;
     (setFilter as any).eSelectAll = eSelectAll;
     (setFilter as any).gos = gridOptionsService;
-<<<<<<< HEAD
     (setFilter as any).rowGroupColsService = rowGroupColsService;
-=======
-    (setFilter as any).funcColsService = funcColsService;
     (setFilter as any).beans = {};
->>>>>>> 6118fc8c
 
     setFilter.setParams(params);
 
