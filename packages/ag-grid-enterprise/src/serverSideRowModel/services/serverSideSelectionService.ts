--- conflicted
+++ resolved
@@ -192,14 +192,9 @@
         justCurrentPage?: boolean | undefined;
     }): void {
         validateSelectionParameters(params);
-<<<<<<< HEAD
-        if (_isUsingNewRowSelectionAPI(this.gos) && _getRowSelectionMode(this.gos) !== 'multiRow') {
+        if (_isUsingNewRowSelectionAPI(this.gos) && !_isMultiRowSelection(this.gos)) {
             _warn(193);
             return;
-=======
-        if (_isUsingNewRowSelectionAPI(this.gos) && !_isMultiRowSelection(this.gos)) {
-            return _warnOnce("cannot multi select unless selection mode is 'multiRow'");
->>>>>>> 3ae98fcf
         }
 
         this.selectionStrategy.selectAllRowNodes(params);
