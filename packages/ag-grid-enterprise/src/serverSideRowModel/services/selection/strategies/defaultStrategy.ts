--- conflicted
+++ resolved
@@ -10,14 +10,11 @@
 import {
     BeanStub,
     _error,
+    _error,
     _isMultiRowSelection,
     _isUsingNewRowSelectionAPI,
     _last,
-<<<<<<< HEAD
     _warn,
-=======
-    _warnOnce,
->>>>>>> 3ae98fcf
     isSelectionUIEvent,
 } from 'ag-grid-community';
 
