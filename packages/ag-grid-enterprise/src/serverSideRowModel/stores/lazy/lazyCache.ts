import { BeanStub, _getRowHeightAsNumber, _getRowIdCallback, _warnOnce } from 'ag-grid-community';
import type {
    BeanCollection,
    FocusService,
    GetRowIdParams,
    IRowNode,
    LoadSuccessParams,
    NumberSequence,
    RowNode,
    RowNodeSorter,
    RowRenderer,
    ServerSideGroupLevelParams,
    SortController,
    WithoutGridCommon,
} from 'ag-grid-community';

import type { BlockUtils } from '../../blocks/blockUtils';
import type { NodeManager } from '../../nodeManager';
import type { ServerSideRowModel } from '../../serverSideRowModel';
import type { LazyBlockLoadingService } from './lazyBlockLoadingService';
import type { LazyStore } from './lazyStore';
import { MultiIndexMap } from './multiIndexMap';

interface LazyStoreNode {
    id: string;
    index: number;
    node: RowNode;
}

<<<<<<< HEAD
const DEFAULT_BLOCK_SIZE = 100;
=======
const DEFAULT_BLOCK_SIZE = 100 as const;
>>>>>>> b74fae80

export class LazyCache extends BeanStub {
    private rowRenderer: RowRenderer;
    private blockUtils: BlockUtils;
    private focusService: FocusService;
    private nodeManager: NodeManager;
    private serverSideRowModel: ServerSideRowModel;
    private rowNodeSorter?: RowNodeSorter;
    private sortController?: SortController;
    private lazyBlockLoadingService: LazyBlockLoadingService;

    public wireBeans(beans: BeanCollection) {
        this.rowRenderer = beans.rowRenderer;
        this.blockUtils = beans.ssrmBlockUtils as BlockUtils;
        this.focusService = beans.focusService;
        this.nodeManager = beans.ssrmNodeManager as NodeManager;
        this.serverSideRowModel = beans.rowModel as ServerSideRowModel;
        this.rowNodeSorter = beans.rowNodeSorter;
        this.sortController = beans.sortController;
        this.lazyBlockLoadingService = beans.lazyBlockLoadingService as LazyBlockLoadingService;
    }

    /**
     * Indicates whether this is still the live dataset for this store (used for ignoring old requests after purge)
     */
    private live = true;

    /**
     * A node map indexed by the node's id, index, and node.
     */
    private nodeMap: MultiIndexMap<LazyStoreNode>;

    /**
     * A map of nodes indexed by the display index.
     */
    private nodeDisplayIndexMap: Map<number, RowNode>;

    /**
     * A set of nodes waiting to be refreshed
     */
    private nodesToRefresh: Set<RowNode>;

    /**
     * End of store properties
     */
    private numberOfRows: number;
    private isLastRowKnown: boolean;

    /**
     * The prefix to use for node ids, this is used to ensure that node ids are unique across stores
     */
    private defaultNodeIdPrefix: string | undefined;

    /**
     * Sibling services - 1-1 relationships.
     */
    private store: LazyStore;
    private storeParams: ServerSideGroupLevelParams;

    /**
     * Grid options properties - stored locally for access speed.
     */
    private getRowIdFunc?: (params: WithoutGridCommon<GetRowIdParams>) => string;
    private isMasterDetail: boolean;

    /**
     * A cache of removed group nodes, this is retained for preserving group
     * state when the node moves in and out of the cache. Generally caused by
     * rows moving blocks.
     */
    private removedNodeCache = new Map<string, RowNode>();

    constructor(
        store: LazyStore,
        numberOfRows: number,
        isLastRowKnown: boolean,
        storeParams: ServerSideGroupLevelParams
    ) {
        super();
        this.store = store;
        this.numberOfRows = numberOfRows;
        this.isLastRowKnown = isLastRowKnown;
        this.storeParams = storeParams;
    }

    public postConstruct() {
        this.lazyBlockLoadingService.subscribe(this);
        // initiate the node map to be indexed at 'index', 'id' and 'node' for quick look-up.
        // it's important id isn't first, as stub nodes overwrite each-other, and the first index is
        // used for iteration.
        this.nodeMap = new MultiIndexMap('index', 'id', 'node');

        this.nodeDisplayIndexMap = new Map();
        this.nodesToRefresh = new Set();

        this.defaultNodeIdPrefix = this.blockUtils.createNodeIdPrefix(this.store.getParentNode());
        this.getRowIdFunc = _getRowIdCallback(this.gos);
        this.isMasterDetail = this.gos.get('masterDetail');
    }

    public override destroy() {
        this.lazyBlockLoadingService.unsubscribe(this);
        this.numberOfRows = 0;
        this.nodeMap.forEach((node) => this.blockUtils.destroyRowNode(node.node));
        this.nodeMap.clear();
        this.nodeDisplayIndexMap.clear();
        this.nodesToRefresh.clear();
        this.live = false;
        super.destroy();
    }

    /**
     * Get the row node for a specific display index from this store
     * @param displayIndex the display index of the node to find
     * @returns undefined if the node is not in the store bounds, otherwise will always return a node
     */
    public getRowByDisplayIndex(displayIndex: number): IRowNode | undefined {
        // if index isn't in store, nothing to return
        if (!this.store.isDisplayIndexInStore(displayIndex)) {
            return undefined;
        }

        // first try to directly look this node up in the display index map
        const node = this.nodeDisplayIndexMap.get(displayIndex);
        if (node) {
            // if we have the node, check if it needs refreshed when rendered
            if (node.stub || node.__needsRefreshWhenVisible) {
                this.lazyBlockLoadingService.queueLoadCheck();
            }
            return node;
        }

        const hideOpenGroups = this.gos.get('groupHideOpenParents') || this.gos.get('groupAllowUnbalanced');
        if (hideOpenGroups) {
            // if hiding open groups, the first node in this expanded store may not be
            // the first displayed node, as it could be hidden, so need to DFS first.
            const nextParent = this.nodeMap.find(
                (lazyNode) => !!(lazyNode.node.childStore as LazyStore | undefined)?.isDisplayIndexInStore(displayIndex)
            );
            // if belongs to child store, search that first
            if (nextParent) {
                return (nextParent.node.childStore as LazyStore | undefined)?.getRowUsingDisplayIndex(displayIndex);
            }
        }

        // next check if this is the first row, if so return a stub node
        // this is a performance optimisation, as it is the most common scenario
        // and enables the node - 1 check to kick in more often.
        if (displayIndex === this.store.getDisplayIndexStart()) {
            return this.createStubNode(0, displayIndex);
        }

        // check if the row immediately prior is available in the store
        const contiguouslyPreviousNode = this.nodeDisplayIndexMap.get(displayIndex - 1);
        if (contiguouslyPreviousNode) {
            // if previous row is master detail, and expanded, this node must be detail
            if (this.isMasterDetail && contiguouslyPreviousNode.master && contiguouslyPreviousNode.expanded) {
                return contiguouslyPreviousNode.detailNode;
            }

            // if previous row is expanded group, this node will belong to that group.
            if (
                contiguouslyPreviousNode.expanded &&
                (contiguouslyPreviousNode.childStore as LazyStore | undefined)?.isDisplayIndexInStore(displayIndex)
            ) {
                return (contiguouslyPreviousNode.childStore as LazyStore | undefined)?.getRowUsingDisplayIndex(
                    displayIndex
                );
            }

            // otherwise, row must be a stub node
            const lazyCacheNode = this.nodeMap.getBy('node', contiguouslyPreviousNode)!;
            return this.createStubNode(lazyCacheNode.index + 1, displayIndex);
        }

        const adjacentNodes = this.getSurroundingNodesByDisplayIndex(displayIndex);

        // if no bounds skipped includes this, calculate from end index
        if (adjacentNodes == null) {
            const storeIndexFromEndIndex = this.store.getRowCount() - (this.store.getDisplayIndexEnd()! - displayIndex);
            return this.createStubNode(storeIndexFromEndIndex, displayIndex);
        }

        const { previousNode, nextNode } = adjacentNodes;

        // if the node before this node is expanded, this node might be a child of that node
        if (
            previousNode &&
            previousNode.node.expanded &&
            (previousNode.node.childStore as LazyStore | undefined)?.isDisplayIndexInStore(displayIndex)
        ) {
            return (previousNode.node.childStore as LazyStore | undefined)?.getRowUsingDisplayIndex(displayIndex);
        }

        // if we have the node after this node, we can calculate the store index of this node by the difference
        // in display indexes between the two nodes.
        if (nextNode) {
            const displayIndexDiff = nextNode.node.rowIndex! - displayIndex;
            const newStoreIndex = nextNode.index - displayIndexDiff;
            return this.createStubNode(newStoreIndex, displayIndex);
        }

        // if no next node, calculate from end index of this store
        const storeIndexFromEndIndex = this.store.getRowCount() - (this.store.getDisplayIndexEnd()! - displayIndex);
        return this.createStubNode(storeIndexFromEndIndex, displayIndex);
    }

    /**
     * Used for creating and positioning a stub node without firing a store updated event
     */
    private createStubNode(storeIndex: number, displayIndex: number): RowNode {
        // bounds are acquired before creating the node, as otherwise it'll use it's own empty self to calculate
        const rowBounds = this.store.getRowBounds(displayIndex!);
        const newNode = this.createRowAtIndex(storeIndex, null, (node) => {
            node.setRowIndex(displayIndex);
            node.setRowTop(rowBounds!.rowTop);
            this.nodeDisplayIndexMap.set(displayIndex, node);
        });
        // if group hide open parents we need to populate with the parent group data for the first stub node
        if (storeIndex === 0 && this.gos.get('groupHideOpenParents')) {
            const parentGroupData = this.store.getParentNode().groupData;
            for (const key in parentGroupData) {
                newNode.setGroupValue(key, parentGroupData[key]);
            }
        }
        this.lazyBlockLoadingService.queueLoadCheck();
        return newNode;
    }

    /**
     * @param index The row index relative to this store
     * @returns A rowNode at the given store index
     */
    public getRowByStoreIndex(index: number) {
        return this.nodeMap.getBy('index', index)?.node;
    }

    /**
     * Given a number of rows, skips through the given sequence & row top reference (using default row height)
     * @param numberOfRowsToSkip number of rows to skip over in the given sequence
     * @param displayIndexSeq the sequence in which to skip
     * @param nextRowTop the row top reference in which to skip
     */
    private skipDisplayIndexes(
        numberOfRowsToSkip: number,
        displayIndexSeq: NumberSequence,
        nextRowTop: { value: number }
    ) {
        if (numberOfRowsToSkip === 0) {
            return;
        }
        const defaultRowHeight = _getRowHeightAsNumber(this.gos);

        displayIndexSeq.skip(numberOfRowsToSkip);
        nextRowTop.value += numberOfRowsToSkip * defaultRowHeight;
    }

    /**
     * @param displayIndexSeq the number sequence for generating the display index of each row
     * @param nextRowTop an object containing the next row top value intended to be modified by ref per row
     */
    public setDisplayIndexes(displayIndexSeq: NumberSequence, nextRowTop: { value: number }, uiLevel: number): void {
        // Create a map of display index nodes for access speed
        this.nodeDisplayIndexMap.clear();

        // create an object indexed by store index, as this will sort all of the nodes when we iterate
        // the object
        const orderedMap: { [key: number]: RowNode } = {};
        this.nodeMap.forEach((lazyNode) => {
            orderedMap[lazyNode.index] = lazyNode.node;
        });

        let lastIndex = -1;
        // iterate over the nodes in order, setting the display index on each node.
        for (const stringIndex in orderedMap) {
            const node = orderedMap[stringIndex];
            const numericIndex = Number(stringIndex);

            // if any nodes aren't currently in the store, skip the display indexes too
            const numberOfRowsToSkip = numericIndex - 1 - lastIndex;
            this.skipDisplayIndexes(numberOfRowsToSkip, displayIndexSeq, nextRowTop);

            const isFirstChild = numericIndex === 0;
            node.setFirstChild(isFirstChild);
            // if hiding open parents, then the first node should inherit the group values
            if (isFirstChild && this.gos.get('groupHideOpenParents')) {
                const parentGroupData = this.store.getParentNode().groupData;
                for (const key in parentGroupData) {
                    node.setGroupValue(key, isFirstChild ? parentGroupData[key] : undefined);
                }
            }

            // set this nodes index and row top
            this.blockUtils.setDisplayIndex(node, displayIndexSeq, nextRowTop, uiLevel);
            if (node.rowIndex != null) {
                this.nodeDisplayIndexMap.set(node.rowIndex, node);
            }

            // store this index for skipping after this
            lastIndex = numericIndex;
        }

        // need to skip rows until the end of this store
        const numberOfRowsToSkip = this.numberOfRows - 1 - lastIndex;
        this.skipDisplayIndexes(numberOfRowsToSkip, displayIndexSeq, nextRowTop);

        // this is not terribly efficient, and could probs be improved
        this.purgeExcessRows();
    }

    public getRowCount(): number {
        return this.numberOfRows;
    }

    setRowCount(rowCount: number, isLastRowIndexKnown?: boolean): void {
        if (rowCount < 0) {
            throw new Error('AG Grid: setRowCount can only accept a positive row count.');
        }

        this.numberOfRows = rowCount;

        if (isLastRowIndexKnown != null) {
            this.isLastRowKnown = isLastRowIndexKnown;

            if (isLastRowIndexKnown === false) {
                this.numberOfRows += 1;
            }
        }

        this.fireStoreUpdatedEvent();
    }

    public getNodes() {
        return this.nodeMap;
    }

    public getNodeCachedByDisplayIndex(displayIndex: number): RowNode | null {
        return this.nodeDisplayIndexMap.get(displayIndex) ?? null;
    }

    public getNodesToRefresh(): Set<RowNode> {
        return this.nodesToRefresh;
    }

    /**
     * @returns the previous and next loaded row nodes surrounding the given display index
     */
    public getSurroundingNodesByDisplayIndex(displayIndex: number) {
        let nextNode: LazyStoreNode | undefined;
        let previousNode: LazyStoreNode | undefined;
        this.nodeMap.forEach((lazyNode) => {
            // previous node
            if (displayIndex > lazyNode.node.rowIndex!) {
                // get the largest previous node
                if (previousNode == null || previousNode.node.rowIndex! < lazyNode.node.rowIndex!) {
                    previousNode = lazyNode;
                }
                return;
            }
            // next node
            // get the smallest next node
            if (nextNode == null || nextNode.node.rowIndex! > lazyNode.node.rowIndex!) {
                nextNode = lazyNode;
                return;
            }
        });
        if (!previousNode && !nextNode) return null;
        return { previousNode, nextNode };
    }

    /**
     * Get or calculate the display index for a given store index
     * @param storeIndex the rows index within this store
     * @returns the rows visible display index relative to the grid
     */
    public getDisplayIndexFromStoreIndex(storeIndex: number): number | null {
        const nodeAtIndex = this.nodeMap.getBy('index', storeIndex);
        if (nodeAtIndex) {
            return nodeAtIndex.node.rowIndex!;
        }

        let nextNode: LazyStoreNode | undefined;
        let previousNode: LazyStoreNode | undefined;
        this.nodeMap.forEach((lazyNode) => {
            // previous node
            if (storeIndex > lazyNode.index) {
                // get the largest previous node
                if (previousNode == null || previousNode.index < lazyNode.index) {
                    previousNode = lazyNode;
                }
                return;
            }
            // next node
            // get the smallest next node
            if (nextNode == null || nextNode.index > lazyNode.index) {
                nextNode = lazyNode;
                return;
            }
        });

        if (!nextNode) {
            return this.store.getDisplayIndexEnd()! - (this.numberOfRows - storeIndex);
        }

        if (!previousNode) {
            return this.store.getDisplayIndexStart()! + storeIndex;
        }

        const storeIndexDiff = storeIndex - previousNode.index;
        const previousDisplayIndex =
            (previousNode.node.childStore as LazyStore | undefined)?.getDisplayIndexEnd() ??
            previousNode.node.rowIndex!;
        return previousDisplayIndex + storeIndexDiff;
    }

    /**
     * Creates a new row and inserts it at the given index
     * @param atStoreIndex the node index relative to this store
     * @param data the data object to populate the node with
     * @returns the new row node
     */
    private createRowAtIndex(atStoreIndex: number, data?: any, createNodeCallback?: (node: RowNode) => void): RowNode {
        // make sure an existing node isn't being overwritten
        const lazyNode = this.nodeMap.getBy('index', atStoreIndex);

        // if node already exists, update it or destroy it
        if (lazyNode) {
            const { node } = lazyNode;
            node.__needsRefreshWhenVisible = false;

            // if the node is the same, just update the content
            if (this.doesNodeMatch(data, node)) {
                this.blockUtils.updateDataIntoRowNode(node, data);
                this.nodesToRefresh.delete(node);
                return node;
            }

            // if there's no id and this is an open group, protect this node from changes
            // hasChildren also checks for tree data and master detail
            if (this.getRowIdFunc == null && node.hasChildren() && node.expanded) {
                this.nodesToRefresh.delete(node);
                return node;
            }

            // destroy the old node, might be worth caching state here
            this.destroyRowAtIndex(atStoreIndex);
        }

        // if the node already exists elsewhere, update it and move it to the new location
        if (data && this.getRowIdFunc != null) {
            const id = this.getRowId(data);

            // the node was deleted at some point, but as we're refreshing
            // it's been cached and we can retrieve it for reuse.
            const deletedNode = id && this.removedNodeCache?.get(id);
            if (deletedNode) {
                this.removedNodeCache?.delete(id!);
                this.blockUtils.updateDataIntoRowNode(deletedNode, data);
                this.nodeMap.set({
                    id: deletedNode.id!,
                    node: deletedNode,
                    index: atStoreIndex,
                });
                this.nodesToRefresh.delete(deletedNode);
                deletedNode.__needsRefreshWhenVisible = false;
                return deletedNode;
            }

            const lazyNode = this.nodeMap.getBy('id', id);
            if (lazyNode) {
                // delete old lazy node so we can insert it at different location
                this.nodeMap.delete(lazyNode);

                const { node, index } = lazyNode;
                this.blockUtils.updateDataIntoRowNode(node, data);
                this.nodeMap.set({
                    id: node.id!,
                    node,
                    index: atStoreIndex,
                });
                this.nodesToRefresh.delete(node);
                node.__needsRefreshWhenVisible = false;

                if (this.getBlockStartIndex(index) === this.getBlockStartIndex(atStoreIndex)) {
                    // if the block hasn't changed and we have a nodes map, we don't need to refresh the original block, as this block
                    // has just been refreshed.
                    return node;
                }

                // mark all of the old block as needsVerify to trigger it for a refresh, as nodes
                // should not be out of place
                this.markBlockForVerify(index);

                return node;
            }
        }

        // node doesn't exist, create a new one
        const newNode = this.blockUtils.createRowNode(this.store.getRowDetails());
        if (data != null) {
            const defaultId = this.getPrefixedId(this.store.getIdSequence().next());
            this.blockUtils.setDataIntoRowNode(newNode, data, defaultId, undefined);

            // don't allow the SSRM to listen to the dispatched row event, as it will
            // compute extra unnecessary row updates
            this.serverSideRowModel.setPaused(true);
            this.blockUtils.checkOpenByDefault(newNode);
            this.serverSideRowModel.setPaused(false);
            this.nodeManager.addRowNode(newNode);
        }

        // add the new node to the store, has to be done after the display index is calculated so it doesn't take itself into account
        this.nodeMap.set({
            id: newNode.id!,
            node: newNode,
            index: atStoreIndex,
        });

        if (createNodeCallback) {
            createNodeCallback(newNode);
        }

        return newNode;
    }

    public getBlockStates() {
        const blockCounts: { [key: string]: number } = {};
        const blockStates: { [key: string]: Set<string> } = {};

        this.nodeMap.forEach(({ node, index }) => {
            const blockStart = this.getBlockStartIndex(index);

            if (!node.stub && !node.failedLoad) {
                blockCounts[blockStart] = (blockCounts[blockStart] ?? 0) + 1;
            }

            let rowState = 'loaded';
            if (node.failedLoad) {
                rowState = 'failed';
            } else if (this.lazyBlockLoadingService.isRowLoading(this, blockStart)) {
                rowState = 'loading';
            } else if (this.nodesToRefresh.has(node) || node.stub) {
                rowState = 'needsLoading';
            }

            if (!blockStates[blockStart]) {
                blockStates[blockStart] = new Set<string>();
            }
            blockStates[blockStart].add(rowState);
        });

        const statePriorityMap: { [key: string]: number } = {
            loading: 4,
            failed: 3,
            needsLoading: 2,
            loaded: 1,
        };

        const blockPrefix = this.blockUtils.createNodeIdPrefix(this.store.getParentNode());

        const results: { [key: string]: any } = {};
        Object.entries(blockStates).forEach(([blockStart, uniqueStates]) => {
            const sortedStates = [...uniqueStates].sort(
                (a, b) => (statePriorityMap[a] ?? 0) - (statePriorityMap[b] ?? 0)
            );
            const priorityState = sortedStates[0];

            const blockNumber = Number(blockStart) / this.getBlockSize();

            const blockId = blockPrefix ? `${blockPrefix}-${blockNumber}` : String(blockNumber);
            results[blockId] = {
                blockNumber,
                startRow: Number(blockStart),
                endRow: Number(blockStart) + this.getBlockSize(),
                pageStatus: priorityState,
                loadedRowCount: blockCounts[blockStart] ?? 0,
            };
        });
        return results;
    }

    public destroyRowAtIndex(atStoreIndex: number) {
        const lazyNode = this.nodeMap.getBy('index', atStoreIndex);
        if (!lazyNode) {
            return;
        }

        this.nodeMap.delete(lazyNode);

        this.nodeDisplayIndexMap.delete(lazyNode.node.rowIndex!);

        if (this.nodesToRefresh.size > 0) {
            // while refreshing, we retain the group nodes so they can be moved
            // without losing state
            this.removedNodeCache.set(lazyNode.node.id!, lazyNode.node);
        } else {
            this.blockUtils.destroyRowNode(lazyNode.node);
        }

        this.nodesToRefresh.delete(lazyNode.node);
    }

    public getSsrmParams() {
        return this.store.getSsrmParams();
    }

    /**
     * @param id the base id to be prefixed
     * @returns a node id with prefix if required
     */
    private getPrefixedId(id: number): string {
        if (this.defaultNodeIdPrefix) {
            return this.defaultNodeIdPrefix + '-' + id;
        } else {
            return id.toString();
        }
    }

    private markBlockForVerify(rowIndex: number) {
        const [start, end] = this.getBlockBounds(rowIndex);
        const lazyNodesInRange = this.nodeMap.filter((lazyNode) => lazyNode.index >= start && lazyNode.index < end);
        lazyNodesInRange.forEach(({ node }) => {
            node.__needsRefreshWhenVisible = true;
        });
    }

    private doesNodeMatch(data: any, node: RowNode): boolean {
        if (node.stub) {
            return false;
        }
        const id = this.getRowId(data);
        return id === null ? node.data === data : node.id === id;
    }

    /**
     * Deletes any stub nodes not within the given range
     */
    public purgeStubsOutsideOfViewport() {
        const firstRow = this.rowRenderer.getFirstVirtualRenderedRow();
        const lastRow = this.rowRenderer.getLastVirtualRenderedRow();
        const firstRowBlockStart = this.getBlockStartIndex(firstRow);
        const [, lastRowBlockEnd] = this.getBlockBounds(lastRow);

        this.nodeMap.forEach((lazyNode) => {
            // failed loads are still useful, so we don't purge them
            if (this.lazyBlockLoadingService.isRowLoading(this, lazyNode.index) || lazyNode.node.failedLoad) {
                return;
            }
            if (lazyNode.node.stub && (lazyNode.index < firstRowBlockStart || lazyNode.index > lastRowBlockEnd)) {
                this.destroyRowAtIndex(lazyNode.index);
            }
        });
    }

    private getBlocksDistanceFromRow(nodes: LazyStoreNode[], otherDisplayIndex: number) {
        const blockDistanceToMiddle: { [key: number]: number } = {};
        nodes.forEach(({ node, index }) => {
            const [blockStart, blockEnd] = this.getBlockBounds(index);
            if (blockStart in blockDistanceToMiddle) {
                return;
            }
            const distStart = Math.abs(node.rowIndex! - otherDisplayIndex);
            let distEnd;
            // may not have an end node if the block came back small
            const lastLazyNode = this.nodeMap.getBy('index', [blockEnd - 1]);
            if (lastLazyNode) distEnd = Math.abs(lastLazyNode.node.rowIndex! - otherDisplayIndex);
            const farthest = distEnd == null || distStart < distEnd ? distStart : distEnd;

            blockDistanceToMiddle[blockStart] = farthest;
        });
        return Object.entries(blockDistanceToMiddle);
    }

    private purgeExcessRows() {
        // Delete all stub nodes which aren't in the viewport or already loading
        this.purgeStubsOutsideOfViewport();

        if (this.store.getDisplayIndexEnd() == null || this.storeParams.maxBlocksInCache == null) {
            // if group is collapsed, or max blocks missing, ignore the event
            return;
        }

        const firstRowInViewport = this.rowRenderer.getFirstVirtualRenderedRow();
        const lastRowInViewport = this.rowRenderer.getLastVirtualRenderedRow();

        // the start storeIndex of every block in this store
        const allLoadedBlocks: Set<number> = new Set();
        // the start storeIndex of every displayed block in this store
        const blocksInViewport: Set<number> = new Set();
        this.nodeMap.forEach(({ index, node }) => {
            const blockStart = this.getBlockStartIndex(index);
            allLoadedBlocks.add(blockStart);

            const isInViewport = node.rowIndex! >= firstRowInViewport && node.rowIndex! <= lastRowInViewport;
            if (isInViewport) {
                blocksInViewport.add(blockStart);
            }
        });

        // if the viewport is larger than the max blocks, then the viewport size is minimum cache size
        const numberOfBlocksToRetain = Math.max(blocksInViewport.size, this.storeParams.maxBlocksInCache ?? 0);

        // ensure there is blocks that can be removed
        const loadedBlockCount = allLoadedBlocks.size;
        const blocksToRemove = loadedBlockCount - numberOfBlocksToRetain;
        if (blocksToRemove <= 0) {
            return;
        }

        // the first and last block in the viewport
        let firstRowBlockStart = Number.MAX_SAFE_INTEGER;
        let lastRowBlockStart = Number.MIN_SAFE_INTEGER;
        blocksInViewport.forEach((blockStart) => {
            if (firstRowBlockStart > blockStart) {
                firstRowBlockStart = blockStart;
            }

            if (lastRowBlockStart < blockStart) {
                lastRowBlockStart = blockStart;
            }
        });

        // all nodes which aren't cached or in the viewport, and so can be removed
        const disposableNodes = this.nodeMap.filter(({ node, index }) => {
            const rowBlockStart = this.getBlockStartIndex(index);
            const rowBlockInViewport = rowBlockStart >= firstRowBlockStart && rowBlockStart <= lastRowBlockStart;

            return !rowBlockInViewport && !this.isNodeCached(node);
        });

        if (disposableNodes.length === 0) {
            return;
        }

        const midViewportRow = firstRowInViewport + (lastRowInViewport - firstRowInViewport) / 2;
        const blockDistanceArray = this.getBlocksDistanceFromRow(disposableNodes, midViewportRow);
        const blockSize = this.getBlockSize();

        // sort the blocks by distance from middle of viewport
        blockDistanceArray.sort((a, b) => Math.sign(b[1] - a[1]));

        // remove excess blocks, starting from furthest from viewport
        for (let i = 0; i < Math.min(blocksToRemove, blockDistanceArray.length); i++) {
            const blockStart = Number(blockDistanceArray[i][0]);
            for (let x = blockStart; x < blockStart + blockSize; x++) {
                const lazyNode = this.nodeMap.getBy('index', x);
                if (!lazyNode || this.isNodeCached(lazyNode.node)) {
                    continue;
                }
                this.destroyRowAtIndex(x);
            }
        }
    }

    private isNodeFocused(node: RowNode): boolean {
        const focusedCell = this.focusService.getFocusCellToUseAfterRefresh();
        if (!focusedCell) {
            return false;
        }
        if (focusedCell.rowPinned != null) {
            return false;
        }

        const hasFocus = focusedCell.rowIndex === node.rowIndex;
        return hasFocus;
    }

    private isNodeCached(node: RowNode): boolean {
        const isUnbalancedNode = this.gos.get('groupAllowUnbalanced') && node.key === '';
        return (node.isExpandable() && node.expanded) || this.isNodeFocused(node) || isUnbalancedNode;
    }

    private extractDuplicateIds(rows: any[]) {
        if (this.getRowIdFunc == null) {
            return [];
        }

        const newIds = new Set();
        const duplicates = new Set();
        rows.forEach((data) => {
            const id = this.getRowId(data);
            if (newIds.has(id)) {
                duplicates.add(id);
                return;
            }
            newIds.add(id);
        });

        return [...duplicates];
    }

    public onLoadSuccess(firstRowIndex: number, numberOfRowsExpected: number, response: LoadSuccessParams) {
        if (!this.live) return;

        const info = response.groupLevelInfo;
        this.store.setStoreInfo(info);

        if (this.getRowIdFunc != null) {
            const duplicates = this.extractDuplicateIds(response.rowData);
            if (duplicates.length > 0) {
                const duplicateIdText = duplicates.join(', ');
                _warnOnce(
                    `Unable to display rows as duplicate row ids (${duplicateIdText}) were returned by the getRowId callback. Please modify the getRowId callback to provide unique ids.`
                );
                this.onLoadFailed(firstRowIndex, numberOfRowsExpected);
                return;
            }
        }

        if (response.pivotResultFields) {
            this.serverSideRowModel.generateSecondaryColumns(response.pivotResultFields);
        }

        const wasRefreshing = this.nodesToRefresh.size > 0;
        response.rowData.forEach((data, responseRowIndex) => {
            const rowIndex = firstRowIndex + responseRowIndex;
            const nodeFromCache = this.nodeMap.getBy('index', rowIndex);

            // if stub, overwrite
            if (nodeFromCache?.node?.stub) {
                this.createRowAtIndex(rowIndex, data);
                return;
            }

            // node already exists, and same as node at designated position, update data
            if (nodeFromCache && this.doesNodeMatch(data, nodeFromCache.node)) {
                this.blockUtils.updateDataIntoRowNode(nodeFromCache.node, data);
                this.nodesToRefresh.delete(nodeFromCache.node);
                nodeFromCache.node.__needsRefreshWhenVisible = false;
                return;
            }
            // create row will handle deleting the overwritten row
            this.createRowAtIndex(rowIndex, data);
        });

        if (response.rowCount != undefined && response.rowCount !== -1) {
            // if the rowCount has been provided, set the row count
            this.numberOfRows = response.rowCount;
            this.isLastRowKnown = true;
        } else if (numberOfRowsExpected > response.rowData.length) {
            // infer the last row as the response came back short
            this.numberOfRows = firstRowIndex + response.rowData.length;
            this.isLastRowKnown = true;
        } else if (!this.isLastRowKnown) {
            // add 1 for loading row, as we don't know the last row
            const lastInferredRow = firstRowIndex + response.rowData.length + 1;
            if (lastInferredRow > this.numberOfRows) {
                this.numberOfRows = lastInferredRow;
            }
        }

        if (this.isLastRowKnown) {
            // delete any rows after the last index
            const lazyNodesAfterStoreEnd = this.nodeMap.filter((lazyNode) => lazyNode.index >= this.numberOfRows);
            lazyNodesAfterStoreEnd.forEach((lazyNode) => this.destroyRowAtIndex(lazyNode.index));
        }

        this.fireStoreUpdatedEvent();

        // Happens after store updated, as store updating can clear our excess rows.
        const finishedRefreshing = this.nodesToRefresh.size === 0;
        if (wasRefreshing && finishedRefreshing) {
            this.fireRefreshFinishedEvent();
        }
    }

    public fireRefreshFinishedEvent() {
        const finishedRefreshing = this.nodesToRefresh.size === 0;
        // if anything refreshing currently, skip.
        if (!finishedRefreshing) {
            return;
        }

        // any nodes left in the map need to be cleaned up, this prevents us preserving nodes
        // indefinitely
        this.removedNodeCache.forEach((node) => {
            this.blockUtils.destroyRowNode(node);
        });
        this.removedNodeCache = new Map();

        this.store.fireRefreshFinishedEvent();
    }

    /**
     * @returns true if all rows are loaded
     */
    public isStoreFullyLoaded() {
        const knowsSize = this.isLastRowKnown;
        const hasCorrectRowCount = this.nodeMap.getSize() === this.numberOfRows;
        if (!knowsSize || !hasCorrectRowCount) {
            return;
        }

        if (this.nodesToRefresh.size > 0) {
            return;
        }

        // nodeMap find cancels early when it finds a matching record.
        // better to use this than forEach
        let index = -1;
        const firstOutOfPlaceNode = this.nodeMap.find((lazyNode) => {
            index += 1;
            // node not contiguous, nodes must be missing
            if (lazyNode.index !== index) {
                return true;
            }
            // node data is out of date
            if (lazyNode.node.__needsRefreshWhenVisible) {
                return true;
            }
            // node not yet loaded
            if (lazyNode.node.stub) {
                return true;
            }
            return false;
        });
        return firstOutOfPlaceNode == null;
    }

    public isLastRowIndexKnown() {
        return this.isLastRowKnown;
    }

    public onLoadFailed(firstRowIndex: number, numberOfRowsExpected: number) {
        if (!this.live) return;
        const wasRefreshing = this.nodesToRefresh.size > 0;

        for (let i = firstRowIndex; i < firstRowIndex + numberOfRowsExpected && i < this.getRowCount(); i++) {
            let { node }: { node?: RowNode } = this.nodeMap.getBy('index', i) ?? {};
            if (node) {
                this.nodesToRefresh.delete(node);
            }
            if (!node || !node.stub) {
                if (node && !node.stub) {
                    // if node is not a stub, we destroy it and recreate as nodes can't go from data to stub
                    this.destroyRowAtIndex(i);
                }
                node = this.createRowAtIndex(i);
            }
            // this node has been refreshed, even if it wasn't successful
            node.__needsRefreshWhenVisible = false;
            node.failedLoad = true;
        }

        const finishedRefreshing = this.nodesToRefresh.size === 0;
        if (wasRefreshing && finishedRefreshing) {
            this.fireRefreshFinishedEvent();
        }

        this.fireStoreUpdatedEvent();
    }

    public markNodesForRefresh() {
        this.nodeMap.forEach((lazyNode) => {
            if (lazyNode.node.stub && !lazyNode.node.failedLoad) {
                return;
            }
            this.nodesToRefresh.add(lazyNode.node);
        });
        this.lazyBlockLoadingService.queueLoadCheck();

        if (this.isLastRowKnown && this.numberOfRows === 0) {
            this.numberOfRows = 1;
            this.isLastRowKnown = false;
            this.fireStoreUpdatedEvent();
        }
    }

    public isNodeInCache(id: string): boolean {
        return !!this.nodeMap.getBy('id', id);
    }

    // gets called 1) row count changed 2) cache purged 3) items inserted
    private fireStoreUpdatedEvent(): void {
        if (!this.live) {
            return;
        }

        this.store.fireStoreUpdatedEvent();
    }

    private getRowId(data: any): string | null {
        if (this.getRowIdFunc == null) {
            return null;
        }

        // find rowNode using id
        const { level } = this.store.getRowDetails();
        const parentKeys = this.store.getParentNode().getRoute() ?? [];
        return this.getRowIdFunc({
            data,
            parentKeys: parentKeys.length > 0 ? parentKeys : undefined,
            level,
        });
    }

    public getOrderedNodeMap() {
        const obj: { [key: number]: LazyStoreNode } = {};
        this.nodeMap.forEach((node) => (obj[node.index] = node));
        return obj;
    }

    public clearDisplayIndexes() {
        this.nodeDisplayIndexMap.clear();
    }

    /**
     * Client side sorting
     */
    public clientSideSortRows() {
        const sortOptions = this.sortController?.getSortOptions() ?? [];
        const isAnySort = sortOptions.some((opt) => opt.sort != null);
        if (!isAnySort || !this.rowNodeSorter) {
            return;
        }

        // the node map does not need entirely recreated, only the indexes need updated.
        const allNodes = new Array(this.nodeMap.getSize());
        this.nodeMap.forEach((lazyNode) => (allNodes[lazyNode.index] = lazyNode.node));
        this.nodeMap.clear();

        const sortedNodes = this.rowNodeSorter.doFullSort(allNodes, sortOptions);
        sortedNodes.forEach((node, index) => {
            this.nodeMap.set({
                id: node.id!,
                node,
                index,
            });
        });
    }

    /**
     * Transaction Support here
     */
    public updateRowNodes(updates: any[]): RowNode[] {
        if (this.getRowIdFunc == null) {
            // throw error, as this is type checked in the store. User likely abusing internal apis if here.
            throw new Error('AG Grid: Transactions can only be applied when row ids are supplied.');
        }

        const updatedNodes: RowNode[] = [];
        updates.forEach((data) => {
            const id = this.getRowId(data);
            const lazyNode = this.nodeMap.getBy('id', id);
            if (lazyNode) {
                this.blockUtils.updateDataIntoRowNode(lazyNode.node, data);
                updatedNodes.push(lazyNode.node);
            }
        });
        return updatedNodes;
    }

    public insertRowNodes(inserts: any[], indexToAdd?: number): RowNode[] {
        // adjust row count to allow for footer row
        const realRowCount = this.store.getRowCount() - (this.store.getParentNode().sibling ? 1 : 0);

        // if missing and we know the last row, we're inserting at the end
        const addIndex = indexToAdd == null && this.isLastRowKnown ? realRowCount : indexToAdd;

        // can't insert nodes past the end of the store
        if (addIndex == null || realRowCount < addIndex) {
            return [];
        }

        if (this.getRowIdFunc == null) {
            // throw error, as this is type checked in the store. User likely abusing internal apis if here.
            throw new Error('AG Grid: Transactions can only be applied when row ids are supplied.');
        }

        const uniqueInsertsMap: { [id: string]: any } = {};

        inserts.forEach((data) => {
            const dataId = this.getRowId(data)!;
            if (dataId && this.isNodeInCache(dataId)) {
                return;
            }

            uniqueInsertsMap[dataId] = data;
        });

        const uniqueInserts = Object.values(uniqueInsertsMap);

        const numberOfInserts = uniqueInserts.length;
        if (numberOfInserts === 0) {
            return [];
        }

        const nodesToMove = this.nodeMap.filter((node) => node.index >= addIndex);
        // delete all nodes which need moved first, so they don't get overwritten
        nodesToMove.forEach((lazyNode) => this.nodeMap.delete(lazyNode));
        // then move the nodes to their new locations
        nodesToMove.forEach((lazyNode) => {
            this.nodeMap.set({
                node: lazyNode.node,
                index: lazyNode.index + numberOfInserts,
                id: lazyNode.id,
            });
        });

        // increase the store size to accommodate
        this.numberOfRows += numberOfInserts;

        // finally insert the new rows
        return uniqueInserts.map((data, uniqueInsertOffset) =>
            this.createRowAtIndex(addIndex + uniqueInsertOffset, data)
        );
    }

    public removeRowNodes(idsToRemove: string[]): RowNode[] {
        if (this.getRowIdFunc == null) {
            // throw error, as this is type checked in the store. User likely abusing internal apis if here.
            throw new Error('AG Grid: Transactions can only be applied when row ids are supplied.');
        }

        const removedNodes: RowNode[] = [];
        const nodesToVerify: RowNode[] = [];

        // track how many nodes have been deleted, as when we pass other nodes we need to shift them up
        let deletedNodeCount = 0;

        const remainingIdsToRemove = [...idsToRemove];

        const allNodes = this.getOrderedNodeMap();
        let contiguousIndex = -1;
        for (const stringIndex in allNodes) {
            contiguousIndex += 1;
            const node = allNodes[stringIndex];

            // finding the index allows the use of splice which should be slightly faster than both a check and filter
            const matchIndex = remainingIdsToRemove.findIndex((idToRemove) => idToRemove === node.id);
            if (matchIndex !== -1) {
                // found node, remove it from nodes to remove
                remainingIdsToRemove.splice(matchIndex, 1);

                this.destroyRowAtIndex(Number(stringIndex));
                removedNodes.push(node.node);
                deletedNodeCount += 1;
                continue;
            }

            // no nodes removed and this node doesn't match, so no need to shift
            if (deletedNodeCount === 0) {
                continue;
            }

            const numericStoreIndex = Number(stringIndex);
            if (contiguousIndex !== numericStoreIndex) {
                nodesToVerify.push(node.node);
            }

            // shift normal node up by number of deleted prior to this point
            this.nodeMap.delete(allNodes[stringIndex]);
            this.nodeMap.set({
                id: node.id!,
                node: node.node,
                index: numericStoreIndex - deletedNodeCount,
            });
        }

        this.numberOfRows -= this.isLastRowIndexKnown() ? idsToRemove.length : deletedNodeCount;

        if (remainingIdsToRemove.length > 0 && nodesToVerify.length > 0) {
            nodesToVerify.forEach((node) => (node.__needsRefreshWhenVisible = true));
            this.lazyBlockLoadingService.queueLoadCheck();
        }

        return removedNodes;
    }

    /**
     * Return the block size configured for this cache
     */
    public getBlockSize() {
        return this.storeParams.cacheBlockSize || DEFAULT_BLOCK_SIZE;
    }

    /**
     * Get the start index of the loading block for a given index
     */
    public getBlockStartIndex(storeIndex: number): number {
        const blockSize = this.getBlockSize();
        return storeIndex - (storeIndex % blockSize);
    }

    /**
     * Get the start and end index of a block, given a row store index
     */
    public getBlockBounds(storeIndex: number): [number, number] {
        const startOfBlock = this.getBlockStartIndex(storeIndex);
        const blockSize = this.getBlockSize();
        return [startOfBlock, startOfBlock + blockSize];
    }
}<|MERGE_RESOLUTION|>--- conflicted
+++ resolved
@@ -27,11 +27,7 @@
     node: RowNode;
 }
 
-<<<<<<< HEAD
-const DEFAULT_BLOCK_SIZE = 100;
-=======
 const DEFAULT_BLOCK_SIZE = 100 as const;
->>>>>>> b74fae80
 
 export class LazyCache extends BeanStub {
     private rowRenderer: RowRenderer;
