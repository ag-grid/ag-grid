import type {
    BeanCollection,
    ColumnModel,
    FuncColsService,
    GetServerSideGroupLevelParamsParams,
    NamedBean,
    RowNode,
    ServerSideGroupLevelParams,
    WithoutGridCommon,
} from 'ag-grid-community';
import { BeanStub, _warn } from 'ag-grid-community';

import type { SSRMParams } from '../serverSideRowModel';
import { LazyStore } from './lazy/lazyStore';

export class StoreFactory extends BeanStub implements NamedBean {
    beanName = 'ssrmStoreFactory' as const;

    private columnModel: ColumnModel;
    private funcColsService: FuncColsService;

    public wireBeans(beans: BeanCollection) {
        this.columnModel = beans.columnModel;
        this.funcColsService = beans.funcColsService;
    }

    public createStore(ssrmParams: SSRMParams, parentNode: RowNode): LazyStore {
        const storeParams = this.getStoreParams(ssrmParams, parentNode);

        return new LazyStore(ssrmParams, storeParams, parentNode);
    }

    private getStoreParams(ssrmParams: SSRMParams, parentNode: RowNode): ServerSideGroupLevelParams {
        const userStoreParams = this.getLevelSpecificParams(parentNode);

        // if user provided overrideParams, we take infiniteScroll from there if it exists
        const cacheBlockSize = this.getBlockSize(userStoreParams);
        const maxBlocksInCache = this.getMaxBlocksInCache(ssrmParams, userStoreParams);

        const storeParams: ServerSideGroupLevelParams = {
            cacheBlockSize,
            maxBlocksInCache,
        };

        return storeParams;
    }

    private getMaxBlocksInCache(
        ssrmParams: SSRMParams,
        userStoreParams?: ServerSideGroupLevelParams
    ): number | undefined {
        const maxBlocksInCache =
            userStoreParams && userStoreParams.maxBlocksInCache != null
                ? userStoreParams.maxBlocksInCache
                : this.gos.get('maxBlocksInCache');

        const maxBlocksActive = maxBlocksInCache != null && maxBlocksInCache >= 0;

        if (!maxBlocksActive) {
            return;
        }

        if (ssrmParams.dynamicRowHeight) {
            _warn(203);
            return;
        }

<<<<<<< HEAD
        if (this.columnModel.autoRowHeightActive) {
            const message =
                'Server Side Row Model does not support Auto Row Height and Cache Purging. ' +
                'Either a) remove colDef.autoHeight or b) remove maxBlocksInCache property. Purging has been disabled.';
            _warnOnce(message);
=======
        if (this.columnModel.isAutoRowHeightActive()) {
            _warn(204);
>>>>>>> 27c47027
            return undefined;
        }

        return maxBlocksInCache;
    }

    private getBlockSize(userStoreParams?: ServerSideGroupLevelParams): number | undefined {
        const blockSize =
            userStoreParams && userStoreParams.cacheBlockSize != null
                ? userStoreParams.cacheBlockSize
                : this.gos.get('cacheBlockSize');

        if (blockSize != null && blockSize > 0) {
            return blockSize;
        } else {
            return 100;
        }
    }

    private getLevelSpecificParams(parentNode: RowNode): ServerSideGroupLevelParams | undefined {
        const callback = this.gos.getCallback('getServerSideGroupLevelParams');
        if (!callback) {
            return undefined;
        }

        const params: WithoutGridCommon<GetServerSideGroupLevelParamsParams> = {
            level: parentNode.level + 1,
            parentRowNode: parentNode.level >= 0 ? parentNode : undefined,
            rowGroupColumns: this.funcColsService.rowGroupCols,
            pivotColumns: this.funcColsService.pivotCols,
            pivotMode: this.columnModel.isPivotMode(),
        };

        const res = callback(params);

        return res;
    }
}<|MERGE_RESOLUTION|>--- conflicted
+++ resolved
@@ -65,16 +65,8 @@
             return;
         }
 
-<<<<<<< HEAD
         if (this.columnModel.autoRowHeightActive) {
-            const message =
-                'Server Side Row Model does not support Auto Row Height and Cache Purging. ' +
-                'Either a) remove colDef.autoHeight or b) remove maxBlocksInCache property. Purging has been disabled.';
-            _warnOnce(message);
-=======
-        if (this.columnModel.isAutoRowHeightActive()) {
             _warn(204);
->>>>>>> 27c47027
             return undefined;
         }
 
