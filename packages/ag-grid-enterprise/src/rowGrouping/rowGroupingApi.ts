<<<<<<< HEAD
import type { BeanCollection, ColDef, Column } from 'ag-grid-community';
=======
import type { BeanCollection, ColDef, ColGroupDef, Column, IAggFunc } from 'ag-grid-community';

export function addAggFuncs(beans: BeanCollection, aggFuncs: { [key: string]: IAggFunc }): void {
    if (beans.aggFuncService) {
        beans.aggFuncService.addAggFuncs(aggFuncs);
    }
}

export function clearAggFuncs(beans: BeanCollection): void {
    if (beans.aggFuncService) {
        beans.aggFuncService.clear();
    }
}

export function setColumnAggFunc(
    beans: BeanCollection,
    key: string | ColDef | Column,
    aggFunc: string | IAggFunc | null | undefined
): void {
    beans.valueColsService!.setColumnAggFunc!(key, aggFunc, 'api');
}

export function isPivotMode(beans: BeanCollection): boolean {
    return beans.columnModel.isPivotMode();
}

export function getPivotResultColumn<TValue = any, TData = any>(
    beans: BeanCollection,
    pivotKeys: string[],
    valueColKey: string | ColDef<TData, TValue> | Column<TValue>
): Column<TValue> | null {
    return beans.pivotResultColsService?.lookupPivotResultCol(pivotKeys, valueColKey) ?? null;
}

export function setValueColumns(beans: BeanCollection, colKeys: (string | ColDef | Column)[]): void {
    beans.valueColsService?.setColumns(colKeys, 'api');
}

export function getValueColumns(beans: BeanCollection): Column[] {
    return beans.valueColsService?.columns ?? [];
}

export function removeValueColumns(beans: BeanCollection, colKeys: (string | ColDef | Column)[]): void {
    beans.valueColsService?.removeColumns(colKeys, 'api');
}

export function addValueColumns(beans: BeanCollection, colKeys: (string | ColDef | Column)[]): void {
    beans.valueColsService?.addColumns(colKeys, 'api');
}
>>>>>>> 8605b188

export function setRowGroupColumns(beans: BeanCollection, colKeys: (string | ColDef | Column)[]): void {
    beans.rowGroupColsService?.setColumns(colKeys, 'api');
}

export function removeRowGroupColumns(beans: BeanCollection, colKeys: (string | ColDef | Column)[]): void {
    beans.rowGroupColsService?.removeColumns(colKeys, 'api');
}

export function addRowGroupColumns(beans: BeanCollection, colKeys: (string | ColDef | Column)[]): void {
    beans.rowGroupColsService?.addColumns(colKeys, 'api');
}

export function moveRowGroupColumn(beans: BeanCollection, fromIndex: number, toIndex: number): void {
    beans.rowGroupColsService?.moveColumn?.(fromIndex, toIndex, 'api');
}

export function getRowGroupColumns(beans: BeanCollection): Column[] {
<<<<<<< HEAD
    return beans.funcColsService.rowGroupCols;
=======
    return beans.rowGroupColsService?.columns ?? [];
}

export function setPivotColumns(beans: BeanCollection, colKeys: (string | ColDef | Column)[]): void {
    beans.pivotColsService?.setColumns(colKeys, 'api');
}

export function removePivotColumns(beans: BeanCollection, colKeys: (string | ColDef | Column)[]): void {
    beans.pivotColsService?.removeColumns(colKeys, 'api');
}

export function addPivotColumns(beans: BeanCollection, colKeys: (string | ColDef | Column)[]): void {
    beans.pivotColsService?.addColumns(colKeys, 'api');
}

export function getPivotColumns(beans: BeanCollection): Column[] {
    return beans.pivotColsService?.columns ?? [];
}

export function setPivotResultColumns(beans: BeanCollection, colDefs: (ColDef | ColGroupDef)[] | null): void {
    beans.pivotResultColsService?.setPivotResultCols(colDefs, 'api');
}

export function getPivotResultColumns(beans: BeanCollection): Column[] | null {
    const pivotResultCols = beans.pivotResultColsService?.getPivotResultCols();
    return pivotResultCols ? pivotResultCols.list : null;
>>>>>>> 8605b188
}<|MERGE_RESOLUTION|>--- conflicted
+++ resolved
@@ -1,56 +1,4 @@
-<<<<<<< HEAD
 import type { BeanCollection, ColDef, Column } from 'ag-grid-community';
-=======
-import type { BeanCollection, ColDef, ColGroupDef, Column, IAggFunc } from 'ag-grid-community';
-
-export function addAggFuncs(beans: BeanCollection, aggFuncs: { [key: string]: IAggFunc }): void {
-    if (beans.aggFuncService) {
-        beans.aggFuncService.addAggFuncs(aggFuncs);
-    }
-}
-
-export function clearAggFuncs(beans: BeanCollection): void {
-    if (beans.aggFuncService) {
-        beans.aggFuncService.clear();
-    }
-}
-
-export function setColumnAggFunc(
-    beans: BeanCollection,
-    key: string | ColDef | Column,
-    aggFunc: string | IAggFunc | null | undefined
-): void {
-    beans.valueColsService!.setColumnAggFunc!(key, aggFunc, 'api');
-}
-
-export function isPivotMode(beans: BeanCollection): boolean {
-    return beans.columnModel.isPivotMode();
-}
-
-export function getPivotResultColumn<TValue = any, TData = any>(
-    beans: BeanCollection,
-    pivotKeys: string[],
-    valueColKey: string | ColDef<TData, TValue> | Column<TValue>
-): Column<TValue> | null {
-    return beans.pivotResultColsService?.lookupPivotResultCol(pivotKeys, valueColKey) ?? null;
-}
-
-export function setValueColumns(beans: BeanCollection, colKeys: (string | ColDef | Column)[]): void {
-    beans.valueColsService?.setColumns(colKeys, 'api');
-}
-
-export function getValueColumns(beans: BeanCollection): Column[] {
-    return beans.valueColsService?.columns ?? [];
-}
-
-export function removeValueColumns(beans: BeanCollection, colKeys: (string | ColDef | Column)[]): void {
-    beans.valueColsService?.removeColumns(colKeys, 'api');
-}
-
-export function addValueColumns(beans: BeanCollection, colKeys: (string | ColDef | Column)[]): void {
-    beans.valueColsService?.addColumns(colKeys, 'api');
-}
->>>>>>> 8605b188
 
 export function setRowGroupColumns(beans: BeanCollection, colKeys: (string | ColDef | Column)[]): void {
     beans.rowGroupColsService?.setColumns(colKeys, 'api');
@@ -69,34 +17,5 @@
 }
 
 export function getRowGroupColumns(beans: BeanCollection): Column[] {
-<<<<<<< HEAD
-    return beans.funcColsService.rowGroupCols;
-=======
     return beans.rowGroupColsService?.columns ?? [];
-}
-
-export function setPivotColumns(beans: BeanCollection, colKeys: (string | ColDef | Column)[]): void {
-    beans.pivotColsService?.setColumns(colKeys, 'api');
-}
-
-export function removePivotColumns(beans: BeanCollection, colKeys: (string | ColDef | Column)[]): void {
-    beans.pivotColsService?.removeColumns(colKeys, 'api');
-}
-
-export function addPivotColumns(beans: BeanCollection, colKeys: (string | ColDef | Column)[]): void {
-    beans.pivotColsService?.addColumns(colKeys, 'api');
-}
-
-export function getPivotColumns(beans: BeanCollection): Column[] {
-    return beans.pivotColsService?.columns ?? [];
-}
-
-export function setPivotResultColumns(beans: BeanCollection, colDefs: (ColDef | ColGroupDef)[] | null): void {
-    beans.pivotResultColsService?.setPivotResultCols(colDefs, 'api');
-}
-
-export function getPivotResultColumns(beans: BeanCollection): Column[] | null {
-    const pivotResultCols = beans.pivotResultColsService?.getPivotResultCols();
-    return pivotResultCols ? pivotResultCols.list : null;
->>>>>>> 8605b188
 }