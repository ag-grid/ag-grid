--- conflicted
+++ resolved
@@ -17,9 +17,5 @@
 }
 
 export function getRowGroupColumns(beans: BeanCollection): Column[] {
-<<<<<<< HEAD
-    return beans.funcColsService.rowGroupCols;
-=======
     return beans.rowGroupColsService?.columns ?? [];
->>>>>>> 4aefb918
 }