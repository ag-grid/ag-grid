import type {
    AgColumn,
    BeanCollection,
    ChangedPath,
    ClientSideRowModelStage,
    ColumnModel,
    FuncColsService,
    GridOptions,
    IRowNodeStage,
    ISelectionService,
    IShowRowGroupColsService,
    InitialGroupOrderComparatorParams,
    IsGroupOpenByDefaultParams,
    KeyCreatorParams,
    NamedBean,
    RowNodeTransaction,
    StageExecuteParams,
    ValueService,
    WithoutGridCommon,
} from 'ag-grid-community';
import { _ROW_ID_PREFIX_ROW_GROUP, _warn } from 'ag-grid-community';
import { BeanStub, RowNode, _areEqual, _exists, _removeFromArray } from 'ag-grid-community';

import { setRowNodeGroup } from '../rowGroupingUtils';
import { BatchRemover } from './batchRemover';
import type { GroupRow } from './groupRow';
import { sortGroupChildren } from './sortGroupChildren';

interface GroupInfo {
    key: string; // e.g. 'Ireland'
    field: string | null; // e.g. 'country'
    rowGroupColumn: AgColumn | null;
    leafNode?: RowNode;
}

interface GroupingDetails {
    pivotMode: boolean;
    expandByDefault: number;
    changedPath: ChangedPath;
    rootNode: RowNode;
    groupedCols: AgColumn[];
    groupedColCount: number;
    transactions: RowNodeTransaction[];
    rowNodesOrderChanged: boolean;

    groupAllowUnbalanced: boolean;
    isGroupOpenByDefault: (params: WithoutGridCommon<IsGroupOpenByDefaultParams>) => boolean;
    initialGroupOrderComparator: (params: WithoutGridCommon<InitialGroupOrderComparatorParams>) => number;

    keyCreators: (((params: KeyCreatorParams) => string) | undefined)[];
}

export class GroupStage extends BeanStub implements NamedBean, IRowNodeStage {
    beanName = 'groupStage' as const;

    public refreshProps: Set<keyof GridOptions<any>> = new Set([
        'groupDefaultExpanded',
        'groupAllowUnbalanced',
        'initialGroupOrderComparator',
        'groupHideOpenParents',
        'groupDisplayType',
    ]);
    public step: ClientSideRowModelStage = 'group';

    private columnModel: ColumnModel;
    private funcColsService: FuncColsService;
    private valueService: ValueService;
    private beans: BeanCollection;
    private selectionService?: ISelectionService;
    private showRowGroupColsService: IShowRowGroupColsService;

    public wireBeans(beans: BeanCollection) {
        this.beans = beans;
        this.columnModel = beans.columnModel;
        this.funcColsService = beans.funcColsService;
        this.valueService = beans.valueService;
        this.selectionService = beans.selectionService;
        this.showRowGroupColsService = beans.showRowGroupColsService!;
    }

    // when grouping, these items are of note:
    // rowNode.parent: RowNode: set to the parent
    // rowNode.childrenAfterGroup: RowNode[] = the direct children of this group
    // rowNode.childrenMapped: string=>RowNode = children mapped by group key (when groups) or an empty map if leaf group (this is then used by pivot)
    // for leaf groups, rowNode.childrenAfterGroup = rowNode.allLeafChildren;

    private oldGroupingDetails: GroupingDetails;
    private oldGroupDisplayColIds: string;

    public execute(params: StageExecuteParams): void {
        const details = this.createGroupingDetails(params);

        if (details.transactions) {
            this.handleTransaction(details);
        } else {
            const afterColsChanged = params.afterColumnsChanged === true;
            this.shotgunResetEverything(details, afterColsChanged);
        }

        const changedPath = params.changedPath!;

        this.positionLeafsAndGroups(changedPath);
        this.orderGroups(details);

        this.selectionService?.updateSelectableAfterGrouping(changedPath);
    }

    private positionLeafsAndGroups(changedPath: ChangedPath) {
        changedPath.forEachChangedNodeDepthFirst((group: GroupRow) => {
            if (group.childrenAfterGroup) {
                const leafNodes: RowNode[] = [];
                const groupNodes: RowNode[] = [];
                let unbalancedNode: RowNode | undefined;

                group.childrenAfterGroup.forEach((row) => {
                    if (!row.childrenAfterGroup?.length) {
                        leafNodes.push(row);
                    } else {
                        if (row.key === '' && !unbalancedNode) {
                            unbalancedNode = row;
                        } else {
                            groupNodes.push(row);
                        }
                    }
                });

                if (unbalancedNode) {
                    groupNodes.push(unbalancedNode);
                }

                group.childrenAfterGroup = [...leafNodes, ...groupNodes];
            }
        }, false);
    }

    private createGroupingDetails(params: StageExecuteParams): GroupingDetails {
        const { rowNode, changedPath, rowNodeTransactions, rowNodesOrderChanged } = params;

        const groupedCols = this.funcColsService.rowGroupCols;

        const details: GroupingDetails = {
            expandByDefault: this.gos.get('groupDefaultExpanded'),
            groupedCols: groupedCols!,
            rootNode: rowNode,
            pivotMode: this.columnModel.isPivotMode(),
            groupedColCount: groupedCols?.length ?? 0,
            transactions: rowNodeTransactions!,
            rowNodesOrderChanged: !!rowNodesOrderChanged,
            // if no transaction, then it's shotgun, changed path would be 'not active' at this point anyway
            changedPath: changedPath!,
            groupAllowUnbalanced: this.gos.get('groupAllowUnbalanced'),
            isGroupOpenByDefault: this.gos.getCallback('isGroupOpenByDefault') as any,
            initialGroupOrderComparator: this.gos.getCallback('initialGroupOrderComparator') as any,
            keyCreators: groupedCols?.map((column) => column.getColDef().keyCreator) ?? [],
        };

        return details;
    }

    private handleTransaction(details: GroupingDetails): void {
        details.transactions.forEach((tran) => {
            const batchRemover = new BatchRemover();

            // the order here of [add, remove, update] needs to be the same as in ClientSideNodeManager,
            // as the order is important when a record with the same id is added and removed in the same
            // transaction.
            if (tran.remove?.length) {
                this.removeNodes(tran.remove as RowNode[], details, batchRemover);
            }
            if (tran.update?.length) {
                this.moveNodesInWrongPath(tran.update as RowNode[], details, batchRemover);
            }
            if (tran.add?.length) {
                this.insertNodes(tran.add as RowNode[], details);
            }

            // must flush here, and not allow another transaction to be applied,
            // as each transaction must finish leaving the data in a consistent state.
            const parentsWithChildrenRemoved = batchRemover.getAllParents().slice();
            batchRemover.flush();
            this.removeEmptyGroups(parentsWithChildrenRemoved, details);
        });

        if (details.rowNodesOrderChanged) {
            this.sortChildren(details);
        }
    }

    // this is used when doing delta updates, eg Redux, keeps nodes in right order
    private sortChildren(details: GroupingDetails): void {
        details.changedPath.forEachChangedNodeDepthFirst(
            (node) => {
                const didSort = sortGroupChildren(node.childrenAfterGroup);
                if (didSort) {
                    details.changedPath.addParentNode(node);
                }
            },
            false,
            true
        );
    }

    private orderGroups(details: GroupingDetails): void {
        const comparator = details.initialGroupOrderComparator;
        if (_exists(comparator)) {
            recursiveSort(details.rootNode);
        }

        function recursiveSort(rowNode: RowNode): void {
            const doSort =
                _exists(rowNode.childrenAfterGroup) &&
                // we only want to sort groups, so we do not sort leafs (a leaf group has leafs as children)
                !rowNode.leafGroup;

            if (doSort) {
                rowNode.childrenAfterGroup!.sort((nodeA, nodeB) => comparator!({ nodeA, nodeB }));
                rowNode.childrenAfterGroup!.forEach((childNode: RowNode) => recursiveSort(childNode));
            }
        }
    }

<<<<<<< HEAD
        let strategy = this.strategy;
        if (strategy?.constructor !== Strategy) {
            strategy?.deactivate?.();
            this.destroyBean(strategy);
            strategy = this.createManagedBean(new Strategy());
            this.strategy = strategy;
=======
    private getExistingPathForNode(node: RowNode, details: GroupingDetails): GroupInfo[] {
        const res: GroupInfo[] = [];

        // the node is not part of the path so we start with the parent.
        let pointer = node.parent;
        while (pointer && pointer !== details.rootNode) {
            res.push({
                key: pointer.key!,
                rowGroupColumn: pointer.rowGroupColumn,
                field: pointer.field,
            });
            pointer = pointer.parent;
        }
        res.reverse();
        return res;
    }

    private moveNodesInWrongPath(
        childNodes: RowNode[],
        details: GroupingDetails,
        batchRemover: BatchRemover | undefined
    ): void {
        childNodes.forEach((childNode) => {
            // we add node, even if parent has not changed, as the data could have
            // changed, hence aggregations will be wrong
            if (details.changedPath.isActive()) {
                details.changedPath.addParentNode(childNode.parent);
            }

            const infoToKeyMapper = (item: GroupInfo) => item.key;
            const oldPath: string[] = this.getExistingPathForNode(childNode, details).map(infoToKeyMapper);
            const newPath: string[] = this.getGroupInfo(childNode, details).map(infoToKeyMapper);

            const nodeInCorrectPath = _areEqual(oldPath, newPath);

            if (!nodeInCorrectPath) {
                this.moveNode(childNode, details, batchRemover);
            }
        });
    }

    private moveNode(childNode: RowNode, details: GroupingDetails, batchRemover: BatchRemover | undefined): void {
        this.removeNodesFromParents([childNode], details, batchRemover);
        this.insertOneNode(childNode, details, batchRemover);

        // hack - if we didn't do this, then renaming a tree item (ie changing rowNode.key) wouldn't get
        // refreshed into the gui.
        // this is needed to kick off the event that rowComp listens to for refresh. this in turn
        // then will get each cell in the row to refresh - which is what we need as we don't know which
        // columns will be displaying the rowNode.key info.
        childNode.setData(childNode.data);

        // we add both old and new parents to changed path, as both will need to be refreshed.
        // we already added the old parent (in calling method), so just add the new parent here
        if (details.changedPath.isActive()) {
            const newParent = childNode.parent;
            details.changedPath.addParentNode(newParent);
        }
    }

    private removeNodes(
        leafRowNodes: RowNode[],
        details: GroupingDetails,
        batchRemover: BatchRemover | undefined
    ): void {
        this.removeNodesFromParents(leafRowNodes, details, batchRemover);
        if (details.changedPath.isActive()) {
            leafRowNodes.forEach((rowNode) => details.changedPath.addParentNode(rowNode.parent));
        }
    }

    private forEachParentGroup(details: GroupingDetails, group: RowNode, callback: (parent: RowNode) => void): void {
        let pointer: RowNode | null = group;
        while (pointer && pointer !== details.rootNode) {
            callback(pointer);
            pointer = pointer.parent;
        }
    }

    private removeNodesFromParents(
        nodesToRemove: RowNode[],
        details: GroupingDetails,
        provided: BatchRemover | undefined
    ): void {
        // this method can be called with BatchRemover as optional. if it is missed, we created a local version
        // and flush it at the end. if one is provided, we add to the provided one and it gets flushed elsewhere.
        const batchRemoverIsLocal = provided == null;
        const batchRemoverToUse = provided ? provided : new BatchRemover();

        nodesToRemove.forEach((nodeToRemove) => {
            this.removeFromParent(nodeToRemove, batchRemoverToUse);

            // remove from allLeafChildren. we clear down all parents EXCEPT the Root Node, as
            // the ClientSideNodeManager is responsible for the Root Node.
            this.forEachParentGroup(details, nodeToRemove.parent!, (parentNode) => {
                batchRemoverToUse.removeFromAllLeafChildren(parentNode, nodeToRemove);
            });
        });

        if (batchRemoverIsLocal) {
            batchRemoverToUse.flush();
        }
    }

    private removeEmptyGroups(possibleEmptyGroups: RowNode[], details: GroupingDetails): void {
        // we do this multiple times, as when we remove groups, that means the parent of just removed
        // group can then be empty. to get around this, if we remove, then we check everything again for
        // newly emptied groups. the max number of times this will execute is the depth of the group tree.
        let checkAgain = true;

        const groupShouldBeRemoved = (rowNode: RowNode): boolean => {
            // because of the while loop below, it's possible we already moved the node,
            // so double check before trying to remove again.
            const mapKey = this.getChildrenMappedKey(rowNode.key!, rowNode.rowGroupColumn);
            const parentRowNode = rowNode.parent;
            const groupAlreadyRemoved = parentRowNode?.childrenMapped ? !parentRowNode.childrenMapped[mapKey] : true;

            if (groupAlreadyRemoved) {
                // if not linked, then group was already removed
                return false;
            }
            // if still not removed, then we remove if this group is empty
            return !!rowNode.group && (rowNode.childrenAfterGroup?.length ?? 0) === 0;
        };

        while (checkAgain) {
            checkAgain = false;
            const batchRemover = new BatchRemover();
            possibleEmptyGroups.forEach((possibleEmptyGroup) => {
                // remove empty groups
                this.forEachParentGroup(details, possibleEmptyGroup, (rowNode) => {
                    if (groupShouldBeRemoved(rowNode)) {
                        checkAgain = true;

                        this.removeFromParent(rowNode, batchRemover);
                        // we remove selection on filler nodes here, as the selection would not be removed
                        // from the RowNodeManager, as filler nodes don't exist on the RowNodeManager
                        this.selectionService?.setSelectedParams({
                            rowNode,
                            newValue: false,
                            source: 'rowGroupChanged',
                        });
                    }
                });
            });
            batchRemover.flush();
>>>>>>> bbb2f58e
        }
    }

    // removes the node from the parent by:
    // a) removing from childrenAfterGroup (using batchRemover if present, otherwise immediately)
    // b) removing from childrenMapped (immediately)
    // c) setRowTop(null) - as the rowRenderer uses this to know the RowNode is no longer needed
    // d) setRowIndex(null) - as the rowNode will no longer be displayed.
    private removeFromParent(child: RowNode, batchRemover?: BatchRemover) {
        if (child.parent) {
            if (batchRemover) {
                batchRemover.removeFromChildrenAfterGroup(child.parent, child);
            } else {
                _removeFromArray(child.parent.childrenAfterGroup!, child);
                child.parent.updateHasChildren();
            }
        }
        const mapKey = this.getChildrenMappedKey(child.key!, child.rowGroupColumn);
        if (child.parent?.childrenMapped) {
            delete child.parent.childrenMapped[mapKey];
        }
        // this is important for transition, see rowComp removeFirstPassFuncs. when doing animation and
        // remove, if rowTop is still present, the rowComp thinks it's just moved position.
        child.setRowTop(null);
        child.setRowIndex(null);
    }

    /**
     * This is idempotent, but relies on the `key` field being the same throughout a RowNode's lifetime
     */
    private addToParent(child: RowNode, parent: RowNode | null) {
        const mapKey = this.getChildrenMappedKey(child.key!, child.rowGroupColumn);
        if (parent?.childrenMapped) {
            if (parent.childrenMapped[mapKey] !== child) {
                parent.childrenMapped[mapKey] = child;
                parent.childrenAfterGroup!.push(child);
                setRowNodeGroup(parent, this.beans, true); // calls `.updateHasChildren` internally
            }
        }
    }

    private areGroupColsEqual(d1: GroupingDetails, d2: GroupingDetails): boolean {
        if (d1 == null || d2 == null || d1.pivotMode !== d2.pivotMode) {
            return false;
        }

        return _areEqual(d1.groupedCols, d2.groupedCols) && _areEqual(d1.keyCreators, d2.keyCreators);
    }

    private checkAllGroupDataAfterColsChanged(details: GroupingDetails): void {
        const recurse = (rowNodes: RowNode[] | null) => {
            if (!rowNodes) {
                return;
            }
            rowNodes.forEach((rowNode) => {
                const isLeafNode = !rowNode.group;
                if (isLeafNode) {
                    return;
                }
                const groupInfo: GroupInfo = {
                    field: rowNode.field,
                    key: rowNode.key!,
                    rowGroupColumn: rowNode.rowGroupColumn,
                    leafNode: rowNode.allLeafChildren?.[0],
                };
                this.setGroupData(rowNode, groupInfo, details);
                recurse(rowNode.childrenAfterGroup);
            });
        };

        recurse(details.rootNode.childrenAfterGroup);
    }

    private shotgunResetEverything(details: GroupingDetails, afterColumnsChanged: boolean): void {
        if (this.noChangeInGroupingColumns(details, afterColumnsChanged)) {
            return;
        }

        // groups are about to get disposed, so need to deselect any that are selected
        this.selectionService?.filterFromSelection?.((node: RowNode) => node && !node.group);

        const { groupedCols } = details;
        const rootNode: GroupRow = details.rootNode;
        // because we are not creating the root node each time, we have the logic
        // here to change leafGroup once.
        rootNode.leafGroup = groupedCols.length === 0;

        // we are doing everything from scratch, so reset childrenAfterGroup and childrenMapped from the rootNode
        rootNode.childrenAfterGroup = [];
        rootNode.childrenMapped = {};
        rootNode.updateHasChildren();

        const sibling: GroupRow = rootNode.sibling;
        if (sibling) {
            sibling.childrenAfterGroup = rootNode.childrenAfterGroup;
            sibling.childrenMapped = rootNode.childrenMapped;
        }

        this.insertNodes(rootNode.allLeafChildren!, details);
    }

    private noChangeInGroupingColumns(details: GroupingDetails, afterColumnsChanged: boolean): boolean {
        let noFurtherProcessingNeeded = false;

        const groupDisplayColumns = this.showRowGroupColsService.getShowRowGroupCols();
        const newGroupDisplayColIds = groupDisplayColumns ? groupDisplayColumns.map((c) => c.getId()).join('-') : '';

        if (afterColumnsChanged) {
            // we only need to redo grouping if doing normal grouping (ie not tree data)
            // and the group cols have changed.
            noFurtherProcessingNeeded = this.areGroupColsEqual(details, this.oldGroupingDetails);

            // if the group display cols have changed, then we need to update rowNode.groupData
            // (regardless of tree data or row grouping)
            if (this.oldGroupDisplayColIds !== newGroupDisplayColIds) {
                this.checkAllGroupDataAfterColsChanged(details);
            }
        }

        this.oldGroupingDetails = details;
        this.oldGroupDisplayColIds = newGroupDisplayColIds;

        return noFurtherProcessingNeeded;
    }

    private insertNodes(newRowNodes: RowNode[], details: GroupingDetails): void {
        newRowNodes.forEach((rowNode) => {
            this.insertOneNode(rowNode, details);
            if (details.changedPath.isActive()) {
                details.changedPath.addParentNode(rowNode.parent);
            }
        });
    }

    private insertOneNode(childNode: RowNode, details: GroupingDetails, batchRemover?: BatchRemover): void {
        const path: GroupInfo[] = this.getGroupInfo(childNode, details);

        const parentGroup = this.findParentForNode(childNode, path, details, batchRemover);

        if (!parentGroup.group) {
            _warn(184, { parentGroupData: parentGroup.data, childNodeData: childNode.data });
        }
        childNode.parent = parentGroup;
        childNode.level = path.length;
        parentGroup.childrenAfterGroup!.push(childNode);
        parentGroup.updateHasChildren();
    }

    private findParentForNode(
        childNode: RowNode,
        path: GroupInfo[],
        details: GroupingDetails,
        batchRemover?: BatchRemover
    ): RowNode {
        let nextNode: RowNode = details.rootNode;

        path.forEach((groupInfo, level) => {
            nextNode = this.getOrCreateNextNode(nextNode, groupInfo, level, details);
            // node gets added to all group nodes.
            // note: we do not add to rootNode here, as the rootNode is the master list of rowNodes

            if (!batchRemover?.isRemoveFromAllLeafChildren(nextNode, childNode)) {
                nextNode.allLeafChildren!.push(childNode);
            } else {
                // if this node is about to be removed, prevent that
                batchRemover?.preventRemoveFromAllLeafChildren(nextNode, childNode);
            }
        });

        return nextNode;
    }

    private getOrCreateNextNode(
        parentGroup: RowNode,
        groupInfo: GroupInfo,
        level: number,
        details: GroupingDetails
    ): RowNode {
        const key = this.getChildrenMappedKey(groupInfo.key, groupInfo.rowGroupColumn);
        let nextNode = parentGroup?.childrenMapped?.[key];

        if (!nextNode) {
            nextNode = this.createGroup(groupInfo, parentGroup, level, details);
            // attach the new group to the parent
            this.addToParent(nextNode, parentGroup);
        }

        return nextNode;
    }

    private createGroup(groupInfo: GroupInfo, parent: RowNode, level: number, details: GroupingDetails): RowNode {
        const groupNode: GroupRow = new RowNode(this.beans);

        groupNode.group = true;
        groupNode.field = groupInfo.field;
        groupNode.rowGroupColumn = groupInfo.rowGroupColumn;

        this.setGroupData(groupNode, groupInfo, details);

        groupNode.key = groupInfo.key;
        groupNode.id = this.createGroupId(groupNode, parent, level);

        groupNode.level = level;
        groupNode.leafGroup = level === details.groupedColCount - 1;

        groupNode.allLeafChildren = [];

        // why is this done here? we are not updating the children count as we go,
        // i suspect this is updated in the filter stage
        groupNode.setAllChildrenCount(0);

        groupNode.rowGroupIndex = level;

        groupNode.childrenAfterGroup = [];
        groupNode.childrenMapped = {};
        groupNode.updateHasChildren();

        groupNode.parent = parent;

        this.setExpandedInitialValue(details, groupNode);

        return groupNode;
    }

    private createGroupId(node: RowNode, parent: RowNode, level: number): string {
        const createGroupId: (node: RowNode, parent: RowNode | null, level: number) => string | null = (
            node,
            parent
        ) => {
            if (!node.rowGroupColumn) {
                return null;
            } // root node
            const parentId = parent ? createGroupId(parent, parent.parent, 0) : null;
            return `${parentId == null ? '' : parentId + '-'}${node.rowGroupColumn.getColId()}-${node.key}`;
        };

        // we put 'row-group-' before the group id, so it doesn't clash with standard row id's. we also use 't-' and 'b-'
        // for top pinned and bottom pinned rows.
        return _ROW_ID_PREFIX_ROW_GROUP + createGroupId(node, parent, level);
    }

    private setGroupData(groupNode: RowNode, groupInfo: GroupInfo, details: GroupingDetails): void {
        groupNode.groupData = {};
        const groupDisplayCols = this.showRowGroupColsService.getShowRowGroupCols();
        groupDisplayCols.forEach((col) => {
            // newGroup.rowGroupColumn=null when working off GroupInfo, and we always display the group in the group column
            // if rowGroupColumn is present, then it's grid row grouping and we only include if configuration says so

            const groupColumn = groupNode.rowGroupColumn;
            const isRowGroupDisplayed = groupColumn !== null && col.isRowGroupDisplayed(groupColumn.getId());
            if (isRowGroupDisplayed) {
                // if maintain group value type, get the value from any leaf node.
                groupNode.groupData![col.getColId()] = this.valueService.getValue(groupColumn, groupInfo.leafNode);
            }
        });
    }

    private getChildrenMappedKey(key: string, rowGroupColumn: AgColumn | null): string {
        // grouping by columns
        return rowGroupColumn ? rowGroupColumn.getId() + '-' + key : key;
    }

    private setExpandedInitialValue(details: GroupingDetails, groupNode: RowNode): void {
        // if pivoting the leaf group is never expanded as we do not show leaf rows
        if (details.pivotMode && groupNode.leafGroup) {
            groupNode.expanded = false;
            return;
        }

        // use callback if exists
        const userCallback = details.isGroupOpenByDefault;
        if (userCallback) {
            const params: WithoutGridCommon<IsGroupOpenByDefaultParams> = {
                rowNode: groupNode,
                field: groupNode.field!,
                key: groupNode.key!,
                level: groupNode.level,
                rowGroupColumn: groupNode.rowGroupColumn!,
            };
            groupNode.expanded = userCallback(params) == true;
            return;
        }

        // use expandByDefault if exists
        if (details.expandByDefault === -1) {
            groupNode.expanded = true;
            return;
        }

        // otherwise
        groupNode.expanded = groupNode.level < details.expandByDefault;
    }

    private getGroupInfo(rowNode: RowNode, details: GroupingDetails): GroupInfo[] {
        const res: GroupInfo[] = [];
        details.groupedCols.forEach((groupCol) => {
            let key: string = this.valueService.getKeyForNode(groupCol, rowNode);
            let keyExists = key !== null && key !== undefined && key !== '';

            // unbalanced tree and pivot mode don't work together - not because of the grid, it doesn't make
            // mathematical sense as you are building up a cube. so if pivot mode, we put in a blank key where missing.
            // this keeps the tree balanced and hence can be represented as a group.
            const createGroupForEmpty = details.pivotMode || !details.groupAllowUnbalanced;
            if (createGroupForEmpty && !keyExists) {
                key = '';
                keyExists = true;
            }

            if (keyExists) {
                const item = {
                    key: key,
                    field: groupCol.getColDef().field,
                    rowGroupColumn: groupCol,
                    leafNode: rowNode,
                } as GroupInfo;
                res.push(item);
            }
        });
        return res;
    }
}<|MERGE_RESOLUTION|>--- conflicted
+++ resolved
@@ -219,14 +219,6 @@
         }
     }
 
-<<<<<<< HEAD
-        let strategy = this.strategy;
-        if (strategy?.constructor !== Strategy) {
-            strategy?.deactivate?.();
-            this.destroyBean(strategy);
-            strategy = this.createManagedBean(new Strategy());
-            this.strategy = strategy;
-=======
     private getExistingPathForNode(node: RowNode, details: GroupingDetails): GroupInfo[] {
         const res: GroupInfo[] = [];
 
@@ -373,7 +365,6 @@
                 });
             });
             batchRemover.flush();
->>>>>>> bbb2f58e
         }
     }
 
