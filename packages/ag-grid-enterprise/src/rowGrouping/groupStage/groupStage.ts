--- conflicted
+++ resolved
@@ -1,13 +1,10 @@
 import type {
     AgColumn,
     BeanCollection,
-<<<<<<< HEAD
     ChangedPath,
+    ClientSideRowModelStage,
     ColumnModel,
     FuncColsService,
-=======
-    ClientSideRowModelStage,
->>>>>>> 8d914e19
     GridOptions,
     IRowNodeStage,
     ISelectionService,
@@ -21,12 +18,8 @@
     ValueService,
     WithoutGridCommon,
 } from 'ag-grid-community';
-<<<<<<< HEAD
-import { ClientSideRowModelSteps, _ROW_ID_PREFIX_ROW_GROUP, _warn } from 'ag-grid-community';
+import { _ROW_ID_PREFIX_ROW_GROUP, _warn } from 'ag-grid-community';
 import { BeanStub, RowNode, _areEqual, _exists, _removeFromArray } from 'ag-grid-community';
-=======
-import { BeanStub } from 'ag-grid-community';
->>>>>>> 8d914e19
 
 import { BatchRemover } from './batchRemover';
 import type { GroupRow } from './groupRow';
