import type {
    BeanCollection,
    DragAndDropIcon,
    DragAndDropService,
    DragItem,
    DragSourceType,
    DraggingEvent,
    DropTarget,
    FocusService,
} from 'ag-grid-community';
import {
    Component,
    KeyCode,
    ManagedFocusFeature,
    PositionableFeature,
    _areEqual,
    _clearElement,
    _createIconNoSpan,
    _getActiveDomElement,
    _last,
    _setAriaHidden,
    _setAriaLabel,
    _setAriaPosInSet,
    _setAriaRole,
    _setAriaSetSize,
} from 'ag-grid-community';

import type { PillDragComp } from './pillDragComp';

export interface PillDropZonePanelParams {
    emptyMessage?: string;
    title?: string;
    icon?: Element;
}

type PillState = 'notDragging' | 'newItemsIn' | 'rearrangeItems';

function _insertArrayIntoArray<T>(dest: T[], src: T[], toIndex: number) {
    if (dest == null || src == null) {
        return;
    }

<<<<<<< HEAD
    // put items in backwards, otherwise inserted items end up in reverse order
    for (let i = src.length - 1; i >= 0; i--) {
        const item = src[i];
        dest.splice(toIndex, 0, item);
    }
=======
    dest.splice(toIndex, 0, ...src);
>>>>>>> a01f59d4
}

export abstract class PillDropZonePanel<TPill extends PillDragComp<TItem>, TItem> extends Component {
    private focusService: FocusService;
    private dragAndDropService?: DragAndDropService;

    public wireBeans(beans: BeanCollection) {
        this.focusService = beans.focusService;
        this.dragAndDropService = beans.dragAndDropService;
    }

    private state: PillState = 'notDragging';

    private dropTarget: DropTarget;

    // when we are considering a drop from a dnd event,
    // the items to be dropped go in here
    private potentialDndItems: TItem[];

    private guiDestroyFunctions: (() => void)[] = [];

    private params: PillDropZonePanelParams;

    private childPillComponents: TPill[] = [];
    private insertIndex: number;

    // when this component is refreshed, we rip out all DOM elements and build it up
    // again from scratch. one exception is ePillDropList, as we want to maintain the
    // scroll position between the refreshes, so we create one instance of it here and
    // reuse it.
    private ePillDropList: HTMLElement;

    private positionableFeature: PositionableFeature;
    private resizeEnabled: boolean = false;

    protected abstract isItemDroppable(item: TItem, draggingEvent: DraggingEvent): boolean;
    protected abstract updateItems(items: TItem[]): void;
    protected abstract getExistingItems(): TItem[];
    protected abstract getIconName(): DragAndDropIcon;
    protected abstract getAriaLabel(): string;
    protected abstract createPillComponent(
        item: TItem,
        dropTarget: DropTarget,
        ghost: boolean,
        horizontal: boolean
    ): TPill;
    protected abstract getItems(dragItem: DragItem<TItem>): TItem[];
    protected abstract isInterestedIn(type: DragSourceType): boolean;

    constructor(private horizontal: boolean) {
        super(/* html */ `<div class="ag-unselectable" role="presentation"></div>`);
        this.addElementClasses(this.getGui());
        this.ePillDropList = document.createElement('div');
        this.addElementClasses(this.ePillDropList, 'list');
        _setAriaRole(this.ePillDropList, 'listbox');
    }

    public isHorizontal(): boolean {
        return this.horizontal;
    }

    public toggleResizable(resizable: boolean) {
        this.positionableFeature.setResizable(resizable ? { bottom: true } : false);
        this.resizeEnabled = resizable;
    }

    protected isSourceEventFromTarget(draggingEvent: DraggingEvent): boolean {
        const { dropZoneTarget, dragSource } = draggingEvent;
        return dropZoneTarget.contains(dragSource.eElement);
    }

    public override destroy(): void {
        this.destroyGui();
        super.destroy();
    }

    private destroyGui(): void {
        this.guiDestroyFunctions.forEach((func) => func());
        this.guiDestroyFunctions.length = 0;
        this.childPillComponents.length = 0;
        _clearElement(this.getGui());
        _clearElement(this.ePillDropList);
    }

    public init(params?: PillDropZonePanelParams): void {
        this.params = params ?? {};

        this.createManagedBean(
            new ManagedFocusFeature(this.getFocusableElement(), {
                onTabKeyDown: this.onTabKeyDown.bind(this),
                handleKeyDown: this.onKeyDown.bind(this),
            })
        );

        this.setupDropTarget();

        this.positionableFeature = new PositionableFeature(this.getGui());
        this.createManagedBean(this.positionableFeature);

        this.refreshGui();
        _setAriaLabel(this.ePillDropList, this.getAriaLabel());
    }

    private onTabKeyDown(e: KeyboardEvent): void {
        const focusableElements = this.focusService.findFocusableElements(this.getFocusableElement(), null, true);
        const len = focusableElements.length;

        if (len === 0) {
            return;
        }

        const { shiftKey } = e;
        const activeEl = _getActiveDomElement(this.gos);

        const isFirstFocused = activeEl === focusableElements[0];
        const isLastFocused = activeEl === _last(focusableElements);
        const shouldAllowDefaultTab = len === 1 || (isFirstFocused && shiftKey) || (isLastFocused && !shiftKey);

        if (!shouldAllowDefaultTab) {
            focusableElements[shiftKey ? 0 : len - 1].focus();
        }
    }

    private onKeyDown(e: KeyboardEvent) {
        const { key } = e;
        const isVertical = !this.horizontal;

        let isNext = key === KeyCode.DOWN;
        let isPrevious = key === KeyCode.UP;

        if (!isVertical) {
            const isRtl = this.gos.get('enableRtl');
            isNext = (!isRtl && key === KeyCode.RIGHT) || (isRtl && key === KeyCode.LEFT);
            isPrevious = (!isRtl && key === KeyCode.LEFT) || (isRtl && key === KeyCode.RIGHT);
        }

        if (!isNext && !isPrevious) {
            return;
        }

        const el = this.focusService.findNextFocusableElement(this.getFocusableElement(), false, isPrevious);

        if (el) {
            e.preventDefault();
            el.focus();
        }
    }

    private addElementClasses(el: Element, suffix?: string) {
        suffix = suffix ? `-${suffix}` : '';
        const direction = this.horizontal ? 'horizontal' : 'vertical';
        el.classList.add(`ag-column-drop${suffix}`, `ag-column-drop-${direction}${suffix}`);
    }

    private setupDropTarget(): void {
        this.dropTarget = {
            getContainer: this.getGui.bind(this),
            getIconName: this.getIconName.bind(this),
            onDragging: this.onDragging.bind(this),
            onDragEnter: this.onDragEnter.bind(this),
            onDragLeave: this.onDragLeave.bind(this),
            onDragStop: this.onDragStop.bind(this),
            onDragCancel: this.onDragCancel.bind(this),
            isInterestedIn: this.isInterestedIn.bind(this),
        };

        this.dragAndDropService?.addDropTarget(this.dropTarget);
    }

    protected minimumAllowedNewInsertIndex(): number {
        return 0;
    }

    private checkInsertIndex(draggingEvent: DraggingEvent): boolean {
        const newIndex = this.getNewInsertIndex(draggingEvent);

        // <0 happens when drag is no a direction we are interested in, eg drag is up/down but in horizontal panel
        if (newIndex < 0) {
            return false;
        }

        const minimumAllowedIndex = this.minimumAllowedNewInsertIndex();
        const newAdjustedIndex = Math.max(minimumAllowedIndex, newIndex);

        const changed = newAdjustedIndex !== this.insertIndex;

        if (changed) {
            this.insertIndex = newAdjustedIndex;
        }

        return changed;
    }

    private getNewInsertIndex(draggingEvent: DraggingEvent): number {
        const mouseEvent = draggingEvent.event;
        const mouseLocation = this.horizontal ? mouseEvent.clientX : mouseEvent.clientY;

        const boundsList = this.childPillComponents.map((comp) => comp.getGui().getBoundingClientRect());
        // find the non-ghost component we're hovering
        const hoveredIndex = boundsList.findIndex((rect) =>
            this.horizontal
                ? rect.right > mouseLocation && rect.left < mouseLocation
                : rect.top < mouseLocation && rect.bottom > mouseLocation
        );

        // not hovering a non-ghost component
        if (hoveredIndex === -1) {
            const enableRtl = this.gos.get('enableRtl');

            // if mouse is below or right of all components then new index should be placed last
            const isLast = boundsList.every((rect) => mouseLocation > (this.horizontal ? rect.right : rect.bottom));

            if (isLast) {
                return enableRtl && this.horizontal ? 0 : this.childPillComponents.length;
            }

            // if mouse is above or left of all components, new index is first
            const isFirst = boundsList.every((rect) => mouseLocation < (this.horizontal ? rect.left : rect.top));

            if (isFirst) {
                return enableRtl && this.horizontal ? this.childPillComponents.length : 0;
            }

            // must be hovering a ghost, don't change the index
            return this.insertIndex;
        }

        // if the old index is equal to or less than the index of our new target
        // we need to shift right, to insert after rather than before
        if (this.insertIndex <= hoveredIndex) {
            return hoveredIndex + 1;
        }
        return hoveredIndex;
    }

    private checkDragStartedBySelf(draggingEvent: DraggingEvent): void {
        if (this.state !== 'notDragging') {
            return;
        }

        this.state = 'rearrangeItems';

        this.potentialDndItems = this.getItems(draggingEvent.dragSource.getDragItem());
        this.refreshGui();

        this.checkInsertIndex(draggingEvent);
        this.refreshGui();
    }

    private onDragging(draggingEvent: DraggingEvent): void {
        this.checkDragStartedBySelf(draggingEvent);

        if (this.checkInsertIndex(draggingEvent)) {
            this.refreshGui();
        }
    }

    protected handleDragEnterEnd(draggingEvent: DraggingEvent): void {}

    private onDragEnter(draggingEvent: DraggingEvent): void {
        // this will contain all items that are potential drops
        const dragItems = this.getItems(draggingEvent.dragSource.getDragItem());
        this.state = 'newItemsIn';
        // take out items that are not droppable
        const goodDragItems = dragItems.filter((item) => this.isItemDroppable(item, draggingEvent));
        const alreadyPresent = goodDragItems.every(
            (item) => this.childPillComponents.map((cmp) => cmp.getItem()).indexOf(item) !== -1
        );

        if (goodDragItems.length === 0) {
            return;
        }

        this.potentialDndItems = goodDragItems;

        if (alreadyPresent) {
            this.state = 'notDragging';
            return;
        }

        this.handleDragEnterEnd(draggingEvent);

        this.checkInsertIndex(draggingEvent);
        this.refreshGui();
    }

    protected isPotentialDndItems(): boolean {
        return !!this.potentialDndItems?.length;
    }

    protected handleDragLeaveEnd(draggingEvent: DraggingEvent): void {}

    private onDragLeave(draggingEvent: DraggingEvent): void {
        // if the dragging started from us, we remove the group, however if it started
        // some place else, then we don't, as it was only 'asking'

        if (this.state === 'rearrangeItems') {
            const items = this.getItems(draggingEvent.dragSource.getDragItem());
            this.removeItems(items);
        }

        if (this.isPotentialDndItems()) {
            this.handleDragLeaveEnd(draggingEvent);

            this.potentialDndItems = [];
            this.refreshGui();
        }

        this.state = 'notDragging';
    }

    private onDragCancel(draggingEvent: DraggingEvent): void {
        if (this.isPotentialDndItems()) {
            if (this.state === 'newItemsIn') {
                this.handleDragLeaveEnd(draggingEvent);
            }

            this.potentialDndItems = [];
            this.refreshGui();
        }

        this.state = 'notDragging';
    }

    private onDragStop(): void {
        if (this.isPotentialDndItems()) {
            if (this.state === 'newItemsIn') {
                this.addItems(this.potentialDndItems);
            } else {
                this.rearrangeItems(this.potentialDndItems);
            }

            this.potentialDndItems = [];
            this.refreshGui();
        }

        this.state = 'notDragging';
    }

    private removeItems(itemsToRemove: TItem[]): void {
        const newItemList = this.getExistingItems().filter((item) => !itemsToRemove.includes(item));
        this.updateItems(newItemList);
    }

    private addItems(itemsToAdd: TItem[]): void {
        if (!itemsToAdd) {
            return;
        }
        const newItemList = this.getExistingItems().slice();
        const itemsToAddNoDuplicates = itemsToAdd.filter((item) => newItemList.indexOf(item) < 0);
        _insertArrayIntoArray(newItemList, itemsToAddNoDuplicates, this.insertIndex);
        this.updateItems(newItemList);
    }

    public addItem(item: TItem): void {
        this.insertIndex = this.getExistingItems().length;
        this.addItems([item]);
        this.refreshGui();
    }

    private rearrangeItems(itemsToAdd: TItem[]): boolean {
        const newItemList = this.getNonGhostItems().slice();
        _insertArrayIntoArray(newItemList, itemsToAdd, this.insertIndex);

        if (_areEqual(newItemList, this.getExistingItems())) {
            return false;
        }

        this.updateItems(newItemList);
        return true;
    }

    public refreshGui(): void {
        // we reset the scroll position after the refresh.
        // if we don't do this, then the list will always scroll to the top
        // each time we refresh it. this is because part of the refresh empties
        // out the list which sets scroll to zero. so the user could be just
        // reordering the list - we want to prevent the resetting of the scroll.
        // this is relevant for vertical display only (as horizontal has no scroll)
        const scrollTop = this.ePillDropList.scrollTop;
        const resizeEnabled = this.resizeEnabled;
        const focusedIndex = this.getFocusedItem();

        let alternateElement = this.focusService.findNextFocusableElement();

        if (!alternateElement) {
            alternateElement = this.focusService.findNextFocusableElement(undefined, false, true);
        }

        this.toggleResizable(false);
        this.destroyGui();

        this.addIconAndTitleToGui();
        this.addEmptyMessageToGui();
        this.addItemsToGui();

        if (!this.isHorizontal()) {
            this.ePillDropList.scrollTop = scrollTop;
        }

        if (resizeEnabled) {
            this.toggleResizable(resizeEnabled);
        }

        // focus should only be restored when keyboard mode
        // otherwise mouse clicks will cause containers to scroll
        // without no apparent reason.
        if (this.focusService.isKeyboardMode()) {
            this.restoreFocus(focusedIndex, alternateElement!);
        }
    }

    private getFocusedItem(): number {
        const eGui = this.getGui();
        const activeElement = _getActiveDomElement(this.gos);

        if (!eGui.contains(activeElement)) {
            return -1;
        }

        const items = Array.from(eGui.querySelectorAll('.ag-column-drop-cell'));

        return items.indexOf(activeElement as HTMLElement);
    }

    private restoreFocus(index: number, alternateElement: HTMLElement): void {
        const eGui = this.getGui();
        const items = Array.from(eGui.querySelectorAll('.ag-column-drop-cell'));

        if (index === -1) {
            return;
        }

        if (items.length === 0) {
            alternateElement.focus();
        }

        const indexToFocus = Math.min(items.length - 1, index);
        const el = items[indexToFocus] as HTMLElement;

        if (el) {
            el.focus();
        }
    }

    public focusList(fromBottom?: boolean): void {
        const index = fromBottom ? this.childPillComponents.length - 1 : 0;
        this.restoreFocus(index, this.getFocusableElement());
    }

    private getNonGhostItems(): TItem[] {
        const existingItems = this.getExistingItems();

        if (this.isPotentialDndItems()) {
            return existingItems.filter((item) => !this.potentialDndItems.includes(item));
        }
        return existingItems;
    }

    private addItemsToGui(): void {
        const nonGhostItems = this.getNonGhostItems();
        const itemsToAddToGui: TPill[] = nonGhostItems.map((item) => this.createItemComponent(item, false));

        if (this.isPotentialDndItems()) {
            const dndItems = this.potentialDndItems.map((item) => this.createItemComponent(item, true));
            if (this.insertIndex >= itemsToAddToGui.length) {
                itemsToAddToGui.push(...dndItems);
            } else {
                itemsToAddToGui.splice(this.insertIndex, 0, ...dndItems);
            }
        }

        this.appendChild(this.ePillDropList);

        itemsToAddToGui.forEach((itemComponent, index) => {
            if (index > 0) {
                this.addArrow(this.ePillDropList);
            }

            this.ePillDropList.appendChild(itemComponent.getGui());
        });

        this.addAriaLabelsToComponents();
    }

    private addAriaLabelsToComponents(): void {
        this.childPillComponents.forEach((comp, idx) => {
            const eGui = comp.getGui();
            _setAriaPosInSet(eGui, idx + 1);
            _setAriaSetSize(eGui, this.childPillComponents.length);
        });
    }

    private createItemComponent(item: TItem, ghost: boolean): TPill {
        const itemComponent = this.createPillComponent(item, this.dropTarget, ghost, this.horizontal);
        itemComponent.addEventListener('columnRemove', this.removeItems.bind(this, [item]));

        this.createBean(itemComponent);
        this.guiDestroyFunctions.push(() => this.destroyBean(itemComponent));

        if (!ghost) {
            this.childPillComponents.push(itemComponent);
        }

        return itemComponent;
    }

    private addIconAndTitleToGui(): void {
        const { title, icon: eGroupIcon } = this.params;
        if (!title || !eGroupIcon) {
            return;
        }
        const eTitleBar = document.createElement('div');
        _setAriaHidden(eTitleBar, true);
        this.addElementClasses(eTitleBar, 'title-bar');
        this.addElementClasses(eGroupIcon, 'icon');
        this.addOrRemoveCssClass('ag-column-drop-empty', this.isExistingItemsEmpty());

        eTitleBar.appendChild(eGroupIcon);

        if (!this.horizontal) {
            const eTitle = document.createElement('span');
            this.addElementClasses(eTitle, 'title');
            eTitle.innerHTML = title;

            eTitleBar.appendChild(eTitle);
        }

        this.appendChild(eTitleBar);
    }

    private isExistingItemsEmpty(): boolean {
        return this.getExistingItems().length === 0;
    }

    private addEmptyMessageToGui(): void {
        const { emptyMessage } = this.params;
        if (!emptyMessage || !this.isExistingItemsEmpty() || this.isPotentialDndItems()) {
            return;
        }

        const eMessage = document.createElement('span');
        eMessage.innerHTML = emptyMessage;
        this.addElementClasses(eMessage, 'empty-message');
        this.ePillDropList.appendChild(eMessage);
    }

    private addArrow(eParent: HTMLElement): void {
        // only add the arrows if the layout is horizontal
        if (this.horizontal) {
            // for RTL it's a left arrow, otherwise it's a right arrow
            const enableRtl = this.gos.get('enableRtl');
            const icon = _createIconNoSpan(enableRtl ? 'smallLeft' : 'smallRight', this.gos)!;
            this.addElementClasses(icon, 'cell-separator');
            eParent.appendChild(icon);
        }
    }
}<|MERGE_RESOLUTION|>--- conflicted
+++ resolved
@@ -40,15 +40,7 @@
         return;
     }
 
-<<<<<<< HEAD
-    // put items in backwards, otherwise inserted items end up in reverse order
-    for (let i = src.length - 1; i >= 0; i--) {
-        const item = src[i];
-        dest.splice(toIndex, 0, item);
-    }
-=======
     dest.splice(toIndex, 0, ...src);
->>>>>>> a01f59d4
 }
 
 export abstract class PillDropZonePanel<TPill extends PillDragComp<TItem>, TItem> extends Component {
