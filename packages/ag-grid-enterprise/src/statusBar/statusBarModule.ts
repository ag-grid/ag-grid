--- conflicted
+++ resolved
@@ -1,10 +1,5 @@
-<<<<<<< HEAD
 import type { Module, ModuleWithApi, _StatusBarGridApi } from 'ag-grid-community';
-import { KeyboardNavigationCoreModule, ModuleNames, RowSelectionCoreModule } from 'ag-grid-community';
-=======
-import type { _StatusBarGridApi } from 'ag-grid-community';
 import { KeyboardNavigationCoreModule, ModuleNames } from 'ag-grid-community';
->>>>>>> 0de167e9
 
 import { EnterpriseCoreModule } from '../agGridEnterpriseModule';
 import { baseEnterpriseModule } from '../moduleUtils';
@@ -31,13 +26,8 @@
 export const StatusBarSelectionModule: Module = {
     ...baseEnterpriseModule('StatusBarSelectionModule'),
     userComponents: [{ name: 'agSelectedRowCountComponent', classImp: SelectedRowsComp }],
-<<<<<<< HEAD
-    dependsOn: [StatusBarCoreModule, RowSelectionCoreModule],
+    dependsOn: [StatusBarCoreModule],
 };
-=======
-    dependsOn: [StatusBarCoreModule],
-});
->>>>>>> 0de167e9
 
 export const StatusBarApiModule: ModuleWithApi<_StatusBarGridApi> = {
     ...baseEnterpriseModule('StatusBarApiModule'),
