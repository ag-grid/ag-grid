--- conflicted
+++ resolved
@@ -1,8 +1,4 @@
-<<<<<<< HEAD
-import { ModuleNames } from 'ag-grid-community';
-=======
-import { CommunityFeaturesModule, ModuleNames, _defineModule } from 'ag-grid-community';
->>>>>>> 018668b6
+import { CommunityFeaturesModule, ModuleNames } from 'ag-grid-community';
 
 import { EnterpriseCoreModule } from '../agGridEnterpriseModule';
 import { defineEnterpriseModule } from '../moduleUtils';
@@ -11,9 +7,5 @@
 export const ViewportRowModelModule = defineEnterpriseModule(ModuleNames.ViewportRowModelModule, {
     rowModel: 'viewport',
     beans: [ViewportRowModel],
-<<<<<<< HEAD
-    dependsOn: [EnterpriseCoreModule],
-=======
-    dependantModules: [EnterpriseCoreModule, CommunityFeaturesModule],
->>>>>>> 018668b6
+    dependsOn: [EnterpriseCoreModule, CommunityFeaturesModule],
 });