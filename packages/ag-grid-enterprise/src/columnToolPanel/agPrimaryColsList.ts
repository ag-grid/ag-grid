import type {
    AbstractColDef,
    AgColumn,
    AgProvidedColumnGroup,
    BeanCollection,
    ColGroupDef,
    ColumnEventType,
    ColumnModel,
    ColumnNameService,
    ColumnToolPanelState,
    ComponentSelector,
} from 'ag-grid-community';
<<<<<<< HEAD
import { Component, _exists, _setAriaLabel, _setAriaLevel, _warnOnce, isProvidedColumnGroup } from 'ag-grid-community';
=======
import {
    Component,
    _exists,
    _includes,
    _setAriaLabel,
    _setAriaLevel,
    _warn,
    isProvidedColumnGroup,
} from 'ag-grid-community';
>>>>>>> 0fed0031

import type { ToolPanelColDefService } from '../sideBar/common/toolPanelColDefService';
import type { VirtualListModel } from '../widgets/iVirtualList';
import { VirtualList } from '../widgets/virtualList';
import { ExpandState } from './agPrimaryColsHeader';
import { ColumnModelItem } from './columnModelItem';
import type { ToolPanelColumnCompParams } from './columnToolPanel';
import type { ModelItemUtils } from './modelItemUtils';
import { PrimaryColsListPanelItemDragFeature } from './primaryColsListPanelItemDragFeature';
import { ToolPanelColumnComp } from './toolPanelColumnComp';
import { ToolPanelColumnGroupComp } from './toolPanelColumnGroupComp';

class UIColumnModel implements VirtualListModel {
    private readonly items: ColumnModelItem[];

    constructor(items: ColumnModelItem[]) {
        this.items = items;
    }

    public getRowCount(): number {
        return this.items.length;
    }

    public getRow(index: number): ColumnModelItem {
        return this.items[index];
    }
}

const PRIMARY_COLS_LIST_PANEL_CLASS = 'ag-column-select-list';

export type AgPrimaryColsListEvent = 'groupExpanded' | 'selectionChanged';
export class AgPrimaryColsList extends Component<AgPrimaryColsListEvent> {
    private columnModel: ColumnModel;
    private columnNameService: ColumnNameService;
    private colDefService: ToolPanelColDefService;
    private modelItemUtils: ModelItemUtils;

    public wireBeans(beans: BeanCollection) {
        this.columnModel = beans.columnModel;
        this.columnNameService = beans.columnNameService;
        this.colDefService = beans.toolPanelColDefService as ToolPanelColDefService;
        this.modelItemUtils = beans.modelItemUtils as ModelItemUtils;
    }

    private allowDragging: boolean;
    private filterText: string | null;
    private expandGroupsByDefault: boolean;
    private params: ToolPanelColumnCompParams;
    private eventType: ColumnEventType;

    private groupsExist: boolean;

    private virtualList: VirtualList;

    private allColsTree: ColumnModelItem[];
    private displayedColsList: ColumnModelItem[];
    private destroyColumnItemFuncs: (() => void)[] = [];
    private hasLoadedInitialState: boolean = false;
    private isInitialState: boolean = false;

    constructor() {
        super(/* html */ `<div class="${PRIMARY_COLS_LIST_PANEL_CLASS}" role="presentation"></div>`);
    }

    public override destroy(): void {
        this.destroyColumnTree();
        super.destroy();
    }

    private destroyColumnTree(): void {
        this.allColsTree = [];
        this.destroyColumnItemFuncs.forEach((f) => f());
        this.destroyColumnItemFuncs = [];
    }

    public init(params: ToolPanelColumnCompParams, allowDragging: boolean, eventType: ColumnEventType): void {
        this.params = params;
        this.allowDragging = allowDragging;
        this.eventType = eventType;

        if (!this.params.suppressSyncLayoutWithGrid) {
            this.addManagedEventListeners({ columnMoved: this.onColumnsChanged.bind(this) });
        }

        this.addManagedEventListeners({
            newColumnsLoaded: this.onColumnsChanged.bind(this),
        });

        const listener = this.fireSelectionChangedEvent.bind(this);
        this.addManagedEventListeners({
            columnPivotChanged: listener,
            columnPivotModeChanged: listener,
            columnRowGroupChanged: listener,
            columnValueChanged: listener,
            columnVisible: listener,
            newColumnsLoaded: listener,
        });

        this.expandGroupsByDefault = !this.params.contractColumnSelection;

        this.virtualList = this.createManagedBean(
            new VirtualList({
                cssIdentifier: 'column-select',
                ariaRole: 'tree',
            })
        );

        this.appendChild(this.virtualList.getGui());

        this.virtualList.setComponentCreator((item: ColumnModelItem, listItemElement: HTMLElement) => {
            _setAriaLevel(listItemElement, item.getDept() + 1);
            return this.createComponentFromItem(item, listItemElement);
        });

        if (this.columnModel.isReady()) {
            this.onColumnsChanged();
        }

        if (this.params.suppressColumnMove) {
            return;
        }

        this.createManagedBean(new PrimaryColsListPanelItemDragFeature(this, this.virtualList));
    }

    private createComponentFromItem(item: ColumnModelItem, listItemElement: HTMLElement): Component {
        if (item.isGroup()) {
            const renderedGroup = new ToolPanelColumnGroupComp(
                item,
                this.allowDragging,
                this.eventType,
                listItemElement
            );
            this.createBean(renderedGroup);

            return renderedGroup;
        }

        const columnComp = new ToolPanelColumnComp(item, this.allowDragging, this.groupsExist, listItemElement);
        this.createBean(columnComp);

        return columnComp;
    }

    public onColumnsChanged(): void {
        if (!this.hasLoadedInitialState) {
            this.hasLoadedInitialState = true;
            this.isInitialState = !!this.params.initialState;
        }

        const expandedStates = this.getExpandedStates();

        const pivotModeActive = this.columnModel.isPivotMode();
        const shouldSyncColumnLayoutWithGrid = !this.params.suppressSyncLayoutWithGrid && !pivotModeActive;

        if (shouldSyncColumnLayoutWithGrid) {
            this.buildTreeFromWhatGridIsDisplaying();
        } else {
            this.buildTreeFromProvidedColumnDefs();
        }

        this.setExpandedStates(expandedStates);

        this.markFilteredColumns();
        this.flattenAndFilterModel();

        this.isInitialState = false;
    }

    public getDisplayedColsList(): ColumnModelItem[] {
        return this.displayedColsList;
    }

    private getExpandedStates(): { [key: string]: boolean } {
        const res: { [id: string]: boolean } = {};

        if (this.isInitialState) {
            const { expandedGroupIds } = this.params.initialState as ColumnToolPanelState;
            expandedGroupIds.forEach((id) => {
                res[id] = true;
            });
            return res;
        }

        if (!this.allColsTree) {
            return {};
        }

        this.forEachItem((item) => {
            if (!item.isGroup()) {
                return;
            }
            const colGroup = item.getColumnGroup();
            if (colGroup) {
                // group should always exist, this is defensive
                res[colGroup.getId()] = item.isExpanded();
            }
        });

        return res;
    }

    private setExpandedStates(states: { [key: string]: boolean }): void {
        if (!this.allColsTree) {
            return;
        }

        const { isInitialState } = this;
        this.forEachItem((item) => {
            if (!item.isGroup()) {
                return;
            }
            const colGroup = item.getColumnGroup();
            if (colGroup) {
                // group should always exist, this is defensive
                const expanded = states[colGroup.getId()];
                const groupExistedLastTime = expanded != null;
                if (groupExistedLastTime || isInitialState) {
                    item.setExpanded(!!expanded);
                }
            }
        });
    }

    private buildTreeFromWhatGridIsDisplaying(): void {
        this.colDefService.syncLayoutWithGrid(this.setColumnLayout.bind(this));
    }

    public setColumnLayout(colDefs: AbstractColDef[]): void {
        const columnTree = this.colDefService.createColumnTree(colDefs);
        this.buildListModel(columnTree);

        // using col defs to check if groups exist as it could be a custom layout
        this.groupsExist = colDefs.some((colDef) => {
            return colDef && typeof (colDef as ColGroupDef).children !== 'undefined';
        });

        this.markFilteredColumns();
        this.flattenAndFilterModel();
    }

    private buildTreeFromProvidedColumnDefs(): void {
        // add column / group comps to tool panel
        this.buildListModel(this.columnModel.getColDefColTree());
        this.groupsExist = this.columnModel.isProvidedColGroupsPresent();
    }

    private buildListModel(columnTree: (AgColumn | AgProvidedColumnGroup)[]): void {
        const columnExpandedListener = this.onColumnExpanded.bind(this);
        const addListeners = (item: ColumnModelItem) => {
            item.addEventListener('expandedChanged', columnExpandedListener);
            const removeFunc = item.removeEventListener.bind(item, 'expandedChanged', columnExpandedListener);
            this.destroyColumnItemFuncs.push(removeFunc);
        };

        const recursivelyBuild = (
            tree: (AgColumn | AgProvidedColumnGroup)[],
            dept: number,
            parentList: ColumnModelItem[]
        ): void => {
            tree.forEach((child) => {
                if (isProvidedColumnGroup(child)) {
                    createGroupItem(child, dept, parentList);
                } else {
                    createColumnItem(child, dept, parentList);
                }
            });
        };

        const createGroupItem = (
            columnGroup: AgProvidedColumnGroup,
            dept: number,
            parentList: ColumnModelItem[]
        ): void => {
            const columnGroupDef = columnGroup.getColGroupDef();
            const skipThisGroup = columnGroupDef && columnGroupDef.suppressColumnsToolPanel;
            if (skipThisGroup) {
                return;
            }

            if (columnGroup.isPadding()) {
                recursivelyBuild(columnGroup.getChildren(), dept, parentList);
                return;
            }

            const displayName = this.columnNameService.getDisplayNameForProvidedColumnGroup(
                null,
                columnGroup,
                'columnToolPanel'
            );
            const item: ColumnModelItem = new ColumnModelItem(
                displayName,
                columnGroup,
                dept,
                true,
                this.expandGroupsByDefault
            );

            parentList.push(item);
            addListeners(item);

            recursivelyBuild(columnGroup.getChildren(), dept + 1, item.getChildren());
        };

        const createColumnItem = (column: AgColumn, dept: number, parentList: ColumnModelItem[]): void => {
            const skipThisColumn = column.getColDef() && column.getColDef().suppressColumnsToolPanel;

            if (skipThisColumn) {
                return;
            }

            const displayName = this.columnNameService.getDisplayNameForColumn(column, 'columnToolPanel');

            parentList.push(new ColumnModelItem(displayName, column, dept));
        };

        this.destroyColumnTree();
        recursivelyBuild(columnTree, 0, this.allColsTree);
    }

    private onColumnExpanded(): void {
        this.flattenAndFilterModel();
    }

    private flattenAndFilterModel(): void {
        this.displayedColsList = [];

        const recursiveFunc = (item: ColumnModelItem) => {
            if (!item.isPassesFilter()) {
                return;
            }
            this.displayedColsList.push(item);
            if (item.isGroup() && item.isExpanded()) {
                item.getChildren().forEach(recursiveFunc);
            }
        };

        this.allColsTree.forEach(recursiveFunc);
        this.virtualList.setModel(new UIColumnModel(this.displayedColsList));

        const focusedRow = this.virtualList.getLastFocusedRow();
        this.virtualList.refresh();

        if (focusedRow != null) {
            this.focusRowIfAlive(focusedRow);
        }

        this.notifyListeners();

        this.refreshAriaLabel();
    }

    private refreshAriaLabel(): void {
        const translate = this.localeService.getLocaleTextFunc();
        const columnListName = translate('ariaColumnPanelList', 'Column List');
        const localeColumns = translate('columns', 'Columns');
        const items = this.displayedColsList.length;

        _setAriaLabel(this.virtualList.getAriaElement(), `${columnListName} ${items} ${localeColumns}`);
    }

    private focusRowIfAlive(rowIndex: number): void {
        window.setTimeout(() => {
            if (this.isAlive()) {
                this.virtualList.focusRow(rowIndex);
            }
        }, 0);
    }

    private forEachItem(callback: (item: ColumnModelItem) => void): void {
        const recursiveFunc = (items: ColumnModelItem[]) => {
            items.forEach((item) => {
                callback(item);
                if (item.isGroup()) {
                    recursiveFunc(item.getChildren());
                }
            });
        };

        if (!this.allColsTree) {
            return;
        }

        recursiveFunc(this.allColsTree);
    }

    public doSetExpandedAll(value: boolean): void {
        this.forEachItem((item) => {
            if (item.isGroup()) {
                item.setExpanded(value);
            }
        });
    }

    public setGroupsExpanded(expand: boolean, groupIds?: string[]): void {
        if (!groupIds) {
            this.doSetExpandedAll(expand);
            return;
        }

        const expandedGroupIds: string[] = [];

        this.forEachItem((item) => {
            if (!item.isGroup()) {
                return;
            }

            const groupId = item.getColumnGroup().getId();
            if (groupIds.indexOf(groupId) >= 0) {
                item.setExpanded(expand);
                expandedGroupIds.push(groupId);
            }
        });

        const unrecognisedGroupIds = groupIds.filter((groupId) => !expandedGroupIds.includes(groupId));
        if (unrecognisedGroupIds.length > 0) {
            _warn(157, { unrecognisedGroupIds });
        }
    }

    private getExpandState(): ExpandState {
        let expandedCount = 0;
        let notExpandedCount = 0;

        this.forEachItem((item) => {
            if (!item.isGroup()) {
                return;
            }
            if (item.isExpanded()) {
                expandedCount++;
            } else {
                notExpandedCount++;
            }
        });

        if (expandedCount > 0 && notExpandedCount > 0) {
            return ExpandState.INDETERMINATE;
        }

        if (notExpandedCount > 0) {
            return ExpandState.COLLAPSED;
        }

        return ExpandState.EXPANDED;
    }

    public doSetSelectedAll(selectAllChecked: boolean): void {
        this.modelItemUtils.selectAllChildren(this.allColsTree, selectAllChecked, this.eventType);
    }

    private getSelectionState(): boolean | undefined {
        let checkedCount = 0;
        let uncheckedCount = 0;

        const pivotMode = this.columnModel.isPivotMode();

        this.forEachItem((item) => {
            if (item.isGroup()) {
                return;
            }
            if (!item.isPassesFilter()) {
                return;
            }

            const column = item.getColumn();
            const colDef = column.getColDef();

            let checked: boolean;

            if (pivotMode) {
                const noPivotModeOptionsAllowed =
                    !column.isAllowPivot() && !column.isAllowRowGroup() && !column.isAllowValue();
                if (noPivotModeOptionsAllowed) {
                    return;
                }
                checked = column.isValueActive() || column.isPivotActive() || column.isRowGroupActive();
            } else {
                if (colDef.lockVisible) {
                    return;
                }

                checked = column.isVisible();
            }

            checked ? checkedCount++ : uncheckedCount++;
        });

        if (checkedCount > 0 && uncheckedCount > 0) {
            return undefined;
        }

        return !(checkedCount === 0 || uncheckedCount > 0);
    }

    public setFilterText(filterText: string) {
        this.filterText = _exists(filterText) ? filterText.toLowerCase() : null;
        this.markFilteredColumns();
        this.flattenAndFilterModel();
    }

    private markFilteredColumns(): void {
        const passesFilter = (item: ColumnModelItem) => {
            if (!_exists(this.filterText)) {
                return true;
            }

            const displayName = item.getDisplayName();

            return displayName == null || displayName.toLowerCase().indexOf(this.filterText) !== -1;
        };

        const recursivelyCheckFilter = (item: ColumnModelItem, parentPasses: boolean): boolean => {
            let atLeastOneChildPassed = false;
            if (item.isGroup()) {
                const groupPasses = passesFilter(item);
                item.getChildren().forEach((child) => {
                    const childPasses = recursivelyCheckFilter(child, groupPasses || parentPasses);
                    if (childPasses) {
                        atLeastOneChildPassed = childPasses;
                    }
                });
            }

            const filterPasses = parentPasses || atLeastOneChildPassed ? true : passesFilter(item);
            item.setPassesFilter(filterPasses);
            return filterPasses;
        };

        this.allColsTree.forEach((item) => recursivelyCheckFilter(item, false));
    }

    private notifyListeners(): void {
        this.fireGroupExpandedEvent();
        this.fireSelectionChangedEvent();
    }

    private fireGroupExpandedEvent(): void {
        const expandState = this.getExpandState();
        this.dispatchLocalEvent({ type: 'groupExpanded', state: expandState });
    }

    private fireSelectionChangedEvent(): void {
        if (!this.allColsTree) {
            return;
        }
        const selectionState = this.getSelectionState();
        this.dispatchLocalEvent({ type: 'selectionChanged', state: selectionState });
    }

    public getExpandedGroups(): string[] {
        const expandedGroupIds: string[] = [];

        if (!this.allColsTree) {
            return expandedGroupIds;
        }

        this.forEachItem((item) => {
            if (item.isGroup() && item.isExpanded()) {
                expandedGroupIds.push(item.getColumnGroup().getId());
            }
        });

        return expandedGroupIds;
    }
}

export const AgPrimaryColsListSelector: ComponentSelector = {
    selector: 'AG-PRIMARY-COLS-LIST',
    component: AgPrimaryColsList,
};<|MERGE_RESOLUTION|>--- conflicted
+++ resolved
@@ -10,19 +10,7 @@
     ColumnToolPanelState,
     ComponentSelector,
 } from 'ag-grid-community';
-<<<<<<< HEAD
-import { Component, _exists, _setAriaLabel, _setAriaLevel, _warnOnce, isProvidedColumnGroup } from 'ag-grid-community';
-=======
-import {
-    Component,
-    _exists,
-    _includes,
-    _setAriaLabel,
-    _setAriaLevel,
-    _warn,
-    isProvidedColumnGroup,
-} from 'ag-grid-community';
->>>>>>> 0fed0031
+import { Component, _exists, _setAriaLabel, _setAriaLevel, _warn, isProvidedColumnGroup } from 'ag-grid-community';
 
 import type { ToolPanelColDefService } from '../sideBar/common/toolPanelColDefService';
 import type { VirtualListModel } from '../widgets/iVirtualList';
