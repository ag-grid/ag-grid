import type { _ClipboardGridApi, _ModuleWithApi, _ModuleWithoutApi } from 'ag-grid-community';
<<<<<<< HEAD
import { FlashCellModule, KeyboardNavigationCoreModule } from 'ag-grid-community';
=======
import { CellFlashModule, KeyboardNavigationCoreModule } from 'ag-grid-community';
>>>>>>> a01f59d4
import { CsvExportModule } from 'ag-grid-community';

import { EnterpriseCoreModule } from '../agGridEnterpriseModule';
import { baseEnterpriseModule } from '../moduleUtils';
import {
    copySelectedRangeDown,
    copySelectedRangeToClipboard,
    copySelectedRowsToClipboard,
    copyToClipboard,
    cutToClipboard,
    pasteFromClipboard,
} from './clipboardApi';
import { ClipboardService } from './clipboardService';

export const ClipboardCoreModule: _ModuleWithoutApi = {
    ...baseEnterpriseModule('ClipboardCoreModule'),
    beans: [ClipboardService],
<<<<<<< HEAD
    dependsOn: [EnterpriseCoreModule, CsvExportModule, KeyboardNavigationCoreModule, FlashCellModule],
=======
    dependsOn: [EnterpriseCoreModule, CsvExportModule, KeyboardNavigationCoreModule, CellFlashModule],
>>>>>>> a01f59d4
};

export const ClipboardApiModule: _ModuleWithApi<_ClipboardGridApi> = {
    ...baseEnterpriseModule('ClipboardApiModule'),
    apiFunctions: {
        copyToClipboard,
        cutToClipboard,
        copySelectedRowsToClipboard,
        copySelectedRangeToClipboard,
        copySelectedRangeDown,
        pasteFromClipboard,
    },
    dependsOn: [ClipboardCoreModule],
};

export const ClipboardModule: _ModuleWithoutApi = {
    ...baseEnterpriseModule('ClipboardModule'),
    dependsOn: [ClipboardCoreModule, ClipboardApiModule],
};<|MERGE_RESOLUTION|>--- conflicted
+++ resolved
@@ -1,9 +1,5 @@
 import type { _ClipboardGridApi, _ModuleWithApi, _ModuleWithoutApi } from 'ag-grid-community';
-<<<<<<< HEAD
-import { FlashCellModule, KeyboardNavigationCoreModule } from 'ag-grid-community';
-=======
 import { CellFlashModule, KeyboardNavigationCoreModule } from 'ag-grid-community';
->>>>>>> a01f59d4
 import { CsvExportModule } from 'ag-grid-community';
 
 import { EnterpriseCoreModule } from '../agGridEnterpriseModule';
@@ -21,11 +17,7 @@
 export const ClipboardCoreModule: _ModuleWithoutApi = {
     ...baseEnterpriseModule('ClipboardCoreModule'),
     beans: [ClipboardService],
-<<<<<<< HEAD
-    dependsOn: [EnterpriseCoreModule, CsvExportModule, KeyboardNavigationCoreModule, FlashCellModule],
-=======
     dependsOn: [EnterpriseCoreModule, CsvExportModule, KeyboardNavigationCoreModule, CellFlashModule],
->>>>>>> a01f59d4
 };
 
 export const ClipboardApiModule: _ModuleWithApi<_ClipboardGridApi> = {
