--- conflicted
+++ resolved
@@ -4,11 +4,8 @@
 export { GridChartsModule } from './gridChartsModule';
 
 export * from 'ag-charts-types';
-<<<<<<< HEAD
-=======
 
 setupCommunityModules();
->>>>>>> 44b6f0e8
 
 export const agCharts = {
     time,
