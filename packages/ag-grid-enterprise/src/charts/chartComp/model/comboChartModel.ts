--- conflicted
+++ resolved
@@ -3,11 +3,7 @@
 
 import type { ChartDataModel, ColState } from './chartDataModel';
 
-<<<<<<< HEAD
-const SUPPORTED_COMBO_CHART_TYPES = ['line', 'groupedColumn', 'stackedColumn', 'area', 'stackedArea'];
-=======
 const SUPPORTED_COMBO_CHART_TYPES = new Set(['line', 'groupedColumn', 'stackedColumn', 'area', 'stackedArea']);
->>>>>>> b74fae80
 
 export class ComboChartModel extends BeanStub {
     public seriesChartTypes: SeriesChartType[];
@@ -74,11 +70,7 @@
 
         // ensure correct chartTypes are supplied
         this.seriesChartTypes = this.seriesChartTypes.map((s) => {
-<<<<<<< HEAD
-            if (!SUPPORTED_COMBO_CHART_TYPES.includes(s.chartType)) {
-=======
             if (!SUPPORTED_COMBO_CHART_TYPES.has(s.chartType)) {
->>>>>>> b74fae80
                 _warnOnce(
                     `invalid chartType '${s.chartType}' supplied in 'seriesChartTypes', converting to 'line' instead.`
                 );
