--- conflicted
+++ resolved
@@ -546,18 +546,8 @@
         const customChartThemes = this.gos.get('customChartThemes');
         if (customChartThemes) {
             this.getAllKeysInObjects([customChartThemes]).forEach((customThemeName) => {
-<<<<<<< HEAD
                 if (!suppliedThemes.includes(customThemeName)) {
-                    _warnOnce(
-                        "a custom chart theme with the name '" +
-                            customThemeName +
-                            "' has been " +
-                            "supplied but not added to the 'chartThemes' list"
-                    );
-=======
-                if (!_includes(suppliedThemes, customThemeName)) {
                     _warn(139, { customThemeName });
->>>>>>> 0fed0031
                 }
             });
         }
