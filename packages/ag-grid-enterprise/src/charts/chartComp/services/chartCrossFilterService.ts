import type {
    AgColumn,
    BeanCollection,
    ColumnModel,
    FilterManager,
    IClientSideRowModel,
    NamedBean,
    RowNode,
    ValueService,
} from 'ag-grid-community';
<<<<<<< HEAD
import { BeanStub, _isClientSideRowModel, _warnOnce } from 'ag-grid-community';
=======
import { BeanStub, _includes, _isClientSideRowModel, _warn } from 'ag-grid-community';
>>>>>>> 0fed0031

export class ChartCrossFilterService extends BeanStub implements NamedBean {
    beanName = 'chartCrossFilterService' as const;

    private columnModel: ColumnModel;
    private valueService: ValueService;
    private filterManager?: FilterManager;
    private clientSideRowModel?: IClientSideRowModel;

    public wireBeans(beans: BeanCollection) {
        this.columnModel = beans.columnModel;
        this.valueService = beans.valueService;
        this.filterManager = beans.filterManager;
        if (_isClientSideRowModel(this.gos, beans.rowModel)) {
            this.clientSideRowModel = beans.rowModel;
        }
    }

    public filter(event: any, reset: boolean = false): void {
        const filterModel = this.filterManager?.getFilterModel() ?? {};

        // filters should be reset when user clicks on canvas background
        if (reset) {
            this.resetFilters(filterModel);
            return;
        }

        const colId = this.extractFilterColId(event);
        if (this.isValidColumnFilter(colId)) {
            // update filters based on current chart selections
            this.updateFilters(filterModel, event, colId);
        } else {
            _warn(154, { colId });
        }
    }

    private resetFilters(filterModel: any) {
        const filtersExist = Object.keys(filterModel).length > 0;
        if (filtersExist) {
            // only reset filters / charts when necessary to prevent undesirable flickering effect
            this.filterManager?.setFilterModel(null);
            this.filterManager?.onFilterChanged({ source: 'api' });
        }
    }

    private updateFilters(filterModel: any, event: any, colId: string) {
        const dataKey = this.extractFilterColId(event);
        const rawValue = event.datum[dataKey];
        if (rawValue === undefined) {
            return;
        }

        const selectedValue = rawValue.toString();

        if (event.event.metaKey || event.event.ctrlKey) {
            const existingGridValues = this.getCurrentGridValuesForCategory(colId);
            const valueAlreadyExists = existingGridValues.includes(selectedValue);

            let updatedValues;
            if (valueAlreadyExists) {
                updatedValues = existingGridValues.filter((v: any) => v !== selectedValue);
            } else {
                updatedValues = existingGridValues;
                updatedValues.push(selectedValue);
            }

            filterModel[colId] = this.getUpdatedFilterModel(colId, updatedValues);
        } else {
            const updatedValues = [selectedValue];
            filterModel = { [colId]: this.getUpdatedFilterModel(colId, updatedValues) };
        }

        this.filterManager?.setFilterModel(filterModel);
    }

    private getUpdatedFilterModel(colId: any, updatedValues: any[]) {
        const columnFilterType = this.getColumnFilterType(colId);
        if (columnFilterType === 'agMultiColumnFilter') {
            return { filterType: 'multi', filterModels: [null, { filterType: 'set', values: updatedValues }] };
        }
        return { filterType: 'set', values: updatedValues };
    }

    private getCurrentGridValuesForCategory(colId: string) {
        const filteredValues: any[] = [];
        const column = this.getColumnById(colId);
        this.clientSideRowModel?.forEachNodeAfterFilter((rowNode: RowNode) => {
            if (column && !rowNode.group) {
                const value = this.valueService.getValue(column, rowNode) + '';
                if (!filteredValues.includes(value)) {
                    filteredValues.push(value);
                }
            }
        });
        return filteredValues;
    }

    private extractFilterColId(event: any): string {
        return event.xKey || event.calloutLabelKey;
    }

    private isValidColumnFilter(colId: any) {
        if (colId.indexOf('-filtered-out')) {
            colId = colId.replace('-filtered-out', '');
        }

        const filterType = this.getColumnFilterType(colId);
        if (typeof filterType === 'boolean') {
            return filterType;
        }

        return ['agSetColumnFilter', 'agMultiColumnFilter'].includes(filterType);
    }

    private getColumnFilterType(colId: any) {
        const gridColumn = this.getColumnById(colId);
        if (gridColumn) {
            const colDef = gridColumn.getColDef();
            return colDef.filter;
        }
    }

    private getColumnById(colId: string) {
        return this.columnModel.getCol(colId) as AgColumn;
    }
}<|MERGE_RESOLUTION|>--- conflicted
+++ resolved
@@ -8,11 +8,7 @@
     RowNode,
     ValueService,
 } from 'ag-grid-community';
-<<<<<<< HEAD
-import { BeanStub, _isClientSideRowModel, _warnOnce } from 'ag-grid-community';
-=======
-import { BeanStub, _includes, _isClientSideRowModel, _warn } from 'ag-grid-community';
->>>>>>> 0fed0031
+import { BeanStub, _isClientSideRowModel, _warn } from 'ag-grid-community';
 
 export class ChartCrossFilterService extends BeanStub implements NamedBean {
     beanName = 'chartCrossFilterService' as const;
