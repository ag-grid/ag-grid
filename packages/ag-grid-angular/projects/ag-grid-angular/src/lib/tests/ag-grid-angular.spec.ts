import { ClientSideRowModelModule } from '@ag-grid-community/client-side-row-model';
<<<<<<< HEAD
import { Component, ViewChild } from '@angular/core';
import { ComponentFixture, TestBed } from '@angular/core/testing';

import { GridApi, GridOptions, GridReadyEvent, Module } from 'ag-grid-community';

=======
import { GridApi, GridOptions, GridReadyEvent, Module } from 'ag-grid-community';
import { Component, ViewChild } from '@angular/core';
import { ComponentFixture, TestBed } from '@angular/core/testing';

>>>>>>> 1c45709c
import { AgGridAngular } from '../ag-grid-angular.component';

// NOTE: More tests can be found under the ag-grid-angular-cli-example example under /src/tests/
// https://github.com/ag-grid/ag-grid-angular-cli-example
@Component({
    selector: 'app-grid-wrapper',
    standalone: true,
    imports: [AgGridAngular],
    template: `<ag-grid-angular
        [gridOptions]="gridOptions"
        [columnDefs]="columnDefs"
        [rowData]="rowData"
        [modules]="modules"
        (gridReady)="onGridReady($event)"
        [suppressBrowserResizeObserver]="suppressBrowserResizeObserver"
        (firstDataRendered)="onFirstDataRendered($event)"
    />`,
})
export class GridWrapperComponent {
    modules: Module[] = [ClientSideRowModelModule];
    rowData: any[] | null = null;
    columnDefs = [{ field: 'make' }, { field: 'model' }, { field: 'price' }];

    gridOptions: GridOptions = {};
    gridApi: GridApi;

    suppressBrowserResizeObserver = false;

    @ViewChild(AgGridAngular) agGrid: AgGridAngular;

    onGridReady(params: GridReadyEvent) {
        this.gridApi = params.api;
        // this.gridApi.setGridOption('rowData', [{ make: 'Toyota', model: 'Celica', price: 35000 }]);
        this.rowData = [{ make: 'Toyota', model: 'Celica', price: 35000 }];
    }
    onFirstDataRendered(params: any) {}
}

describe('Grid OnReady', () => {
    let component: GridWrapperComponent;
    let fixture: ComponentFixture<GridWrapperComponent>;

    beforeEach(async () => {
        await TestBed.configureTestingModule({
            imports: [GridWrapperComponent, AgGridAngular],
        }).compileComponents();

        fixture = TestBed.createComponent(GridWrapperComponent);
        component = fixture.componentInstance;
    });

    it('gridReady is completed by the time a timeout finishes', (done) => {
        fixture.detectChanges();
        setTimeout(() => {
            expect(component.gridApi).toBeDefined();
            done();
        }, 0);
    });

    const runGridReadyTest = async () => {
        spyOn(component, 'onGridReady').and.callThrough();
        spyOn(component, 'onFirstDataRendered').and.callThrough();

        fixture.detectChanges();
        await fixture.whenStable();

        expect(component.gridApi).toBeDefined();

        fixture.detectChanges(); // force rowData binding to be applied
        await fixture.whenStable();

        // If calling the gridApi.setRowData we don't need to call the fixture.detectChanges()

        expect(component.onGridReady).toHaveBeenCalled();
        expect(component.onFirstDataRendered).toHaveBeenCalled();
    };

    it('Fixture goes stable and calls gridReady', async () => {
        await runGridReadyTest();
    });

    it('Fixture goes stable even with suppressBrowserResizeObserver= true', async () => {
        // Test with the fallback polling to mimic Jest not supporting ResizeObserver
        // We must have the polling run outside of the Angular zone
        component.suppressBrowserResizeObserver = true;

        await runGridReadyTest();
    });

    it('Grid Ready run Auto', async () => {
        spyOn(component, 'onGridReady').and.callThrough();
        spyOn(component, 'onFirstDataRendered').and.callThrough();
        fixture.autoDetectChanges();
        await fixture.whenStable();

        expect(component.gridApi).toBeDefined();

        expect(component.onGridReady).toHaveBeenCalled();
        expect(component.onFirstDataRendered).toHaveBeenCalled();
    });
});<|MERGE_RESOLUTION|>--- conflicted
+++ resolved
@@ -1,16 +1,8 @@
 import { ClientSideRowModelModule } from '@ag-grid-community/client-side-row-model';
-<<<<<<< HEAD
-import { Component, ViewChild } from '@angular/core';
-import { ComponentFixture, TestBed } from '@angular/core/testing';
-
-import { GridApi, GridOptions, GridReadyEvent, Module } from 'ag-grid-community';
-
-=======
 import { GridApi, GridOptions, GridReadyEvent, Module } from 'ag-grid-community';
 import { Component, ViewChild } from '@angular/core';
 import { ComponentFixture, TestBed } from '@angular/core/testing';
 
->>>>>>> 1c45709c
 import { AgGridAngular } from '../ag-grid-angular.component';
 
 // NOTE: More tests can be found under the ag-grid-angular-cli-example example under /src/tests/
