import { Injectable, NgZone } from '@angular/core';

import type {
    FrameworkOverridesIncomingSource,
    IFrameworkEventListenerService,
    LocalEventService,
} from 'ag-grid-community';
import { VanillaFrameworkOverrides } from 'ag-grid-community';

import { AngularFrameworkEventListenerService } from './angularFrameworkEventListenerService';

@Injectable()
export class AngularFrameworkOverrides extends VanillaFrameworkOverrides {
    // Flag used to control Zone behaviour when running tests as many test features rely on Zone.
    private isRunningWithinTestZone: boolean = false;

    private runOutside: <T>(callback: () => T, source?: FrameworkOverridesIncomingSource) => T;

    constructor(private _ngZone: NgZone) {
        super('angular');

        this.isRunningWithinTestZone =
            (window as any)?.AG_GRID_UNDER_TEST ?? !!(window as any)?.Zone?.AsyncTestZoneSpec;

        if (!this._ngZone) {
            this.runOutside = (callback) => callback();
        } else if (this.isRunningWithinTestZone) {
            this.runOutside = (callback, source) => {
                if (source === 'resize-observer' || source === 'popupPositioning') {
                    // ensure resize observer callbacks are run outside of Angular even under test due to Jest not supporting ResizeObserver
                    // which means it just loops continuously with a setTimeout with no way to flush the queue or have fixture.whenStable() resolve.
                    return this._ngZone.runOutsideAngular(callback);
                }
                // When under test run inside Angular so that tests can use fixture.whenStable() to wait for async operations to complete.
                return callback();
            };
        } else {
            this.runOutside = (callback) => this._ngZone.runOutsideAngular(callback);
        }
    }

    // Make all events run outside Angular as they often trigger the setup of event listeners
    // By having the event listeners outside Angular we can avoid triggering change detection
    // This also means that if a user calls an AG Grid API method from within their component
    // the internal side effects will not trigger change detection. Without this the events would
    // run inside Angular and trigger change detection as the source of the event was within the angular zone.
    override wrapIncoming: <T>(callback: () => T, source?: FrameworkOverridesIncomingSource) => T = (
        callback,
        source
    ) => this.runOutside(callback, source);

    /**
     * The shouldWrapOutgoing property is used to determine if events should be run outside of Angular or not.
     * If an event handler is registered outside of Angular then we should not wrap the event handler
     * with runInsideAngular() as the user may not have wanted this.
     * This is also used to not wrap internal event listeners that are registered with RowNodes and Columns.
     */
    public get shouldWrapOutgoing() {
        return this._ngZone && NgZone.isInAngularZone();
    }

    /**
     * Make sure that any code that is executed outside of AG Grid is running within the Angular zone.
     * This means users can update templates and use binding without having to do anything extra.
     */
    override wrapOutgoing: <T>(callback: () => T) => T = (callback) => this.runInsideAngular(callback);

    public createLocalEventListenerWrapper(
        existingFrameworkEventListenerService: IFrameworkEventListenerService<any, any> | undefined,
        localEventService: LocalEventService<any>
    ): IFrameworkEventListenerService<any, any> | undefined {
        if (this.shouldWrapOutgoing && !existingFrameworkEventListenerService) {
            localEventService.setFrameworkOverrides(this);
            return new AngularFrameworkEventListenerService(this);
        }
        return undefined;
    }

    public createGlobalEventListenerWrapper(): IFrameworkEventListenerService<any, any> {
        return new AngularFrameworkEventListenerService(this);
    }

<<<<<<< HEAD
    public createLocalEventListenerWrapper(
        existingFrameworkEventListenerService: IFrameworkEventListenerService<any, any> | undefined,
        localEventService: LocalEventService<any>
    ): IFrameworkEventListenerService<any, any> | undefined {
        if (this.shouldWrapOutgoing && !existingFrameworkEventListenerService) {
            localEventService.setFrameworkOverrides(this);
            return new AngularFrameworkEventListenerService(this);
        }
        return undefined;
    }

    public createGlobalEventListenerWrapper(): IFrameworkEventListenerService<any, any> {
        return new AngularFrameworkEventListenerService(this);
    }

    isFrameworkComponent(comp: any): boolean {
=======
    override isFrameworkComponent(comp: any): boolean {
>>>>>>> a01f59d4
        if (!comp) {
            return false;
        }
        const prototype = comp.prototype;
        const isAngularComp = prototype && 'agInit' in prototype;
        return isAngularComp;
    }

    runInsideAngular<T>(callback: () => T): T {
        // Check for _ngZone existence as it is not present when Zoneless
        return this._ngZone ? this._ngZone.run(callback) : callback();
    }

    runOutsideAngular<T>(callback: () => T, source?: FrameworkOverridesIncomingSource): T {
        return this.runOutside(callback, source);
    }
}<|MERGE_RESOLUTION|>--- conflicted
+++ resolved
@@ -80,26 +80,7 @@
         return new AngularFrameworkEventListenerService(this);
     }
 
-<<<<<<< HEAD
-    public createLocalEventListenerWrapper(
-        existingFrameworkEventListenerService: IFrameworkEventListenerService<any, any> | undefined,
-        localEventService: LocalEventService<any>
-    ): IFrameworkEventListenerService<any, any> | undefined {
-        if (this.shouldWrapOutgoing && !existingFrameworkEventListenerService) {
-            localEventService.setFrameworkOverrides(this);
-            return new AngularFrameworkEventListenerService(this);
-        }
-        return undefined;
-    }
-
-    public createGlobalEventListenerWrapper(): IFrameworkEventListenerService<any, any> {
-        return new AngularFrameworkEventListenerService(this);
-    }
-
-    isFrameworkComponent(comp: any): boolean {
-=======
     override isFrameworkComponent(comp: any): boolean {
->>>>>>> a01f59d4
         if (!comp) {
             return false;
         }
