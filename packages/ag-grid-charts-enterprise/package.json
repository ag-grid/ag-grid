--- conflicted
+++ resolved
@@ -61,15 +61,9 @@
   ],
   "homepage": "https://www.ag-grid.com/",
   "dependencies": {
-<<<<<<< HEAD
     "ag-grid-community": "31.3.0",
-    "ag-charts-community": "9.3.0-beta.20240429",
-    "ag-charts-enterprise": "9.3.0-beta.20240429"
-=======
-    "ag-grid-community": "31.2.0",
     "ag-charts-community": "9.3.0-beta.20240429.1233",
     "ag-charts-enterprise": "9.3.0-beta.20240429.1233"
->>>>>>> 7f1bc7c7
   },
   "devDependencies": {
     "source-map-loader": "^5.0.0",
