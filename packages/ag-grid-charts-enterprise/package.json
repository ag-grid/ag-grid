{
  "name": "ag-grid-charts-enterprise",
  "version": "31.3.0",
  "description": "Advanced Data Grid / Data Table supporting Javascript / Typescript / React / Angular / Vue",
  "main": "./dist/package/main.cjs.js",
  "types": "./dist/types/main.d.ts",
  "module": "./dist/package/main.esm.mjs",
  "exports": {
    ".": {
      "import": "./dist/package/main.esm.mjs",
      "require": "./dist/package/main.cjs.js",
      "types": "./dist/types/main.d.ts",
      "default": "./dist/package/main.cjs.js"
    },
    "./styles/ag-grid.css": "./styles/ag-grid.css",
    "./styles/ag-grid.min.css": "./styles/ag-grid.min.css",
    "./styles/ag-theme-alpine.css": "./styles/ag-theme-alpine.css",
    "./styles/ag-theme-alpine.min.css": "./styles/ag-theme-alpine.min.css",
    "./styles/ag-theme-balham.css": "./styles/ag-theme-balham.css",
    "./styles/ag-theme-balham.min.css": "./styles/ag-theme-balham.min.css",
    "./styles/ag-theme-material.css": "./styles/ag-theme-material.css",
    "./styles/ag-theme-material.min.css": "./styles/ag-theme-material.min.css",
    "./styles/ag-theme-quartz.css": "./styles/ag-theme-quartz.css",
    "./styles/ag-theme-quartz.min.css": "./styles/ag-theme-quartz.min.css",
    "./styles": "./styles/_index.scss"
  },
  "repository": {
    "type": "git",
    "url": "https://github.com/ag-grid/ag-grid.git"
  },
  "keywords": [
    "ag",
    "ag-grid",
    "datagrid",
    "data-grid",
    "datatable",
    "data-table",
    "grid",
    "table",
    "react",
    "table",
    "angular",
    "angular-component",
    "react",
    "react-component",
    "reactjs",
    "vue",
    "vuejs"
  ],
  "author": "Sean Landsman <sean@thelandsmans.com>",
  "license": "Commercial",
  "bugs": {
    "url": "https://github.com/ag-grid/ag-grid/issues"
  },
  "browserslist": [
    "> 1%",
    "last 2 versions",
    "not ie >= 0",
    "not ie_mob >= 0",
    "not blackberry > 0"
  ],
  "homepage": "https://www.ag-grid.com/",
  "dependencies": {
<<<<<<< HEAD
    "ag-grid-community": "31.3.0",
    "ag-charts-community": "9.3.0-beta.20240425",
    "ag-charts-enterprise": "9.3.0-beta.20240425"
=======
    "ag-grid-community": "31.2.0",
    "ag-charts-community": "9.3.0-beta.20240425.1439",
    "ag-charts-enterprise": "9.3.0-beta.20240425.1439"
>>>>>>> 36e88c9c
  },
  "devDependencies": {
    "source-map-loader": "^5.0.0",
    "@ag-grid-community/styles": "31.3.0",
    "@ag-grid-enterprise/advanced-filter": "31.3.0",
    "@ag-grid-enterprise/charts-enterprise": "31.3.0",
    "@ag-grid-enterprise/clipboard": "31.3.0",
    "@ag-grid-enterprise/column-tool-panel": "31.3.0",
    "@ag-grid-enterprise/core": "31.3.0",
    "@ag-grid-enterprise/excel-export": "31.3.0",
    "@ag-grid-enterprise/filter-tool-panel": "31.3.0",
    "@ag-grid-enterprise/master-detail": "31.3.0",
    "@ag-grid-enterprise/menu": "31.3.0",
    "@ag-grid-enterprise/multi-filter": "31.3.0",
    "@ag-grid-enterprise/range-selection": "31.3.0",
    "@ag-grid-enterprise/rich-select": "31.3.0",
    "@ag-grid-enterprise/row-grouping": "31.3.0",
    "@ag-grid-enterprise/server-side-row-model": "31.3.0",
    "@ag-grid-enterprise/set-filter": "31.3.0",
    "@ag-grid-enterprise/side-bar": "31.3.0",
    "@ag-grid-enterprise/sparklines": "31.3.0",
    "@ag-grid-enterprise/status-bar": "31.3.0",
    "@ag-grid-enterprise/viewport-row-model": "31.3.0",
    "ts-loader": "^9.5.1",
    "style-loader": "^3.3.4",
    "css-loader": "^6.10.0",
    "postcss-loader": "^8.1.0",
    "webpack-cli": "^5.1.4",
    "terser-webpack-plugin": "^5.3.10",
    "postcss-preset-env": "^9.5.0"
  }
}<|MERGE_RESOLUTION|>--- conflicted
+++ resolved
@@ -61,15 +61,9 @@
   ],
   "homepage": "https://www.ag-grid.com/",
   "dependencies": {
-<<<<<<< HEAD
     "ag-grid-community": "31.3.0",
-    "ag-charts-community": "9.3.0-beta.20240425",
-    "ag-charts-enterprise": "9.3.0-beta.20240425"
-=======
-    "ag-grid-community": "31.2.0",
     "ag-charts-community": "9.3.0-beta.20240425.1439",
     "ag-charts-enterprise": "9.3.0-beta.20240425.1439"
->>>>>>> 36e88c9c
   },
   "devDependencies": {
     "source-map-loader": "^5.0.0",
