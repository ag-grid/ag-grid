/*
 * Used for umd bundles without styles, as well as cjs/esm packaging
 */
import { ClientSideRowModelModule } from '@ag-grid-community/client-side-row-model';
import { ModuleRegistry } from '@ag-grid-community/core';
import { CsvExportModule } from '@ag-grid-community/csv-export';
import { InfiniteRowModelModule } from '@ag-grid-community/infinite-row-model';
import { AdvancedFilterModule } from '@ag-grid-enterprise/advanced-filter';
import { GridChartsModule } from '@ag-grid-enterprise/charts-enterprise';
import { ClipboardModule } from '@ag-grid-enterprise/clipboard';
import { ColumnsToolPanelModule } from '@ag-grid-enterprise/column-tool-panel';
import { ExcelExportModule } from '@ag-grid-enterprise/excel-export';
import { FiltersToolPanelModule } from '@ag-grid-enterprise/filter-tool-panel';
import { MasterDetailModule } from '@ag-grid-enterprise/master-detail';
import { MenuModule } from '@ag-grid-enterprise/menu';
import { MultiFilterModule } from '@ag-grid-enterprise/multi-filter';
import { RangeSelectionModule } from '@ag-grid-enterprise/range-selection';
import { RichSelectModule } from '@ag-grid-enterprise/rich-select';
import { RowGroupingModule } from '@ag-grid-enterprise/row-grouping';
import { ServerSideRowModelModule } from '@ag-grid-enterprise/server-side-row-model';
import { SetFilterModule } from '@ag-grid-enterprise/set-filter';
import { SideBarModule } from '@ag-grid-enterprise/side-bar';
import { SparklinesModule } from '@ag-grid-enterprise/sparklines';
import { StatusBarModule } from '@ag-grid-enterprise/status-bar';
import { ViewportRowModelModule } from '@ag-grid-enterprise/viewport-row-model';

ModuleRegistry.__registerModules(
    [
        ClientSideRowModelModule,
        InfiniteRowModelModule,
        CsvExportModule,
        AdvancedFilterModule,
        GridChartsModule,
        ClipboardModule,
        ColumnsToolPanelModule,
        ExcelExportModule,
        FiltersToolPanelModule,
        MasterDetailModule,
        MenuModule,
        MultiFilterModule,
        RangeSelectionModule,
        RichSelectModule,
        RowGroupingModule,
        ServerSideRowModelModule,
        SetFilterModule,
        SideBarModule,
        SparklinesModule,
        StatusBarModule,
        ViewportRowModelModule,
    ],
    false,
    undefined
);

// do not export from "ag-grid-community" - this is handled below
/** AUTO_GENERATED_START **/
export { ALWAYS_SYNC_GLOBAL_EVENTS } from '@ag-grid-community/core';
export { AbstractHeaderCellCtrl } from '@ag-grid-community/core';
export { AgAbstractField } from '@ag-grid-community/core';
<<<<<<< HEAD
export { AgAbstractInputField } from '@ag-grid-community/core';
export { AgAbstractLabel } from '@ag-grid-community/core';
export { AgCheckbox } from '@ag-grid-community/core';
export { AgInputDateField } from '@ag-grid-community/core';
export { AgInputNumberField } from '@ag-grid-community/core';
export { AgInputTextArea } from '@ag-grid-community/core';
export { AgInputTextField } from '@ag-grid-community/core';
export { AgMenuItemRenderer } from '@ag-grid-community/core';
export { AgPickerField } from '@ag-grid-community/core';
export { AgPromise } from '@ag-grid-community/core';
export { AgRadioButton } from '@ag-grid-community/core';
export { AgSelect } from '@ag-grid-community/core';
=======
export { AgAbstractLabel } from '@ag-grid-community/core';
export { AgAutocomplete } from '@ag-grid-community/core';
export { AgCheckbox } from '@ag-grid-community/core';
export { AgDialog } from '@ag-grid-community/core';
export { AgGroupComponent } from '@ag-grid-community/core';
export { AgInputDateField } from '@ag-grid-community/core';
export { AgInputNumberField } from '@ag-grid-community/core';
export { AgInputRange } from '@ag-grid-community/core';
export { AgInputTextArea } from '@ag-grid-community/core';
export { AgInputTextField } from '@ag-grid-community/core';
export { AgMenuItemComponent } from '@ag-grid-community/core';
export { AgMenuItemRenderer } from '@ag-grid-community/core';
export { AgMenuList } from '@ag-grid-community/core';
export { AgMenuPanel } from '@ag-grid-community/core';
export { AgPanel } from '@ag-grid-community/core';
export { AgPickerField } from '@ag-grid-community/core';
export { AgPromise } from '@ag-grid-community/core';
export { AgRadioButton } from '@ag-grid-community/core';
export { AgRichSelect } from '@ag-grid-community/core';
export { AgSelect } from '@ag-grid-community/core';
export { AgSlider } from '@ag-grid-community/core';
export { AgStackComponentsRegistry } from '@ag-grid-community/core';
>>>>>>> 1c45709c
export { AgToggleButton } from '@ag-grid-community/core';
export { AlignedGridsService } from '@ag-grid-community/core';
export { AnimateShowChangeCellRenderer } from '@ag-grid-community/core';
export { AnimateSlideCellRenderer } from '@ag-grid-community/core';
export { AnimationFrameService } from '@ag-grid-community/core';
export { AutoScrollService } from '@ag-grid-community/core';
export { AutoWidthCalculator } from '@ag-grid-community/core';
export { Autowired } from '@ag-grid-community/core';
export { BarColumnLabelPlacement } from '@ag-grid-community/core';
export { BaseComponentWrapper } from '@ag-grid-community/core';
export { Bean } from '@ag-grid-community/core';
export { BeanStub } from '@ag-grid-community/core';
export { Beans } from '@ag-grid-community/core';
export { BodyDropPivotTarget } from '@ag-grid-community/core';
export { BodyDropTarget } from '@ag-grid-community/core';
export { CellComp } from '@ag-grid-community/core';
export { CellCtrl } from '@ag-grid-community/core';
export { CellNavigationService } from '@ag-grid-community/core';
export { CellPositionUtils } from '@ag-grid-community/core';
export { CellRangeType } from '@ag-grid-community/core';
export { ChangedPath } from '@ag-grid-community/core';
export { ChartMappings } from '@ag-grid-community/core';
export { CheckboxCellEditor } from '@ag-grid-community/core';
export { CheckboxCellRenderer } from '@ag-grid-community/core';
export { CheckboxSelectionComponent } from '@ag-grid-community/core';
export { ClientSideRowModelSteps } from '@ag-grid-community/core';
export { Column } from '@ag-grid-community/core';
export { ColumnApplyStateService } from '@ag-grid-community/core';
export { ColumnAutosizeService } from '@ag-grid-community/core';
export { ColumnFactory } from '@ag-grid-community/core';
export { ColumnGroup } from '@ag-grid-community/core';
export { ColumnKeyCreator } from '@ag-grid-community/core';
export { ColumnModel } from '@ag-grid-community/core';
export { ColumnMoveService } from '@ag-grid-community/core';
export { ColumnNameService } from '@ag-grid-community/core';
export { ColumnSizeService } from '@ag-grid-community/core';
export { Component } from '@ag-grid-community/core';
export { ComponentUtil } from '@ag-grid-community/core';
export { Context } from '@ag-grid-community/core';
export { CssClassApplier } from '@ag-grid-community/core';
export { CssClassManager } from '@ag-grid-community/core';
export { CtrlsService } from '@ag-grid-community/core';
export { DataTypeService } from '@ag-grid-community/core';
export { DateCellEditor } from '@ag-grid-community/core';
export { DateFilter } from '@ag-grid-community/core';
export { DateStringCellEditor } from '@ag-grid-community/core';
export { DragAndDropService } from '@ag-grid-community/core';
export { DragService } from '@ag-grid-community/core';
export { DragSourceType } from '@ag-grid-community/core';
export { Environment } from '@ag-grid-community/core';
export { EventService } from '@ag-grid-community/core';
export { Events } from '@ag-grid-community/core';
export { ExcelFactoryMode } from '@ag-grid-community/core';
export { ExpansionService } from '@ag-grid-community/core';
export { ExpressionService } from '@ag-grid-community/core';
<<<<<<< HEAD
export { FakeHScrollComp } from '@ag-grid-community/core';
export { FakeVScrollComp } from '@ag-grid-community/core';
=======
>>>>>>> 1c45709c
export { FilterManager } from '@ag-grid-community/core';
export { FilterWrapperComp } from '@ag-grid-community/core';
export { FloatingFilterMapper } from '@ag-grid-community/core';
export { FocusService } from '@ag-grid-community/core';
export { FuncColsService } from '@ag-grid-community/core';
export { GROUP_AUTO_COLUMN_ID } from '@ag-grid-community/core';
export { Grid } from '@ag-grid-community/core';
export { GridApi } from '@ag-grid-community/core';
export { GridBodyComp } from '@ag-grid-community/core';
export { GridBodyCtrl } from '@ag-grid-community/core';
export { GridComp } from '@ag-grid-community/core';
export { GridCoreCreator } from '@ag-grid-community/core';
export { GridCtrl } from '@ag-grid-community/core';
export { GridHeaderComp } from '@ag-grid-community/core';
export { GridHeaderCtrl } from '@ag-grid-community/core';
export { GridOptionsService } from '@ag-grid-community/core';
export { GroupCellRenderer } from '@ag-grid-community/core';
export { GroupCellRendererCtrl } from '@ag-grid-community/core';
export { GroupInstanceIdCreator } from '@ag-grid-community/core';
export { HeaderCellCtrl } from '@ag-grid-community/core';
export { HeaderFilterCellComp } from '@ag-grid-community/core';
export { HeaderFilterCellCtrl } from '@ag-grid-community/core';
export { HeaderGroupCellCtrl } from '@ag-grid-community/core';
export { HeaderNavigationDirection } from '@ag-grid-community/core';
export { HeaderNavigationService } from '@ag-grid-community/core';
export { HeaderPositionUtils } from '@ag-grid-community/core';
export { HeaderRowComp } from '@ag-grid-community/core';
export { HeaderRowContainerComp } from '@ag-grid-community/core';
export { HeaderRowContainerCtrl } from '@ag-grid-community/core';
export { HeaderRowCtrl } from '@ag-grid-community/core';
export { HeaderRowType } from '@ag-grid-community/core';
export { HorizontalDirection } from '@ag-grid-community/core';
export { HorizontalResizeService } from '@ag-grid-community/core';
export { KeyCode } from '@ag-grid-community/core';
export { LargeTextCellEditor } from '@ag-grid-community/core';
export { LayoutCssClasses } from '@ag-grid-community/core';
export { LocaleService } from '@ag-grid-community/core';
export { Logger } from '@ag-grid-community/core';
export { LoggerFactory } from '@ag-grid-community/core';
export { ManagedFocusFeature } from '@ag-grid-community/core';
export { MenuService } from '@ag-grid-community/core';
export { ModuleNames } from '@ag-grid-community/core';
export { ModuleRegistry } from '@ag-grid-community/core';
export { MouseEventService } from '@ag-grid-community/core';
export { MoveColumnFeature } from '@ag-grid-community/core';
export { NavigationService } from '@ag-grid-community/core';
export { NumberCellEditor } from '@ag-grid-community/core';
export { NumberFilter } from '@ag-grid-community/core';
export { NumberSequence } from '@ag-grid-community/core';
export { Optional } from '@ag-grid-community/core';
<<<<<<< HEAD
export { OverlayWrapperComponent } from '@ag-grid-community/core';
export { PaginationProxy } from '@ag-grid-community/core';
=======
export { PaginationProxy } from '@ag-grid-community/core';
export { PillDragComp } from '@ag-grid-community/core';
export { PillDropZonePanel } from '@ag-grid-community/core';
>>>>>>> 1c45709c
export { PinnedRowModel } from '@ag-grid-community/core';
export { PivotResultColsService } from '@ag-grid-community/core';
export { PopupComponent } from '@ag-grid-community/core';
export { PopupEditorWrapper } from '@ag-grid-community/core';
export { PopupService } from '@ag-grid-community/core';
export { PositionableFeature } from '@ag-grid-community/core';
export { PostConstruct } from '@ag-grid-community/core';
export { PreConstruct } from '@ag-grid-community/core';
export { PreDestroy } from '@ag-grid-community/core';
export { PropertyKeys } from '@ag-grid-community/core';
export { ProvidedColumnGroup } from '@ag-grid-community/core';
export { ProvidedFilter } from '@ag-grid-community/core';
export { Qualifier } from '@ag-grid-community/core';
<<<<<<< HEAD
=======
export { QuerySelector } from '@ag-grid-community/core';
>>>>>>> 1c45709c
export { RefSelector } from '@ag-grid-community/core';
export { ResizeObserverService } from '@ag-grid-community/core';
export { RowAnimationCssClasses } from '@ag-grid-community/core';
export { RowContainerComp } from '@ag-grid-community/core';
export { RowContainerCtrl } from '@ag-grid-community/core';
export { RowContainerName } from '@ag-grid-community/core';
export { RowContainerType } from '@ag-grid-community/core';
export { RowCtrl } from '@ag-grid-community/core';
export { RowHighlightPosition } from '@ag-grid-community/core';
export { RowNode } from '@ag-grid-community/core';
export { RowNodeBlock } from '@ag-grid-community/core';
export { RowNodeBlockLoader } from '@ag-grid-community/core';
export { RowNodeSorter } from '@ag-grid-community/core';
export { RowPositionUtils } from '@ag-grid-community/core';
export { RowRenderer } from '@ag-grid-community/core';
export { ScalarFilter } from '@ag-grid-community/core';
export { ScrollVisibleService } from '@ag-grid-community/core';
export { SelectCellEditor } from '@ag-grid-community/core';
export { SelectableService } from '@ag-grid-community/core';
export { SelectionHandleType } from '@ag-grid-community/core';
export { ServerSideTransactionResultStatus } from '@ag-grid-community/core';
export { SetLeftFeature } from '@ag-grid-community/core';
export { ShowRowGroupColsService } from '@ag-grid-community/core';
export { SimpleFilter } from '@ag-grid-community/core';
export { SortController } from '@ag-grid-community/core';
export { SortIndicatorComp } from '@ag-grid-community/core';
export { StandardMenuFactory } from '@ag-grid-community/core';
export { StylingService } from '@ag-grid-community/core';
export { TabGuardClassNames } from '@ag-grid-community/core';
export { TabGuardComp } from '@ag-grid-community/core';
export { TabGuardCtrl } from '@ag-grid-community/core';
export { TabbedLayout } from '@ag-grid-community/core';
export { TextCellEditor } from '@ag-grid-community/core';
export { TextFilter } from '@ag-grid-community/core';
export { TextFloatingFilter } from '@ag-grid-community/core';
export { TooltipFeature } from '@ag-grid-community/core';
export { TooltipStateManager } from '@ag-grid-community/core';
export { TouchListener } from '@ag-grid-community/core';
export { UserComponentFactory } from '@ag-grid-community/core';
export { UserComponentRegistry } from '@ag-grid-community/core';
export { ValueCache } from '@ag-grid-community/core';
export { ValueService } from '@ag-grid-community/core';
export { VanillaFrameworkOverrides } from '@ag-grid-community/core';
export { VerticalDirection } from '@ag-grid-community/core';
export { VirtualList } from '@ag-grid-community/core';
export { VirtualListDragFeature } from '@ag-grid-community/core';
export { VisibleColsService } from '@ag-grid-community/core';
export { createGrid } from '@ag-grid-community/core';
export { getRowContainerTypeForName } from '@ag-grid-community/core';
export { provideGlobalGridOptions } from '@ag-grid-community/core';
/** AUTO_GENERATED_END **/

export * from '@ag-grid-enterprise/core';
export * from '@ag-grid-enterprise/advanced-filter';
export * from '@ag-grid-enterprise/charts-enterprise';
export * from '@ag-grid-enterprise/clipboard';
export * from '@ag-grid-enterprise/column-tool-panel';
export * from '@ag-grid-enterprise/excel-export';
export * from '@ag-grid-enterprise/filter-tool-panel';
export * from '@ag-grid-enterprise/master-detail';
export * from '@ag-grid-enterprise/menu';
export * from '@ag-grid-enterprise/multi-filter';
export * from '@ag-grid-enterprise/range-selection';
export * from '@ag-grid-enterprise/rich-select';
export * from '@ag-grid-enterprise/row-grouping';
export * from '@ag-grid-enterprise/server-side-row-model';
export * from '@ag-grid-enterprise/set-filter';
export * from '@ag-grid-enterprise/side-bar';
export * from '@ag-grid-enterprise/sparklines';
export * from '@ag-grid-enterprise/status-bar';
export * from '@ag-grid-enterprise/viewport-row-model';<|MERGE_RESOLUTION|>--- conflicted
+++ resolved
@@ -23,6 +23,7 @@
 import { SparklinesModule } from '@ag-grid-enterprise/sparklines';
 import { StatusBarModule } from '@ag-grid-enterprise/status-bar';
 import { ViewportRowModelModule } from '@ag-grid-enterprise/viewport-row-model';
+
 
 ModuleRegistry.__registerModules(
     [
@@ -57,7 +58,6 @@
 export { ALWAYS_SYNC_GLOBAL_EVENTS } from '@ag-grid-community/core';
 export { AbstractHeaderCellCtrl } from '@ag-grid-community/core';
 export { AgAbstractField } from '@ag-grid-community/core';
-<<<<<<< HEAD
 export { AgAbstractInputField } from '@ag-grid-community/core';
 export { AgAbstractLabel } from '@ag-grid-community/core';
 export { AgCheckbox } from '@ag-grid-community/core';
@@ -70,30 +70,6 @@
 export { AgPromise } from '@ag-grid-community/core';
 export { AgRadioButton } from '@ag-grid-community/core';
 export { AgSelect } from '@ag-grid-community/core';
-=======
-export { AgAbstractLabel } from '@ag-grid-community/core';
-export { AgAutocomplete } from '@ag-grid-community/core';
-export { AgCheckbox } from '@ag-grid-community/core';
-export { AgDialog } from '@ag-grid-community/core';
-export { AgGroupComponent } from '@ag-grid-community/core';
-export { AgInputDateField } from '@ag-grid-community/core';
-export { AgInputNumberField } from '@ag-grid-community/core';
-export { AgInputRange } from '@ag-grid-community/core';
-export { AgInputTextArea } from '@ag-grid-community/core';
-export { AgInputTextField } from '@ag-grid-community/core';
-export { AgMenuItemComponent } from '@ag-grid-community/core';
-export { AgMenuItemRenderer } from '@ag-grid-community/core';
-export { AgMenuList } from '@ag-grid-community/core';
-export { AgMenuPanel } from '@ag-grid-community/core';
-export { AgPanel } from '@ag-grid-community/core';
-export { AgPickerField } from '@ag-grid-community/core';
-export { AgPromise } from '@ag-grid-community/core';
-export { AgRadioButton } from '@ag-grid-community/core';
-export { AgRichSelect } from '@ag-grid-community/core';
-export { AgSelect } from '@ag-grid-community/core';
-export { AgSlider } from '@ag-grid-community/core';
-export { AgStackComponentsRegistry } from '@ag-grid-community/core';
->>>>>>> 1c45709c
 export { AgToggleButton } from '@ag-grid-community/core';
 export { AlignedGridsService } from '@ag-grid-community/core';
 export { AnimateShowChangeCellRenderer } from '@ag-grid-community/core';
@@ -149,11 +125,8 @@
 export { ExcelFactoryMode } from '@ag-grid-community/core';
 export { ExpansionService } from '@ag-grid-community/core';
 export { ExpressionService } from '@ag-grid-community/core';
-<<<<<<< HEAD
 export { FakeHScrollComp } from '@ag-grid-community/core';
 export { FakeVScrollComp } from '@ag-grid-community/core';
-=======
->>>>>>> 1c45709c
 export { FilterManager } from '@ag-grid-community/core';
 export { FilterWrapperComp } from '@ag-grid-community/core';
 export { FloatingFilterMapper } from '@ag-grid-community/core';
@@ -204,14 +177,8 @@
 export { NumberFilter } from '@ag-grid-community/core';
 export { NumberSequence } from '@ag-grid-community/core';
 export { Optional } from '@ag-grid-community/core';
-<<<<<<< HEAD
 export { OverlayWrapperComponent } from '@ag-grid-community/core';
 export { PaginationProxy } from '@ag-grid-community/core';
-=======
-export { PaginationProxy } from '@ag-grid-community/core';
-export { PillDragComp } from '@ag-grid-community/core';
-export { PillDropZonePanel } from '@ag-grid-community/core';
->>>>>>> 1c45709c
 export { PinnedRowModel } from '@ag-grid-community/core';
 export { PivotResultColsService } from '@ag-grid-community/core';
 export { PopupComponent } from '@ag-grid-community/core';
@@ -225,10 +192,6 @@
 export { ProvidedColumnGroup } from '@ag-grid-community/core';
 export { ProvidedFilter } from '@ag-grid-community/core';
 export { Qualifier } from '@ag-grid-community/core';
-<<<<<<< HEAD
-=======
-export { QuerySelector } from '@ag-grid-community/core';
->>>>>>> 1c45709c
 export { RefSelector } from '@ag-grid-community/core';
 export { ResizeObserverService } from '@ag-grid-community/core';
 export { RowAnimationCssClasses } from '@ag-grid-community/core';
