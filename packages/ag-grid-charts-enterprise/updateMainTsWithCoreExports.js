const fs = require('fs');
const coreExports = require('../../community-modules/core/dist/package/main.cjs');
const { EOL } = require('os');

const chartInterfaceExclusions = [
    '__FORCE_MODULE_DETECTION',
    'AgChartThemeOverrides',
    'AgChartThemePalette',
    'AgChartTheme',
];

function filterInternalUtils(exportName) {
    return exportName.startsWith('_');
}

function updateBetweenStrings(fileContents, fragmentToBeInserted) {
    const startIndex = fileContents.indexOf('/** AUTO_GENERATED_START **/') + '/** AUTO_GENERATED_START **/'.length;
    const endIndex = fileContents.indexOf('/** AUTO_GENERATED_END **/');

    return `${fileContents.substring(0, startIndex)}${EOL}${fragmentToBeInserted}${EOL}${fileContents.substring(endIndex)}`;
}

const exportsToAdd = [];
Object.keys(coreExports).forEach(function (exportName) {
    if (!chartInterfaceExclusions.some((exclusion) => exclusion === exportName) && !filterInternalUtils(exportName)) {
<<<<<<< HEAD
        exportsToAdd.push(`export {${exportName}} from "@ag-grid-community/core";`);
=======
        exportsToAdd.push(`export { ${exportName} } from '@ag-grid-community/core';`);
>>>>>>> 1c45709c
    }
});

const replaceMainFile = (filename) => {
    const existingContents = fs.readFileSync(filename, 'utf-8');
    const newContents = updateBetweenStrings(existingContents, exportsToAdd.join('\n'));
    fs.writeFileSync(filename, newContents, 'utf-8');
};

replaceMainFile('./src/main.ts');
replaceMainFile('./src/main-styles.ts');<|MERGE_RESOLUTION|>--- conflicted
+++ resolved
@@ -23,11 +23,7 @@
 const exportsToAdd = [];
 Object.keys(coreExports).forEach(function (exportName) {
     if (!chartInterfaceExclusions.some((exclusion) => exclusion === exportName) && !filterInternalUtils(exportName)) {
-<<<<<<< HEAD
-        exportsToAdd.push(`export {${exportName}} from "@ag-grid-community/core";`);
-=======
         exportsToAdd.push(`export { ${exportName} } from '@ag-grid-community/core';`);
->>>>>>> 1c45709c
     }
 });
 
