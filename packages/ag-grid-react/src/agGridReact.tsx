--- conflicted
+++ resolved
@@ -1,11 +1,6 @@
 import { GridApi } from 'ag-grid-community';
 import React, { Component } from 'react';
 
-<<<<<<< HEAD
-import { GridApi } from 'ag-grid-community';
-
-=======
->>>>>>> 1c45709c
 import { AgGridReactUi } from './reactUi/agGridReactUi';
 import { AgGridReactProps, AgReactUiProps } from './shared/interfaces';
 
