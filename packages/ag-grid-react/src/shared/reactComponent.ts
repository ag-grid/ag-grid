--- conflicted
+++ resolved
@@ -1,16 +1,8 @@
-<<<<<<< HEAD
-=======
 import { AgPromise, ComponentType, IComponent, WrappableInterface, _warnOnce } from 'ag-grid-community';
->>>>>>> 1c45709c
 import { ReactPortal, createElement } from 'react';
 import { createPortal } from 'react-dom';
 import { renderToStaticMarkup } from 'react-dom/server';
 
-<<<<<<< HEAD
-import { AgPromise, ComponentType, IComponent, WrappableInterface, _warnOnce } from 'ag-grid-community';
-
-=======
->>>>>>> 1c45709c
 import generateNewKey from './keyGenerator';
 import { PortalManager } from './portalManager';
 
