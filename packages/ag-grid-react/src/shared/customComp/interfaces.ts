--- conflicted
+++ resolved
@@ -1,5 +1,3 @@
-import { useContext } from 'react';
-
 import {
     BaseCellEditor,
     BaseDate,
@@ -24,10 +22,7 @@
     IStatusPanelParams,
     ITooltipParams,
 } from 'ag-grid-community';
-<<<<<<< HEAD
-=======
 import { useContext } from 'react';
->>>>>>> 1c45709c
 
 import { CustomContext } from './customContext';
 
