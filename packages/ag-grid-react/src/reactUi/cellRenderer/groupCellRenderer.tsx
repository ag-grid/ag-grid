<<<<<<< HEAD
=======
import {
    GroupCellRendererCtrl,
    GroupCellRendererParams,
    IGroupCellRenderer,
    UserCompDetails,
    _escapeString,
} from 'ag-grid-community';
>>>>>>> 1c45709c
import React, {
    forwardRef,
    useCallback,
    useContext,
    useImperativeHandle,
    useLayoutEffect,
    useMemo,
    useRef,
    useState,
} from 'react';

<<<<<<< HEAD
import {
    GroupCellRendererCtrl,
    GroupCellRendererParams,
    IGroupCellRenderer,
    UserCompDetails,
    _escapeString,
} from 'ag-grid-community';

=======
>>>>>>> 1c45709c
import { BeansContext } from '../beansContext';
import { showJsComp } from '../jsComp';
import { CssClasses } from '../utils';

const GroupCellRenderer = forwardRef((props: GroupCellRendererParams, ref) => {
    const context = useContext(BeansContext).context!;

    const eGui = useRef<HTMLElement | null>(null);
    const eValueRef = useRef<HTMLElement>(null);
    const eCheckboxRef = useRef<HTMLElement>(null);
    const eExpandedRef = useRef<HTMLElement>(null);
    const eContractedRef = useRef<HTMLElement>(null);
    const ctrlRef = useRef<GroupCellRendererCtrl | null>();

    const [innerCompDetails, setInnerCompDetails] = useState<UserCompDetails>();
    const [childCount, setChildCount] = useState<string>();
    const [value, setValue] = useState<any>();
    const [cssClasses, setCssClasses] = useState<CssClasses>(() => new CssClasses());
    const [expandedCssClasses, setExpandedCssClasses] = useState<CssClasses>(() => new CssClasses('ag-hidden'));
    const [contractedCssClasses, setContractedCssClasses] = useState<CssClasses>(() => new CssClasses('ag-hidden'));
    const [checkboxCssClasses, setCheckboxCssClasses] = useState<CssClasses>(() => new CssClasses('ag-invisible'));

    useImperativeHandle(ref, () => {
        return {
            // force new instance when grid tries to refresh
            refresh() {
                return false;
            },
        };
    });

    useLayoutEffect(() => {
        return showJsComp(innerCompDetails, context, eValueRef.current!);
    }, [innerCompDetails]);

    const setRef = useCallback((ref: HTMLDivElement) => {
        eGui.current = ref;
        if (!eGui.current) {
            context.destroyBean(ctrlRef.current);
            ctrlRef.current = null;
            return;
        }
        const compProxy: IGroupCellRenderer = {
            setInnerRenderer: (details, valueToDisplay) => {
                setInnerCompDetails(details);
                setValue(valueToDisplay);
            },
            setChildCount: (count) => setChildCount(count),
            addOrRemoveCssClass: (name, on) => setCssClasses((prev) => prev.setClass(name, on)),
            setContractedDisplayed: (displayed) =>
                setContractedCssClasses((prev) => prev.setClass('ag-hidden', !displayed)),
            setExpandedDisplayed: (displayed) =>
                setExpandedCssClasses((prev) => prev.setClass('ag-hidden', !displayed)),
            setCheckboxVisible: (visible) => setCheckboxCssClasses((prev) => prev.setClass('ag-invisible', !visible)),
        };

        ctrlRef.current = context.createBean(new GroupCellRendererCtrl());
        ctrlRef.current.init(
            compProxy,
            eGui.current,
            eCheckboxRef.current!,
            eExpandedRef.current!,
            eContractedRef.current!,
            GroupCellRenderer,
            props
        );
    }, []);

    const className = useMemo(() => `ag-cell-wrapper ${cssClasses.toString()}`, [cssClasses]);
    const expandedClassName = useMemo(() => `ag-group-expanded ${expandedCssClasses.toString()}`, [expandedCssClasses]);
    const contractedClassName = useMemo(
        () => `ag-group-contracted ${contractedCssClasses.toString()}`,
        [contractedCssClasses]
    );
    const checkboxClassName = useMemo(() => `ag-group-checkbox ${checkboxCssClasses.toString()}`, [checkboxCssClasses]);

    const useFwRenderer = innerCompDetails && innerCompDetails.componentFromFramework;
    const FwRenderer = useFwRenderer ? innerCompDetails!.componentClass : undefined;
    const useValue = innerCompDetails == null && value != null;
    const escapedValue = _escapeString(value, true);

    // if there is no ColDef, it means this is a Full Width Group, then we need to add `role="gridcell"`.
    return (
        <span
            className={className}
            ref={setRef}
            {...(!props.colDef ? { role: ctrlRef.current?.getCellAriaRole() } : {})}
        >
            <span className={expandedClassName} ref={eExpandedRef}></span>
            <span className={contractedClassName} ref={eContractedRef}></span>
            <span className={checkboxClassName} ref={eCheckboxRef}></span>
            <span className="ag-group-value" ref={eValueRef}>
                {useValue && <>{escapedValue}</>}
                {useFwRenderer && <FwRenderer {...innerCompDetails!.params} />}
            </span>
            <span className="ag-group-child-count">{childCount}</span>
        </span>
    );
});

// we do not memo() here, as it would stop the forwardRef working
export default GroupCellRenderer;<|MERGE_RESOLUTION|>--- conflicted
+++ resolved
@@ -1,5 +1,3 @@
-<<<<<<< HEAD
-=======
 import {
     GroupCellRendererCtrl,
     GroupCellRendererParams,
@@ -7,7 +5,6 @@
     UserCompDetails,
     _escapeString,
 } from 'ag-grid-community';
->>>>>>> 1c45709c
 import React, {
     forwardRef,
     useCallback,
@@ -19,17 +16,6 @@
     useState,
 } from 'react';
 
-<<<<<<< HEAD
-import {
-    GroupCellRendererCtrl,
-    GroupCellRendererParams,
-    IGroupCellRenderer,
-    UserCompDetails,
-    _escapeString,
-} from 'ag-grid-community';
-
-=======
->>>>>>> 1c45709c
 import { BeansContext } from '../beansContext';
 import { showJsComp } from '../jsComp';
 import { CssClasses } from '../utils';
