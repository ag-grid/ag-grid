import React, {
    forwardRef,
    useCallback,
    useContext,
    useEffect,
    useImperativeHandle,
    useMemo,
    useRef,
    useState,
} from 'react';

import type {
    ComponentType,
    Context,
    FrameworkComponentWrapper,
    FrameworkOverridesIncomingSource,
    GridApi,
    GridOptions,
    GridParams,
    IDetailCellRenderer,
    IDetailCellRendererCtrl,
    IDetailCellRendererParams,
    WrappableInterface,
} from 'ag-grid-community';
import {
    BaseComponentWrapper,
    GridCoreCreator,
    VanillaFrameworkOverrides,
    _combineAttributesAndGridOptions,
    _getGlobalGridOption,
    _getGridRegisteredModules,
    _isClientSideRowModel,
    _isServerSideRowModel,
    _observeResize,
    _processOnChange,
    _warnOnce,
} from 'ag-grid-community';

import GroupCellRenderer from '../reactUi/cellRenderer/groupCellRenderer';
import { CellRendererComponentWrapper } from '../shared/customComp/cellRendererComponentWrapper';
import { DateComponentWrapper } from '../shared/customComp/dateComponentWrapper';
import { DragAndDropImageComponentWrapper } from '../shared/customComp/dragAndDropImageComponentWrapper';
import { FilterComponentWrapper } from '../shared/customComp/filterComponentWrapper';
import { FloatingFilterComponentWrapper } from '../shared/customComp/floatingFilterComponentWrapper';
import { LoadingOverlayComponentWrapper } from '../shared/customComp/loadingOverlayComponentWrapper';
import { MenuItemComponentWrapper } from '../shared/customComp/menuItemComponentWrapper';
import { NoRowsOverlayComponentWrapper } from '../shared/customComp/noRowsOverlayComponentWrapper';
import { StatusPanelComponentWrapper } from '../shared/customComp/statusPanelComponentWrapper';
import { ToolPanelComponentWrapper } from '../shared/customComp/toolPanelComponentWrapper';
import { warnReactiveCustomComponents } from '../shared/customComp/util';
import type { AgGridReactProps } from '../shared/interfaces';
import { PortalManager } from '../shared/portalManager';
import { ReactComponent } from '../shared/reactComponent';
import { BeansContext } from './beansContext';
import GridComp from './gridComp';
import { RenderStatusService } from './renderStatusService';
import { CssClasses, isReact19, runWithoutFlushSync } from './utils';

export const AgGridReactUi = <TData,>(props: AgGridReactProps<TData>) => {
    const apiRef = useRef<GridApi<TData>>();
    const eGui = useRef<HTMLDivElement | null>(null);
    const portalManager = useRef<PortalManager | null>(null);
    const destroyFuncs = useRef<(() => void)[]>([]);
    const whenReadyFuncs = useRef<(() => void)[]>([]);
    const prevProps = useRef<AgGridReactProps<any>>(props);
    const frameworkOverridesRef = useRef<ReactFrameworkOverrides>();
    const gridIdRef = useRef<string | undefined>();

    const ready = useRef<boolean>(false);

    const [context, setContext] = useState<Context | undefined>(undefined);

    // Hook to enable Portals to be displayed via the PortalManager
    const [, setPortalRefresher] = useState(0);

    const setRef = useCallback((eRef: HTMLDivElement | null) => {
        eGui.current = eRef;
        if (!eRef) {
            destroyFuncs.current.forEach((f) => f());
            destroyFuncs.current.length = 0;
            return;
        }

        const modules = props.modules || [];

        if (!portalManager.current) {
            portalManager.current = new PortalManager(
                () => setPortalRefresher((prev) => prev + 1),
                props.componentWrappingElement,
                props.maxComponentCreationTimeMs
            );
            destroyFuncs.current.push(() => {
                portalManager.current?.destroy();
                portalManager.current = null;
            });
        }

        const mergedGridOps = _combineAttributesAndGridOptions(props.gridOptions, props);

        const processQueuedUpdates = () => {
            if (ready.current) {
                const getFn = () =>
                    frameworkOverridesRef.current?.shouldQueueUpdates() ? undefined : whenReadyFuncs.current.shift();
                let fn = getFn();
                while (fn) {
                    fn();
                    fn = getFn();
                }
            }
        };

        const frameworkOverrides = new ReactFrameworkOverrides(processQueuedUpdates);
        frameworkOverridesRef.current = frameworkOverrides;
        const renderStatusService = new RenderStatusService();
        const gridParams: GridParams = {
            providedBeanInstances: {
                frameworkComponentWrapper: new ReactFrameworkComponentWrapper(
                    portalManager.current,
                    mergedGridOps.reactiveCustomComponents ?? _getGlobalGridOption('reactiveCustomComponents') ?? true
                ),
                renderStatusService,
            },
            modules,
            frameworkOverrides,
        };

        const createUiCallback = (context: Context) => {
            setContext(context);
            context.createBean(renderStatusService);

            destroyFuncs.current.push(() => {
                context.destroy();
            });

            // because React is Async, we need to wait for the UI to be initialised before exposing the API's
            context.getBean('ctrlsService').whenReady(
                {
                    addDestroyFunc: (func) => {
                        destroyFuncs.current.push(func);
                    },
                },
                () => {
                    if (context.isDestroyed()) {
                        return;
                    }

                    const api = apiRef.current;
                    if (api) {
                        props.setGridApi?.(api);
                    }
                }
            );
        };

        // this callback adds to ctrlsService.whenReady(), just like above, however because whenReady() executes
        // funcs in the order they were received, we know adding items here will be AFTER the grid has set columns
        // and data. this is because GridCoreCreator sets these between calling createUiCallback and acceptChangesCallback
        const acceptChangesCallback = (context: Context) => {
            context.getBean('ctrlsService').whenReady(
                {
                    addDestroyFunc: (func) => {
                        destroyFuncs.current.push(func);
                    },
                },
                () => {
                    whenReadyFuncs.current.forEach((f) => f());
                    whenReadyFuncs.current.length = 0;
                    ready.current = true;
                }
            );
        };

        const gridCoreCreator = new GridCoreCreator();
        // We ensure that the gridId is stable even in StrictMode
        mergedGridOps.gridId ??= gridIdRef.current;
        apiRef.current = gridCoreCreator.create(
            eRef,
            mergedGridOps,
            createUiCallback,
            acceptChangesCallback,
            gridParams
        );
        destroyFuncs.current.push(() => {
            apiRef.current = undefined;
        });
        if (apiRef.current) {
            gridIdRef.current = apiRef.current.getGridId();
        }
    }, []);

    const style = useMemo(() => {
        return {
            height: '100%',
            ...(props.containerStyle || {}),
        };
    }, [props.containerStyle]);

    const processWhenReady = useCallback((func: () => void) => {
        if (ready.current && !frameworkOverridesRef.current?.shouldQueueUpdates()) {
            func();
        } else {
            whenReadyFuncs.current.push(func);
        }
    }, []);

    useEffect(() => {
        const changes = extractGridPropertyChanges(prevProps.current, props);
        prevProps.current = props;
        processWhenReady(() => {
            if (apiRef.current) {
                _processOnChange(changes, apiRef.current);
            }
        });
    }, [props]);

    return (
        <div style={style} className={props.className} ref={setRef}>
            {context && !context.isDestroyed() ? <GridComp context={context} /> : null}
            {portalManager.current?.getPortals() ?? null}
        </div>
    );
};

function extractGridPropertyChanges(prevProps: any, nextProps: any): { [p: string]: any } {
    const changes: { [p: string]: any } = {};
    Object.keys(nextProps).forEach((propKey) => {
        const propValue = nextProps[propKey];
        if (prevProps[propKey] !== propValue) {
            changes[propKey] = propValue;
        }
    });

    return changes;
}

class ReactFrameworkComponentWrapper
    extends BaseComponentWrapper<WrappableInterface>
    implements FrameworkComponentWrapper
{
    constructor(
        private readonly parent: PortalManager,
        private readonly reactiveCustomComponents?: boolean
    ) {
        super();
    }

    protected createWrapper(UserReactComponent: { new (): any }, componentType: ComponentType): WrappableInterface {
        if (this.reactiveCustomComponents) {
            const getComponentClass = (propertyName: string) => {
                switch (propertyName) {
                    case 'filter':
                        return FilterComponentWrapper;
                    case 'floatingFilterComponent':
                        return FloatingFilterComponentWrapper;
                    case 'dateComponent':
                        return DateComponentWrapper;
                    case 'dragAndDropImageComponent':
                        return DragAndDropImageComponentWrapper;
                    case 'loadingOverlayComponent':
                        return LoadingOverlayComponentWrapper;
                    case 'noRowsOverlayComponent':
                        return NoRowsOverlayComponentWrapper;
                    case 'statusPanel':
                        return StatusPanelComponentWrapper;
                    case 'toolPanel':
                        return ToolPanelComponentWrapper;
                    case 'menuItem':
                        return MenuItemComponentWrapper;
                    case 'cellRenderer':
                        return CellRendererComponentWrapper;
                }
            };
            const ComponentClass = getComponentClass(componentType.name);
            if (ComponentClass) {
                return new ComponentClass(UserReactComponent, this.parent, componentType);
            }
        } else {
            switch (componentType.name) {
                case 'filter':
                case 'floatingFilterComponent':
                case 'dateComponent':
                case 'dragAndDropImageComponent':
                case 'loadingOverlayComponent':
                case 'noRowsOverlayComponent':
                case 'statusPanel':
                case 'toolPanel':
                case 'menuItem':
                case 'cellRenderer':
                    warnReactiveCustomComponents();
                    break;
            }
        }
        // only cell renderers and tool panel should use fallback methods
        const suppressFallbackMethods = !componentType.cellRenderer && componentType.name !== 'toolPanel';
        return new ReactComponent(UserReactComponent, this.parent, componentType, suppressFallbackMethods);
    }
}

// Define DetailCellRenderer and ReactFrameworkOverrides here to avoid circular dependency
const DetailCellRenderer = forwardRef((props: IDetailCellRendererParams, ref: any) => {
    const { registry, context, gos, rowModel } = useContext(BeansContext);

    const [cssClasses, setCssClasses] = useState<CssClasses>(() => new CssClasses());
    const [gridCssClasses, setGridCssClasses] = useState<CssClasses>(() => new CssClasses());
    const [detailGridOptions, setDetailGridOptions] = useState<GridOptions>();
    const [detailRowData, setDetailRowData] = useState<any[]>();

    const ctrlRef = useRef<IDetailCellRendererCtrl>();
    const eGuiRef = useRef<HTMLDivElement | null>(null);

    const resizeObserverDestroyFunc = useRef<() => void>();

    const parentModules = useMemo(
        () => _getGridRegisteredModules(props.api.getGridId(), detailGridOptions?.rowModelType ?? 'clientSide'),
        [props]
    );
    const topClassName = useMemo(() => cssClasses.toString() + ' ag-details-row', [cssClasses]);
    const gridClassName = useMemo(() => gridCssClasses.toString() + ' ag-details-grid', [gridCssClasses]);

    if (ref) {
        useImperativeHandle(ref, () => ({
            refresh() {
                return ctrlRef.current?.refresh() ?? false;
            },
        }));
    }

    if (props.template) {
        _warnOnce(
            'detailCellRendererParams.template is not supported by AG Grid React. To change the template, provide a Custom Detail Cell Renderer. See https://ag-grid.com/react-data-grid/master-detail-custom-detail/'
        );
    }

    const setRef = useCallback((eRef: HTMLDivElement | null) => {
        eGuiRef.current = eRef;

        if (!eRef) {
            ctrlRef.current = context.destroyBean(ctrlRef.current);
            resizeObserverDestroyFunc.current?.();
            return;
        }

        const compProxy: IDetailCellRenderer = {
            addOrRemoveCssClass: (name: string, on: boolean) => setCssClasses((prev) => prev.setClass(name, on)),
            addOrRemoveDetailGridCssClass: (name: string, on: boolean) =>
                setGridCssClasses((prev) => prev.setClass(name, on)),
            setDetailGrid: (gridOptions) => setDetailGridOptions(gridOptions),
            setRowData: (rowData) => setDetailRowData(rowData),
            getGui: () => eGuiRef.current!,
        };

<<<<<<< HEAD
        const ctrl = registry.createDynamicBean<IDetailCellRendererCtrl>('detailCellRenderer');
=======
        const ctrl = registry.createDynamicBean<IDetailCellRendererCtrl>('detailCellRendererCtrl');
>>>>>>> b74fae80
        if (!ctrl) {
            return;
        } // should never happen, means master/detail module not loaded
        context.createBean(ctrl);

        ctrl.init(compProxy, props);

        ctrlRef.current = ctrl;

        if (gos.get('detailRowAutoHeight')) {
            const checkRowSizeFunc = () => {
                // when disposed, current is null, so nothing to do, and the resize observer will
                // be disposed of soon
                if (eGuiRef.current == null) {
                    return;
                }

                const clientHeight = eGuiRef.current.clientHeight;

                // if the UI is not ready, the height can be 0, which we ignore, as otherwise a flicker will occur
                // as UI goes from the default height, to 0, then to the real height as UI becomes ready. this means
                // it's not possible for have 0 as auto-height, however this is an improbable use case, as even an
                // empty detail grid would still have some styling around it giving at least a few pixels.
                if (clientHeight != null && clientHeight > 0) {
                    // we do the update in a timeout, to make sure we are not calling from inside the grid
                    // doing another update
                    const updateRowHeightFunc = () => {
                        props.node.setRowHeight(clientHeight);
                        if (_isClientSideRowModel(gos, rowModel) || _isServerSideRowModel(gos, rowModel)) {
                            rowModel.onRowHeightChanged();
                        }
                    };
                    setTimeout(updateRowHeightFunc, 0);
                }
            };

            resizeObserverDestroyFunc.current = _observeResize(gos, eRef, checkRowSizeFunc);
            checkRowSizeFunc();
        }
    }, []);

    const setGridApi = useCallback((api: GridApi) => {
        ctrlRef.current?.registerDetailWithMaster(api);
    }, []);

    return (
        <div className={topClassName} ref={setRef}>
            {detailGridOptions && (
                <AgGridReactUi
                    className={gridClassName}
                    {...detailGridOptions}
                    modules={parentModules}
                    rowData={detailRowData}
                    setGridApi={setGridApi}
                />
            )}
        </div>
    );
});

class ReactFrameworkOverrides extends VanillaFrameworkOverrides {
    private queueUpdates = false;

    constructor(private readonly processQueuedUpdates: () => void) {
        super('react');
        this.renderingEngine = 'react';
    }

    private frameworkComponents: any = {
        agGroupCellRenderer: GroupCellRenderer,
        agGroupRowRenderer: GroupCellRenderer,
        agDetailCellRenderer: DetailCellRenderer,
    };

    public override frameworkComponent(name: string): any {
        return this.frameworkComponents[name];
    }

    override isFrameworkComponent(comp: any): boolean {
        if (!comp) {
            return false;
        }
        const prototype = comp.prototype;
        const isJsComp = prototype && 'getGui' in prototype;
        return !isJsComp;
    }

    override wrapIncoming: <T>(callback: () => T, source?: FrameworkOverridesIncomingSource) => T = (
        callback,
        source
    ) => {
        if (source === 'ensureVisible') {
            // As ensureVisible could easily be called from an effect which is already running inside a React render
            // we need to run it without flushSync to avoid the DEV error from React when calling flushSync inside a render.
            // This does mean there will be a flicker as the grid redraws the cells in the new location but this is deemed
            // less of an issue then the error in the console for devs.
            return runWithoutFlushSync(callback);
        }
        return callback();
    };

    getLockOnRefresh(): void {
        this.queueUpdates = true;
    }

    releaseLockOnRefresh(): void {
        this.queueUpdates = false;
        this.processQueuedUpdates();
    }

    shouldQueueUpdates(): boolean {
        return this.queueUpdates;
    }

    runWhenReadyAsync(): boolean {
        // We make this async only for React 19 as StrictMode in React 19 double fires ref callbacks whereas previous versions of React do not.
        return isReact19();
    }
}<|MERGE_RESOLUTION|>--- conflicted
+++ resolved
@@ -349,11 +349,7 @@
             getGui: () => eGuiRef.current!,
         };
 
-<<<<<<< HEAD
-        const ctrl = registry.createDynamicBean<IDetailCellRendererCtrl>('detailCellRenderer');
-=======
         const ctrl = registry.createDynamicBean<IDetailCellRendererCtrl>('detailCellRendererCtrl');
->>>>>>> b74fae80
         if (!ctrl) {
             return;
         } // should never happen, means master/detail module not loaded
