--- conflicted
+++ resolved
@@ -1,8 +1,3 @@
-<<<<<<< HEAD
-import React, { memo, useCallback, useContext, useEffect, useLayoutEffect, useMemo, useRef, useState } from 'react';
-
-=======
->>>>>>> 1c45709c
 import {
     CellCtrl,
     CssClassManager,
@@ -13,10 +8,7 @@
     RowStyle,
     UserCompDetails,
 } from 'ag-grid-community';
-<<<<<<< HEAD
-=======
 import React, { memo, useCallback, useContext, useEffect, useLayoutEffect, useMemo, useRef, useState } from 'react';
->>>>>>> 1c45709c
 
 import { BeansContext } from '../beansContext';
 import CellComp from '../cells/cellComp';
