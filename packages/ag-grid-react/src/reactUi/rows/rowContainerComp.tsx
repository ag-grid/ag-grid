--- conflicted
+++ resolved
@@ -1,8 +1,3 @@
-<<<<<<< HEAD
-import React, { memo, useCallback, useContext, useMemo, useRef, useState } from 'react';
-
-=======
->>>>>>> 1c45709c
 import {
     IRowContainerComp,
     RowContainerCtrl,
@@ -10,10 +5,7 @@
     RowCtrl,
     getRowContainerTypeForName,
 } from 'ag-grid-community';
-<<<<<<< HEAD
-=======
 import React, { memo, useCallback, useContext, useMemo, useRef, useState } from 'react';
->>>>>>> 1c45709c
 
 import { BeansContext } from '../beansContext';
 import useReactCommentEffect from '../reactComment';
