import type { IRowContainerComp, RowContainerName, RowCtrl } from 'ag-grid-community';
import { RowContainerCtrl, _getRowContainerOptions } from 'ag-grid-community';
import React, { memo, useCallback, useContext, useMemo, useRef, useState } from 'react';

import { BeansContext } from '../beansContext';
import useReactCommentEffect from '../reactComment';
import { agFlushSync, classesList, getNextValueIfDifferent } from '../utils';
import RowComp from './rowComp';

const RowContainerComp = (params: { name: RowContainerName }) => {
    const { context } = useContext(BeansContext);

    const { name } = params;
    const containerOptions = useMemo(() => _getRowContainerOptions(name), [name]);

    const eViewport = useRef<HTMLDivElement | null>(null);
    const eContainer = useRef<HTMLDivElement | null>(null);

    const rowCtrlsRef = useRef<RowCtrl[]>([]);
    const prevRowCtrlsRef = useRef<RowCtrl[]>([]);
    const [rowCtrlsOrdered, setRowCtrlsOrdered] = useState<RowCtrl[]>(() => []);
    const domOrderRef = useRef<boolean>(false);
    const rowContainerCtrlRef = useRef<RowContainerCtrl | null>();

    const updateRowCtrlsOrdered = (useFlushSync: boolean) => {
        const next = getNextValueIfDifferent(prevRowCtrlsRef.current, rowCtrlsRef.current, domOrderRef.current)!;
        if (next !== prevRowCtrlsRef.current) {
            prevRowCtrlsRef.current = next;
            agFlushSync(useFlushSync, () => setRowCtrlsOrdered(next));
        }
    };

    const compProxy = useRef<IRowContainerComp>({
        setViewportHeight: (height: string) => {
            if (eViewport.current) {
                eViewport.current.style.height = height;
            }
        },
        setRowCtrls: ({ rowCtrls, useFlushSync }: { rowCtrls: RowCtrl[]; useFlushSync?: boolean }) => {
            const useFlush = !!useFlushSync && rowCtrlsRef.current.length > 0 && rowCtrls.length > 0;
            // Keep a record of the rowCtrls in case we need to reset the Dom order.
            rowCtrlsRef.current = rowCtrls;
            updateRowCtrlsOrdered(useFlush);
        },
        setDomOrder: (domOrder: boolean) => {
            if (domOrderRef.current != domOrder) {
                domOrderRef.current = domOrder;
                updateRowCtrlsOrdered(false);
            }
        },
        setContainerWidth: (width: string) => {
            if (eContainer.current) {
                eContainer.current.style.width = width;
            }
        },
        setOffsetTop: (offset: string) => {
            if (eContainer.current) {
                eContainer.current.style.transform = `translateY(${offset})`;
            }
        },
    });

    const viewportClasses = useMemo(() => classesList(containerOptions.viewport), [containerOptions]);
    const containerClasses = useMemo(() => classesList(containerOptions.container), [containerOptions]);

    const isCenter = containerOptions.type === 'center';

    const topLevelRef = isCenter ? eViewport : eContainer;

    useReactCommentEffect(' AG Row Container ' + name + ' ', topLevelRef);

    const areElementsReady = useCallback(() => {
        if (isCenter) {
            return eViewport.current != null && eContainer.current != null;
        }
        return eContainer.current != null;
    }, []);

    const areElementsRemoved = useCallback(() => {
        if (isCenter) {
            return eViewport.current == null && eContainer.current == null;
        }
        return eContainer.current == null;
    }, []);

    const setRef = useCallback(() => {
        if (areElementsRemoved()) {
            context.destroyBean(rowContainerCtrlRef.current);
            rowContainerCtrlRef.current = null;
        }
        if (areElementsReady()) {
<<<<<<< HEAD
=======
            const updateRowCtrlsOrdered = (useFlushSync: boolean) => {
                const next = getNextValueIfDifferent(
                    prevRowCtrlsRef.current,
                    rowCtrlsRef.current,
                    domOrderRef.current
                )!;
                if (next !== prevRowCtrlsRef.current) {
                    prevRowCtrlsRef.current = next;
                    agFlushSync(useFlushSync, () => setRowCtrlsOrdered(next));
                }
            };

            const compProxy: IRowContainerComp = {
                setHorizontalScroll: (offset: number) => {
                    if (eViewport.current) {
                        eViewport.current.scrollLeft = offset;
                    }
                },
                setViewportHeight: (height: string) => {
                    if (eViewport.current) {
                        eViewport.current.style.height = height;
                    }
                },
                setRowCtrls: ({ rowCtrls, useFlushSync }: { rowCtrls: RowCtrl[]; useFlushSync?: boolean }) => {
                    const useFlush = !!useFlushSync && rowCtrlsRef.current.length > 0 && rowCtrls.length > 0;
                    // Keep a record of the rowCtrls in case we need to reset the Dom order.
                    rowCtrlsRef.current = rowCtrls;
                    updateRowCtrlsOrdered(useFlush);
                },
                setDomOrder: (domOrder: boolean) => {
                    if (domOrderRef.current != domOrder) {
                        domOrderRef.current = domOrder;
                        updateRowCtrlsOrdered(false);
                    }
                },
                setContainerWidth: (width: string) => {
                    if (eContainer.current) {
                        eContainer.current.style.width = width;
                    }
                },
                setOffsetTop: (offset: string) => {
                    if (eContainer.current) {
                        eContainer.current.style.transform = `translateY(${offset})`;
                    }
                },
            };

>>>>>>> c0d9b88b
            rowContainerCtrlRef.current = context.createBean(new RowContainerCtrl(name));
            rowContainerCtrlRef.current.setComp(compProxy.current, eContainer.current!, eViewport.current!);
        }
    }, [areElementsReady, areElementsRemoved]);

    const setContainerRef = useCallback(
        (e: HTMLDivElement) => {
            eContainer.current = e;
            setRef();
        },
        [setRef]
    );
    const setViewportRef = useCallback(
        (e: HTMLDivElement) => {
            eViewport.current = e;
            setRef();
        },
        [setRef]
    );

    const buildContainer = () => (
        <div className={containerClasses} ref={setContainerRef} role={'rowgroup'}>
            {rowCtrlsOrdered.map((rowCtrl) => (
                <RowComp
                    rowCtrl={rowCtrl}
                    containerType={containerOptions.type}
                    key={rowCtrl.getInstanceId()}
                ></RowComp>
            ))}
        </div>
    );

    return (
        <>
            {isCenter ? (
                <div className={viewportClasses} ref={setViewportRef} role="presentation">
                    {buildContainer()}
                </div>
            ) : (
                buildContainer()
            )}
        </>
    );
};

export default memo(RowContainerComp);<|MERGE_RESOLUTION|>--- conflicted
+++ resolved
@@ -89,8 +89,6 @@
             rowContainerCtrlRef.current = null;
         }
         if (areElementsReady()) {
-<<<<<<< HEAD
-=======
             const updateRowCtrlsOrdered = (useFlushSync: boolean) => {
                 const next = getNextValueIfDifferent(
                     prevRowCtrlsRef.current,
@@ -138,7 +136,6 @@
                 },
             };
 
->>>>>>> c0d9b88b
             rowContainerCtrlRef.current = context.createBean(new RowContainerCtrl(name));
             rowContainerCtrlRef.current.setComp(compProxy.current, eContainer.current!, eViewport.current!);
         }
