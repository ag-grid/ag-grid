--- conflicted
+++ resolved
@@ -1,6 +1,3 @@
-<<<<<<< HEAD
-import React, { memo, useCallback, useContext, useMemo, useRef, useState } from 'react';
-
 import {
     ComponentClass,
     CssClassManager,
@@ -13,19 +10,8 @@
     _setAriaColCount,
     _setAriaRowCount,
 } from 'ag-grid-community';
-
-=======
-import {
-    CssClassManager,
-    GridBodyCtrl,
-    IGridBodyComp,
-    RowContainerName,
-    _setAriaColCount,
-    _setAriaRowCount,
-} from 'ag-grid-community';
 import React, { memo, useCallback, useContext, useMemo, useRef, useState } from 'react';
 
->>>>>>> 1c45709c
 import { BeansContext } from './beansContext';
 import GridHeaderComp from './header/gridHeaderComp';
 import useReactCommentEffect from './reactComment';
@@ -39,11 +25,7 @@
 }
 
 const GridBodyComp = () => {
-<<<<<<< HEAD
     const { context, resizeObserverService } = useContext(BeansContext);
-=======
-    const { context, agStackComponentsRegistry, resizeObserverService } = useContext(BeansContext);
->>>>>>> 1c45709c
 
     const [rowAnimationClass, setRowAnimationClass] = useState<string>('');
     const [topHeight, setTopHeight] = useState<number>(0);
