--- conflicted
+++ resolved
@@ -1,15 +1,7 @@
-<<<<<<< HEAD
-import React, { memo, useContext, useState } from 'react';
-import { createPortal } from 'react-dom';
-
-import { CellCtrl, PopupEditorWrapper } from 'ag-grid-community';
-
-=======
 import { CellCtrl, PopupEditorWrapper } from 'ag-grid-community';
 import React, { memo, useContext, useState } from 'react';
 import { createPortal } from 'react-dom';
 
->>>>>>> 1c45709c
 import { BeansContext } from '../beansContext';
 import { useEffectOnce } from '../useEffectOnce';
 import { EditDetails } from './cellComp';
