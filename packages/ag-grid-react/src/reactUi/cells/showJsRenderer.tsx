import { MutableRefObject, useCallback, useContext, useEffect } from 'react';

<<<<<<< HEAD
import { ICellRendererComp } from 'ag-grid-community';

=======
>>>>>>> 1c45709c
import { BeansContext } from '../beansContext';
import { RenderDetails } from './cellComp';

const useJsCellRenderer = (
    showDetails: RenderDetails | undefined,
    showTools: boolean,
    eCellValue: HTMLElement | undefined,
    cellValueVersion: number,
    jsCellRendererRef: MutableRefObject<ICellRendererComp | undefined>,
    eGui: MutableRefObject<any>
) => {
    const { context } = useContext(BeansContext);

    const destroyCellRenderer = useCallback(() => {
        const comp = jsCellRendererRef.current;
        if (!comp) {
            return;
        }

        const compGui = comp.getGui();

        if (compGui && compGui.parentElement) {
            compGui.parentElement.removeChild(compGui);
        }

        context.destroyBean(comp);
        jsCellRendererRef.current = undefined;
    }, []);

    // create or refresh JS cell renderer
    useEffect(() => {
        const showValue = showDetails != null;
        const jsCompDetails = showDetails && showDetails.compDetails && !showDetails.compDetails.componentFromFramework;
        const waitingForToolsSetup = showTools && eCellValue == null;
        const showComp = showValue && jsCompDetails && !waitingForToolsSetup;

        // if not showing comp, destroy any existing one and return
        if (!showComp) {
            destroyCellRenderer();
            return;
        }

        const compDetails = showDetails!.compDetails;

        if (jsCellRendererRef.current) {
            // attempt refresh if refresh method exists
            const comp = jsCellRendererRef.current;
            const attemptRefresh = comp.refresh != null && showDetails!.force == false;
            const refreshResult = attemptRefresh ? comp.refresh(compDetails!.params) : false;
            const refreshWorked = refreshResult === true || refreshResult === undefined;

            // if refresh worked, nothing else to do
            if (refreshWorked) {
                return;
            }

            // if refresh didn't work, we destroy it and continue, so new cell renderer created below
            destroyCellRenderer();
        }

        const promise = compDetails!.newAgStackInstance();
        if (!promise) {
            return;
        }

        const comp = promise.resolveNow(null, (x) => x); // js comps are never async
        if (!comp) {
            return;
        }

        const compGui = comp.getGui();
        if (!compGui) {
            return;
        }

        const parent = showTools ? eCellValue! : eGui.current!;
        parent.appendChild(compGui);

        jsCellRendererRef.current = comp;
        // We do not return the destroy here as we want to keep the comp alive for our custom refresh approach above
    }, [showDetails, showTools, cellValueVersion]);

    // this effect makes sure destroyCellRenderer gets called when the
    // component is destroyed. as the other effect only updates when there
    // is a change in state
    useEffect(() => {
        return destroyCellRenderer;
    }, []);
};

export default useJsCellRenderer;<|MERGE_RESOLUTION|>--- conflicted
+++ resolved
@@ -1,10 +1,6 @@
+import { ICellRendererComp } from 'ag-grid-community';
 import { MutableRefObject, useCallback, useContext, useEffect } from 'react';
 
-<<<<<<< HEAD
-import { ICellRendererComp } from 'ag-grid-community';
-
-=======
->>>>>>> 1c45709c
 import { BeansContext } from '../beansContext';
 import { RenderDetails } from './cellComp';
 
