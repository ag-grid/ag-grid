--- conflicted
+++ resolved
@@ -178,12 +178,8 @@
     editingRow: boolean;
 }) => {
     const { context } = useContext(BeansContext);
-<<<<<<< HEAD
-    const { colIdSanitised, instanceId, includeSelection, includeRowDrag, includeDndSource } = cellCtrl;
+    const { colIdSanitised, instanceId } = cellCtrl;
     const compBean = useRef<_EmptyBean>();
-=======
-    const { colIdSanitised, instanceId } = cellCtrl;
->>>>>>> fa302df9
 
     // Only provide an initial state when not using a Cell Renderer so that we do not display a raw value before the cell renderer is created.
     const [renderDetails, setRenderDetails] = useState<RenderDetails | undefined>(() =>
