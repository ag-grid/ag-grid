<<<<<<< HEAD
import React, { memo, useCallback, useContext, useMemo, useRef, useState } from 'react';

import { ColumnPinnedType, HeaderRowContainerCtrl, HeaderRowCtrl, IHeaderRowContainerComp } from 'ag-grid-community';

import { BeansContext } from '../beansContext';
import HeaderRowComp from './headerRowComp';

=======
import {
    ColumnPinnedType,
    HeaderRowContainerCtrl,
    HeaderRowCtrl,
    IHeaderRowContainerComp,
} from 'ag-grid-community';
import React, { memo, useCallback, useContext, useMemo, useRef, useState } from 'react';

import { BeansContext } from '../beansContext';
import HeaderRowComp from './headerRowComp';

>>>>>>> 1c45709c
const HeaderRowContainerComp = (props: { pinned: ColumnPinnedType }) => {
    const [displayed, setDisplayed] = useState<true | false>(true);
    const [headerRowCtrls, setHeaderRowCtrls] = useState<HeaderRowCtrl[]>([]);

    const { context } = useContext(BeansContext);
    const eGui = useRef<HTMLDivElement | null>(null);
    const eCenterContainer = useRef<HTMLDivElement>(null);
    const headerRowCtrlRef = useRef<HeaderRowContainerCtrl | null>(null);

    const pinnedLeft = props.pinned === 'left';
    const pinnedRight = props.pinned === 'right';
    const centre = !pinnedLeft && !pinnedRight;

    const setRef = useCallback((e: HTMLDivElement) => {
        eGui.current = e;
        if (!eGui.current) {
            context.destroyBean(headerRowCtrlRef.current);
            headerRowCtrlRef.current = null;
            return;
        }

        const compProxy: IHeaderRowContainerComp = {
            setDisplayed,
            setCtrls: (ctrls) => setHeaderRowCtrls(ctrls),

            // centre only
            setCenterWidth: (width) => {
                if (eCenterContainer.current) {
                    eCenterContainer.current.style.width = width;
                }
            },
            setViewportScrollLeft: (left) => {
                if (eGui.current) {
                    eGui.current.scrollLeft = left;
                }
            },

            // pinned only
            setPinnedContainerWidth: (width) => {
                if (eGui.current) {
                    eGui.current.style.width = width;
                    eGui.current.style.minWidth = width;
                    eGui.current.style.maxWidth = width;
                }
            },
        };

        headerRowCtrlRef.current = context.createBean(new HeaderRowContainerCtrl(props.pinned));
        headerRowCtrlRef.current.setComp(compProxy, eGui.current);
    }, []);

    const className = !displayed ? 'ag-hidden' : '';

    const insertRowsJsx = () => headerRowCtrls.map((ctrl) => <HeaderRowComp ctrl={ctrl} key={ctrl.getInstanceId()} />);

    return (
        <>
            {pinnedLeft && (
                <div
                    ref={setRef}
                    className={'ag-pinned-left-header ' + className}
                    aria-hidden={!displayed}
                    role="rowgroup"
                >
                    {insertRowsJsx()}
                </div>
            )}
            {pinnedRight && (
                <div
                    ref={setRef}
                    className={'ag-pinned-right-header ' + className}
                    aria-hidden={!displayed}
                    role="rowgroup"
                >
                    {insertRowsJsx()}
                </div>
            )}
            {centre && (
                <div ref={setRef} className={'ag-header-viewport ' + className} role="presentation">
                    <div ref={eCenterContainer} className={'ag-header-container'} role="rowgroup">
                        {insertRowsJsx()}
                    </div>
                </div>
            )}
        </>
    );
};

export default memo(HeaderRowContainerComp);<|MERGE_RESOLUTION|>--- conflicted
+++ resolved
@@ -1,12 +1,3 @@
-<<<<<<< HEAD
-import React, { memo, useCallback, useContext, useMemo, useRef, useState } from 'react';
-
-import { ColumnPinnedType, HeaderRowContainerCtrl, HeaderRowCtrl, IHeaderRowContainerComp } from 'ag-grid-community';
-
-import { BeansContext } from '../beansContext';
-import HeaderRowComp from './headerRowComp';
-
-=======
 import {
     ColumnPinnedType,
     HeaderRowContainerCtrl,
@@ -18,7 +9,6 @@
 import { BeansContext } from '../beansContext';
 import HeaderRowComp from './headerRowComp';
 
->>>>>>> 1c45709c
 const HeaderRowContainerComp = (props: { pinned: ColumnPinnedType }) => {
     const [displayed, setDisplayed] = useState<true | false>(true);
     const [headerRowCtrls, setHeaderRowCtrls] = useState<HeaderRowCtrl[]>([]);
