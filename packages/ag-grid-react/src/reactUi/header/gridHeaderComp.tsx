--- conflicted
+++ resolved
@@ -1,11 +1,6 @@
 import { GridHeaderCtrl, IGridHeaderComp } from 'ag-grid-community';
 import React, { memo, useCallback, useContext, useMemo, useRef, useState } from 'react';
 
-<<<<<<< HEAD
-import { GridHeaderCtrl, IGridHeaderComp } from 'ag-grid-community';
-
-=======
->>>>>>> 1c45709c
 import { BeansContext } from '../beansContext';
 import { CssClasses } from '../utils';
 import HeaderRowContainerComp from './headerRowContainerComp';
