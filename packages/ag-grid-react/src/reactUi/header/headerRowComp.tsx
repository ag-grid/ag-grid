--- conflicted
+++ resolved
@@ -1,17 +1,3 @@
-<<<<<<< HEAD
-import React, { memo, useCallback, useMemo, useRef, useState } from 'react';
-
-import {
-    AbstractHeaderCellCtrl,
-    HeaderCellCtrl,
-    HeaderFilterCellCtrl,
-    HeaderGroupCellCtrl,
-    HeaderRowCtrl,
-    HeaderRowType,
-    IHeaderRowComp,
-} from 'ag-grid-community';
-
-=======
 import {
     AbstractHeaderCellCtrl,
     HeaderCellCtrl,
@@ -23,7 +9,6 @@
 } from 'ag-grid-community';
 import React, { memo, useCallback, useMemo, useRef, useState } from 'react';
 
->>>>>>> 1c45709c
 import { agFlushSync, getNextValueIfDifferent } from '../utils';
 import HeaderCellComp from './headerCellComp';
 import HeaderFilterCellComp from './headerFilterCellComp';
