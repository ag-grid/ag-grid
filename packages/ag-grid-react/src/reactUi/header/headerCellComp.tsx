import {
    ColumnSortState,
    CssClassManager,
    HeaderCellCtrl,
    IHeader,
    IHeaderCellComp,
    UserCompDetails,
    _removeAriaSort,
    _setAriaSort,
} from 'ag-grid-community';
import React, { memo, useCallback, useContext, useEffect, useLayoutEffect, useMemo, useRef, useState } from 'react';

<<<<<<< HEAD
import {
    ColumnSortState,
    CssClassManager,
    HeaderCellCtrl,
    IHeader,
    IHeaderCellComp,
    UserCompDetails,
    _removeAriaSort,
    _setAriaSort,
} from 'ag-grid-community';

=======
>>>>>>> 1c45709c
import { BeansContext } from '../beansContext';
import { showJsComp } from '../jsComp';
import { isComponentStateless } from '../utils';

const HeaderCellComp = (props: { ctrl: HeaderCellCtrl }) => {
    const { ctrl } = props;
    const isAlive = ctrl.isAlive();

    const { context } = useContext(BeansContext);
    const colId = isAlive ? ctrl.getColId() : undefined;
    const [userCompDetails, setUserCompDetails] = useState<UserCompDetails>();

    const eGui = useRef<HTMLDivElement | null>(null);
    const eResize = useRef<HTMLDivElement>(null);
    const eHeaderCompWrapper = useRef<HTMLDivElement>(null);
    const userCompRef = useRef<IHeader>();

    let cssClassManager = useRef<CssClassManager>();
    if (isAlive && !cssClassManager.current) {
        cssClassManager.current = new CssClassManager(() => eGui.current);
    }
    const setRef = useCallback((e: HTMLDivElement) => {
        eGui.current = e;
        if (!eGui.current || !isAlive) {
            return;
        }

        const compProxy: IHeaderCellComp = {
            setWidth: (width: string) => {
                if (eGui.current) {
                    eGui.current.style.width = width;
                }
            },
            addOrRemoveCssClass: (name: string, on: boolean) => cssClassManager.current!.addOrRemoveCssClass(name, on),
            setAriaSort: (sort?: ColumnSortState) => {
                if (eGui.current) {
                    sort ? _setAriaSort(eGui.current, sort) : _removeAriaSort(eGui.current);
                }
            },
            setUserCompDetails: (compDetails: UserCompDetails) => setUserCompDetails(compDetails),
            getUserCompInstance: () => userCompRef.current || undefined,
        };

        ctrl.setComp(compProxy, eGui.current, eResize.current!, eHeaderCompWrapper.current!);

        const selectAllGui = ctrl.getSelectAllGui();
        eResize.current?.insertAdjacentElement('afterend', selectAllGui);
    }, []);

    // js comps
    useLayoutEffect(
        () => showJsComp(userCompDetails, context, eHeaderCompWrapper.current!, userCompRef),
        [userCompDetails]
    );

    // add drag handling, must be done after component is added to the dom
    useEffect(() => {
        ctrl.setDragSource(eGui.current!);
    }, [userCompDetails]);

    const userCompStateless = useMemo(() => {
        const res = userCompDetails?.componentFromFramework && isComponentStateless(userCompDetails.componentClass);
        return !!res;
    }, [userCompDetails]);

    const reactUserComp = userCompDetails && userCompDetails.componentFromFramework;
    const UserCompClass = userCompDetails && userCompDetails.componentClass;

    return (
        <div ref={setRef} className="ag-header-cell" col-id={colId} role="columnheader">
            <div ref={eResize} className="ag-header-cell-resize" role="presentation"></div>
            <div ref={eHeaderCompWrapper} className="ag-header-cell-comp-wrapper" role="presentation">
                {reactUserComp && userCompStateless && <UserCompClass {...userCompDetails!.params} />}
                {reactUserComp && !userCompStateless && (
                    <UserCompClass {...userCompDetails!.params} ref={userCompRef} />
                )}
            </div>
        </div>
    );
};

export default memo(HeaderCellComp);<|MERGE_RESOLUTION|>--- conflicted
+++ resolved
@@ -10,20 +10,6 @@
 } from 'ag-grid-community';
 import React, { memo, useCallback, useContext, useEffect, useLayoutEffect, useMemo, useRef, useState } from 'react';
 
-<<<<<<< HEAD
-import {
-    ColumnSortState,
-    CssClassManager,
-    HeaderCellCtrl,
-    IHeader,
-    IHeaderCellComp,
-    UserCompDetails,
-    _removeAriaSort,
-    _setAriaSort,
-} from 'ag-grid-community';
-
-=======
->>>>>>> 1c45709c
 import { BeansContext } from '../beansContext';
 import { showJsComp } from '../jsComp';
 import { isComponentStateless } from '../utils';
