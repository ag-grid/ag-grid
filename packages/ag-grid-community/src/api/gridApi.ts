--- conflicted
+++ resolved
@@ -51,19 +51,7 @@
 import type { RowNodeTransaction } from '../interfaces/rowNodeTransaction';
 import type { ServerSideTransaction, ServerSideTransactionResult } from '../interfaces/serverSideTransaction';
 import type { ManagedGridOptionKey, ManagedGridOptions } from '../propertyKeys';
-<<<<<<< HEAD
 import type { GetCellRendererInstancesParams, ICellRenderer } from '../rendering/cellRenderers/iCellRenderer';
-import type { LoadSuccessParams } from '../rowNodeCache/iRowNodeBlock';
-=======
-import type { ICellRenderer } from '../rendering/cellRenderers/iCellRenderer';
-import type {
-    FlashCellsParams,
-    GetCellEditorInstancesParams,
-    GetCellRendererInstancesParams,
-    RedrawRowsParams,
-    RefreshCellsParams,
-} from '../rendering/rowRenderer';
->>>>>>> 81216800
 
 export interface DetailGridInfo {
     /**
