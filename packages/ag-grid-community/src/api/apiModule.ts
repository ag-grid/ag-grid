--- conflicted
+++ resolved
@@ -1,33 +1,8 @@
 import { ColumnApiModule } from '../columns/columnModule';
 import { defineCommunityModule } from '../interfaces/iModule';
 import { RenderApiModule } from '../rendering/renderModule';
-<<<<<<< HEAD
 import { destroy, getGridId, getGridOption, isDestroyed, setGridOption, updateGridOptions } from './coreApi';
 import type { _CoreGridApi, _RowGridApi, _ScrollGridApi } from './gridApi';
-=======
-import { VERSION } from '../version';
-import { expireValueCache, getCellValue } from './cellApi';
-import { destroy, getGridId, getGridOption, isDestroyed, setGridOption, updateGridOptions } from './coreApi';
-import { addEventListener, addGlobalListener, removeEventListener, removeGlobalListener } from './eventApi';
-import type {
-    _CellGridApi,
-    _CommunityMenuGridApi,
-    _CoreGridApi,
-    _EventGridApi,
-    _KeyboardNavigationGridApi,
-    _RowGridApi,
-    _ScrollGridApi,
-} from './gridApi';
-import {
-    clearFocusedCell,
-    getFocusedCell,
-    setFocusedCell,
-    setFocusedHeader,
-    tabToNextCell,
-    tabToPreviousCell,
-} from './keyboardNavigationApi';
-import { hidePopupMenu, showColumnMenu } from './menuApi';
->>>>>>> 075eaade
 import {
     addRenderedRowListener,
     forEachNode,
@@ -84,66 +59,6 @@
     },
 });
 
-<<<<<<< HEAD
 export const CommunityApiModule = defineCommunityModule('@ag-grid-community/api', {
     dependsOn: [ColumnApiModule, RowApiModule, ScrollApiModule, RenderApiModule],
-=======
-export const KeyboardNavigationApiModule = _defineModule<_KeyboardNavigationGridApi>({
-    version: VERSION,
-    moduleName: '@ag-grid-community/keyboard-navigation-api',
-    apiFunctions: {
-        getFocusedCell,
-        clearFocusedCell,
-        setFocusedCell,
-        setFocusedHeader,
-        tabToNextCell,
-        tabToPreviousCell,
-    },
-});
-
-export const EventApiModule = _defineModule<_EventGridApi<any>>({
-    version: VERSION,
-    moduleName: '@ag-grid-community/event-api',
-    apiFunctions: {
-        addEventListener,
-        addGlobalListener,
-        removeEventListener,
-        removeGlobalListener,
-    },
-});
-
-export const CellApiModule = _defineModule<_CellGridApi<any>>({
-    version: VERSION,
-    moduleName: '@ag-grid-community/cell-api',
-    apiFunctions: {
-        expireValueCache,
-        getCellValue,
-    },
-});
-
-export const CommunityMenuApiModule = _defineModule<_CommunityMenuGridApi>({
-    version: VERSION,
-    moduleName: '@ag-grid-community/menu-api',
-    apiFunctions: {
-        showColumnMenu,
-        hidePopupMenu,
-    },
-});
-
-export const CommunityApiModule = _defineModule({
-    version: VERSION,
-    moduleName: '@ag-grid-community/api',
-    dependantModules: [
-        CoreApiModule,
-        ColumnApiModule,
-        RowApiModule,
-        ScrollApiModule,
-        OverlayApiModule,
-        KeyboardNavigationApiModule,
-        EventApiModule,
-        RenderApiModule,
-        CellApiModule,
-        CommunityMenuApiModule,
-    ],
->>>>>>> 075eaade
 });