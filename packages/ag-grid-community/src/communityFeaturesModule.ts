import { AlignedGridsModule } from './alignedGrids/alignedGridsModule';
import { RowApiModule, ScrollApiModule } from './api/apiModule';
import { ColumnAutosizeModule } from './columnAutosize/columnAutosizeModule';
import { ColumnMoveModule } from './columnMove/columnMoveModule';
import { ColumnResizeModule } from './columnResize/columnResizeModule';
import { ColumnGroupModule } from './columns/columnGroups/columnGroupModule';
import { ColumnHoverModule } from './columns/columnHover/columnHoverModule';
import {
    ColumnApiModule,
    ColumnFlexModule,
    ColumnGroupModule,
    DataTypeModule,
    GetColumnDefsApiModule,
    SelectionColumnModule,
} from './columns/columnModule';
import { CellRendererFunctionModule } from './components/framework/cellRendererFunctionModule';
import { DragAndDropModule, RowDragModule } from './dragAndDrop/dragModule';
import { EditModule } from './edit/editModule';
import { FilterModule } from './filter/filterModule';
import { ColumnGroupHeaderCompModule, ColumnHeaderCompModule } from './headerRendering/cells/headerModule';
import type { _ModuleWithoutApi } from './interfaces/iModule';
import { baseCommunityModule } from './interfaces/iModule';
import { AnimationFrameModule } from './misc/animationFrameModule';
import { EventApiModule } from './misc/apiEvents/apiEventModule';
import { LocaleModule } from './misc/locale/localeModule';
import { CommunityMenuApiModule } from './misc/menu/sharedMenuModule';
import { StateModule } from './misc/state/stateModule';
import { KeyboardNavigationModule } from './navigation/navigationModule';
import { PaginationModule } from './pagination/paginationModule';
import { PinnedColumnModule } from './pinnedColumns/pinnedColumnModule';
import { PinnedRowModule } from './pinnedRowModel/pinnedRowModule';
<<<<<<< HEAD
import { FlashCellModule } from './rendering/cell/flashCellModule';
=======
import { CellFlashModule } from './rendering/cell/cellFlashModule';
>>>>>>> a01f59d4
import {
    AnimateShowChangeCellRendererModule,
    AnimateSlideCellRendererModule,
    CheckboxCellRendererModule,
} from './rendering/cellRenderers/cellRendererModule';
import { ColumnAnimationModule } from './rendering/columnAnimationModule';
import { StickyRowModule } from './rendering/features/stickyRowModule';
import { OverlayModule } from './rendering/overlays/overlayModule';
import { RenderApiModule } from './rendering/renderModule';
import { RowSelectionModule } from './selection/rowSelectionModule';
import { SortModule } from './sort/sortModule';
import { CellStyleModule, RowStyleModule } from './styling/stylingModule';
import { TooltipModule } from './tooltip/tooltipModule';
import { ValidationModule } from './validation/validationModule';
import { CellApiModule, ChangeDetectionModule, ExpressionModule, ValueCacheModule } from './valueService/valueModule';
import { PopupModule } from './widgets/popupModule';

export const CommunityFeaturesModule: _ModuleWithoutApi = {
    ...baseCommunityModule('CommunityFeaturesModule'),
    dependsOn: [
        ValidationModule,
        EditModule,
        FilterModule,
        StateModule,
        DataTypeModule,
        AlignedGridsModule,
        PaginationModule,
        ColumnApiModule,
        RowApiModule,
        ScrollApiModule,
        RenderApiModule,
        ColumnMoveModule,
        ColumnAutosizeModule,
        SelectionColumnModule,
        ColumnResizeModule,
        DragAndDropModule,
        RowDragModule,
        PinnedRowModule,
        StickyRowModule,
        RowSelectionModule,
        SortModule,
        ValueCacheModule,
        ExpressionModule,
        AnimateShowChangeCellRendererModule,
        AnimateSlideCellRendererModule,
        CheckboxCellRendererModule,
        ColumnHeaderCompModule,
        ColumnGroupHeaderCompModule,
        ColumnGroupModule,
        OverlayModule,
        CellRendererFunctionModule,
        PopupModule,
        CellStyleModule,
        ColumnHoverModule,
        ColumnAnimationModule,
        ChangeDetectionModule,
        AnimationFrameModule,
        GetColumnDefsApiModule,
        RowStyleModule,
        EventApiModule,
        ColumnFlexModule,
        KeyboardNavigationModule,
        CellApiModule,
        CommunityMenuApiModule,
<<<<<<< HEAD
        FlashCellModule,
        TooltipModule,
        PinnedColumnModule,
        LocaleModule,
=======
        CellFlashModule,
        TooltipModule,
>>>>>>> a01f59d4
    ],
};<|MERGE_RESOLUTION|>--- conflicted
+++ resolved
@@ -8,7 +8,6 @@
 import {
     ColumnApiModule,
     ColumnFlexModule,
-    ColumnGroupModule,
     DataTypeModule,
     GetColumnDefsApiModule,
     SelectionColumnModule,
@@ -29,11 +28,7 @@
 import { PaginationModule } from './pagination/paginationModule';
 import { PinnedColumnModule } from './pinnedColumns/pinnedColumnModule';
 import { PinnedRowModule } from './pinnedRowModel/pinnedRowModule';
-<<<<<<< HEAD
-import { FlashCellModule } from './rendering/cell/flashCellModule';
-=======
 import { CellFlashModule } from './rendering/cell/cellFlashModule';
->>>>>>> a01f59d4
 import {
     AnimateShowChangeCellRendererModule,
     AnimateSlideCellRendererModule,
@@ -98,14 +93,9 @@
         KeyboardNavigationModule,
         CellApiModule,
         CommunityMenuApiModule,
-<<<<<<< HEAD
-        FlashCellModule,
+        CellFlashModule,
         TooltipModule,
         PinnedColumnModule,
         LocaleModule,
-=======
-        CellFlashModule,
-        TooltipModule,
->>>>>>> a01f59d4
     ],
 };