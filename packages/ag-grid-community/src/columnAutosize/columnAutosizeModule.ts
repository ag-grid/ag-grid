import type { _ColumnAutosizeApi } from '../api/gridApi';
<<<<<<< HEAD
import { defineCommunityModule } from '../interfaces/iModule';
import { AutoWidthModule } from '../rendering/autoWidthModule';
import { autoSizeAllColumns, autoSizeColumn, autoSizeColumns, sizeColumnsToFit } from './columnAutosizeApi';
=======
import { _defineModule } from '../interfaces/iModule';
import { VERSION } from '../version';
import { autoSizeAllColumns, autoSizeColumns, sizeColumnsToFit } from './columnAutosizeApi';
>>>>>>> 075eaade
import { ColumnAutosizeService } from './columnAutosizeService';

export const ColumnAutosizeCoreModule = defineCommunityModule('@ag-grid-community/column-autosize-core', {
    beans: [ColumnAutosizeService],
    dependsOn: [AutoWidthModule],
});

<<<<<<< HEAD
export const ColumnAutosizeApiModule = defineCommunityModule<_ColumnAutosizeApi>(
    '@ag-grid-community/column-autosize-api',
    {
        apiFunctions: {
            sizeColumnsToFit,
            autoSizeColumn,
            autoSizeColumns,
            autoSizeAllColumns,
        },
        dependsOn: [ColumnAutosizeCoreModule],
    }
);
=======
export const ColumnAutosizeApiModule = _defineModule<_ColumnAutosizeApi>({
    version: VERSION,
    moduleName: '@ag-grid-community/column-autosize-api',
    apiFunctions: {
        sizeColumnsToFit,
        autoSizeColumns,
        autoSizeAllColumns,
    },
    dependantModules: [ColumnAutosizeCoreModule],
});
>>>>>>> 075eaade

export const ColumnAutosizeModule = defineCommunityModule('@ag-grid-community/column-autosize', {
    dependsOn: [ColumnAutosizeApiModule],
});<|MERGE_RESOLUTION|>--- conflicted
+++ resolved
@@ -1,13 +1,7 @@
 import type { _ColumnAutosizeApi } from '../api/gridApi';
-<<<<<<< HEAD
 import { defineCommunityModule } from '../interfaces/iModule';
 import { AutoWidthModule } from '../rendering/autoWidthModule';
-import { autoSizeAllColumns, autoSizeColumn, autoSizeColumns, sizeColumnsToFit } from './columnAutosizeApi';
-=======
-import { _defineModule } from '../interfaces/iModule';
-import { VERSION } from '../version';
 import { autoSizeAllColumns, autoSizeColumns, sizeColumnsToFit } from './columnAutosizeApi';
->>>>>>> 075eaade
 import { ColumnAutosizeService } from './columnAutosizeService';
 
 export const ColumnAutosizeCoreModule = defineCommunityModule('@ag-grid-community/column-autosize-core', {
@@ -15,31 +9,17 @@
     dependsOn: [AutoWidthModule],
 });
 
-<<<<<<< HEAD
 export const ColumnAutosizeApiModule = defineCommunityModule<_ColumnAutosizeApi>(
     '@ag-grid-community/column-autosize-api',
     {
         apiFunctions: {
             sizeColumnsToFit,
-            autoSizeColumn,
             autoSizeColumns,
             autoSizeAllColumns,
         },
         dependsOn: [ColumnAutosizeCoreModule],
     }
 );
-=======
-export const ColumnAutosizeApiModule = _defineModule<_ColumnAutosizeApi>({
-    version: VERSION,
-    moduleName: '@ag-grid-community/column-autosize-api',
-    apiFunctions: {
-        sizeColumnsToFit,
-        autoSizeColumns,
-        autoSizeAllColumns,
-    },
-    dependantModules: [ColumnAutosizeCoreModule],
-});
->>>>>>> 075eaade
 
 export const ColumnAutosizeModule = defineCommunityModule('@ag-grid-community/column-autosize', {
     dependsOn: [ColumnAutosizeApiModule],
