--- conflicted
+++ resolved
@@ -1,11 +1,8 @@
 import type { AgColumn } from '../entities/agColumn';
+import type { SelectAllMode } from '../entities/gridOptions';
 import type { RowNode } from '../entities/rowNode';
 import type { SelectionEventSourceType } from '../events';
-<<<<<<< HEAD
 import type { RowCtrl, RowGui } from '../rendering/row/rowCtrl';
-=======
-import type { SelectAllMode } from '../main-umd-noStyles';
->>>>>>> fbfc772e
 import type { CheckboxSelectionComponent } from '../selection/checkboxSelectionComponent';
 import type { SelectAllFeature } from '../selection/selectAllFeature';
 import type { ChangedPath } from '../utils/changedPath';
