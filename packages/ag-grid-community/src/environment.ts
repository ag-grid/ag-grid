import type { NamedBean } from './context/bean';
import { BeanStub } from './context/beanStub';
import type { BeanCollection } from './context/context';
import type { GridTheme } from './entities/gridOptions';
<<<<<<< HEAD
import { _observeResize } from './utils/dom';
import { _warnOnce } from './utils/function';
=======
import type { ResizeObserverService } from './misc/resizeObserverService';
import { _logWarn } from './validation/logging';
>>>>>>> a5831eca

const ROW_HEIGHT: Variable = {
    cssName: '--ag-row-height',
    changeKey: 'rowHeightChanged',
    defaultValue: 42,
};
const HEADER_HEIGHT: Variable = {
    cssName: '--ag-header-height',
    changeKey: 'headerHeightChanged',
    defaultValue: 48,
};
const LIST_ITEM_HEIGHT: Variable = {
    cssName: '--ag-list-item-height',
    changeKey: 'listItemHeightChanged',
    defaultValue: 24,
};

export class Environment extends BeanStub implements NamedBean {
    beanName = 'environment' as const;

    private eGridDiv: HTMLElement;

    public wireBeans(beans: BeanCollection): void {
        this.eGridDiv = beans.eGridDiv;
    }

    private sizeEls = new Map<Variable, HTMLElement>();
    private lastKnownValues = new Map<Variable, number>();
    private ancestorThemeClasses: readonly string[] = [];
    private eMeasurementContainer: HTMLElement | undefined;
    private sizesMeasured = false;

    private gridTheme: GridTheme | null = null;

    public postConstruct(): void {
        this.addManagedPropertyListener('theme', () => this.handleThemeGridOptionChange());
        this.handleThemeGridOptionChange();
        this.addDestroyFunc(() => this.stopUsingTheme());

        this.addManagedPropertyListener('rowHeight', () => this.refreshRowHeightVariable());
        this.ancestorThemeClasses = this.readAncestorThemeClasses();
        this.setUpThemeClassObservers();
        this.getSizeEl(ROW_HEIGHT);
        this.getSizeEl(HEADER_HEIGHT);
        this.getSizeEl(LIST_ITEM_HEIGHT);
    }

    public getDefaultRowHeight(): number {
        return this.getCSSVariablePixelValue(ROW_HEIGHT);
    }

    public getDefaultHeaderHeight(): number {
        return this.getCSSVariablePixelValue(HEADER_HEIGHT);
    }

    public getDefaultColumnMinWidth(): number {
        // This replaces a table of hard-coded defaults for each theme, and is a
        // reasonable default that somewhat approximates the old table. This
        // value only needs to be a non-insane default - Applications are
        // expected to set column-specific defaults based on the icons and
        // header cell text they need to display
        return Math.min(36, this.getDefaultRowHeight());
    }

    public getDefaultListItemHeight() {
        return this.getCSSVariablePixelValue(LIST_ITEM_HEIGHT);
    }

    public hasMeasuredSizes(): boolean {
        return this.sizesMeasured;
    }

    public getGridThemeClass(): string | null {
        return this.gridTheme?.getCssClass() || null;
    }

    public getThemeClasses(): readonly string[] {
        return this.gridTheme ? [this.gridTheme.getCssClass()] : this.ancestorThemeClasses;
    }

    public applyThemeClasses(el: HTMLElement) {
        const themeClasses = this.getThemeClasses();
        for (const className of Array.from(el.classList)) {
            if (className.startsWith('ag-theme-') && !themeClasses.includes(className)) {
                el.classList.remove(className);
            }
        }
        el.classList.add(...themeClasses);
    }

    public refreshRowHeightVariable(): number {
        const oldRowHeight = this.eGridDiv.style.getPropertyValue('--ag-line-height').trim();
        const height = this.gos.get('rowHeight');

        if (height == null || isNaN(height) || !isFinite(height)) {
            if (oldRowHeight !== null) {
                this.eGridDiv.style.setProperty('--ag-line-height', null);
            }
            return -1;
        }

        const newRowHeight = `${height}px`;

        if (oldRowHeight != newRowHeight) {
            this.eGridDiv.style.setProperty('--ag-line-height', newRowHeight);
            return height;
        }

        return oldRowHeight != '' ? parseFloat(oldRowHeight) : -1;
    }

    private getCSSVariablePixelValue(variable: Variable): number {
        const cached = this.lastKnownValues.get(variable);
        if (cached != null) {
            return cached;
        }
        const measurement = this.measureSizeEl(variable);
        if (measurement === 'detached' || measurement === 'no-styles') {
            return variable.defaultValue;
        }
        this.lastKnownValues.set(variable, measurement);
        return measurement;
    }

    private measureSizeEl(variable: Variable): number | 'detached' | 'no-styles' {
        const sizeEl = this.getSizeEl(variable)!;
        if (sizeEl.offsetParent == null) {
            return 'detached';
        }
        const newSize = sizeEl.offsetWidth;
        if (newSize === NO_VALUE_SENTINEL) return 'no-styles';
        this.sizesMeasured = true;
        return newSize;
    }

    private getSizeEl(variable: Variable): HTMLElement {
        let sizeEl = this.sizeEls.get(variable);
        if (sizeEl) {
            return sizeEl;
        }
        let container = this.eMeasurementContainer;
        if (!container) {
            container = this.eMeasurementContainer = document.createElement('div');
            container.className = 'ag-measurement-container';
            if (this.gos.get('theme')) {
                // Avoid setting a theme class in legacy theme (non Theming API)
                // mode, because Sass styles don't support custom property
                // inheritance, so setting a theme class here resets the custom
                // properties defined on the grid's wrapper element
                this.applyThemeClasses(container);
            }
            this.eGridDiv.appendChild(container);
        }

        sizeEl = document.createElement('div');
        sizeEl.style.width = `var(${variable.cssName}, ${NO_VALUE_SENTINEL}px)`;
        container.appendChild(sizeEl);
        this.sizeEls.set(variable, sizeEl);

        let lastMeasurement = this.measureSizeEl(variable);

        if (lastMeasurement === 'no-styles') {
            // No value for the variable
            _logWarn(9, { variable });
        }

        const unsubscribe = _observeResize(this.gos, sizeEl, () => {
            const newMeasurement = this.measureSizeEl(variable);
            if (newMeasurement === 'detached' || newMeasurement === 'no-styles') {
                return;
            }
            this.lastKnownValues.set(variable, newMeasurement);
            if (newMeasurement !== lastMeasurement) {
                lastMeasurement = newMeasurement;
                this.fireGridStylesChangedEvent(variable.changeKey);
            }
        });
        this.addDestroyFunc(() => unsubscribe());

        return sizeEl;
    }

    private fireGridStylesChangedEvent(change: ChangeKey): void {
        this.eventService.dispatchEvent({
            type: 'gridStylesChanged',
            [change]: true,
        });
    }

    private setUpThemeClassObservers() {
        const observer = new MutationObserver(() => {
            const newThemeClasses = this.readAncestorThemeClasses();
            if (!arraysEqual(newThemeClasses, this.ancestorThemeClasses)) {
                this.ancestorThemeClasses = newThemeClasses;
                this.fireGridStylesChangedEvent('themeChanged');
            }
        });

        let node: HTMLElement | null = this.eGridDiv;
        while (node) {
            observer.observe(node || this.eGridDiv, {
                attributes: true,
                attributeFilter: ['class'],
            });
            node = node.parentElement;
        }
        this.addDestroyFunc(() => observer.disconnect());
    }

    private readAncestorThemeClasses(): readonly string[] {
        let el: HTMLElement | null = this.eGridDiv;
        const allThemeClasses: string[] = [];
        while (el) {
            const themeClasses = Array.from(el.classList).filter((c) => c.startsWith('ag-theme-'));
            for (const themeClass of themeClasses) {
                if (!allThemeClasses.includes(themeClass)) {
                    allThemeClasses.unshift(themeClass);
                }
            }
            el = el.parentElement;
        }
        return Object.freeze(allThemeClasses);
    }

    private handleThemeGridOptionChange(): void {
        const { gos, eMeasurementContainer, gridTheme: oldGridTheme } = this;
        const newGridTheme = gos.get('theme') || null;
        if (newGridTheme !== oldGridTheme) {
            oldGridTheme?.stopUse();
            this.gridTheme = newGridTheme;
            newGridTheme?.startUse({
                loadThemeGoogleFonts: gos.get('loadThemeGoogleFonts'),
                container: this.eGridDiv,
            });
            if (eMeasurementContainer) {
                this.applyThemeClasses(eMeasurementContainer);
            }
            this.fireGridStylesChangedEvent('themeChanged');
        }
    }

    private stopUsingTheme(): void {
        this.gridTheme?.stopUse();
        this.gridTheme = null;
    }
}

const arraysEqual = <T>(a: readonly T[], b: readonly T[]): boolean =>
    a.length === b.length && a.findIndex((_, i) => a[i] !== b[i]) === -1;

type Variable = {
    cssName: string;
    changeKey: ChangeKey;
    defaultValue: number;
};

type ChangeKey = 'themeChanged' | 'headerHeightChanged' | 'rowHeightChanged' | 'listItemHeightChanged';

const NO_VALUE_SENTINEL = 15538;<|MERGE_RESOLUTION|>--- conflicted
+++ resolved
@@ -2,13 +2,8 @@
 import { BeanStub } from './context/beanStub';
 import type { BeanCollection } from './context/context';
 import type { GridTheme } from './entities/gridOptions';
-<<<<<<< HEAD
 import { _observeResize } from './utils/dom';
-import { _warnOnce } from './utils/function';
-=======
-import type { ResizeObserverService } from './misc/resizeObserverService';
 import { _logWarn } from './validation/logging';
->>>>>>> a5831eca
 
 const ROW_HEIGHT: Variable = {
     cssName: '--ag-row-height',
