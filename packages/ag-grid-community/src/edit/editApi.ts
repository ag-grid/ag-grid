--- conflicted
+++ resolved
@@ -6,12 +6,7 @@
 import { _getActiveDomElement } from '../gridOptionsUtils';
 import type { GetCellEditorInstancesParams, ICellEditor } from '../interfaces/iCellEditor';
 import type { CellPosition } from '../interfaces/iCellPosition';
-<<<<<<< HEAD
-import type { GetCellEditorInstancesParams } from '../rendering/rowRenderer';
 import { _warn } from '../validation/logging';
-=======
-import { _logWarn } from '../validation/logging';
->>>>>>> b74fae80
 
 export function undoCellEditing(beans: BeanCollection): void {
     beans.undoRedoService?.undo('api');
