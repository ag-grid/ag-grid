--- conflicted
+++ resolved
@@ -108,7 +108,6 @@
             return null;
         },
     },
-<<<<<<< HEAD
     pivotMode: {
         dependencies: {
             treeData: {
@@ -128,17 +127,9 @@
             },
         },
     },
-    masterDetail: { module: ModuleNames.MasterDetailModule },
-
-    enableRangeSelection: {
-        module: ModuleNames.RangeSelectionModule,
-        rowDragEntireRow: { required: [false, undefined] },
-    },
-=======
     masterDetail: { module: 'MasterDetailModule' },
 
-    enableRangeSelection: { module: 'RangeSelectionModule' },
->>>>>>> ea26cb46
+    enableRangeSelection: { module: 'RangeSelectionModule', rowDragEntireRow: { required: [false, undefined] } },
     enableRangeHandle: {
         dependencies: {
             enableRangeSelection: { required: [true] },
@@ -226,8 +217,7 @@
         },
     },
     cellSelection: {
-<<<<<<< HEAD
-        module: ModuleNames.RangeSelectionModule,
+        module: 'RangeSelectionModule',
         dependencies: {
             rowDragEntireRow: { required: [false, undefined] },
         },
@@ -246,9 +236,6 @@
             }
             return null;
         },
-=======
-        module: 'RangeSelectionModule',
->>>>>>> ea26cb46
     },
 
     columnDefs: () => COL_DEF_VALIDATORS,
