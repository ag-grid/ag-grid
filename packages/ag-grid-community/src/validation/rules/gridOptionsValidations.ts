--- conflicted
+++ resolved
@@ -92,11 +92,7 @@
     enableAdvancedFilter: { module: 'AdvancedFilterModule' },
     treeData: {
         supportedRowModels: ['clientSide', 'serverSide'],
-<<<<<<< HEAD
-        module: ModuleNames.TreeDataModule,
-=======
-        module: 'RowGroupingModule',
->>>>>>> b076f808
+        module: 'TreeDataModule',
         validate: (options) => {
             const rowModel = options.rowModelType ?? 'clientSide';
             switch (rowModel) {
@@ -177,7 +173,7 @@
     },
 
     treeDataChildrenField: {
-        module: ModuleNames.TreeDataModule,
+        module: 'TreeDataModule',
     },
     viewportDatasource: {
         supportedRowModels: ['viewport'],
