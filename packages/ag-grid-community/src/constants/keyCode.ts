<<<<<<< HEAD
export const KeyCode = Object.freeze({
    BACKSPACE: 'Backspace' as const,
    TAB: 'Tab' as const,
    ENTER: 'Enter' as const,
    ESCAPE: 'Escape' as const,
    SPACE: ' ' as const,
    LEFT: 'ArrowLeft' as const,
    UP: 'ArrowUp' as const,
    RIGHT: 'ArrowRight' as const,
    DOWN: 'ArrowDown' as const,
    DELETE: 'Delete' as const,

    F2: 'F2' as const,

    PAGE_UP: 'PageUp' as const,
    PAGE_DOWN: 'PageDown' as const,
    PAGE_HOME: 'Home' as const,
    PAGE_END: 'End' as const,

    // these should be used with `event.code` instead of `event.key`
    // as `event.key` changes when non-latin keyboards are used
    A: 'KeyA' as const,
    C: 'KeyC' as const,
    D: 'KeyD' as const,
    V: 'KeyV' as const,
    X: 'KeyX' as const,
    Y: 'KeyY' as const,
    Z: 'KeyZ' as const,
});
=======
export const KeyCode = {
    BACKSPACE: 'Backspace',
    TAB: 'Tab',
    ENTER: 'Enter',
    ESCAPE: 'Escape',
    SPACE: ' ',
    LEFT: 'ArrowLeft',
    UP: 'ArrowUp',
    RIGHT: 'ArrowRight',
    DOWN: 'ArrowDown',
    DELETE: 'Delete',

    F2: 'F2',

    PAGE_UP: 'PageUp',
    PAGE_DOWN: 'PageDown',
    PAGE_HOME: 'Home',
    PAGE_END: 'End',

    // these should be used with `event.code` instead of `event.key`
    // as `event.key` changes when non-latin keyboards are used
    A: 'KeyA',
    C: 'KeyC',
    D: 'KeyD',
    V: 'KeyV',
    X: 'KeyX',
    Y: 'KeyY',
    Z: 'KeyZ',
} as const;
>>>>>>> b74fae80
<|MERGE_RESOLUTION|>--- conflicted
+++ resolved
@@ -1,34 +1,3 @@
-<<<<<<< HEAD
-export const KeyCode = Object.freeze({
-    BACKSPACE: 'Backspace' as const,
-    TAB: 'Tab' as const,
-    ENTER: 'Enter' as const,
-    ESCAPE: 'Escape' as const,
-    SPACE: ' ' as const,
-    LEFT: 'ArrowLeft' as const,
-    UP: 'ArrowUp' as const,
-    RIGHT: 'ArrowRight' as const,
-    DOWN: 'ArrowDown' as const,
-    DELETE: 'Delete' as const,
-
-    F2: 'F2' as const,
-
-    PAGE_UP: 'PageUp' as const,
-    PAGE_DOWN: 'PageDown' as const,
-    PAGE_HOME: 'Home' as const,
-    PAGE_END: 'End' as const,
-
-    // these should be used with `event.code` instead of `event.key`
-    // as `event.key` changes when non-latin keyboards are used
-    A: 'KeyA' as const,
-    C: 'KeyC' as const,
-    D: 'KeyD' as const,
-    V: 'KeyV' as const,
-    X: 'KeyX' as const,
-    Y: 'KeyY' as const,
-    Z: 'KeyZ' as const,
-});
-=======
 export const KeyCode = {
     BACKSPACE: 'Backspace',
     TAB: 'Tab',
@@ -57,5 +26,4 @@
     X: 'KeyX',
     Y: 'KeyY',
     Z: 'KeyZ',
-} as const;
->>>>>>> b74fae80
+} as const;