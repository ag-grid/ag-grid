--- conflicted
+++ resolved
@@ -1,13 +1,8 @@
 import type { NamedBean } from '../context/bean';
 import type { BeanCollection } from '../context/context';
 import type { RowSelectionMode, SelectAllMode } from '../entities/gridOptions';
-<<<<<<< HEAD
-import type { RowNode } from '../entities/rowNode';
+import { RowNode } from '../entities/rowNode';
 import type { RowSelectedEvent, SelectionEventSourceType } from '../events';
-=======
-import { RowNode } from '../entities/rowNode';
-import type { SelectionEventSourceType } from '../events';
->>>>>>> 1caad81b
 import { isSelectionUIEvent } from '../events';
 import {
     _getGroupSelectsDescendants,
@@ -707,12 +702,12 @@
             // Only in the CSRM, we allow group node selection if a child has a selectable=true when using groupSelectsChildren
             if (isCsrmGroupSelectsChildren && node.group) {
                 const hasSelectableChild = node.childrenAfterGroup!.some((rowNode) => rowNode.selectable === true);
-                node.setRowSelectable(hasSelectableChild, true);
+                this.setRowSelectable(node, hasSelectableChild, true);
                 return;
             }
 
             const rowSelectable = this.isRowSelectable?.(node) ?? true;
-            node.setRowSelectable(rowSelectable, true);
+            this.setRowSelectable(node, rowSelectable, true);
 
             if (!rowSelectable && node.isSelected()) {
                 nodesToDeselect.push(node);
