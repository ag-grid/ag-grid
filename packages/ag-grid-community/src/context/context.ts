--- conflicted
+++ resolved
@@ -111,11 +111,7 @@
 
 export type DynamicBeanName =
     | 'headerFilterCell'
-<<<<<<< HEAD
-    | 'detailCellRenderer'
-=======
     | 'detailCellRendererCtrl'
->>>>>>> f31f90cf
     | 'groupCellRendererCtrl'
     | 'fillHandle'
     | 'rangeHandle';
