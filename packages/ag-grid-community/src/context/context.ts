--- conflicted
+++ resolved
@@ -85,11 +85,7 @@
 import type { PinnedRowModel } from '../pinnedRowModel/pinnedRowModel';
 import type { AriaAnnouncementService } from '../rendering/ariaAnnouncementService';
 import type { AutoWidthCalculator } from '../rendering/autoWidthCalculator';
-<<<<<<< HEAD
-import type { FlashCellService } from '../rendering/cell/flashCellService';
-=======
 import type { CellFlashService } from '../rendering/cell/cellFlashService';
->>>>>>> a01f59d4
 import type { ColumnAnimationService } from '../rendering/columnAnimationService';
 import type { StickyRowService } from '../rendering/features/stickyRowService';
 import type { OverlayService } from '../rendering/overlays/overlayService';
@@ -295,16 +291,10 @@
     stickyRowService?: StickyRowService;
     groupHideOpenParentsService?: IGroupHideOpenParentsService;
     filterValueService?: FilterValueService;
-<<<<<<< HEAD
-    flashCellService?: FlashCellService;
+    cellFlashService?: CellFlashService;
     masterDetailService?: IMasterDetailService;
     tooltipService?: TooltipService;
     columnGroupService?: ColumnGroupService;
-=======
-    cellFlashService?: CellFlashService;
-    masterDetailService?: IMasterDetailService;
-    tooltipService?: TooltipService;
->>>>>>> a01f59d4
 }
 
 export type BeanCollection = CoreBeanCollection & {
