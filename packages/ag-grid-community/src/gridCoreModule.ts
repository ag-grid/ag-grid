import { ApiFunctionService } from './api/apiFunctionService';
import { CoreApiModule } from './api/apiModule';
import { ColumnFactory } from './columns/columnFactory';
import { ColumnModel } from './columns/columnModel';
import { ColumnNameService } from './columns/columnNameService';
import { ColumnStateService } from './columns/columnStateService';
import { ColumnViewportService } from './columns/columnViewportService';
import { FuncColsService } from './columns/funcColsService';
import { VisibleColsService } from './columns/visibleColsService';
import { ComponentMetadataProvider } from './components/framework/componentMetadataProvider';
import { UserComponentFactory } from './components/framework/userComponentFactory';
import { UserComponentRegistry } from './components/framework/userComponentRegistry';
import { CtrlsFactory } from './ctrlsFactory';
import { CtrlsService } from './ctrlsService';
import { PositionUtils } from './entities/positionUtils';
import { Environment } from './environment';
import { EventService } from './eventService';
import { FocusService } from './focusService';
import { MouseEventService } from './gridBodyComp/mouseEventService';
import { PinnedWidthService } from './gridBodyComp/pinnedWidthService';
import { ScrollVisibleService } from './gridBodyComp/scrollVisibleService';
import { GridDestroyService } from './gridDestroyService';
import { GridOptionsService } from './gridOptionsService';
<<<<<<< HEAD
import { ColumnGroupHeaderModule, ColumnHeaderModule } from './headerRendering/cells/headerModule';
import type { Module } from './interfaces/iModule';
import { baseCommunityModule } from './interfaces/iModule';
=======
import { defineCommunityModule } from './interfaces/iModule';
>>>>>>> 0de167e9
import { LocaleService } from './localeService';
import { ModuleNames } from './modules/moduleNames';
import { PageBoundsListener } from './pagination/pageBoundsListener';
import { PageBoundsService } from './pagination/pageBoundsService';
import { AriaAnnouncementService } from './rendering/ariaAnnouncementService';
import { RowContainerHeightService } from './rendering/rowContainerHeightService';
import { RowRenderer } from './rendering/rowRenderer';
import { SyncService } from './syncService';
import { ValueService } from './valueService/valueService';

export const GridCoreModule: Module = {
    ...baseCommunityModule(ModuleNames.CommunityCoreModule),
    beans: [
        PositionUtils,
        GridDestroyService,
        ApiFunctionService,
        UserComponentRegistry,
        ComponentMetadataProvider,
        UserComponentFactory,
        RowContainerHeightService,
        LocaleService,
        VisibleColsService,
        EventService,
        GridOptionsService,
        ColumnModel,
        PageBoundsService,
        PageBoundsListener,
        RowRenderer,
        ColumnFactory,
        ValueService,
        FocusService,
        MouseEventService,
        Environment,
        ScrollVisibleService,
        CtrlsService,
        PinnedWidthService,
        CtrlsFactory,
        SyncService,
        AriaAnnouncementService,
        ColumnStateService,
        FuncColsService,
        ColumnNameService,
        ColumnViewportService,
    ],
    dependsOn: [CoreApiModule],
<<<<<<< HEAD
};

export const CommunityFeaturesModule: Module = {
    ...baseCommunityModule('CommunityFeaturesModule'),
    dependsOn: [
        ValidationModule,
        EditModule,
        FilterModule,
        StateModule,
        DataTypeModule,
        AlignedGridsModule,
        PaginationModule,
        ColumnApiModule,
        RowApiModule,
        ScrollApiModule,
        RenderApiModule,
        ColumnMoveModule,
        ColumnAutosizeModule,
        ControlsColumnModule,
        ColumnResizeModule,
        DragAndDropModule,
        RowDragModule,
        PinnedRowModule,
        StickyRowModule,
        RowSelectionModule,
        SortModule,
        ValueCacheModule,
        ExpressionModule,
        AnimateShowChangeCellRendererModule,
        AnimateSlideCellRendererModule,
        CheckboxCellRendererModule,
        ColumnHeaderModule,
        ColumnGroupHeaderModule,
        OverlayModule,
        CellRendererFunctionModule,
        PopupModule,
        CellStyleModule,
        ColumnHoverModule,
        ColumnAnimationModule,
        ChangeDetectionModule,
        AnimationFrameModule,
        GetColumnDefsApiModule,
        RowStyleModule,
        EventApiModule,
        ColumnFlexModule,
        KeyboardNavigationModule,
        CellApiModule,
        CommunityMenuApiModule,
    ],
};
=======
});
>>>>>>> 0de167e9
<|MERGE_RESOLUTION|>--- conflicted
+++ resolved
@@ -21,13 +21,9 @@
 import { ScrollVisibleService } from './gridBodyComp/scrollVisibleService';
 import { GridDestroyService } from './gridDestroyService';
 import { GridOptionsService } from './gridOptionsService';
-<<<<<<< HEAD
 import { ColumnGroupHeaderModule, ColumnHeaderModule } from './headerRendering/cells/headerModule';
 import type { Module } from './interfaces/iModule';
 import { baseCommunityModule } from './interfaces/iModule';
-=======
-import { defineCommunityModule } from './interfaces/iModule';
->>>>>>> 0de167e9
 import { LocaleService } from './localeService';
 import { ModuleNames } from './modules/moduleNames';
 import { PageBoundsListener } from './pagination/pageBoundsListener';
@@ -73,57 +69,4 @@
         ColumnViewportService,
     ],
     dependsOn: [CoreApiModule],
-<<<<<<< HEAD
-};
-
-export const CommunityFeaturesModule: Module = {
-    ...baseCommunityModule('CommunityFeaturesModule'),
-    dependsOn: [
-        ValidationModule,
-        EditModule,
-        FilterModule,
-        StateModule,
-        DataTypeModule,
-        AlignedGridsModule,
-        PaginationModule,
-        ColumnApiModule,
-        RowApiModule,
-        ScrollApiModule,
-        RenderApiModule,
-        ColumnMoveModule,
-        ColumnAutosizeModule,
-        ControlsColumnModule,
-        ColumnResizeModule,
-        DragAndDropModule,
-        RowDragModule,
-        PinnedRowModule,
-        StickyRowModule,
-        RowSelectionModule,
-        SortModule,
-        ValueCacheModule,
-        ExpressionModule,
-        AnimateShowChangeCellRendererModule,
-        AnimateSlideCellRendererModule,
-        CheckboxCellRendererModule,
-        ColumnHeaderModule,
-        ColumnGroupHeaderModule,
-        OverlayModule,
-        CellRendererFunctionModule,
-        PopupModule,
-        CellStyleModule,
-        ColumnHoverModule,
-        ColumnAnimationModule,
-        ChangeDetectionModule,
-        AnimationFrameModule,
-        GetColumnDefsApiModule,
-        RowStyleModule,
-        EventApiModule,
-        ColumnFlexModule,
-        KeyboardNavigationModule,
-        CellApiModule,
-        CommunityMenuApiModule,
-    ],
-};
-=======
-});
->>>>>>> 0de167e9
+};