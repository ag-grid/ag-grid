import { AlignedGridsModule } from './alignedGrids/alignedGridsModule';
import { ApiFunctionService } from './api/apiFunctionService';
import { CoreApiModule, RowApiModule, ScrollApiModule } from './api/apiModule';
import { ColumnAutosizeModule } from './columnAutosize/columnAutosizeModule';
import { ColumnMoveModule } from './columnMove/columnMoveModule';
import { ColumnResizeModule } from './columnResize/columnResizeModule';
import { ColumnFactory } from './columns/columnFactory';
import { ColumnHoverModule } from './columns/columnHover/columnHoverModule';
import { ColumnModel } from './columns/columnModel';
import {
    ColumnApiModule,
    ColumnFlexModule,
    ControlsColumnModule,
    DataTypeModule,
    GetColumnDefsApiModule,
} from './columns/columnModule';
import { ColumnNameService } from './columns/columnNameService';
import { ColumnStateService } from './columns/columnStateService';
import { ColumnViewportService } from './columns/columnViewportService';
import { FuncColsService } from './columns/funcColsService';
import { VisibleColsService } from './columns/visibleColsService';
import { CellRendererFunctionModule } from './components/framework/cellRendererFunctionModule';
import { ComponentMetadataProvider } from './components/framework/componentMetadataProvider';
import { UserComponentFactory } from './components/framework/userComponentFactory';
import { UserComponentRegistry } from './components/framework/userComponentRegistry';
import { CtrlsFactory } from './ctrlsFactory';
import { CtrlsService } from './ctrlsService';
import { DragAndDropModule, RowDragModule } from './dragAndDrop/dragModule';
import { EditModule } from './edit/editModule';
import { PositionUtils } from './entities/positionUtils';
import { Environment } from './environment';
import { EventService } from './eventService';
import { FilterModule } from './filter/filterModule';
import { FocusService } from './focusService';
import { MouseEventService } from './gridBodyComp/mouseEventService';
import { PinnedWidthService } from './gridBodyComp/pinnedWidthService';
import { ScrollVisibleService } from './gridBodyComp/scrollVisibleService';
import { GridDestroyService } from './gridDestroyService';
import { GridOptionsService } from './gridOptionsService';
import { ColumnGroupHeaderModule, ColumnHeaderModule } from './headerRendering/cells/headerModule';
import { defineCommunityModule } from './interfaces/iModule';
import { LocaleService } from './localeService';
import { AnimationFrameModule } from './misc/animationFrameModule';
import { EventApiModule } from './misc/apiEvents/apiEventModule';
import { CommunityMenuApiModule } from './misc/menu/sharedMenuModule';
import { StateModule } from './misc/state/stateModule';
import { ModuleNames } from './modules/moduleNames';
import { KeyboardNavigationModule } from './navigation/navigationModule';
import { PageBoundsListener } from './pagination/pageBoundsListener';
import { PageBoundsService } from './pagination/pageBoundsService';
import { PaginationModule } from './pagination/paginationModule';
import { PinnedRowModule } from './pinnedRowModel/pinnedRowModule';
import { AriaAnnouncementService } from './rendering/ariaAnnouncementService';
import {
    AnimateShowChangeCellRendererModule,
    AnimateSlideCellRendererModule,
    CheckboxCellRendererModule,
} from './rendering/cellRenderers/cellRendererModule';
import { ColumnAnimationModule } from './rendering/columnAnimationModule';
import { StickyRowModule } from './rendering/features/stickyRowModule';
import { OverlayModule } from './rendering/overlays/overlayModule';
import { RenderApiModule } from './rendering/renderModule';
import { RowContainerHeightService } from './rendering/rowContainerHeightService';
import { RowRenderer } from './rendering/rowRenderer';
import { RowSelectionModule } from './selection/rowSelectionModule';
import { SortModule } from './sort/sortModule';
<<<<<<< HEAD
import { CellStyleModule, RowStyleModule } from './styling/stylingModule';
import { SyncService } from './syncService';
import { ValidationService } from './validation/validationService';
import { CellApiModule, ChangeDetectionModule, ExpressionModule, ValueCacheModule } from './valueService/valueModule';
import { ValueService } from './valueService/valueService';
import { PopupModule } from './widgets/popupModule';
=======
import { ValidationModule } from './validation/validationModule';
import { ExpressionModule, ValueCacheModule } from './valueService/valueModule';
import { VERSION } from './version';
>>>>>>> a5831eca

export const GridCoreModule = defineCommunityModule(ModuleNames.CommunityCoreModule, {
    beans: [
        PositionUtils,
        GridDestroyService,
        ApiFunctionService,
        UserComponentRegistry,
        ComponentMetadataProvider,
        UserComponentFactory,
        RowContainerHeightService,
        LocaleService,
        VisibleColsService,
        EventService,
        GridOptionsService,
        ColumnModel,
        PageBoundsService,
        PageBoundsListener,
        RowRenderer,
        ColumnFactory,
        ValueService,
        FocusService,
        MouseEventService,
        Environment,
        ScrollVisibleService,
        CtrlsService,
        PinnedWidthService,
        CtrlsFactory,
        SyncService,
        AriaAnnouncementService,
        ColumnStateService,
        FuncColsService,
        ColumnNameService,
        ColumnViewportService,
    ],
    dependsOn: [CoreApiModule],
});

<<<<<<< HEAD
export const ValidationsModule = defineCommunityModule('ValidationsModule', {
    beans: [ValidationService],
});

export const CommunityFeaturesModule = defineCommunityModule('CommunityFeaturesModule', {
    dependsOn: [
=======
export const CommunityFeaturesModule = _defineModule({
    version: VERSION,
    moduleName: '@ag-grid-community/core-community-features',
    dependantModules: [
>>>>>>> a5831eca
        GridCoreModule,
        ValidationModule,
        EditModule,
        FilterModule,
        StateModule,
        DataTypeModule,
        AlignedGridsModule,
        PaginationModule,
        ColumnApiModule,
        RowApiModule,
        ScrollApiModule,
        RenderApiModule,
        ColumnMoveModule,
        ColumnAutosizeModule,
        ControlsColumnModule,
        ColumnResizeModule,
        DragAndDropModule,
        RowDragModule,
        PinnedRowModule,
        StickyRowModule,
        RowSelectionModule,
        SortModule,
        ValueCacheModule,
        ExpressionModule,
        AnimateShowChangeCellRendererModule,
        AnimateSlideCellRendererModule,
        CheckboxCellRendererModule,
        ColumnHeaderModule,
        ColumnGroupHeaderModule,
        OverlayModule,
        CellRendererFunctionModule,
        PopupModule,
        CellStyleModule,
        ColumnHoverModule,
        ColumnAnimationModule,
        ChangeDetectionModule,
        AnimationFrameModule,
        GetColumnDefsApiModule,
        RowStyleModule,
        EventApiModule,
        ColumnFlexModule,
        KeyboardNavigationModule,
        CellApiModule,
        CommunityMenuApiModule,
    ],
});<|MERGE_RESOLUTION|>--- conflicted
+++ resolved
@@ -64,18 +64,12 @@
 import { RowRenderer } from './rendering/rowRenderer';
 import { RowSelectionModule } from './selection/rowSelectionModule';
 import { SortModule } from './sort/sortModule';
-<<<<<<< HEAD
 import { CellStyleModule, RowStyleModule } from './styling/stylingModule';
 import { SyncService } from './syncService';
-import { ValidationService } from './validation/validationService';
+import { ValidationModule } from './validation/validationModule';
 import { CellApiModule, ChangeDetectionModule, ExpressionModule, ValueCacheModule } from './valueService/valueModule';
 import { ValueService } from './valueService/valueService';
 import { PopupModule } from './widgets/popupModule';
-=======
-import { ValidationModule } from './validation/validationModule';
-import { ExpressionModule, ValueCacheModule } from './valueService/valueModule';
-import { VERSION } from './version';
->>>>>>> a5831eca
 
 export const GridCoreModule = defineCommunityModule(ModuleNames.CommunityCoreModule, {
     beans: [
@@ -113,19 +107,8 @@
     dependsOn: [CoreApiModule],
 });
 
-<<<<<<< HEAD
-export const ValidationsModule = defineCommunityModule('ValidationsModule', {
-    beans: [ValidationService],
-});
-
 export const CommunityFeaturesModule = defineCommunityModule('CommunityFeaturesModule', {
     dependsOn: [
-=======
-export const CommunityFeaturesModule = _defineModule({
-    version: VERSION,
-    moduleName: '@ag-grid-community/core-community-features',
-    dependantModules: [
->>>>>>> a5831eca
         GridCoreModule,
         ValidationModule,
         EditModule,
