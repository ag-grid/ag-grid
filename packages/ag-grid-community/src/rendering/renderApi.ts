--- conflicted
+++ resolved
@@ -26,15 +26,9 @@
 
 export function flashCells<TData = any>(beans: BeanCollection, params: FlashCellsParams<TData> = {}): void {
     beans.frameworkOverrides.wrapIncoming(() => {
-<<<<<<< HEAD
         beans.rowRenderer.forMatchingCellCtrls(params.rowNodes, params.columns as AgColumn[], (cellCtrl) =>
             cellCtrl.flashCell(params)
         );
-=======
-        beans.rowRenderer
-            .getCellCtrls(params.rowNodes, params.columns as AgColumn[])
-            .forEach((cellCtrl) => cellCtrl.flashCell(params));
->>>>>>> b74fae80
     });
 }
 
@@ -64,17 +58,7 @@
     params: GetCellRendererInstancesParams<TData> = {}
 ): ICellRenderer[] {
     const cellRenderers: ICellRenderer[] = [];
-<<<<<<< HEAD
     beans.rowRenderer.forMatchingCellCtrls(params.rowNodes, params.columns as AgColumn[], (cellCtrl) => {
-        const renderer = cellCtrl.getCellRenderer();
-        if (renderer != null) {
-            cellRenderers.push(renderer);
-        }
-    });
-    if (params.columns?.length) {
-        return cellRenderers.map(_unwrapUserComp);
-=======
-    beans.rowRenderer.getCellCtrls(params.rowNodes, params.columns as AgColumn[]).forEach((cellCtrl) => {
         const cellRenderer = cellCtrl.getCellRenderer();
         if (cellRenderer != null) {
             cellRenderers.push(_unwrapUserComp(cellRenderer));
@@ -82,17 +66,12 @@
     });
     if (params.columns?.length) {
         return cellRenderers;
->>>>>>> b74fae80
     }
 
     const fullWidthRenderers: ICellRenderer[] = [];
     const rowIdMap = mapRowNodes(params.rowNodes);
 
-<<<<<<< HEAD
     beans.rowRenderer.forEveryRowCtrl((rowCtrl) => {
-=======
-    beans.rowRenderer.getAllRowCtrls().forEach((rowCtrl) => {
->>>>>>> b74fae80
         if (rowIdMap && !isRowInMap(rowCtrl.getRowNode(), rowIdMap)) {
             return;
         }
@@ -105,19 +84,10 @@
         for (let i = 0; i < renderers.length; i++) {
             const renderer = renderers[i];
             if (renderer != null) {
-<<<<<<< HEAD
-                fullWidthRenderers.push(renderer);
-            }
-        }
-    });
-
-    return [...fullWidthRenderers, ...cellRenderers].map(_unwrapUserComp);
-=======
                 fullWidthRenderers.push(_unwrapUserComp(renderer));
             }
         }
     });
 
     return [...fullWidthRenderers, ...cellRenderers];
->>>>>>> b74fae80
 }