--- conflicted
+++ resolved
@@ -240,15 +240,9 @@
             },
             cellFocusCleared: () => this.onCellFocusChanged(),
             flashCells: (event) => {
-<<<<<<< HEAD
-                const { flashCellService } = this.beans;
-                if (flashCellService) {
-                    this.getAllCellCtrls().forEach((cellCtrl) => flashCellService.onFlashCells(cellCtrl, event));
-=======
                 const { cellFlashService } = this.beans;
                 if (cellFlashService) {
                     this.getAllCellCtrls().forEach((cellCtrl) => cellFlashService.onFlashCells(cellCtrl, event));
->>>>>>> a01f59d4
                 }
             },
             columnHoverChanged: () => {
@@ -1199,11 +1193,7 @@
                 this.updateAllRowCtrls();
                 this.dispatchDisplayedRowsChanged();
             });
-<<<<<<< HEAD
-            window.setTimeout(() => executeInAWhileFuncs.forEach((func) => func()), 400);
-=======
             window.setTimeout(() => executeInAWhileFuncs.forEach((func) => func()), ROW_ANIMATION_TIMEOUT);
->>>>>>> a01f59d4
         }
     }
 
