import type { ColumnModel } from '../columns/columnModel';
import type { VisibleColsService } from '../columns/visibleColsService';
import type { NamedBean } from '../context/bean';
import { BeanStub } from '../context/beanStub';
import type { BeanCollection } from '../context/context';
import type { CtrlsService } from '../ctrlsService';
import type { AgColumn } from '../entities/agColumn';
import type { RowNode } from '../entities/rowNode';
import type { Environment } from '../environment';
import type { BodyScrollEvent, CellFocusedEvent, PaginationChangedEvent } from '../events';
import type { FocusService } from '../focusService';
import type { GridBodyCtrl } from '../gridBodyComp/gridBodyCtrl';
import {
    _getActiveDomElement,
    _getDomData,
    _getRowHeightAsNumber,
    _isAnimateRows,
    _isCellSelectionEnabled,
    _isDomLayout,
} from '../gridOptionsUtils';
import type { RenderedRowEvent } from '../interfaces/iCallbackParams';
import type { CellPosition } from '../interfaces/iCellPosition';
import type { RefreshCellsParams } from '../interfaces/iCellsParams';
import type { IEventListener } from '../interfaces/iEventEmitter';
import type { IRowModel } from '../interfaces/iRowModel';
import type { IRowNode, RowPinnedType } from '../interfaces/iRowNode';
import type { RowPosition } from '../interfaces/iRowPosition';
import type { AnimationFrameService } from '../misc/animationFrameService';
import type { PageBoundsService } from '../pagination/pageBoundsService';
import type { PaginationService } from '../pagination/paginationService';
import type { PinnedRowModel } from '../pinnedRowModel/pinnedRowModel';
import { _removeFromArray } from '../utils/array';
import { _browserSupportsPreventScroll } from '../utils/browser';
import { _executeInAWhile } from '../utils/function';
import { _exists } from '../utils/generic';
import { _createArrayOfNumbers } from '../utils/number';
import { _getAllValuesInObject, _iterateObject } from '../utils/object';
import type { CellCtrl } from './cell/cellCtrl';
import { DOM_DATA_KEY_CELL_CTRL } from './cell/cellCtrl';
<<<<<<< HEAD
=======
import type { ICellRenderer } from './cellRenderers/iCellRenderer';
>>>>>>> f31f90cf
import type { StickyRowFeature } from './features/stickyRowFeature';
import type { StickyRowService } from './features/stickyRowService';
import type { RowCtrlInstanceId } from './row/rowCtrl';
import { DOM_DATA_KEY_ROW_CTRL, RowCtrl } from './row/rowCtrl';
import type { RowContainerHeightService } from './rowContainerHeightService';

type RowCtrlIdMap = Record<RowCtrlInstanceId, RowCtrl>;
type RowCtrlByRowIndex = Record<number, RowCtrl>;
export type RowCtrlByRowNodeIdMap = Record<string, RowCtrl>;

interface RowNodeMap {
    [id: string]: IRowNode;
}

export class RowRenderer extends BeanStub implements NamedBean {
    beanName = 'rowRenderer' as const;

    private animationFrameService?: AnimationFrameService;
    private paginationService?: PaginationService;
    private pageBoundsService: PageBoundsService;
    private columnModel: ColumnModel;
    private visibleColsService: VisibleColsService;
    private pinnedRowModel?: PinnedRowModel;
    private rowModel: IRowModel;
    private focusService: FocusService;
    private beans: BeanCollection;
    private rowContainerHeightService: RowContainerHeightService;
    private ctrlsService: CtrlsService;
    private environment: Environment;
    private stickyRowService?: StickyRowService;

    public wireBeans(beans: BeanCollection): void {
        this.animationFrameService = beans.animationFrameService;
        this.paginationService = beans.paginationService;
        this.pageBoundsService = beans.pageBoundsService;
        this.columnModel = beans.columnModel;
        this.visibleColsService = beans.visibleColsService;
        this.pinnedRowModel = beans.pinnedRowModel;
        this.rowModel = beans.rowModel;
        this.focusService = beans.focusService;
        this.beans = beans;
        this.rowContainerHeightService = beans.rowContainerHeightService;
        this.ctrlsService = beans.ctrlsService;
        this.environment = beans.environment;
        this.stickyRowService = beans.stickyRowService;
    }

    private gridBodyCtrl: GridBodyCtrl;

    private destroyFuncsForColumnListeners: (() => void)[] = [];

    private firstRenderedRow: number;
    private lastRenderedRow: number;

    // map of row ids to row objects. keeps track of which elements
    // are rendered for which rows in the dom.
    private rowCtrlsByRowIndex: RowCtrlByRowIndex = {};
    private zombieRowCtrls: RowCtrlIdMap = {};
    private cachedRowCtrls: RowCtrlCache;
    private allRowCtrls: RowCtrl[] = [];

    private topRowCtrls: RowCtrl[] = [];
    private bottomRowCtrls: RowCtrl[] = [];

    private pinningLeft: boolean;
    private pinningRight: boolean;

    private firstVisibleVPixel: number;
    private lastVisibleVPixel: number;

    // we only allow one refresh at a time, otherwise the internal memory structure here
    // will get messed up. this can happen if the user has a cellRenderer, and inside the
    // renderer they call an API method that results in another pass of the refresh,
    // then it will be trying to draw rows in the middle of a refresh.
    private refreshInProgress = false;

    private printLayout: boolean;
    private embedFullWidthRows: boolean;
    private stickyRowFeature?: StickyRowFeature;

    private dataFirstRenderedFired = false;

    public postConstruct(): void {
        this.ctrlsService.whenReady(this, (p) => {
            this.gridBodyCtrl = p.gridBodyCtrl;
            this.initialise();
        });
    }

    private initialise(): void {
        this.addManagedEventListeners({
            paginationChanged: this.onPageLoaded.bind(this),
            pinnedRowDataChanged: this.onPinnedRowDataChanged.bind(this),
            displayedColumnsChanged: this.onDisplayedColumnsChanged.bind(this),
            bodyScroll: this.onBodyScroll.bind(this),
            bodyHeightChanged: this.redraw.bind(this, {}),
        });

        this.addManagedPropertyListeners(['domLayout', 'embedFullWidthRows'], () => this.onDomLayoutChanged());
        this.addManagedPropertyListeners(['suppressMaxRenderedRowRestriction', 'rowBuffer'], () => this.redraw());
        this.addManagedPropertyListener('suppressCellFocus', (e) => this.onSuppressCellFocusChanged(e.currentValue));
        this.addManagedPropertyListeners(
            [
                'groupSuppressBlankHeader',
                'getBusinessKeyForNode',

                'fullWidthCellRenderer',
                'fullWidthCellRendererParams',

                'suppressStickyTotalRow',

                'groupRowRenderer',
                'groupRowRendererParams', // maybe only needs to refresh FW rows...

                'loadingCellRenderer',
                'loadingCellRendererParams',

                'detailCellRenderer',
                'detailCellRendererParams',

                'enableRangeSelection',
                'enableCellTextSelection',
                'rowSelection',
            ],
            () => this.redrawRows()
        );

        this.stickyRowFeature = this.stickyRowService?.createStickyRowFeature(
            this,
            this.createRowCon.bind(this),
            this.destroyRowCtrls.bind(this)
        );

        this.registerCellEventListeners();

        this.initialiseCache();
        this.printLayout = _isDomLayout(this.gos, 'print');
        this.embedFullWidthRows = this.printLayout || this.gos.get('embedFullWidthRows');

        this.redrawAfterModelUpdate();
    }

    private initialiseCache(): void {
        if (this.gos.get('keepDetailRows')) {
            const countProp = this.getKeepDetailRowsCount();
            const count = countProp != null ? countProp : 3;
            this.cachedRowCtrls = new RowCtrlCache(count);
        }
    }

    private getKeepDetailRowsCount(): number {
        return this.gos.get('keepDetailRowsCount');
    }

    public getStickyTopRowCtrls(): RowCtrl[] {
        if (!this.stickyRowFeature) {
            return [];
        }

        return this.stickyRowFeature.getStickyTopRowCtrls();
    }

    public getStickyBottomRowCtrls(): RowCtrl[] {
        if (!this.stickyRowFeature) {
            return [];
        }

        return this.stickyRowFeature.getStickyBottomRowCtrls();
    }

    private updateAllRowCtrls(): void {
        const liveList = _getAllValuesInObject(this.rowCtrlsByRowIndex);
        const zombieList = _getAllValuesInObject(this.zombieRowCtrls);
        const cachedList = this.cachedRowCtrls ? this.cachedRowCtrls.getEntries() : [];

        if (zombieList.length > 0 || cachedList.length > 0) {
            // Only spread if we need to.
            this.allRowCtrls = [...liveList, ...zombieList, ...cachedList];
        } else {
            this.allRowCtrls = liveList;
        }
    }

    private onCellFocusChanged(event?: CellFocusedEvent) {
        this.getAllCellCtrls().forEach((cellCtrl) => cellCtrl.onCellFocused(event));
        this.getFullWidthRowCtrls().forEach((rowCtrl) => rowCtrl.onFullWidthRowFocused(event));
    }

    private onSuppressCellFocusChanged(suppressCellFocus: boolean): void {
        this.getAllCellCtrls().forEach((cellCtrl) => cellCtrl.onSuppressCellFocusChanged(suppressCellFocus));
        this.getFullWidthRowCtrls().forEach((rowCtrl) => rowCtrl.onSuppressCellFocusChanged(suppressCellFocus));
    }

    // in a clean design, each cell would register for each of these events. however when scrolling, all the cells
    // registering and de-registering for events is a performance bottleneck. so we register here once and inform
    // all active cells.
    private registerCellEventListeners(): void {
        this.addManagedEventListeners({
            cellFocused: (event) => {
                this.onCellFocusChanged(event);
            },
            cellFocusCleared: () => this.onCellFocusChanged(),
            flashCells: (event) => {
                this.getAllCellCtrls().forEach((cellCtrl) => cellCtrl.onFlashCells(event));
            },
            columnHoverChanged: () => {
                this.getAllCellCtrls().forEach((cellCtrl) => cellCtrl.onColumnHover());
            },
            displayedColumnsChanged: () => {
                this.getAllCellCtrls().forEach((cellCtrl) => cellCtrl.onDisplayedColumnsChanged());
            },
            displayedColumnsWidthChanged: () => {
                // only for printLayout - because we are rendering all the cells in the same row, regardless of pinned state,
                // then changing the width of the containers will impact left position. eg the center cols all have their
                // left position adjusted by the width of the left pinned column, so if the pinned left column width changes,
                // all the center cols need to be shifted to accommodate this. when in normal layout, the pinned cols are
                // in different containers so doesn't impact.
                if (this.printLayout) {
                    this.getAllCellCtrls().forEach((cellCtrl) => cellCtrl.onLeftChanged());
                }
            },
        });

        this.setupRangeSelectionListeners();

        // add listeners to the grid columns
        this.refreshListenersToColumnsForCellComps();
        // if the grid columns change, then refresh the listeners again
        this.addManagedEventListeners({
            gridColumnsChanged: this.refreshListenersToColumnsForCellComps.bind(this),
        });

        this.addDestroyFunc(this.removeGridColumnListeners.bind(this));
    }

    private setupRangeSelectionListeners = () => {
        const onCellSelectionChanged = () => {
            this.getAllCellCtrls().forEach((cellCtrl) => cellCtrl.onCellSelectionChanged());
        };

        const onColumnMovedPinnedVisible = () => {
            this.getAllCellCtrls().forEach((cellCtrl) => cellCtrl.updateRangeBordersIfRangeCount());
        };

        const addCellSelectionListeners = () => {
            this.eventService.addEventListener('cellSelectionChanged', onCellSelectionChanged);
            this.eventService.addEventListener('columnMoved', onColumnMovedPinnedVisible);
            this.eventService.addEventListener('columnPinned', onColumnMovedPinnedVisible);
            this.eventService.addEventListener('columnVisible', onColumnMovedPinnedVisible);
        };

        const removeCellSelectionListeners = () => {
            this.eventService.removeEventListener('cellSelectionChanged', onCellSelectionChanged);
            this.eventService.removeEventListener('columnMoved', onColumnMovedPinnedVisible);
            this.eventService.removeEventListener('columnPinned', onColumnMovedPinnedVisible);
            this.eventService.removeEventListener('columnVisible', onColumnMovedPinnedVisible);
        };
        this.addDestroyFunc(() => removeCellSelectionListeners());
        this.addManagedPropertyListeners(['enableRangeSelection', 'cellSelection'], () => {
            const isEnabled = _isCellSelectionEnabled(this.gos);
            if (isEnabled) {
                addCellSelectionListeners();
            } else {
                removeCellSelectionListeners();
            }
        });
        const cellSelectionEnabled = _isCellSelectionEnabled(this.gos);
        if (cellSelectionEnabled) {
            addCellSelectionListeners();
        }
    };

    // executes all functions in destroyFuncsForColumnListeners and then clears the list
    private removeGridColumnListeners(): void {
        this.destroyFuncsForColumnListeners.forEach((func) => func());
        this.destroyFuncsForColumnListeners.length = 0;
    }

    // this function adds listeners onto all the grid columns, which are the column that we could have cellComps for.
    // when the grid columns change, we add listeners again. in an ideal design, each CellComp would just register to
    // the column it belongs to on creation, however this was a bottleneck with the number of cells, so do it here
    // once instead.
    private refreshListenersToColumnsForCellComps(): void {
        this.removeGridColumnListeners();

        const cols = this.columnModel.getCols();

        cols.forEach((col) => {
            const forEachCellWithThisCol = (callback: (cellCtrl: CellCtrl) => void) => {
                this.getAllCellCtrls().forEach((cellCtrl) => {
                    if (cellCtrl.getColumn() === col) {
                        callback(cellCtrl);
                    }
                });
            };

            const leftChangedListener = () => {
                forEachCellWithThisCol((cellCtrl) => cellCtrl.onLeftChanged());
            };
            const widthChangedListener = () => {
                forEachCellWithThisCol((cellCtrl) => cellCtrl.onWidthChanged());
            };
            const firstRightPinnedChangedListener = () => {
                forEachCellWithThisCol((cellCtrl) => cellCtrl.onFirstRightPinnedChanged());
            };
            const lastLeftPinnedChangedListener = () => {
                forEachCellWithThisCol((cellCtrl) => cellCtrl.onLastLeftPinnedChanged());
            };
            const colDefChangedListener = () => {
                forEachCellWithThisCol((cellCtrl) => cellCtrl.onColDefChanged());
            };

            col.addEventListener('leftChanged', leftChangedListener);
            col.addEventListener('widthChanged', widthChangedListener);
            col.addEventListener('firstRightPinnedChanged', firstRightPinnedChangedListener);
            col.addEventListener('lastLeftPinnedChanged', lastLeftPinnedChangedListener);
            col.addEventListener('colDefChanged', colDefChangedListener);

            this.destroyFuncsForColumnListeners.push(() => {
                col.removeEventListener('leftChanged', leftChangedListener);
                col.removeEventListener('widthChanged', widthChangedListener);
                col.removeEventListener('firstRightPinnedChanged', firstRightPinnedChangedListener);
                col.removeEventListener('lastLeftPinnedChanged', lastLeftPinnedChangedListener);
                col.removeEventListener('colDefChanged', colDefChangedListener);
            });
        });
    }

    private onDomLayoutChanged(): void {
        const printLayout = _isDomLayout(this.gos, 'print');
        const embedFullWidthRows = printLayout || this.gos.get('embedFullWidthRows');

        // if moving towards or away from print layout, means we need to destroy all rows, as rows are not laid
        // out using absolute positioning when doing print layout
        const destroyRows = embedFullWidthRows !== this.embedFullWidthRows || this.printLayout !== printLayout;

        this.printLayout = printLayout;
        this.embedFullWidthRows = embedFullWidthRows;

        if (destroyRows) {
            this.redrawAfterModelUpdate({ domLayoutChanged: true });
        }
    }

    // for row models that have datasources, when we update the datasource, we need to force the rowRenderer
    // to redraw all rows. otherwise the old rows from the old datasource will stay displayed.
    public datasourceChanged(): void {
        this.firstRenderedRow = 0;
        this.lastRenderedRow = -1;
        const rowIndexesToRemove = Object.keys(this.rowCtrlsByRowIndex);
        this.removeRowCtrls(rowIndexesToRemove);
    }

    private onPageLoaded(event: PaginationChangedEvent): void {
        const params: RefreshViewParams = {
            recycleRows: event.keepRenderedRows,
            animate: event.animate,
            newData: event.newData,
            newPage: event.newPage,
            // because this is a model updated event (not pinned rows), we
            // can skip updating the pinned rows. this is needed so that if user
            // is doing transaction updates, the pinned rows are not getting constantly
            // trashed - or editing cells in pinned rows are not refreshed and put into read mode
            onlyBody: true,
        };
        this.redrawAfterModelUpdate(params);
    }

    public getAllCellsForColumn(column: AgColumn): HTMLElement[] {
        const res: HTMLElement[] = [];

        this.getAllRowCtrls().forEach((rowCtrl) => {
            const eCell = rowCtrl.getCellElement(column);
            if (eCell) {
                res.push(eCell);
            }
        });

        return res;
    }

    public refreshFloatingRowComps(): void {
        this.refreshFloatingRows(this.topRowCtrls, 'top');

        this.refreshFloatingRows(this.bottomRowCtrls, 'bottom');
    }

    public getTopRowCtrls(): RowCtrl[] {
        return this.topRowCtrls;
    }

    public getCentreRowCtrls(): RowCtrl[] {
        return this.allRowCtrls;
    }

    public getBottomRowCtrls(): RowCtrl[] {
        return this.bottomRowCtrls;
    }

    /**
     * Determines which row controllers need to be destroyed and re-created vs which ones can
     * be re-used.
     *
     * This is operation is to pinned/floating rows as `this.recycleRows` is to normal/body rows.
     *
     * All `RowCtrl` instances in `rowCtrls` that don't correspond to `RowNode` instances in `rowNodes` are destroyed.
     * All `RowNode` instances in `rowNodes` that don't correspond to `RowCtrl` instances in `rowCtrls` are created.
     * All instances in `rowCtrls` must be in the same order as their corresponding nodes in `rowNodes`.
     *
     * @param rowCtrls The list of existing row controllers
     * @param rowNodes The canonical list of row nodes that should have associated controllers
     */
    private refreshFloatingRows(rowCtrls: RowCtrl[], floating: NonNullable<RowPinnedType>): void {
        const { pinnedRowModel, beans, printLayout } = this;
        const rowCtrlMap = Object.fromEntries(rowCtrls.map((ctrl) => [ctrl.getRowNode().id!, ctrl]));

        pinnedRowModel?.forEachPinnedRow(floating, (node, i) => {
            const rowCtrl = rowCtrls[i];
            const rowCtrlDoesNotExist =
                rowCtrl && pinnedRowModel.getPinnedRowById(rowCtrl.getRowNode().id!, floating) === undefined;

            if (rowCtrlDoesNotExist) {
                // ctrl not in new nodes list, destroy
                rowCtrl.destroyFirstPass();
                rowCtrl.destroySecondPass();
            }

            if (node.id! in rowCtrlMap) {
                // ctrl exists already, re-use it
                rowCtrls[i] = rowCtrlMap[node.id!];
                delete rowCtrlMap[node.id!];
            } else {
                // ctrl doesn't exist, create it
                rowCtrls[i] = new RowCtrl(node, beans, false, false, printLayout);
            }
        });

        const rowNodeCount =
            (floating === 'top' ? pinnedRowModel?.getPinnedTopRowCount() : pinnedRowModel?.getPinnedBottomRowCount()) ??
            0;

        // Truncate array if rowCtrls is longer than rowNodes
        rowCtrls.length = rowNodeCount;
    }

    private onPinnedRowDataChanged(): void {
        // recycling rows in order to ensure cell editing is not cancelled
        const params: RefreshViewParams = {
            recycleRows: true,
        };

        this.redrawAfterModelUpdate(params);
    }

    public redrawRow(rowNode: RowNode, suppressEvent = false) {
        if (rowNode.sticky) {
            this.stickyRowFeature?.refreshStickyNode(rowNode);
        } else if (this.cachedRowCtrls?.has(rowNode)) {
            // delete row from cache if it needs redrawn
            // if it's in the cache no updates need fired, as nothing
            // has been rendered
            this.cachedRowCtrls.removeRow(rowNode);
            return;
        } else {
            const destroyAndRecreateCtrl = (dataStruct: RowCtrl[] | RowCtrlByRowIndex) => {
                const ctrl = dataStruct[rowNode.rowIndex!];
                if (!ctrl) {
                    return;
                }
                if (ctrl.getRowNode() !== rowNode) {
                    // if the node is in the wrong place, then the row model is responsible for triggering a full refresh.
                    return;
                }
                ctrl.destroyFirstPass();
                ctrl.destroySecondPass();
                dataStruct[rowNode.rowIndex!] = this.createRowCon(rowNode, false, false);
            };

            switch (rowNode.rowPinned) {
                case 'top':
                    destroyAndRecreateCtrl(this.topRowCtrls);
                    break;
                case 'bottom':
                    destroyAndRecreateCtrl(this.bottomRowCtrls);
                    break;
                default:
                    destroyAndRecreateCtrl(this.rowCtrlsByRowIndex);
                    this.updateAllRowCtrls();
            }
        }

        if (!suppressEvent) {
            this.dispatchDisplayedRowsChanged(false);
        }
    }

    public redrawRows(rowNodes?: IRowNode[]): void {
        // if no row nodes provided, then refresh everything
        const partialRefresh = rowNodes != null;

        if (partialRefresh) {
            rowNodes?.forEach((node) => this.redrawRow(node as RowNode, true));
            this.dispatchDisplayedRowsChanged(false);
            return;
        }

        this.redrawAfterModelUpdate();
    }

    private getCellToRestoreFocusToAfterRefresh(params?: RefreshViewParams): CellPosition | null {
        const focusedCell = params?.suppressKeepFocus ? null : this.focusService.getFocusCellToUseAfterRefresh();

        if (focusedCell == null) {
            return null;
        }

        // if the dom is not actually focused on a cell, then we don't try to refocus. the problem this
        // solves is with editing - if the user is editing, eg focus is on a text field, and not on the
        // cell itself, then the cell can be registered as having focus, however it's the text field that
        // has the focus and not the cell div. therefore, when the refresh is finished, the grid will focus
        // the cell, and not the textfield. that means if the user is in a text field, and the grid refreshes,
        // the focus is lost from the text field. we do not want this.
        const activeElement = _getActiveDomElement(this.gos);
        const cellDomData = _getDomData(this.gos, activeElement, DOM_DATA_KEY_CELL_CTRL);
        const rowDomData = _getDomData(this.gos, activeElement, DOM_DATA_KEY_ROW_CTRL);

        const gridElementFocused = cellDomData || rowDomData;

        return gridElementFocused ? focusedCell : null;
    }

    // gets called from:
    // +) initialisation (in registerGridComp) params = null
    // +) onDomLayoutChanged, params = null
    // +) onPageLoaded, recycleRows, animate, newData, newPage from event, onlyBody=true
    // +) onPinnedRowDataChanged, recycleRows = true
    // +) redrawRows (from Grid API), recycleRows = true/false
    private redrawAfterModelUpdate(params: RefreshViewParams = {}): void {
        this.getLockOnRefresh();

        const focusedCell = this.getCellToRestoreFocusToAfterRefresh(params);

        this.updateContainerHeights();
        this.scrollToTopIfNewData(params);

        // never recycle rows on layout change as rows could change from normal DOM layout
        // back to the grid's row positioning.
        const recycleRows = !params.domLayoutChanged && !!params.recycleRows;
        const animate = params.animate && _isAnimateRows(this.gos);

        // after modelUpdate, row indexes can change, so we clear out the rowsByIndex map,
        // however we can reuse the rows, so we keep them but index by rowNode.id
        const rowsToRecycle = recycleRows ? this.getRowsToRecycle() : null;
        if (!recycleRows) {
            this.removeAllRowComps();
        }

        this.workOutFirstAndLastRowsToRender();

        if (this.stickyRowFeature) {
            this.stickyRowFeature.checkStickyRows();

            // this is a hack, if sticky rows brings in rows from other pages
            // need to update the model height to include them.
            const extraHeight =
                this.stickyRowFeature.getExtraTopHeight() + this.stickyRowFeature.getExtraBottomHeight();
            if (extraHeight) {
                this.updateContainerHeights(extraHeight);
            }
        }

        this.recycleRows(rowsToRecycle, animate);

        this.gridBodyCtrl.updateRowCount();

        if (!params.onlyBody) {
            this.refreshFloatingRowComps();
        }

        this.dispatchDisplayedRowsChanged();

        // if a cell was focused before, ensure focus now.
        if (focusedCell != null) {
            this.restoreFocusedCell(focusedCell);
        }

        this.releaseLockOnRefresh();
    }

    private scrollToTopIfNewData(params: RefreshViewParams): void {
        const scrollToTop = params.newData || params.newPage;
        const suppressScrollToTop = this.gos.get('suppressScrollOnNewData');

        if (scrollToTop && !suppressScrollToTop) {
            this.gridBodyCtrl.getScrollFeature().scrollToTop();
            this.stickyRowFeature?.resetOffsets();
        }
    }

    private updateContainerHeights(additionalHeight = 0): void {
        // when doing print layout, we don't explicitly set height on the containers
        if (this.printLayout) {
            this.rowContainerHeightService.setModelHeight(null);
            return;
        }

        let containerHeight = this.pageBoundsService.getCurrentPageHeight();
        // we need at least 1 pixel for the horizontal scroll to work. so if there are now rows,
        // we still want the scroll to be present, otherwise there would be no way to scroll the header
        // which might be needed us user wants to access columns
        // on the RHS - and if that was where the filter was that cause no rows to be presented, there
        // is no way to remove the filter.
        if (containerHeight === 0) {
            containerHeight = 1;
        }

        this.rowContainerHeightService.setModelHeight(containerHeight + additionalHeight);
    }

    private getLockOnRefresh(): void {
        if (this.refreshInProgress) {
            throw new Error(
                'AG Grid: cannot get grid to draw rows when it is in the middle of drawing rows. ' +
                    'Your code probably called a grid API method while the grid was in the render stage. To overcome ' +
                    'this, put the API call into a timeout, e.g. instead of api.redrawRows(), ' +
                    'call setTimeout(function() { api.redrawRows(); }, 0). To see what part of your code ' +
                    'that caused the refresh check this stacktrace.'
            );
        }

        this.refreshInProgress = true;
        this.frameworkOverrides.getLockOnRefresh?.();
    }

    private releaseLockOnRefresh(): void {
        this.refreshInProgress = false;
        this.frameworkOverrides.releaseLockOnRefresh?.();
    }

    public isRefreshInProgress(): boolean {
        return this.refreshInProgress;
    }

    // sets the focus to the provided cell, if the cell is provided. this way, the user can call refresh without
    // worry about the focus been lost. this is important when the user is using keyboard navigation to do edits
    // and the cellEditor is calling 'refresh' to get other cells to update (as other cells might depend on the
    // edited cell).
    private restoreFocusedCell(cellPosition: CellPosition | null): void {
        if (!cellPosition) {
            return;
        }

        this.focusService.restoreFocusedCell(cellPosition, () => {
            // we don't wish to dispatch an event as the rowRenderer is not capable of changing the selected cell,
            // so we mock a change event for the full width rows and cells to ensure they update to the newly selected state

            this.onCellFocusChanged(
                this.gos.addGridCommonParams<CellFocusedEvent>({
                    rowIndex: cellPosition.rowIndex,
                    column: cellPosition.column,
                    rowPinned: cellPosition.rowPinned,
                    forceBrowserFocus: true,
                    preventScrollOnBrowserFocus: true,
                    type: 'cellFocused',
                })
            );
        });
    }

    public getAllCellCtrls(): CellCtrl[] {
        const res: CellCtrl[] = [];
        const rowCtrls = this.getAllRowCtrls();
        const rowCtrlsLength = rowCtrls.length;

        for (let i = 0; i < rowCtrlsLength; i++) {
            const cellCtrls = rowCtrls[i].getAllCellCtrls();
            const cellCtrlsLength = cellCtrls.length;

            for (let j = 0; j < cellCtrlsLength; j++) {
                res.push(cellCtrls[j]);
            }
        }

        return res;
    }

    public getAllRowCtrls(): RowCtrl[] {
        const stickyTopRowCtrls = this.getStickyTopRowCtrls();
        const stickyBottomRowCtrls = this.getStickyBottomRowCtrls();
        const res = [...this.topRowCtrls, ...this.bottomRowCtrls, ...stickyTopRowCtrls, ...stickyBottomRowCtrls];

        for (const key in this.rowCtrlsByRowIndex) {
            res.push(this.rowCtrlsByRowIndex[key]);
        }
        return res;
    }

    public addRenderedRowListener(
        eventName: RenderedRowEvent,
        rowIndex: number,
        callback: IEventListener<RenderedRowEvent>
    ): void {
        const rowComp = this.rowCtrlsByRowIndex[rowIndex];
        if (rowComp) {
            rowComp.addEventListener(eventName, callback);
        }
    }

    public refreshCells(params: RefreshCellsParams = {}): void {
        const refreshCellParams = {
            forceRefresh: params.force,
            newData: false,
            suppressFlash: params.suppressFlash,
        };

        for (const cellCtrl of this.getCellCtrls(params.rowNodes, params.columns as AgColumn[])) {
            cellCtrl.refreshOrDestroyCell(refreshCellParams);
        }

        // refresh the full width rows too
        this.refreshFullWidth(params.rowNodes);
    }

    private refreshFullWidth(rowNodes?: IRowNode[]): void {
        if (!rowNodes) {
            return;
        }

        let cellFocused: CellPosition | null = null;

        if (this.stickyRowFeature && _browserSupportsPreventScroll()) {
            cellFocused = this.getCellToRestoreFocusToAfterRefresh() || null;
        }

        for (const rowCtrl of this.getRowCtrls(rowNodes)) {
            if (!rowCtrl.isFullWidth()) {
                continue;
            }

            const refreshed = rowCtrl.refreshFullWidth();
            if (!refreshed) {
                this.redrawRow(rowCtrl.getRowNode(), true);
            }
        }

        this.dispatchDisplayedRowsChanged(false);

        if (cellFocused) {
            this.restoreFocusedCell(cellFocused);
        }
    }

    /**
     * @param rowNodes if provided, returns the RowCtrls for the provided rowNodes. otherwise returns all RowCtrls.
     */
    public getRowCtrls(rowNodes?: IRowNode[] | null): RowCtrl[] {
        const rowIdsMap = mapRowNodes(rowNodes);
        const allRowCtrls = this.getAllRowCtrls();
        if (!rowNodes || !rowIdsMap) {
            return allRowCtrls;
        }

        return allRowCtrls.filter((rowCtrl) => {
            const rowNode = rowCtrl.getRowNode();
            return isRowInMap(rowNode, rowIdsMap);
        });
    }

    // returns CellCtrl's that match the provided rowNodes and columns. eg if one row node
    // and two columns provided, that identifies 4 cells, so 4 CellCtrl's returned.
    public getCellCtrls(rowNodes?: IRowNode[] | null, columns?: (string | AgColumn)[]): CellCtrl[] {
        let colIdsMap: any;
        if (_exists(columns)) {
            colIdsMap = {};
            columns.forEach((colKey: string | AgColumn) => {
                const column: AgColumn | null = this.columnModel.getCol(colKey);
                if (_exists(column)) {
                    colIdsMap[column.getId()] = true;
                }
            });
        }

        const res: CellCtrl[] = [];
        this.getRowCtrls(rowNodes).forEach((rowCtrl) => {
            rowCtrl.getAllCellCtrls().forEach((cellCtrl) => {
                const colId: string = cellCtrl.getColumn().getId();
                const excludeColFromRefresh = colIdsMap && !colIdsMap[colId];

                if (excludeColFromRefresh) {
                    return;
                }

                res.push(cellCtrl);
            });
        });
        return res;
    }

    public override destroy(): void {
        this.removeAllRowComps(true);
        super.destroy();
    }

    private removeAllRowComps(suppressAnimation: boolean = false): void {
        const rowIndexesToRemove = Object.keys(this.rowCtrlsByRowIndex);
        this.removeRowCtrls(rowIndexesToRemove, suppressAnimation);

        if (this.stickyRowFeature) {
            this.stickyRowFeature.destroyStickyCtrls();
        }
    }

    private getRowsToRecycle(): RowCtrlByRowNodeIdMap {
        // remove all stub nodes, they can't be reused, as no rowNode id
        const stubNodeIndexes: string[] = [];
        _iterateObject(this.rowCtrlsByRowIndex, (index, rowCtrl) => {
            const stubNode = rowCtrl.getRowNode().id == null;
            if (stubNode) {
                stubNodeIndexes.push(index);
            }
        });
        this.removeRowCtrls(stubNodeIndexes);

        // then clear out rowCompsByIndex, but before that take a copy, but index by id, not rowIndex
        const ctrlsByIdMap: RowCtrlByRowNodeIdMap = {};
        _iterateObject(this.rowCtrlsByRowIndex, (_, rowCtrl) => {
            const rowNode = rowCtrl.getRowNode();
            ctrlsByIdMap[rowNode.id!] = rowCtrl;
        });
        this.rowCtrlsByRowIndex = {};

        return ctrlsByIdMap;
    }

    // takes array of row indexes
    private removeRowCtrls(rowsToRemove: any[], suppressAnimation: boolean = false) {
        // if no fromIndex then set to -1, which will refresh everything
        // let realFromIndex = -1;

        rowsToRemove.forEach((indexToRemove) => {
            const rowCtrl = this.rowCtrlsByRowIndex[indexToRemove];
            if (rowCtrl) {
                rowCtrl.destroyFirstPass(suppressAnimation);
                rowCtrl.destroySecondPass();
            }
            delete this.rowCtrlsByRowIndex[indexToRemove];
        });
    }

    private onBodyScroll(e: BodyScrollEvent) {
        if (e.direction !== 'vertical') {
            return;
        }
        this.redraw({ afterScroll: true });
    }

    // gets called when rows don't change, but viewport does, so after:
    // 1) height of grid body changes, ie number of displayed rows has changed
    // 2) grid scrolled to new position
    // 3) ensure index visible (which is a scroll)
    public redraw(params: { afterScroll?: boolean } = {}) {
        const { afterScroll } = params;
        let cellFocused: CellPosition | undefined;

        // only try to refocus cells shifting in and out of sticky container
        // if the browser supports focus ({ preventScroll })
        if (this.stickyRowFeature && _browserSupportsPreventScroll()) {
            cellFocused = this.getCellToRestoreFocusToAfterRefresh() || undefined;
        }

        const oldFirstRow = this.firstRenderedRow;
        const oldLastRow = this.lastRenderedRow;
        this.workOutFirstAndLastRowsToRender();

        let hasStickyRowChanges = false;

        if (this.stickyRowFeature) {
            hasStickyRowChanges = this.stickyRowFeature.checkStickyRows();

            // this is a hack, if sticky rows brings in rows from other pages
            // need to update the model height to include them.
            const extraHeight =
                this.stickyRowFeature.getExtraTopHeight() + this.stickyRowFeature.getExtraBottomHeight();
            if (extraHeight) {
                this.updateContainerHeights(extraHeight);
            }
        }

        const rangeChanged = this.firstRenderedRow !== oldFirstRow || this.lastRenderedRow !== oldLastRow;

        if (afterScroll && !hasStickyRowChanges && !rangeChanged) {
            return;
        }

        this.getLockOnRefresh();
        this.recycleRows(null, false, afterScroll);
        this.releaseLockOnRefresh();
        // AfterScroll results in flushSync in React but we need to disable flushSync for sticky row group changes to avoid flashing
        this.dispatchDisplayedRowsChanged(afterScroll && !hasStickyRowChanges);

        if (cellFocused != null) {
            const newFocusedCell = this.getCellToRestoreFocusToAfterRefresh();

            if (cellFocused != null && newFocusedCell == null) {
                this.animationFrameService?.flushAllFrames();
                this.restoreFocusedCell(cellFocused);
            }
        }
    }

    private removeRowCompsNotToDraw(indexesToDraw: number[], suppressAnimation: boolean): void {
        // for speedy lookup, dump into map
        const indexesToDrawMap: { [index: string]: boolean } = {};
        indexesToDraw.forEach((index) => (indexesToDrawMap[index] = true));

        const existingIndexes = Object.keys(this.rowCtrlsByRowIndex);
        const indexesNotToDraw = existingIndexes.filter((index) => !indexesToDrawMap[index]);

        this.removeRowCtrls(indexesNotToDraw, suppressAnimation);
    }

    private calculateIndexesToDraw(rowsToRecycle?: { [key: string]: RowCtrl } | null): number[] {
        // all in all indexes in the viewport
        const indexesToDraw = _createArrayOfNumbers(this.firstRenderedRow, this.lastRenderedRow);

        const checkRowToDraw = (indexStr: string, rowComp: RowCtrl) => {
            const index = rowComp.getRowNode().rowIndex;
            if (index == null) {
                return;
            }
            if (index < this.firstRenderedRow || index > this.lastRenderedRow) {
                if (this.doNotUnVirtualiseRow(rowComp)) {
                    indexesToDraw.push(index);
                }
            }
        };

        // if we are redrawing due to scrolling change, then old rows are in this.rowCompsByIndex
        _iterateObject(this.rowCtrlsByRowIndex, checkRowToDraw);

        // if we are redrawing due to model update, then old rows are in rowsToRecycle
        _iterateObject(rowsToRecycle, checkRowToDraw);

        indexesToDraw.sort((a, b) => a - b);

        const ret: number[] = [];

        for (let i = 0; i < indexesToDraw.length; i++) {
            const currRow = indexesToDraw[i];
            const rowNode = this.rowModel.getRow(currRow);
            if (rowNode && !rowNode.sticky) {
                ret.push(currRow);
            }
        }

        return ret;
    }

    private recycleRows(rowsToRecycle?: { [key: string]: RowCtrl } | null, animate = false, afterScroll = false) {
        // the row can already exist and be in the following:
        // rowsToRecycle -> if model change, then the index may be different, however row may
        //                         exist here from previous time (mapped by id).
        // this.rowCompsByIndex -> if just a scroll, then this will contain what is currently in the viewport

        // this is all the indexes we want, including those that already exist, so this method
        // will end up going through each index and drawing only if the row doesn't already exist
        const indexesToDraw = this.calculateIndexesToDraw(rowsToRecycle);

        // never animate when doing print layout - as we want to get things ready to print as quickly as possible,
        // otherwise we risk the printer printing a row that's half faded (half way through fading in)
        // Don't animate rows that have been added or removed as part of scrolling
        if (this.printLayout || afterScroll) {
            animate = false;
        }

        this.removeRowCompsNotToDraw(indexesToDraw, !animate);

        // add in new rows
        const rowCtrls: RowCtrl[] = [];

        indexesToDraw.forEach((rowIndex) => {
            const rowCtrl = this.createOrUpdateRowCtrl(rowIndex, rowsToRecycle, animate, afterScroll);
            if (_exists(rowCtrl)) {
                rowCtrls.push(rowCtrl);
            }
        });

        if (rowsToRecycle) {
            const useAnimationFrame =
                afterScroll &&
                !this.gos.get('suppressAnimationFrame') &&
                !this.printLayout &&
                this.beans.animationFrameService;
            if (useAnimationFrame) {
                this.beans.animationFrameService!.addDestroyTask(() => {
                    this.destroyRowCtrls(rowsToRecycle, animate);
                    this.updateAllRowCtrls();
                    this.dispatchDisplayedRowsChanged();
                });
            } else {
                this.destroyRowCtrls(rowsToRecycle, animate);
            }
        }

        this.updateAllRowCtrls();
    }

    private dispatchDisplayedRowsChanged(afterScroll: boolean = false): void {
        this.eventService.dispatchEvent({
            type: 'displayedRowsChanged',
            afterScroll,
        });
    }

    private onDisplayedColumnsChanged(): void {
        const pinningLeft = this.visibleColsService.isPinningLeft();
        const pinningRight = this.visibleColsService.isPinningRight();
        const atLeastOneChanged = this.pinningLeft !== pinningLeft || pinningRight !== this.pinningRight;

        if (atLeastOneChanged) {
            this.pinningLeft = pinningLeft;
            this.pinningRight = pinningRight;

            if (this.embedFullWidthRows) {
                this.redrawFullWidthEmbeddedRows();
            }
        }
    }

    // when embedding, what gets showed in each section depends on what is pinned. eg if embedding group expand / collapse,
    // then it should go into the pinned left area if pinning left, or the center area if not pinning.
    private redrawFullWidthEmbeddedRows(): void {
        // if either of the pinned panels has shown / hidden, then need to redraw the fullWidth bits when
        // embedded, as what appears in each section depends on whether we are pinned or not
        const rowsToRemove: string[] = [];

        this.getFullWidthRowCtrls().forEach((fullWidthCtrl) => {
            const rowIndex = fullWidthCtrl.getRowNode().rowIndex;
            rowsToRemove.push(rowIndex!.toString());
        });

        this.refreshFloatingRowComps();
        this.removeRowCtrls(rowsToRemove);
        this.redraw({ afterScroll: true });
    }

    public getFullWidthRowCtrls(rowNodes?: IRowNode[]): RowCtrl[] {
        const rowNodesMap = mapRowNodes(rowNodes);

        return this.getAllRowCtrls().filter((rowCtrl: RowCtrl) => {
            // include just full width
            if (!rowCtrl.isFullWidth()) {
                return false;
            }

            // if Row Nodes provided, we exclude where Row Node is missing
            const rowNode = rowCtrl.getRowNode();
            if (rowNodesMap != null && !isRowInMap(rowNode, rowNodesMap)) {
                return false;
            }

            return true;
        });
    }

    private createOrUpdateRowCtrl(
        rowIndex: number,
        rowsToRecycle: { [key: string]: RowCtrl | null } | null | undefined,
        animate: boolean,
        afterScroll: boolean
    ): RowCtrl | null | undefined {
        let rowNode: RowNode | undefined;
        let rowCtrl: RowCtrl | null = this.rowCtrlsByRowIndex[rowIndex];

        // if no row comp, see if we can get it from the previous rowComps
        if (!rowCtrl) {
            rowNode = this.rowModel.getRow(rowIndex);
            if (_exists(rowNode) && _exists(rowsToRecycle) && rowsToRecycle[rowNode.id!] && rowNode.alreadyRendered) {
                rowCtrl = rowsToRecycle[rowNode.id!];
                rowsToRecycle[rowNode.id!] = null;
            }
        }

        const creatingNewRowCtrl = !rowCtrl;

        if (creatingNewRowCtrl) {
            // create a new one
            if (!rowNode) {
                rowNode = this.rowModel.getRow(rowIndex);
            }

            if (_exists(rowNode)) {
                rowCtrl = this.createRowCon(rowNode, animate, afterScroll);
            } else {
                // this should never happen - if somehow we are trying to create
                // a row for a rowNode that does not exist.
                return;
            }
        }

        if (rowNode) {
            // set node as 'alreadyRendered' to ensure we only recycle rowComps that have been rendered, this ensures
            // we don't reuse rowComps that have been removed and then re-added in the same batch transaction.
            rowNode.alreadyRendered = true;
        }

        this.rowCtrlsByRowIndex[rowIndex] = rowCtrl!;

        return rowCtrl;
    }

    private destroyRowCtrls(rowCtrlsMap: RowCtrlIdMap | null | undefined, animate: boolean): void {
        const executeInAWhileFuncs: (() => void)[] = [];
        _iterateObject(rowCtrlsMap, (nodeId, rowCtrl) => {
            // if row was used, then it's null
            if (!rowCtrl) {
                return;
            }

            if (this.cachedRowCtrls && rowCtrl.isCacheable()) {
                this.cachedRowCtrls.addRow(rowCtrl);
                return;
            }

            rowCtrl.destroyFirstPass(!animate);
            if (animate) {
                const instanceId = rowCtrl.instanceId;
                this.zombieRowCtrls[instanceId] = rowCtrl;
                executeInAWhileFuncs.push(() => {
                    rowCtrl.destroySecondPass();
                    delete this.zombieRowCtrls[instanceId];
                });
            } else {
                rowCtrl.destroySecondPass();
            }
        });
        if (animate) {
            // this ensures we fire displayedRowsChanged AFTER all the 'executeInAWhileFuncs' get
            // executed, as we added it to the end of the list.
            executeInAWhileFuncs.push(() => {
                this.updateAllRowCtrls();
                this.dispatchDisplayedRowsChanged();
            });
            _executeInAWhile(executeInAWhileFuncs);
        }
    }

    private getRowBuffer(): number {
        return this.gos.get('rowBuffer');
    }

    private getRowBufferInPixels() {
        const rowsToBuffer = this.getRowBuffer();
        const defaultRowHeight = _getRowHeightAsNumber(this.gos);

        return rowsToBuffer * defaultRowHeight;
    }

    private workOutFirstAndLastRowsToRender(): void {
        this.rowContainerHeightService.updateOffset();
        let newFirst: number;
        let newLast: number;

        if (!this.rowModel.isRowsToRender()) {
            newFirst = 0;
            newLast = -1; // setting to -1 means nothing in range
        } else if (this.printLayout) {
            this.environment.refreshRowHeightVariable();
            newFirst = this.pageBoundsService.getFirstRow();
            newLast = this.pageBoundsService.getLastRow();
        } else {
            const bufferPixels = this.getRowBufferInPixels();
            const gridBodyCtrl = this.ctrlsService.getGridBodyCtrl();
            const suppressRowVirtualisation = this.gos.get('suppressRowVirtualisation');

            let rowHeightsChanged = false;
            let firstPixel: number;
            let lastPixel: number;
            do {
                const paginationOffset = this.pageBoundsService.getPixelOffset();
                const { pageFirstPixel, pageLastPixel } = this.pageBoundsService.getCurrentPagePixelRange();
                const divStretchOffset = this.rowContainerHeightService.getDivStretchOffset();

                const bodyVRange = gridBodyCtrl.getScrollFeature().getVScrollPosition();
                const bodyTopPixel = bodyVRange.top;
                const bodyBottomPixel = bodyVRange.bottom;

                if (suppressRowVirtualisation) {
                    firstPixel = pageFirstPixel + divStretchOffset;
                    lastPixel = pageLastPixel + divStretchOffset;
                } else {
                    firstPixel =
                        Math.max(bodyTopPixel + paginationOffset - bufferPixels, pageFirstPixel) + divStretchOffset;
                    lastPixel =
                        Math.min(bodyBottomPixel + paginationOffset + bufferPixels, pageLastPixel) + divStretchOffset;
                }

                this.firstVisibleVPixel = Math.max(bodyTopPixel + paginationOffset, pageFirstPixel) + divStretchOffset;
                this.lastVisibleVPixel = Math.min(bodyBottomPixel + paginationOffset, pageLastPixel) + divStretchOffset;

                // if the rows we are about to display get their heights changed, then that upsets the calcs from above.
                rowHeightsChanged = this.ensureAllRowsInRangeHaveHeightsCalculated(firstPixel, lastPixel);
            } while (rowHeightsChanged);

            let firstRowIndex = this.rowModel.getRowIndexAtPixel(firstPixel);
            let lastRowIndex = this.rowModel.getRowIndexAtPixel(lastPixel);

            const pageFirstRow = this.pageBoundsService.getFirstRow();
            const pageLastRow = this.pageBoundsService.getLastRow();

            // adjust, in case buffer extended actual size
            if (firstRowIndex < pageFirstRow) {
                firstRowIndex = pageFirstRow;
            }

            if (lastRowIndex > pageLastRow) {
                lastRowIndex = pageLastRow;
            }

            newFirst = firstRowIndex;
            newLast = lastRowIndex;
        }

        // sometimes user doesn't set CSS right and ends up with grid with no height and grid ends up
        // trying to render all the rows, eg 10,000+ rows. this will kill the browser. so instead of
        // killing the browser, we limit the number of rows. just in case some use case we didn't think
        // of, we also have a property to not do this operation.
        const rowLayoutNormal = _isDomLayout(this.gos, 'normal');
        const suppressRowCountRestriction = this.gos.get('suppressMaxRenderedRowRestriction');
        const rowBufferMaxSize = Math.max(this.getRowBuffer(), 500);

        if (rowLayoutNormal && !suppressRowCountRestriction) {
            if (newLast - newFirst > rowBufferMaxSize) {
                newLast = newFirst + rowBufferMaxSize;
            }
        }

        const firstDiffers = newFirst !== this.firstRenderedRow;
        const lastDiffers = newLast !== this.lastRenderedRow;

        if (firstDiffers || lastDiffers) {
            this.firstRenderedRow = newFirst;
            this.lastRenderedRow = newLast;

            this.eventService.dispatchEvent({
                type: 'viewportChanged',
                firstRow: newFirst,
                lastRow: newLast,
            });
        }
    }

    /**
     * This event will only be fired once, and is queued until after the browser next renders.
     * This allows us to fire an event during the start of the render cycle, when we first see data being rendered
     * but not execute the event until all of the data has finished being rendered to the dom.
     */
    public dispatchFirstDataRenderedEvent() {
        if (this.dataFirstRenderedFired) {
            return;
        }
        this.dataFirstRenderedFired = true;

        // See AG-7018
        window.requestAnimationFrame(() => {
            this.beans.eventService.dispatchEvent({
                type: 'firstDataRendered',
                firstRow: this.firstRenderedRow,
                lastRow: this.lastRenderedRow,
            });
        });
    }

    private ensureAllRowsInRangeHaveHeightsCalculated(topPixel: number, bottomPixel: number): boolean {
        const pinnedRowHeightsChanged = this.pinnedRowModel?.ensureRowHeightsValid();

        // ensure sticky rows heights are all updated
        const stickyHeightsChanged = this.stickyRowFeature?.ensureRowHeightsValid();
        // ensureRowHeightsVisible only works with CSRM, as it's the only row model that allows lazy row height calcs.
        // all the other row models just hard code so the method just returns back false
        const rowModelHeightsChanged = this.rowModel.ensureRowHeightsValid(
            topPixel,
            bottomPixel,
            this.pageBoundsService.getFirstRow(),
            this.pageBoundsService.getLastRow()
        );
        if (rowModelHeightsChanged || stickyHeightsChanged) {
            this.eventService.dispatchEvent({
                type: 'recalculateRowBounds',
            });
        }

        if (stickyHeightsChanged || rowModelHeightsChanged || pinnedRowHeightsChanged) {
            this.updateContainerHeights();
            return true;
        }
        return false;
    }

    public getFirstVisibleVerticalPixel(): number {
        return this.firstVisibleVPixel;
    }

    public getLastVisibleVerticalPixel(): number {
        return this.lastVisibleVPixel;
    }

    public getFirstVirtualRenderedRow() {
        return this.firstRenderedRow;
    }

    public getLastVirtualRenderedRow() {
        return this.lastRenderedRow;
    }

    // check that none of the rows to remove are editing or focused as:
    // a) if editing, we want to keep them, otherwise the user will loose the context of the edit,
    //    eg user starts editing, enters some text, then scrolls down and then up, next time row rendered
    //    the edit is reset - so we want to keep it rendered.
    // b) if focused, we want ot keep keyboard focus, so if user ctrl+c, it goes to clipboard,
    //    otherwise the user can range select and drag (with focus cell going out of the viewport)
    //    and then ctrl+c, nothing will happen if cell is removed from dom.
    // c) if detail record of master detail, as users complained that the context of detail rows
    //    was getting lost when detail row out of view. eg user expands to show detail row,
    //    then manipulates the detail panel (eg sorts the detail grid), then context is lost
    //    after detail panel is scrolled out of / into view.
    private doNotUnVirtualiseRow(rowComp: RowCtrl): boolean {
        const REMOVE_ROW: boolean = false;
        const KEEP_ROW: boolean = true;
        const rowNode = rowComp.getRowNode();

        const rowHasFocus = this.focusService.isRowNodeFocused(rowNode);
        const rowIsEditing = rowComp.isEditing();
        const rowIsDetail = rowNode.detail;

        const mightWantToKeepRow = rowHasFocus || rowIsEditing || rowIsDetail;

        // if we deffo don't want to keep it,
        if (!mightWantToKeepRow) {
            return REMOVE_ROW;
        }

        // editing row, only remove if it is no longer rendered, eg filtered out or new data set.
        // the reason we want to keep is if user is scrolling up and down, we don't want to loose
        // the context of the editing in process.
        const rowNodePresent = this.isRowPresent(rowNode);
        return rowNodePresent ? KEEP_ROW : REMOVE_ROW;
    }

    private isRowPresent(rowNode: RowNode): boolean {
        if (!this.rowModel.isRowPresent(rowNode)) {
            return false;
        }
        return this.paginationService ? this.paginationService.isRowPresent(rowNode) : true;
    }

    private createRowCon(rowNode: RowNode, animate: boolean, afterScroll: boolean): RowCtrl {
        const rowCtrlFromCache = this.cachedRowCtrls ? this.cachedRowCtrls.getRow(rowNode) : null;
        if (rowCtrlFromCache) {
            return rowCtrlFromCache;
        }

        // we don't use animations frames for printing, so the user can put the grid into print mode
        // and immediately print - otherwise the user would have to wait for the rows to draw in the background
        // (via the animation frames) which is awkward to do from code.

        // we only do the animation frames after scrolling, as this is where we want the smooth user experience.
        // having animation frames for other times makes the grid look 'jumpy'.

        const suppressAnimationFrame = this.gos.get('suppressAnimationFrame');
        const useAnimationFrameForCreate =
            afterScroll && !suppressAnimationFrame && !this.printLayout && !!this.beans.animationFrameService;

        const res = new RowCtrl(rowNode, this.beans, animate, useAnimationFrameForCreate, this.printLayout);

        return res;
    }

    public getRenderedNodes() {
        const renderedRows = this.rowCtrlsByRowIndex;
        return Object.values(renderedRows).map((rowCtrl) => rowCtrl.getRowNode());
    }

    public getRowByPosition(rowPosition: RowPosition): RowCtrl | null {
        let rowCtrl: RowCtrl | null;
        const { rowIndex } = rowPosition;
        switch (rowPosition.rowPinned) {
            case 'top':
                rowCtrl = this.topRowCtrls[rowIndex];
                break;
            case 'bottom':
                rowCtrl = this.bottomRowCtrls[rowIndex];
                break;
            default:
                rowCtrl = this.rowCtrlsByRowIndex[rowIndex];
                if (!rowCtrl) {
                    rowCtrl =
                        this.getStickyTopRowCtrls().find((ctrl) => ctrl.getRowNode().rowIndex === rowIndex) || null;

                    if (!rowCtrl) {
                        rowCtrl =
                            this.getStickyBottomRowCtrls().find((ctrl) => ctrl.getRowNode().rowIndex === rowIndex) ||
                            null;
                    }
                }
                break;
        }

        return rowCtrl;
    }

    // returns true if any row between startIndex and endIndex is rendered. used by
    // SSRM or IRM, as they don't want to purge visible blocks from cache.
    public isRangeInRenderedViewport(startIndex: number, endIndex: number): boolean {
        // parent closed means the parent node is not expanded, thus these blocks are not visible
        const parentClosed = startIndex == null || endIndex == null;
        if (parentClosed) {
            return false;
        }

        const blockAfterViewport = startIndex > this.lastRenderedRow;
        const blockBeforeViewport = endIndex < this.firstRenderedRow;
        const blockInsideViewport = !blockBeforeViewport && !blockAfterViewport;

        return blockInsideViewport;
    }
}

class RowCtrlCache {
    // map for fast access
    private entriesMap: RowCtrlByRowNodeIdMap = {};

    // list for keeping order
    private entriesList: RowCtrl[] = [];

    private readonly maxCount: number;

    constructor(maxCount: number) {
        this.maxCount = maxCount;
    }

    public addRow(rowCtrl: RowCtrl): void {
        this.entriesMap[rowCtrl.getRowNode().id!] = rowCtrl;
        this.entriesList.push(rowCtrl);
        rowCtrl.setCached(true);

        if (this.entriesList.length > this.maxCount) {
            const rowCtrlToDestroy = this.entriesList[0];
            rowCtrlToDestroy.destroyFirstPass();
            rowCtrlToDestroy.destroySecondPass();
            this.removeFromCache(rowCtrlToDestroy);
        }
    }

    public getRow(rowNode: RowNode): RowCtrl | null {
        if (rowNode == null || rowNode.id == null) {
            return null;
        }

        const res = this.entriesMap[rowNode.id];

        if (!res) {
            return null;
        }

        this.removeFromCache(res);
        res.setCached(false);

        // this can happen if user reloads data, and a new RowNode is reusing
        // the same ID as the old one
        const rowNodeMismatch = res.getRowNode() != rowNode;

        return rowNodeMismatch ? null : res;
    }

    public has(rowNode: RowNode): boolean {
        return this.entriesMap[rowNode.id!] != null;
    }

    public removeRow(rowNode: RowNode): void {
        const rowNodeId = rowNode.id!;
        const ctrl = this.entriesMap[rowNodeId];
        delete this.entriesMap[rowNodeId];
        _removeFromArray(this.entriesList, ctrl);
    }

    public removeFromCache(rowCtrl: RowCtrl): void {
        const rowNodeId = rowCtrl.getRowNode().id!;
        delete this.entriesMap[rowNodeId];
        _removeFromArray(this.entriesList, rowCtrl);
    }

    public getEntries(): RowCtrl[] {
        return this.entriesList;
    }
}

export interface RefreshViewParams {
    recycleRows?: boolean;
    animate?: boolean;
    suppressKeepFocus?: boolean;
    onlyBody?: boolean;
    // when new data, grid scrolls back to top
    newData?: boolean;
    newPage?: boolean;
    domLayoutChanged?: boolean;
}

export function mapRowNodes(
    rowNodes?: IRowNode[] | null
): { top: RowNodeMap; bottom: RowNodeMap; normal: RowNodeMap } | undefined {
    if (!rowNodes) {
        return;
    }

    const res: { top: RowNodeMap; bottom: RowNodeMap; normal: RowNodeMap } = {
        top: {},
        bottom: {},
        normal: {},
    };

    rowNodes.forEach((rowNode) => {
        const id = rowNode.id!;
        switch (rowNode.rowPinned) {
            case 'top':
                res.top[id] = rowNode;
                break;
            case 'bottom':
                res.bottom[id] = rowNode;
                break;
            default:
                res.normal[id] = rowNode;
                break;
        }
    });

    return res;
}

export function isRowInMap(
    rowNode: RowNode,
    rowIdsMap: { top: RowNodeMap; bottom: RowNodeMap; normal: RowNodeMap }
): boolean {
    // skip this row if it is missing from the provided list
    const id = rowNode.id!;
    const floating = rowNode.rowPinned;

    switch (floating) {
        case 'top':
            return rowIdsMap.top[id] != null;
        case 'bottom':
            return rowIdsMap.bottom[id] != null;
        default:
            return rowIdsMap.normal[id] != null;
    }
}<|MERGE_RESOLUTION|>--- conflicted
+++ resolved
@@ -37,10 +37,6 @@
 import { _getAllValuesInObject, _iterateObject } from '../utils/object';
 import type { CellCtrl } from './cell/cellCtrl';
 import { DOM_DATA_KEY_CELL_CTRL } from './cell/cellCtrl';
-<<<<<<< HEAD
-=======
-import type { ICellRenderer } from './cellRenderers/iCellRenderer';
->>>>>>> f31f90cf
 import type { StickyRowFeature } from './features/stickyRowFeature';
 import type { StickyRowService } from './features/stickyRowService';
 import type { RowCtrlInstanceId } from './row/rowCtrl';
