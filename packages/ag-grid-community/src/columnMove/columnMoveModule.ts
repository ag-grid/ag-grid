--- conflicted
+++ resolved
@@ -1,13 +1,7 @@
 import type { _ColumnMoveApi } from '../api/gridApi';
 import { DragAndDropModule } from '../dragAndDrop/dragModule';
-<<<<<<< HEAD
 import { defineCommunityModule } from '../interfaces/iModule';
-import { moveColumn, moveColumnByIndex, moveColumns } from './columnMoveApi';
-=======
-import { _defineModule } from '../interfaces/iModule';
-import { VERSION } from '../version';
 import { moveColumnByIndex, moveColumns } from './columnMoveApi';
->>>>>>> 075eaade
 import { ColumnMoveService } from './columnMoveService';
 
 export const ColumnMoveCoreModule = defineCommunityModule('@ag-grid-community/column-move-core', {
