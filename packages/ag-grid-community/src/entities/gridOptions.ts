/************************************************************************************************
 * If you change the GridOptions interface, you must also update PropertyKeys to be consistent. *
 ************************************************************************************************/
import type { AgChartTheme, AgChartThemeOverrides } from 'ag-charts-types';

import type {
    AdvancedFilterBuilderVisibleChangedEvent,
    AsyncTransactionsFlushedEvent,
    BodyScrollEndEvent,
    BodyScrollEvent,
    CellClickedEvent,
    CellContextMenuEvent,
    CellDoubleClickedEvent,
    CellEditRequestEvent,
    CellEditingStartedEvent,
    CellEditingStoppedEvent,
    CellFocusedEvent,
    CellKeyDownEvent,
    CellMouseDownEvent,
    CellMouseOutEvent,
    CellMouseOverEvent,
    CellSelectionChangedEvent,
    CellSelectionDeleteEndEvent,
    CellSelectionDeleteStartEvent,
    CellValueChangedEvent,
    ChartCreatedEvent,
    ChartDestroyedEvent,
    ChartOptionsChangedEvent,
    ChartRangeSelectionChangedEvent,
    ColumnEverythingChangedEvent,
    ColumnGroupOpenedEvent,
    ColumnHeaderClickedEvent,
    ColumnHeaderContextMenuEvent,
    ColumnHeaderMouseLeaveEvent,
    ColumnHeaderMouseOverEvent,
    ColumnMenuVisibleChangedEvent,
    ColumnMovedEvent,
    ColumnPinnedEvent,
    ColumnPivotChangedEvent,
    ColumnPivotModeChangedEvent,
    ColumnResizedEvent,
    ColumnRowGroupChangedEvent,
    ColumnValueChangedEvent,
    ColumnVisibleEvent,
    ComponentStateChangedEvent,
    ContextMenuVisibleChangedEvent,
    CutEndEvent,
    CutStartEvent,
    DisplayedColumnsChangedEvent,
    DragCancelledEvent,
    DragStartedEvent,
    DragStoppedEvent,
    ExpandOrCollapseAllEvent,
    FillEndEvent,
    FillStartEvent,
    FilterChangedEvent,
    FilterModifiedEvent,
    FilterOpenedEvent,
    FirstDataRenderedEvent,
    FullWidthCellKeyDownEvent,
    GridColumnsChangedEvent,
    GridPreDestroyedEvent,
    GridReadyEvent,
    GridSizeChangedEvent,
    HeaderFocusedEvent,
    ModelUpdatedEvent,
    NewColumnsLoadedEvent,
    PaginationChangedEvent,
    PasteEndEvent,
    PasteStartEvent,
    PinnedRowDataChangedEvent,
    PivotMaxColumnsExceededEvent,
    RangeDeleteEndEvent,
    RangeDeleteStartEvent,
    RangeSelectionChangedEvent,
    RedoEndedEvent,
    RedoStartedEvent,
    RowClickedEvent,
    RowDataUpdatedEvent,
    RowDoubleClickedEvent,
    RowDragCancelEvent,
    RowDragEndEvent,
    RowDragEnterEvent,
    RowDragLeaveEvent,
    RowDragMoveEvent,
    RowEditingStartedEvent,
    RowEditingStoppedEvent,
    RowGroupOpenedEvent,
    RowSelectedEvent,
    RowValueChangedEvent,
    SelectionChangedEvent,
    SortChangedEvent,
    StateUpdatedEvent,
    StoreRefreshedEvent,
    ToolPanelSizeChangedEvent,
    ToolPanelVisibleChangedEvent,
    TooltipHideEvent,
    TooltipShowEvent,
    UndoEndedEvent,
    UndoStartedEvent,
    ViewportChangedEvent,
    VirtualColumnsChangedEvent,
    VirtualRowRemovedEvent,
} from '../events';
import type {
    SizeColumnsToContentStrategy,
    SizeColumnsToFitGridStrategy,
    SizeColumnsToFitProvidedWidthStrategy,
} from '../interfaces/autoSize';
import type {
    CsvExportParams,
    ProcessCellForExportParams,
    ProcessGroupHeaderForExportParams,
    ProcessHeaderForExportParams,
} from '../interfaces/exportParams';
import type { GridState } from '../interfaces/gridState';
import type { IAdvancedFilterBuilderParams } from '../interfaces/iAdvancedFilterBuilderParams';
import type { AlignedGrid } from '../interfaces/iAlignedGrid';
import type {
    FillOperationParams,
    FocusGridInnerElementParams,
    GetChartMenuItemsParams,
    GetChartToolbarItemsParams,
    GetContextMenuItemsParams,
    GetGroupAggFilteringParams,
    GetGroupIncludeFooterParams,
    GetGroupIncludeTotalRowParams,
    GetGroupRowAggParams,
    GetLocaleTextParams,
    GetMainMenuItemsParams,
    GetRowIdParams,
    GetServerSideGroupLevelParamsParams,
    InitialGroupOrderComparatorParams,
    IsApplyServerSideTransactionParams,
    IsExternalFilterPresentParams,
    IsFullWidthRowParams,
    IsGroupOpenByDefaultParams,
    IsServerSideGroupOpenByDefaultParams,
    NavigateToNextCellParams,
    NavigateToNextHeaderParams,
    PaginationNumberFormatterParams,
    PostProcessPopupParams,
    PostSortRowsParams,
    ProcessDataFromClipboardParams,
    ProcessRowParams,
    ProcessUnpinnedColumnsParams,
    RowHeightParams,
    SendToClipboardParams,
    TabToNextCellParams,
    TabToNextHeaderParams,
} from '../interfaces/iCallbackParams';
import type { CellPosition } from '../interfaces/iCellPosition';
import type { ChartToolPanelsDef, ChartToolbarMenuItemOptions } from '../interfaces/iChartOptions';
import type { Column } from '../interfaces/iColumn';
import type { AgGridCommon } from '../interfaces/iCommon';
import type { IDatasource } from '../interfaces/iDatasource';
import type { ExcelExportParams, ExcelStyle } from '../interfaces/iExcelCreator';
import type { HeaderPosition } from '../interfaces/iHeaderPosition';
import type { ILoadingCellRendererParams } from '../interfaces/iLoadingCellRenderer';
import type { IRowDragItem } from '../interfaces/iRowDragItem';
import type { RowModelType } from '../interfaces/iRowModel';
import type { IRowNode } from '../interfaces/iRowNode';
import type { IServerSideDatasource } from '../interfaces/iServerSideDatasource';
import type { SideBarDef } from '../interfaces/iSideBar';
import type { StatusPanelDef } from '../interfaces/iStatusPanel';
import type { IViewportDatasource } from '../interfaces/iViewportDatasource';
import type { MenuItemDef } from '../interfaces/menuItem';
import type { CheckboxSelectionCallback, ColDef, ColGroupDef, ColTypeDef, IAggFunc, SortDirection } from './colDef';
import type { DataTypeDefinition } from './dataType';

export interface GridOptions<TData = any> {
    // ******************************************************************************************************
    // If you change the properties on this interface, you must also update PropertyKeys to be consistent. *
    // ******************************************************************************************************

    // *** Accessories *** //
    /**
     * Specifies the status bar components to use in the status bar.
     */
    statusBar?: { statusPanels: StatusPanelDef[] };
    /**
     * Specifies the side bar components.
     */
    sideBar?: SideBarDef | string | string[] | boolean | null;
    /**
     * Set to `true` to not show the context menu. Use if you don't want to use the default 'right click' context menu.
     * @default false
     */
    suppressContextMenu?: boolean;
    /**
     * When using `suppressContextMenu`, you can use the `onCellContextMenu` function to provide your own code to handle cell `contextmenu` events.
     * This flag is useful to prevent the browser from showing its default context menu.
     * @default false
     */
    preventDefaultOnContextMenu?: boolean;
    /**
     * Allows context menu to show, even when `Ctrl` key is held down.
     * @default false
     */
    allowContextMenuWithControlKey?: boolean;
    /**
     * Changes the display type of the column menu.
     * `'new'` just displays the main list of menu items. `'legacy'` displays a tabbed menu.
     * @default 'new'
     * @initial
     */
    columnMenu?: 'legacy' | 'new';
    /**
     * When `true`, the column menu button will always be shown.
     * When `false, the column menu button will only show when the mouse is over the column header.
     * If `columnMenu = 'legacy'`, this will default to `false` instead of `true`.
     * @default true
     */
    suppressMenuHide?: boolean;
    /**
     * Set to `true` to use the browser's default tooltip instead of using the grid's Tooltip Component.
     * @default false
     * @initial
     */
    enableBrowserTooltips?: boolean;
    /**
     * The trigger that will cause tooltips to show and hide.
     *  - `hover` - The tooltip will show/hide when a cell/header is hovered.
     *  - `focus` - The tooltip will show/hide when a cell/header is focused.
     * @default 'hover'
     * @initial
     */
    tooltipTrigger?: 'hover' | 'focus';
    /**
     * The delay in milliseconds that it takes for tooltips to show up once an element is hovered over.
     * **Note:** This property does not work if `enableBrowserTooltips` is `true`.
     * @default 2000
     */
    tooltipShowDelay?: number;
    /**
     * The delay in milliseconds that it takes for tooltips to hide once they have been displayed.
     * **Note:** This property does not work if `enableBrowserTooltips` is `true` and `tooltipHideTriggers` includes `timeout`.
     * @default 10000
     */
    tooltipHideDelay?: number;
    /**
     * Set to `true` to have tooltips follow the cursor once they are displayed.
     * @default false
     * @initial
     */
    tooltipMouseTrack?: boolean;
    /**
     * This defines when tooltip will show up for Cells, Headers and SetFilter Items.
     *  - `standard` - The tooltip always shows up when the items configured with Tooltips are hovered.
     * - `whenTruncated` - The tooltip will only be displayed when the items hovered have truncated (showing ellipsis) values. This property does not work when `enableBrowserTooltips={true}`.
     * @default `standard`
     */
    tooltipShowMode?: 'standard' | 'whenTruncated';
    /**
     * Set to `true` to enable tooltip interaction. When this option is enabled, the tooltip will not hide while the
     * tooltip itself it being hovered or has focus.
     * @default false
     * @initial
     */
    tooltipInteraction?: boolean;
    /**
     * DOM element to use as the popup parent for grid popups (context menu, column menu etc).
     */
    popupParent?: HTMLElement | null;

    // *** Clipboard *** //
    /**
     * Set to `true` to also include headers when copying to clipboard using `Ctrl + C` clipboard.
     * @default false
     */
    copyHeadersToClipboard?: boolean;
    /**
     * Set to `true` to also include group headers when copying to clipboard using `Ctrl + C` clipboard.
     * @default false
     */
    copyGroupHeadersToClipboard?: boolean;
    /**
     * Specify the delimiter to use when copying to clipboard.
     * @default '\t'
     */
    clipboardDelimiter?: string;
    /**
     * Set to `true` to copy the cell range or focused cell to the clipboard and never the selected rows.
     * @default false
     * @deprecated v32.2 Use `selection.copySelectedRows` instead.
     */
    suppressCopyRowsToClipboard?: boolean;
    /**
     * Set to `true` to copy rows instead of ranges when a range with only a single cell is selected.
     * @default false
     * @deprecated v32.2 Use `selection.copySelectedRows` instead.
     */
    suppressCopySingleCellRanges?: boolean;
    /**
     * Set to `true` to work around a bug with Excel (Windows) that adds an extra empty line at the end of ranges copied to the clipboard.
     * @default false
     */
    suppressLastEmptyLineOnPaste?: boolean;
    /**
     * Set to `true` to turn off paste operations within the grid.
     * @default false
     */
    suppressClipboardPaste?: boolean;
    /**
     * Set to `true` to stop the grid trying to use the Clipboard API, if it is blocked, and immediately fallback to the workaround.
     * @default false
     */
    suppressClipboardApi?: boolean;
    /**
     * Set to `true` to block **cut** operations within the grid.
     * @default false
     */
    suppressCutToClipboard?: boolean;

    // *** Columns *** //
    /**
     * Array of Column / Column Group definitions.
     */
    columnDefs?: (ColDef<TData> | ColGroupDef<TData>)[] | null;
    /**
     * A default column definition. Items defined in the actual column definitions get precedence.
     */
    defaultColDef?: ColDef<TData>;
    /**
     * A default column group definition. All column group definitions will use these properties. Items defined in the actual column group definition get precedence.
     * @initial
     */
    defaultColGroupDef?: Partial<ColGroupDef<TData>>;
    /**
     * An object map of custom column types which contain groups of properties that column definitions can reuse by referencing in their `type` property.
     */
    columnTypes?: { [key: string]: ColTypeDef<TData> };
    /**
     * An object map of cell data types to their definitions.
     * Cell data types can either override/update the pre-defined data types
     * (`'text'`, `'number'`,  `'boolean'`,  `'date'`,  `'dateString'` or  `'object'`),
     * or can be custom data types.
     */
    dataTypeDefinitions?: {
        [cellDataType: string]: DataTypeDefinition<TData>;
    };
    /**
     * Keeps the order of Columns maintained after new Column Definitions are updated.
     *
     * @default false
     */
    maintainColumnOrder?: boolean;

    /**
     * Resets pivot column order when impacted by filters, data or configuration changes
     *
     * @default false
     */
    enableStrictPivotColumnOrder?: boolean;
    /**
     * If `true`, then dots in field names (e.g. `'address.firstLine'`) are not treated as deep references. Allows you to use dots in your field name if you prefer.
     * @default false
     */
    suppressFieldDotNotation?: boolean;

    // *** Column Headers *** //
    /**
     * The height in pixels for the row containing the column label header. If not specified, it uses the theme value of `header-height`.
     */
    headerHeight?: number;
    /**
     * The height in pixels for the rows containing header column groups. If not specified, it uses `headerHeight`.
     */
    groupHeaderHeight?: number;
    /**
     * The height in pixels for the row containing the floating filters. If not specified, it uses the theme value of `header-height`.
     */
    floatingFiltersHeight?: number;
    /**
     * The height in pixels for the row containing the columns when in pivot mode. If not specified, it uses `headerHeight`.
     */
    pivotHeaderHeight?: number;
    /**
     * The height in pixels for the row containing header column groups when in pivot mode. If not specified, it uses `groupHeaderHeight`.
     */
    pivotGroupHeaderHeight?: number;

    // *** Column Moving *** //
    /**
     * Allow reordering and pinning columns by dragging columns from the Columns Tool Panel to the grid.
     * @default false
     */
    allowDragFromColumnsToolPanel?: boolean;
    /**
     * Set to `true` to suppress column moving, i.e. to make the columns fixed position.
     * @default false
     */
    suppressMovableColumns?: boolean;
    /**
     * If `true`, the `ag-column-moving` class is not added to the grid while columns are moving. In the default themes, this results in no animation when moving columns.
     * @default false
     */
    suppressColumnMoveAnimation?: boolean;
    /**
     * Set to `true` to suppress moving columns while dragging the Column Header. This option highlights the position where the column will be placed and it will only move it on mouse up.
     * @default false
     */
    suppressMoveWhenColumnDragging?: boolean;
    /**
     * If `true`, when you drag a column out of the grid (e.g. to the group zone) the column is not hidden.
     * @default false
     */
    suppressDragLeaveHidesColumns?: boolean;

    /**
     * Enable to prevent column visibility changing when grouped columns are changed.
     * @default false
     */
    suppressGroupChangesColumnVisibility?: boolean | 'suppressHideOnGroup' | 'suppressShowOnUngroup';

    /**
     * By default, when a column is un-grouped, i.e. using the Row Group Panel, it is made visible in the grid. This property stops the column becoming visible again when un-grouping.
     * @default false
     * @deprecated v32.3.0 - Use `suppressGroupChangesColumnVisibility: 'suppressShowOnUngroup'` instead.
     */
    suppressMakeColumnVisibleAfterUnGroup?: boolean;

    /**
     * If `true`, when you drag a column into a row group panel the column is not hidden.
     * @default false
     * @deprecated v32.3.0 - Use `suppressGroupChangesColumnVisibility: 'suppressHideOnGroup'` instead.
     */
    suppressRowGroupHidesColumns?: boolean;

    // *** Column Sizing *** //
    /**
     * Set to `'shift'` to have shift-resize as the default resize operation (same as user holding down `Shift` while resizing).
     */
    colResizeDefault?: 'shift';
    /**
     * Suppresses auto-sizing columns for columns. In other words, double clicking a column's header's edge will not auto-size.
     * @default false
     * @initial
     */
    suppressAutoSize?: boolean;
    /**
     * Number of pixels to add to a column width after the [auto-sizing](./column-sizing/#auto-size-columns-to-fit-cell-contents) calculation.
     * Set this if you want to add extra room to accommodate (for example) sort icons, or some other dynamic nature of the header.
     * @default 20
     */
    autoSizePadding?: number;
    /**
     * Set this to `true` to skip the `headerName` when `autoSize` is called by default.
     * @default false
     * @initial
     */
    skipHeaderOnAutoSize?: boolean;
    /**
     * Auto-size the columns when the grid is loaded. Can size to fit the grid width, fit a provided width, or fit the cell contents.
     * @initial
     */
    autoSizeStrategy?:
        | SizeColumnsToFitGridStrategy
        | SizeColumnsToFitProvidedWidthStrategy
        | SizeColumnsToContentStrategy;

    // *** Components *** //
    /**
     * A map of component names to components.
     * @initial
     */
    components?: { [p: string]: any };

    // *** Editing *** //
    /**
     * Set to `'fullRow'` to enable Full Row Editing. Otherwise leave blank to edit one cell at a time.
     */
    editType?: 'fullRow';
    /**
     * Set to `true` to enable Single Click Editing for cells, to start editing with a single click.
     * @default false
     */
    singleClickEdit?: boolean;
    /**
     * Set to `true` so that neither single nor double click starts editing.
     * @default false
     */
    suppressClickEdit?: boolean;

    /**
     * Set to `true` to stop the grid updating data after `Edit`, `Clipboard` and `Fill Handle` operations. When this is set, it is intended the application will update the data, eg in an external immutable store, and then pass the new dataset to the grid. <br />**Note:** `rowNode.setDataValue()` does not update the value of the cell when this is `True`, it fires `onCellEditRequest` instead.
     * @default false
     */
    readOnlyEdit?: boolean;

    /**
     * Set this to `true` to stop cell editing when grid loses focus.
     * The default is that the grid stays editing until focus goes onto another cell.
     * @default false
     * @initial
     */
    stopEditingWhenCellsLoseFocus?: boolean;
    /**
     * Set to `true` along with `enterNavigatesVerticallyAfterEdit` to have Excel-style behaviour for the `Enter` key.
     * i.e. pressing the `Enter` key will move down to the cell beneath and `Shift+Enter` will move up to the cell above.
     * @default false
     */
    enterNavigatesVertically?: boolean;
    /**
     * Set to `true` along with `enterNavigatesVertically` to have Excel-style behaviour for the 'Enter' key.
     * i.e. pressing the Enter key will move down to the cell beneath and Shift+Enter key will move up to the cell above.
     * @default false
     */
    enterNavigatesVerticallyAfterEdit?: boolean;
    /**
     * Forces Cell Editing to start when backspace is pressed. This is only relevant for MacOS users.
     */
    enableCellEditingOnBackspace?: boolean;
    /**
     * Set to `true` to enable Undo / Redo while editing.
     * @initial
     */
    undoRedoCellEditing?: boolean;
    /**
     * Set the size of the undo / redo stack.
     * @default 10
     * @initial
     */
    undoRedoCellEditingLimit?: number;

    // *** Export *** //
    /**
     * A default configuration object used to export to CSV.
     */
    defaultCsvExportParams?: CsvExportParams;
    /**
     * Prevents the user from exporting the grid to CSV.
     * @default false
     */
    suppressCsvExport?: boolean;
    /**
     * A default configuration object used to export to Excel.
     */
    defaultExcelExportParams?: ExcelExportParams;
    /**
     * Prevents the user from exporting the grid to Excel.
     * @default false
     */
    suppressExcelExport?: boolean;
    /**
     * A list (array) of Excel styles to be used when exporting to Excel with styles.
     * @initial
     */
    excelStyles?: ExcelStyle[];

    // *** Filter *** //
    /**
     * Rows are filtered using this text as a Quick Filter.
     */
    quickFilterText?: string;
    /**
     * Set to `true` to turn on the Quick Filter cache, used to improve performance when using the Quick Filter.
     * @default false
     * @initial
     */
    cacheQuickFilter?: boolean;
    /**
     * Hidden columns are excluded from the Quick Filter by default.
     * To include hidden columns, set to `true`.
     * @default false
     */
    includeHiddenColumnsInQuickFilter?: boolean;
    /**
     * Changes how the Quick Filter splits the Quick Filter text into search terms.
     */
    quickFilterParser?: (quickFilter: string) => string[];
    /**
     * Changes the matching logic for whether a row passes the Quick Filter.
     */
    quickFilterMatcher?: (quickFilterParts: string[], rowQuickFilterAggregateText: string) => boolean;
    /**
     * When pivoting, Quick Filter is only applied on the pivoted data
     * (or aggregated data if `groupAggFiltering = true`).
     * Set to `true` to apply Quick Filter before pivoting (/aggregating) instead.
     * @default false
     */
    applyQuickFilterBeforePivotOrAgg?: boolean;
    /**
     * Set to `true` to override the default tree data filtering behaviour to instead exclude child nodes from filter results.
     * @default false
     */
    excludeChildrenWhenTreeDataFiltering?: boolean;
    /**
     * Set to true to enable the Advanced Filter.
     * @default false
     */
    enableAdvancedFilter?: boolean;

    /**
     * Hidden columns are excluded from the Advanced Filter by default.
     * To include hidden columns, set to `true`.
     * @default false
     */
    includeHiddenColumnsInAdvancedFilter?: boolean;
    /**
     * DOM element to use as the parent for the Advanced Filter to allow it to appear outside of the grid.
     * Set to `null` or `undefined` to appear inside the grid.
     */
    advancedFilterParent?: HTMLElement | null;
    /**
     * Customise the parameters passed to the Advanced Filter Builder.
     */
    advancedFilterBuilderParams?: IAdvancedFilterBuilderParams;
    /**
     * By default, Advanced Filter sanitises user input and passes it to `new Function()` to provide the best performance.
     * Set to `true` to prevent this and use defined functions instead.
     * This will result in slower filtering, but it enables Advanced Filter to work when `unsafe-eval` is disabled.
     * @default false
     */
    suppressAdvancedFilterEval?: boolean;
    /**
     * When using AG Grid Enterprise, the Set Filter is used by default when `filter: true` is set on column definitions.
     * Set to `true` to prevent this and instead use the Text Filter, Number Filter or Date Filter based on the cell data type,
     * the same as when using AG Grid Community.
     * @default false
     * @initial
     */
    suppressSetFilterByDefault?: boolean;

    // *** Integrated Charts *** //
    /**
     * Set to `true` to Enable Charts.
     * @default false
     */
    enableCharts?: boolean;
    /**
     * The list of chart themes that a user can choose from in the chart panel.
     * @default ['ag-default', 'ag-material', 'ag-sheets', 'ag-polychroma', 'ag-vivid'];
     * @initial
     */
    chartThemes?: string[];
    /**
     * A map containing custom chart themes.
     * @initial
     */
    customChartThemes?: { [name: string]: AgChartTheme };
    /**
     * Chart theme overrides applied to all themes.
     * @initial
     */
    chartThemeOverrides?: AgChartThemeOverrides;
    /**
     * Allows customisation of the Chart Tool Panels, such as changing the tool panels visibility and order, as well as choosing which charts should be displayed in the chart panel.
     * @initial
     */
    chartToolPanelsDef?: ChartToolPanelsDef;
    /**
     * Get chart menu items. Only applies when using AG Charts Enterprise.
     */
    chartMenuItems?: (string | MenuItemDef)[] | GetChartMenuItems<TData>;

    // *** Loading Cell Renderers *** //
    /**
     * Provide your own loading cell renderer to use when data is loading via a DataSource.
     * See [Loading Cell Renderer](https://www.ag-grid.com/javascript-data-grid/component-loading-cell-renderer/) for framework specific implementation details.
     */
    loadingCellRenderer?: any;
    /**
     * Params to be passed to the `loadingCellRenderer` component.
     */
    loadingCellRendererParams?: any;
    /**
     * Callback to select which loading cell renderer to be used when data is loading via a DataSource.
     * @initial
     */
    loadingCellRendererSelector?: LoadingCellRendererSelectorFunc<TData>;

    // *** Localisation *** //
    // just set once
    /**
     * A map of key->value pairs for localising text within the grid.
     * @initial
     */
    localeText?: { [key: string]: string };

    // *** Master Detail *** //
    /**
     * Set to `true` to enable Master Detail.
     * @default false
     */
    masterDetail?: boolean;
    /**
     * Set to `true` to keep detail rows for when they are displayed again.
     * @default false
     * @initial
     */
    keepDetailRows?: boolean;
    /**
     * Sets the number of details rows to keep.
     * @default 10
     * @initial
     */
    keepDetailRowsCount?: number;

    /**
     * Provide a custom `detailCellRenderer` to use when a master row is expanded.
     * See [Detail Cell Renderer](https://www.ag-grid.com/javascript-data-grid/master-detail-custom-detail/) for framework specific implementation details.
     */
    detailCellRenderer?: any;
    /**
     * Specifies the params to be used by the Detail Cell Renderer. Can also be a function that provides the params to enable dynamic definitions of the params.
     */
    detailCellRendererParams?: any;

    /**
     * Set fixed height in pixels for each detail row.
     * @initial
     */
    detailRowHeight?: number;
    /**
     * Set to `true` to have the detail grid dynamically change it's height to fit it's rows.
     * @initial
     */
    detailRowAutoHeight?: boolean;

    // *** Miscellaneous *** //
    // changeable, but no immediate impact
    /**
     * Provides a context object that is provided to different callbacks the grid uses. Used for passing additional information to the callbacks used by your application.
     * @initial
     */
    context?: any;
    /**
     * Provide a custom drag and drop image component.
     * @initial
     */
    dragAndDropImageComponent?: any;
    /**
     * Customise the parameters provided to the Drag and Drop Image Component.
     */
    dragAndDropImageComponentParams?: any;
    /**
     *
     * A list of grids to treat as Aligned Grids.
     * Provide a list if the grids / apis already exist or return via a callback to allow the aligned grids to be retrieved asynchronously.
     * If grids are aligned then the columns and horizontal scrolling will be kept in sync.
     */
    alignedGrids?: AlignedGrid[] | (() => AlignedGrid[]);
    /**
     * Change this value to set the tabIndex order of the Grid within your application.
     * @default 0
     * @initial
     */
    tabIndex?: number;
    /**
     * The number of rows rendered outside the viewable area the grid renders.
     * Having a buffer means the grid will have rows ready to show as the user slowly scrolls vertically.
     * @default 10
     */
    rowBuffer?: number;
    /**
     * Set to `true` to turn on the value cache.
     * @default false
     * @initial
     */
    valueCache?: boolean;
    /**
     * Set to `true` to configure the value cache to not expire after data updates.
     * @default false
     * @initial
     */
    valueCacheNeverExpires?: boolean;
    /**
     * Set to `true` to allow cell expressions.
     * @default false
     * @initial
     */
    enableCellExpressions?: boolean;
    /**
     * Disables touch support (but does not remove the browser's efforts to simulate mouse events on touch).
     * @default false
     * @initial
     */
    suppressTouch?: boolean;
    /**
     * Set to `true` to not set focus back on the grid after a refresh. This can avoid issues where you want to keep the focus on another part of the browser.
     * @default false
     */
    suppressFocusAfterRefresh?: boolean;
    /**
     * @deprecated As of v32.2 the grid always uses the browser's ResizeObserver, this grid option has no effect
     * @default false
     * @initial
     */
    suppressBrowserResizeObserver?: boolean;
    /**
     * Disables showing a warning message in the console if using a `gridOptions` or `colDef` property that doesn't exist.
     * @default false
     * @initial
     */
    suppressPropertyNamesCheck?: boolean;
    /**
     * Disables change detection.
     * @default false
     */
    suppressChangeDetection?: boolean;
    /**
     * Set this to `true` to enable debug information from the grid and related components. Will result in additional logging being output, but very useful when investigating problems.
     * @default false
     * @initial
     */
    debug?: boolean;

    // *** Overlays *** //
    /**
     * Show or hide the loading overlay.
     */
    loading?: boolean;

    /**
     * Provide a HTML string to override the default loading overlay. Supports non-empty plain text or HTML with a single root element.
     */
    overlayLoadingTemplate?: string;
    /**
     * Provide a custom loading overlay component.
     * @initial
     */
    loadingOverlayComponent?: any;
    /**
     * Customise the parameters provided to the loading overlay component.
     */
    loadingOverlayComponentParams?: any;
    /**
     * Disables the 'loading' overlay.
     * @deprecated v32 - Deprecated. Use `loading=false` instead.
     * @default false
     * @initial
     */
    suppressLoadingOverlay?: boolean;

    /**
     * Provide a HTML string to override the default no-rows overlay. Supports non-empty plain text or HTML with a single root element.
     */
    overlayNoRowsTemplate?: string;
    /**
     * Provide a custom no-rows overlay component.
     * @initial
     */
    noRowsOverlayComponent?: any;
    /**
     * Customise the parameters provided to the no-rows overlay component.
     */
    noRowsOverlayComponentParams?: any;
    /**
     * Set to `true` to prevent the no-rows overlay being shown when there is no row data.
     * @default false
     * @initial
     */
    suppressNoRowsOverlay?: boolean;

    // *** Pagination *** //
    /**
     * Set whether pagination is enabled.
     * @default false
     */
    pagination?: boolean;
    /**
     * How many rows to load per page. If `paginationAutoPageSize` is specified, this property is ignored.
     * @default 100
     */
    paginationPageSize?: number;
    /**
     * Determines if the page size selector is shown in the pagination panel or not.
     * Set to an array of values to show the page size selector with custom list of possible page sizes.
     * Set to `true` to show the page size selector with the default page sizes `[20, 50, 100]`.
     * Set to `false` to hide the page size selector.
     * @default true
     * @initial
     */
    paginationPageSizeSelector?: number[] | boolean;
    /**
     * Set to `true` so that the number of rows to load per page is automatically adjusted by the grid so each page shows enough rows to just fill the area designated for the grid. If `false`, `paginationPageSize` is used.
     * @default false
     */
    paginationAutoPageSize?: boolean;
    /**
     * Set to `true` to have pages split children of groups when using Row Grouping or detail rows with Master Detail.
     * @default false
     * @initial
     */
    paginateChildRows?: boolean;
    /**
     * If `true`, the default grid controls for navigation are hidden.
     * This is useful if `pagination=true` and you want to provide your own pagination controls.
     * Otherwise, when `pagination=true` the grid automatically shows the necessary controls at the bottom so that the user can navigate through the different pages.
     * @default false
     */
    suppressPaginationPanel?: boolean;

    // *** Pivot and Aggregation *** //
    /**
     * Set to `true` to enable pivot mode.
     * @default false
     */
    pivotMode?: boolean;
    /**
     * When to show the 'pivot panel' (where you drag rows to pivot) at the top. Note that the pivot panel will never show if `pivotMode` is off.
     * @default 'never'
     * @initial
     */
    pivotPanelShow?: 'always' | 'onlyWhenPivoting' | 'never';
    /**
     * The maximum number of generated columns before the grid halts execution. Upon reaching this number, the grid halts generation of columns
     * and triggers a `pivotMaxColumnsExceeded` event. `-1` for no limit.
     * @default -1
     */
    pivotMaxGeneratedColumns?: number;
    /**
     * If pivoting, set to the number of column group levels to expand by default, e.g. `0` for none, `1` for first level only, etc. Set to `-1` to expand everything.
     * @default 0
     */
    pivotDefaultExpanded?: number;
    /**
     * When set and the grid is in pivot mode, automatically calculated totals will appear within the Pivot Column Groups, in the position specified.
     */
    pivotColumnGroupTotals?: 'before' | 'after';
    /**
     * When set and the grid is in pivot mode, automatically calculated totals will appear for each value column in the position specified.
     */
    pivotRowTotals?: 'before' | 'after';
    /**
     * If `true`, the grid will not swap in the grouping column when pivoting. Useful if pivoting using Server Side Row Model or Viewport Row Model and you want full control of all columns including the group column.
     * @default false
     * @initial
     */
    pivotSuppressAutoColumn?: boolean;
    /**
     * When enabled, pivot column groups will appear 'fixed', without the ability to expand and collapse the column groups.
     * @default false
     * @initial
     */
    suppressExpandablePivotGroups?: boolean;
    /**
     * If `true`, then row group, pivot and value aggregation will be read-only from the GUI. The grid will display what values are used for each, but will not allow the user to change the selection.
     * @default false
     */
    functionsReadOnly?: boolean;
    /**
     * A map of 'function name' to 'function' for custom aggregation functions.
     * @initial
     */
    aggFuncs?: { [key: string]: IAggFunc<TData> };
    /**
     * When `true`, column headers won't include the `aggFunc` name, e.g. `'sum(Bank Balance)`' will just be `'Bank Balance'`.
     * @default false
     */
    suppressAggFuncInHeader?: boolean;

    /**
     * When using aggregations, the grid will always calculate the root level aggregation value.
     * @default false
     */
    alwaysAggregateAtRootLevel?: boolean;
    /**
     * When using change detection, only the updated column will be re-aggregated.
     * @default false
     */
    aggregateOnlyChangedColumns?: boolean;
    /**
     * Set to `true` so that aggregations are not impacted by filtering.
     * @default false
     */
    suppressAggFilteredOnly?: boolean;
    /**
     * Set to `true` to omit the value Column header when there is only a single value column.
     * @default false
     */
    removePivotHeaderRowWhenSingleValueColumn?: boolean;
    // *** Rendering *** //
    /**
     * Set to `false` to disable Row Animation which is enabled by default.
     * @default true
     */
    animateRows?: boolean;

    /**
     * Sets the duration in milliseconds of how long a cell should remain in its "flashed" state.
     * If `0`, the cell will not flash.
     * @default 500
     */
    cellFlashDuration?: number;

    /**
     * Sets the duration in milliseconds of how long the "flashed" state animation takes to fade away after the timer set by `cellFlashDuration` has completed.
     * @default 1000
     */
    cellFadeDuration?: number;

    /**
     * Set to `true` to have cells flash after data changes even when the change is due to filtering.
     * @default false
     * @initial
     */
    allowShowChangeAfterFilter?: boolean;
    /**
     * Switch between layout options: `normal`, `autoHeight`, `print`.
     * @default 'normal'
     */
    domLayout?: DomLayoutType;
    /**
     * When `true`, the order of rows and columns in the DOM are consistent with what is on screen.
     * Disables row animations.
     * @default false
     * @initial
     */
    ensureDomOrder?: boolean;
    /**
     * Set to `true` to operate the grid in RTL (Right to Left) mode.
     * @default false
     * @initial
     */
    enableRtl?: boolean;
    /**
     * Set to `true` so that the grid doesn't virtualise the columns. For example, if you have 100 columns, but only 10 visible due to scrolling, all 100 will always be rendered.
     * @default false
     * @initial
     */
    suppressColumnVirtualisation?: boolean;
    /**
     * By default the grid has a limit of rendering a maximum of 500 rows at once (remember the grid only renders rows you can see, so unless your display shows more than 500 rows without vertically scrolling this will never be an issue).
     * <br />**This is only relevant if you are manually setting `rowBuffer` to a high value (rendering more rows than can be seen), or `suppressRowVirtualisation` is true, or if your grid height is able to display more than 500 rows at once.**
     * @default false
     * @initial
     */
    suppressMaxRenderedRowRestriction?: boolean;
    /**
     * Set to `true` so that the grid doesn't virtualise the rows. For example, if you have 100 rows, but only 10 visible due to scrolling, all 100 will always be rendered.
     * @default false
     * @initial
     */
    suppressRowVirtualisation?: boolean;

    // *** Row Drag and Drop *** //
    /**
     * Set to `true` to enable Managed Row Dragging.
     * @default false
     */
    rowDragManaged?: boolean;
    /**
     * Set to `true` to suppress row dragging.
     * @default false
     */
    suppressRowDrag?: boolean;
    /**
     * Set to `true` to suppress moving rows while dragging the `rowDrag` waffle. This option highlights the position where the row will be placed and it will only move the row on mouse up.
     * @default false
     */
    suppressMoveWhenRowDragging?: boolean;
    /**
     * Set to `true` to enable clicking and dragging anywhere on the row without the need for a drag handle.
     * @default false
     */
    rowDragEntireRow?: boolean;
    /**
     * Set to `true` to enable dragging multiple rows at the same time.
     * @default false
     */
    rowDragMultiRow?: boolean;
    /**
     * A callback that should return a string to be displayed by the `rowDragComp` while dragging a row.
     * If this callback is not set, the current cell value will be used.
     * If the `rowDragText` callback is set in the ColDef it will take precedence over this, except when
     * `rowDragEntireRow=true`.
     * @initial
     */
    rowDragText?: (params: IRowDragItem, dragItemCount: number) => string;

    // *** Row Full Width *** //

    /**
     * Provide your own cell renderer component to use for full width rows.
     * See [Full Width Rows](https://www.ag-grid.com/javascript-data-grid/full-width-rows/) for framework specific implementation details.
     */
    fullWidthCellRenderer?: any;
    /**
     * Customise the parameters provided to the `fullWidthCellRenderer` component.
     */
    fullWidthCellRendererParams?: any;

    /**
     * Set to `true` to have the Full Width Rows embedded in grid's main container so they can be scrolled horizontally.
     */
    embedFullWidthRows?: boolean;

    // *** Row Grouping *** //

    /**
     * Specifies how the results of row grouping should be displayed.
     *
     *  The options are:
     *
     * - `'singleColumn'`: single group column automatically added by the grid.
     * - `'multipleColumns'`: a group column per row group is added automatically.
     * - `'groupRows'`: group rows are automatically added instead of group columns.
     * - `'custom'`: informs the grid that group columns will be provided.
     */
    groupDisplayType?: RowGroupingDisplayType;
    /**
     * If grouping, set to the number of levels to expand by default, e.g. `0` for none, `1` for first level only, etc. Set to `-1` to expand everything.
     * @default 0
     */
    groupDefaultExpanded?: number;
    /**
     * Allows specifying the group 'auto column' if you are not happy with the default. If grouping, this column definition is included as the first column in the grid. If not grouping, this column is not included.
     */
    autoGroupColumnDef?: ColDef<TData>;
    /**
     * When `true`, preserves the current group order when sorting on non-group columns.
     * @default false
     */
    groupMaintainOrder?: boolean;
    /**
     * When `true`, if you select a group, the children of the group will also be selected.
     * @default false
     * @deprecated v32.2 Use `selection.groupSelects` instead
     */
    groupSelectsChildren?: boolean;
    /**
     * If grouping, locks the group settings of a number of columns, e.g. `0` for no group locking. `1` for first group column locked, `-1` for all group columns locked.
     * @default 0
     * @initial
     */
    groupLockGroupColumns?: number;
    /**
     * Set to determine whether filters should be applied on aggregated group values.
     * @default false
     */
    groupAggFiltering?: boolean | IsRowFilterable<TData>;

    /**
     * When provided, an extra row group total row will be inserted into row groups at the specified position, to display
     * when the group is expanded. This row will contain the aggregate values for the group. If a callback function is
     * provided, it can be used to selectively determine which groups will have a total row added.
     */
    groupTotalRow?: 'top' | 'bottom' | UseGroupTotalRow<TData>;

    /**
     * When provided, an extra grand total row will be inserted into the grid at the specified position.
     * This row displays the aggregate totals of all rows in the grid.
     */
    grandTotalRow?: 'top' | 'bottom';

    /**
     * Suppress the sticky behaviour of the total rows, can be suppressed individually by passing `'grand'` or `'group'`.
     */
    suppressStickyTotalRow?: boolean | 'grand' | 'group';

    /**
     * If `true`, and showing footer, aggregate data will always be displayed at both the header and footer levels. This stops the possibly undesirable behaviour of the header details 'jumping' to the footer on expand.
     * @default false
     */
    groupSuppressBlankHeader?: boolean;
    /**
     * If using `groupSelectsChildren`, then only the children that pass the current filter will get selected.
     * @default false
     * @deprecated v32.2 Use `selection.groupSelects` instead
     */
    groupSelectsFiltered?: boolean;
    /**
     * Shows the open group in the group column for non-group rows.
     * @default false
     */
    showOpenedGroup?: boolean;

    /**
     * Enable to display the child row in place of the group row when the group only has a single child.
     * @default false
     */
    groupHideParentOfSingleChild?: boolean | 'leafGroupsOnly';
    /**
     * Set to `true` to collapse groups that only have one child.
     * @default false
     * @deprecated v32.3.0 - use `groupHideParentOfSingleChild` instead.
     */
    groupRemoveSingleChildren?: boolean;
    /**
     * Set to `true` to collapse lowest level groups that only have one child.
     * @default false
     * @deprecated v32.3.0 - use `groupHideParentOfSingleChild: 'leafGroupsOnly'` instead.
     */
    groupRemoveLowestSingleChildren?: boolean;
    /**
     * Set to `true` to hide parents that are open. When used with multiple columns for showing groups, it can give a more pleasing user experience.
     * @default false
     */
    groupHideOpenParents?: boolean;
    /**
     * Set to `true` to prevent the grid from creating a '(Blanks)' group for nodes which do not belong to a group, and display the unbalanced nodes alongside group nodes.
     * @default false
     */
    groupAllowUnbalanced?: boolean;
    /**
     * When to show the 'row group panel' (where you drag rows to group) at the top.
     * @default 'never'
     */
    rowGroupPanelShow?: 'always' | 'onlyWhenGrouping' | 'never';
    /**
     * Provide the Cell Renderer to use when `groupDisplayType = 'groupRows'`.
     * See [Group Row Cell Renderer](https://www.ag-grid.com/javascript-data-grid/grouping-group-rows/#providing-cell-renderer) for framework specific implementation details.
     */
    groupRowRenderer?: any;
    /**
     * Customise the parameters provided to the `groupRowRenderer` component.
     */
    groupRowRendererParams?: any;

    /**
<<<<<<< HEAD
     * By default, when a column is un-grouped, i.e. using the Row Group Panel, it is made visible in the grid. This property stops the column becoming visible again when un-grouping.
     * @default false
     */
    suppressMakeColumnVisibleAfterUnGroup?: boolean;
    /**
     * Set to `true` to enable the Grid to work with Tree Data.
     *
     * You must either:
     *
     * - Provide the `treeDataChildrenField` option: the path to the field that contains the array of children in the input row data.
     *   For example if your data is like this: `[{account: {children: [childNode1, childNode2]}}]`
     *   then this property should be: `account.children`.
     *
     * - Implement the `getDataPath(data)` callback
     *
=======
     * Set to `true` to enable the Grid to work with Tree Data. You must also implement the `getDataPath(data)` callback.
>>>>>>> 8310afdc
     * @default false
     */
    treeData?: boolean;

    /**
     * The path to the field that contains the array of children in the input row data.
     * For example if your data is like this: `[{account: {children: [childNode1, childNode2]}}]`
     * then this property should be: `account.children`.
     *
     * If left empty or undefined (default), the grid will not look for tree children.
     *
     * When this is specified, all the children nodes will be processed when the row data is loaded or updated.
     * If `treeData` is false (default) the children will be shown in a flattened list.
     * If `treeData` is true, the children will be shown in a tree structure.
     *
     * @default undefined
     */
    treeDataChildrenField?: string;

    /**
     * Set to `true` to suppress sort indicators and actions from the row group panel.
     * @default false
     */
    rowGroupPanelSuppressSort?: boolean;

    /**
     * Set to `true` prevent Group Rows from sticking to the top of the grid.
     * @default false
     * @initial
     */
    suppressGroupRowsSticky?: boolean;

    // *** Row Pinning *** //
    /**
     * Data to be displayed as pinned top rows in the grid.
     */
    pinnedTopRowData?: any[];
    /**
     * Data to be displayed as pinned bottom rows in the grid.
     */
    pinnedBottomRowData?: any[];

    // *** Row Model *** //
    /**
     * Sets the row model type.
     * @default 'clientSide'
     * @initial
     */
    rowModelType?: RowModelType;

    // *** Row Model: Client-side *** //
    // changeable with impact
    /**
     * Set the data to be displayed as rows in the grid.
     */
    rowData?: TData[] | null;
    /**
     * How many milliseconds to wait before executing a batch of async transactions.
     */
    asyncTransactionWaitMillis?: number;
    /**
     * Prevents Transactions changing sort, filter, group or pivot state when transaction only contains updates.
     * @default false
     */
    suppressModelUpdateAfterUpdateTransaction?: boolean;

    // *** Row Model: Infinite / Server-side *** //
    /**
     * Provide the datasource for infinite scrolling.
     */
    datasource?: IDatasource;
    /**
     * How many extra blank rows to display to the user at the end of the dataset, which sets the vertical scroll and then allows the grid to request viewing more rows of data.
     * @default 1
     * @initial
     */
    cacheOverflowSize?: number;
    /**
     * How many extra blank rows to display to the user at the end of the dataset, which sets the vertical scroll and then allows the grid to request viewing more rows of data.
     * @default 1
     * @initial
     */
    infiniteInitialRowCount?: number;
    /**
     * Set how many loading rows to display to the user for the root level group.
     * @default 1
     * @initial
     */
    serverSideInitialRowCount?: number;

    /**
     * When `true`, the Server-side Row Model will not use a full width loading renderer, instead using the colDef `loadingCellRenderer` if present.
     */
    suppressServerSideFullWidthLoadingRow?: boolean;

    /**
     * How many rows for each block in the store, i.e. how many rows returned from the server at a time.
     * @default 100
     */
    cacheBlockSize?: number;
    /**
     * How many blocks to keep in the store. Default is no limit, so every requested block is kept. Use this if you have memory concerns, and blocks that were least recently viewed will be purged when the limit is hit. The grid will additionally make sure it has all the blocks needed to display what is currently visible, in case this property is set to a low value.
     * @initial
     */
    maxBlocksInCache?: number;
    /**
     * How many requests to hit the server with concurrently. If the max is reached, requests are queued.
     * Set to `-1` for no maximum restriction on requests.
     * @default 2
     * @initial
     */
    maxConcurrentDatasourceRequests?: number;
    /**
     * How many milliseconds to wait before loading a block. Useful when scrolling over many blocks, as it prevents blocks loading until scrolling has settled.
     * @initial
     */
    blockLoadDebounceMillis?: number;
    /**
     * When enabled, closing group rows will remove children of that row. Next time the row is opened, child rows will be read from the datasource again. This property only applies when there is Row Grouping or Tree Data.
     * @default false
     */
    purgeClosedRowNodes?: boolean;
    /**
     * Provide the `serverSideDatasource` for server side row model.
     */
    serverSideDatasource?: IServerSideDatasource;

    /**
     * When enabled, always refreshes top level groups regardless of which column was sorted. This property only applies when there is Row Grouping & sorting is handled on the server.
     * @default false
     */
    serverSideSortAllLevels?: boolean;
    /**
     * When enabled, sorts fully loaded groups in the browser instead of requesting from the server.
     * @default false
     */
    serverSideEnableClientSideSort?: boolean;
    /**
     * When enabled, only refresh groups directly impacted by a filter. This property only applies when there is Row Grouping & filtering is handled on the server.
     * @default false
     * @initial
     */
    serverSideOnlyRefreshFilteredGroups?: boolean;

    /**
     * Used to split pivot field strings for generating pivot result columns when `pivotResultFields` is provided as part of a `getRows` success.
     * @default '_'
     * @initial
     */
    serverSidePivotResultFieldSeparator?: string;

    // *** Row Model: Viewport *** //
    /**
     * To use the viewport row model you need to provide the grid with a `viewportDatasource`.
     */
    viewportDatasource?: IViewportDatasource;
    /**
     * When using viewport row model, sets the page size for the viewport.
     * @initial
     */
    viewportRowModelPageSize?: number;
    /**
     * When using viewport row model, sets the buffer size for the viewport.
     * @initial
     */
    viewportRowModelBufferSize?: number;

    // *** Scrolling *** //
    /**
     * Set to `true` to always show the horizontal scrollbar.
     * @default false
     */
    alwaysShowHorizontalScroll?: boolean;
    /**
     * Set to `true` to always show the vertical scrollbar.
     * @default false
     */
    alwaysShowVerticalScroll?: boolean;
    /**
     * Set to `true` to debounce the vertical scrollbar. Can provide smoother scrolling on slow machines.
     * @default false
     * @initial
     */
    debounceVerticalScrollbar?: boolean;
    /**
     * Set to `true` to never show the horizontal scroll. This is useful if the grid is aligned with another grid and will scroll when the other grid scrolls. (Should not be used in combination with `alwaysShowHorizontalScroll`.)
     * @default false
     */
    suppressHorizontalScroll?: boolean;
    /**
     * When `true`, the grid will not scroll to the top when new row data is provided. Use this if you don't want the default behaviour of scrolling to the top every time you load new data.
     * @default false
     */
    suppressScrollOnNewData?: boolean;
    /**
     * When `true`, the grid will not allow mousewheel / touchpad scroll when popup elements are present.
     * @default false
     */
    suppressScrollWhenPopupsAreOpen?: boolean;
    /**
     * When `true`, the grid will not use animation frames when drawing rows while scrolling. Use this if the grid is working fast enough that you don't need animation frames and you don't want the grid to flicker.
     * @default false
     * @initial
     */
    suppressAnimationFrame?: boolean;
    /**
     * If `true`, middle clicks will result in `click` events for cells and rows. Otherwise the browser will use middle click to scroll the grid.<br />**Note:** Not all browsers fire `click` events with the middle button. Most will fire only `mousedown` and `mouseup` events, which can be used to focus a cell, but will not work to call the `onCellClicked` function.
     * @default false
     */
    suppressMiddleClickScrolls?: boolean;
    /**
     * If `true`, mouse wheel events will be passed to the browser. Useful if your grid has no vertical scrolls and you want the mouse to scroll the browser page.
     * @default false
     * @initial
     */
    suppressPreventDefaultOnMouseWheel?: boolean;
    /**
     * Tell the grid how wide in pixels the scrollbar is, which is used in grid width calculations. Set only if using non-standard browser-provided scrollbars, so the grid can use the non-standard size in its calculations.
     * @initial
     */
    scrollbarWidth?: number;

    // *** Selection *** //
    /**
     * Type of Row Selection: `single`, `multiple`.
     * @deprecated v32.2 Instead, set `selection.mode` to `'singleRow'` or `'multiRow'`
     */
    rowSelection?: 'single' | 'multiple';
    /**
     * Set to `true` to allow multiple rows to be selected using single click.
     * @default false
     * @deprecated v32.2 Use `selection.enableMultiSelectWithClick` instead
     */
    rowMultiSelectWithClick?: boolean;
    /**
     * If `true`, rows will not be deselected if you hold down `Ctrl` and click the row or press `Space`.
     * @default false
     * @deprecated v32.2 Use `selection.suppressDeselection` instead
     */
    suppressRowDeselection?: boolean;
    /**
     * If `true`, row selection won't happen when rows are clicked. Use when you only want checkbox selection.
     * @default false
     * @deprecated v32.2 Use `selection.enableClickSelection` instead
     */
    suppressRowClickSelection?: boolean;
    /**
     * If `true`, cells won't be focusable. This means keyboard navigation will be disabled for grid cells, but remain enabled in other elements of the grid such as column headers, floating filters, tool panels.
     * @default false
     */
    suppressCellFocus?: boolean;
    /**
     * If `true`, header cells won't be focusable. This means keyboard navigation will be disabled for grid header cells, but remain enabled in other elements of the grid such as grid cells and tool panels.
     * @default false
     */
    suppressHeaderFocus?: boolean;
    /**
     * Selection options object representing the new selection API. If this value is set all other selection related grid options will be ignored.
     */
    selection?: SelectionOptions;
    /**
     * Configure the selection column, used for displaying checkboxes.
     *
     * Note that due to the nature of this column, this type is a subset of `ColDef`, which does not support several normal column features such as editing, pivoting and grouping.
     */
    selectionColumnDef?: SelectionColumnDef;

    /**
     * If `true`, only a single range can be selected.
     * @default false
     * @deprecated v32.2 Use `selection.suppressMultiRanges` instead
     */
    suppressMultiRangeSelection?: boolean;
    /**
     * Set to `true` to be able to select the text within cells.
     *
     * **Note:** When this is set to `true`, the clipboard service is disabled and only selected text is copied.
     * @default false
     */
    enableCellTextSelection?: boolean;
    /**
     * Set to `true` to enable Range Selection.
     * @default false
     * @deprecated v32.2 Use `selection.mode = 'cell'` instead
     */
    enableRangeSelection?: boolean;
    /**
     * Set to `true` to enable the Range Handle.
     * @default false
     * @deprecated v32.2 Use `selection.handle` instead
     */
    enableRangeHandle?: boolean;
    /**
     * Set to `true` to enable the Fill Handle.
     * @default false
     * @deprecated v32.2 Use `selection.handle` instead
     */
    enableFillHandle?: boolean;
    /**
     * Set to `'x'` to force the fill handle direction to horizontal, or set to `'y'` to force the fill handle direction to vertical.
     * @default 'xy'
     * @deprecated v32.2 Use `selection.handle.direction` instead
     */
    fillHandleDirection?: 'x' | 'y' | 'xy';
    /**
     * Set this to `true` to prevent cell values from being cleared when the Range Selection is reduced by the Fill Handle.
     * @default false
     * @deprecated v32.2 Use `selection.suppressClearOnFillReduction` instead
     */
    suppressClearOnFillReduction?: boolean;

    // *** Sorting *** //
    /**
     * Array defining the order in which sorting occurs (if sorting is enabled). Values can be `'asc'`, `'desc'` or `null`. For example: `sortingOrder: ['asc', 'desc']`.
     * @default [null, 'asc', 'desc']
     */
    sortingOrder?: SortDirection[];
    /**
     * Set to `true` to specify that the sort should take accented characters into account. If this feature is turned on the sort will be slower.
     * @default false
     */
    accentedSort?: boolean;
    /**
     * Set to `true` to show the 'no sort' icon.
     * @default false
     */
    unSortIcon?: boolean;
    /**
     * Set to `true` to suppress multi-sort when the user shift-clicks a column header.
     * @default false
     */
    suppressMultiSort?: boolean;
    /**
     * Set to `true` to always multi-sort when the user clicks a column header, regardless of key presses.
     * @default false
     */
    alwaysMultiSort?: boolean;
    /**
     * Set to `'ctrl'` to have multi sorting by clicking work using the `Ctrl` (or `Command ⌘` for Mac) key.
     */
    multiSortKey?: 'ctrl';
    /**
     * Set to `true` to suppress sorting of un-sorted data to match original row data.
     * @default false
     */
    suppressMaintainUnsortedOrder?: boolean;

    // *** Styling *** //
    /**
     * Icons to use inside the grid instead of the grid's default icons.
     * @initial
     */
    icons?: { [key: string]: ((...args: any[]) => any) | string };
    /**
     * Default row height in pixels.
     * @default 25
     */
    rowHeight?: number;
    /**
     * The style properties to apply to all rows. Set to an object of key (style names) and values (style values).
     */
    rowStyle?: RowStyle;
    /**
     * CSS class(es) for all rows. Provide either a string (class name) or array of strings (array of class names).
     */
    rowClass?: string | string[];
    /**
     * Rules which can be applied to include certain CSS classes.
     */
    rowClassRules?: RowClassRules<TData>;
    /**
     * Set to `true` to not highlight rows by adding the `ag-row-hover` CSS class.
     * @default false
     */
    suppressRowHoverHighlight?: boolean;
    /**
     * Uses CSS `top` instead of CSS `transform` for positioning rows. Useful if the transform function is causing issues such as used in row spanning.
     * @default false
     * @initial
     */
    suppressRowTransform?: boolean;
    /**
     * Set to `true` to highlight columns by adding the `ag-column-hover` CSS class.
     * @default false
     */
    columnHoverHighlight?: boolean;

    /**
     * Provide a custom `gridId` for this instance of the grid. Value will be set on the root DOM node using the attribute `grid-id` as well as being accessible via the `gridApi.getGridId()` method.
     * @initial
     */
    gridId?: string;

    /**
     * When enabled, sorts only the rows added/updated by a transaction.
     * @default false
     */
    deltaSort?: boolean;

    /**
     */
    treeDataDisplayType?: TreeDataDisplayType;

    /**
     * @initial
     */
    enableGroupEdit?: boolean;

    /**
     * Initial state for the grid. Only read once on initialization. Can be used in conjunction with `api.getState()` to save and restore grid state.
     * @initial
     */
    initialState?: GridState;

    /**
     * **React only**.
     *
     * @deprecated As of v32 custom components are created reactively by default.
     * Set this property to `false` to switch to the legacy way of declaring custom components imperatively.
     * @initial
     * @default true
     */
    reactiveCustomComponents?: boolean;

    /**
     * Theme to apply to the grid.
     */
    theme?: GridTheme;

    /**
     * Whether to load supported theme fonts from the Google Fonts server.
     *
     * - `true` -> load fonts automatically if your theme uses them
     * - `false` -> do not load fonts. You must load them from Google Fonts yourself or download
     *              them and serve them from your app, otherwise a fallback font will be used.
     */
    loadThemeGoogleFonts?: boolean;

    // *****************************************************************************************************
    // If you change the callbacks on this interface, you must also update PropertyKeys to be consistent. *
    // *****************************************************************************************************

    // *** Accessories *** //
    /**
     * For customising the context menu.
     */
    getContextMenuItems?: GetContextMenuItems<TData>;
    /**
     * For customising the main 'column header' menu.
     * @initial
     */
    getMainMenuItems?: GetMainMenuItems<TData>;
    /**
     * Allows user to process popups after they are created. Applications can use this if they want to, for example, reposition the popup.
     */
    postProcessPopup?: (params: PostProcessPopupParams<TData>) => void;

    // *** Columns *** //
    /**
     * Allows the user to process the columns being removed from the pinned section because the viewport is too small to accommodate them.
     * Returns an array of columns to be removed from the pinned areas.
     * @initial
     */
    processUnpinnedColumns?: (params: ProcessUnpinnedColumnsParams<TData>) => Column[];

    // *** Clipboard *** //
    /**
     * Allows you to process cells for the clipboard. Handy if for example you have `Date` objects that need to have a particular format if importing into Excel.
     */
    processCellForClipboard?: (params: ProcessCellForExportParams<TData>) => any;
    /**
     * Allows you to process header values for the clipboard.
     */
    processHeaderForClipboard?: (params: ProcessHeaderForExportParams<TData>) => any;
    /**
     * Allows you to process group header values for the clipboard.
     */
    processGroupHeaderForClipboard?: (params: ProcessGroupHeaderForExportParams<TData>) => any;
    /**
     * Allows you to process cells from the clipboard. Handy if for example you have number fields and want to block non-numbers from getting into the grid.
     */
    processCellFromClipboard?: (params: ProcessCellForExportParams<TData>) => any;
    /**
     * Allows you to get the data that would otherwise go to the clipboard. To be used when you want to control the 'copy to clipboard' operation yourself.
     */
    sendToClipboard?: (params: SendToClipboardParams<TData>) => void;
    /**
     * Allows complete control of the paste operation, including cancelling the operation (so nothing happens) or replacing the data with other data.
     */
    processDataFromClipboard?: (params: ProcessDataFromClipboardParams<TData>) => string[][] | null;

    // *** Filtering *** //
    /**
     * Grid calls this method to know if an external filter is present.
     */
    isExternalFilterPresent?: (params: IsExternalFilterPresentParams<TData>) => boolean;
    /**
     * Should return `true` if external filter passes, otherwise `false`.
     */
    doesExternalFilterPass?: (node: IRowNode<TData>) => boolean;

    // *** Integrated Charts *** //
    /**
     * Callback to be used to customise the chart toolbar items.
     * @initial
     */
    getChartToolbarItems?: GetChartToolbarItems;
    /**
     * Callback to enable displaying the chart in an alternative chart container.
     * @initial
     */
    createChartContainer?: (params: ChartRefParams<TData>) => void;

    // *** Keyboard Navigation *** //
    /**
     * Allows overriding the element that will be focused when the grid receives focus from outside elements (tabbing into the grid).
     * @returns `True` if this function should override the grid's default behavior, `False` to allow the grid's default behavior.
     */
    focusGridInnerElement?: (params: FocusGridInnerElementParams<TData>) => boolean;
    /**
     * Allows overriding the default behaviour for when user hits navigation (arrow) key when a header is focused. Return the next Header position to navigate to or `null` to stay on current header.
     */
    navigateToNextHeader?: (params: NavigateToNextHeaderParams<TData>) => HeaderPosition | null;
    /**
     * Allows overriding the default behaviour for when user hits `Tab` key when a header is focused.
     * Return the next header position to navigate to, `true` to stay on the current header,
     * or `false` to let the browser handle the tab behaviour.
     */
    tabToNextHeader?: (params: TabToNextHeaderParams<TData>) => HeaderPosition | boolean;
    /**
     * Allows overriding the default behaviour for when user hits navigation (arrow) key when a cell is focused. Return the next Cell position to navigate to or `null` to stay on current cell.
     */
    navigateToNextCell?: (params: NavigateToNextCellParams<TData>) => CellPosition | null;
    /**
     * Allows overriding the default behaviour for when user hits `Tab` key when a cell is focused.
     * Return the next cell position to navigate to, `true` to stay on the current cell,
     * or `false` to let the browser handle the tab behaviour.
     */
    tabToNextCell?: (params: TabToNextCellParams<TData>) => CellPosition | boolean;

    // *** Localisation *** //
    /**
     * A callback for localising text within the grid.
     * @initial
     */
    getLocaleText?: (params: GetLocaleTextParams<TData>) => string;

    // *** Miscellaneous *** //
    /**
     * Allows overriding what `document` is used. Currently used by Drag and Drop (may extend to other places in the future). Use this when you want the grid to use a different `document` than the one available on the global scope. This can happen if docking out components (something which Electron supports)
     */
    getDocument?: () => Document;

    // *** Pagination *** //
    /**
     * Allows user to format the numbers in the pagination panel, i.e. 'row count' and 'page number' labels. This is for pagination panel only, to format numbers inside the grid's cells (i.e. your data), then use `valueFormatter` in the column definitions.
     * @initial
     */
    paginationNumberFormatter?: (params: PaginationNumberFormatterParams<TData>) => string;

    // *** Row Grouping and Pivoting *** //
    /**
     * Callback to use when you need access to more then the current column for aggregation.
     */
    getGroupRowAgg?: (params: GetGroupRowAggParams<TData>) => any;
    /**
     * (Client-side Row Model only) Allows groups to be open by default.
     */
    isGroupOpenByDefault?: (params: IsGroupOpenByDefaultParams<TData>) => boolean;
    /**
     * Allows default sorting of groups.
     */
    initialGroupOrderComparator?: (params: InitialGroupOrderComparatorParams<TData>) => number;
    /**
     * Callback for the mutation of the generated pivot result column definitions
     */
    processPivotResultColDef?: (colDef: ColDef<TData>) => void;
    /**
     * Callback for the mutation of the generated pivot result column group definitions
     */
    processPivotResultColGroupDef?: (colGroupDef: ColGroupDef<TData>) => void;
    /**
     * Callback to be used when working with Tree Data when `treeData = true`.
     */
    getDataPath?: GetDataPath<TData>;

    // *** Row Model: Server Side *** //
    /**
     * Allows setting the child count for a group row.
     * @initial
     */
    getChildCount?: (dataItem: any) => number;
    /**
     * Allows providing different params for different levels of grouping.
     * @initial
     */
    getServerSideGroupLevelParams?: (params: GetServerSideGroupLevelParamsParams) => ServerSideGroupLevelParams;
    /**
     * Allows groups to be open by default.
     */
    isServerSideGroupOpenByDefault?: (params: IsServerSideGroupOpenByDefaultParams) => boolean;
    /**
     * Allows cancelling transactions.
     */
    isApplyServerSideTransaction?: IsApplyServerSideTransaction;
    /**
     * SSRM Tree Data: Allows specifying which rows are expandable.
     */
    isServerSideGroup?: IsServerSideGroup;
    /**
     * SSRM Tree Data: Allows specifying group keys.
     */
    getServerSideGroupKey?: GetServerSideGroupKey;

    // *** Rows *** //
    /**
     * Return a business key for the node. If implemented, each row in the DOM will have an attribute `row-business-key='abc'` where `abc` is what you return as the business key.
     * This is useful for automated testing, as it provides a way for your tool to identify rows based on unique business keys.
     */
    getBusinessKeyForNode?: (node: IRowNode<TData>) => string;

    /**
     * Provide a pure function that returns a string ID to uniquely identify a given row. This enables the grid to work optimally with data changes and updates.
     * @initial
     */
    getRowId?: GetRowIdFunc<TData>;
    /**
     * When enabled, getRowId() callback is implemented and new Row Data is set, the grid will disregard all previous rows and treat the new Row Data as new data. As a consequence, all Row State (eg selection, rendered rows) will be reset.
     * @default false
     */
    resetRowDataOnUpdate?: boolean;
    /**
     * Callback fired after the row is rendered into the DOM. Should not be used to initiate side effects.
     */
    processRowPostCreate?: (params: ProcessRowParams<TData>) => void;
    /**
     * Callback to be used to determine which rows are selectable. By default rows are selectable, so return `false` to make a row un-selectable.
     * @deprecated v32.2 Use `selection.isRowSelectable` instead
     */
    isRowSelectable?: IsRowSelectable<TData>;
    /**
     * Callback to be used with Master Detail to determine if a row should be a master row. If `false` is returned no detail row will exist for this row.
     */
    isRowMaster?: IsRowMaster<TData>;
    /**
     * Callback to fill values instead of simply copying values or increasing number values using linear progression.
     *
     * @deprecated v32.2 Use `selection.handle.setFillValue` instead
     */
    fillOperation?: (params: FillOperationParams<TData>) => any;

    // *** Sorting *** //
    /**
     * Callback to perform additional sorting after the grid has sorted the rows.
     */
    postSortRows?: (params: PostSortRowsParams<TData>) => void;

    // *** Styling *** //
    /**
     * Callback version of property `rowStyle` to set style for each row individually. Function should return an object of CSS values or undefined for no styles.
     */
    getRowStyle?: (params: RowClassParams<TData>) => RowStyle | undefined;
    /**
     * Callback version of property `rowClass` to set class(es) for each row individually. Function should return either a string (class name), array of strings (array of class names) or undefined for no class.
     */
    getRowClass?: (params: RowClassParams<TData>) => string | string[] | undefined;
    /**
     * Callback version of property `rowHeight` to set height for each row individually. Function should return a positive number of pixels, or return `null`/`undefined` to use the default row height.
     */
    getRowHeight?: (params: RowHeightParams<TData>) => number | undefined | null;
    /**
     * Tells the grid if this row should be rendered as full width.
     */
    isFullWidthRow?: (params: IsFullWidthRowParams<TData>) => boolean;

    // **********************************************************************************************************
    // * If you change the events on this interface, you do *not* need to update PropertyKeys to be consistent, *
    // * as event callbacks are automatically generated.                                                        *
    // **********************************************************************************************************

    // *** Accessories *** //
    /**
     * The tool panel visibility has changed. Fires twice if switching between panels - once with the old panel and once with the new panel.
     */
    onToolPanelVisibleChanged?(event: ToolPanelVisibleChangedEvent<TData>): void;
    /**
     * The tool panel size has been changed.
     */
    onToolPanelSizeChanged?(event: ToolPanelSizeChangedEvent<TData>): void;
    /**
     * The column menu visibility has changed. Fires twice if switching between tabs - once with the old tab and once with the new tab.
     */
    onColumnMenuVisibleChanged?(event: ColumnMenuVisibleChangedEvent<TData>): void;
    /**
     * The context menu visibility has changed (opened or closed).
     */
    onContextMenuVisibleChanged?(event: ContextMenuVisibleChangedEvent<TData>): void;

    // *** Clipboard *** //
    /**
     * Cut operation has started.
     */
    onCutStart?(event: CutStartEvent<TData>): void;
    /**
     * Cut operation has ended.
     */
    onCutEnd?(event: CutEndEvent<TData>): void;
    /**
     * Paste operation has started.
     */
    onPasteStart?(event: PasteStartEvent<TData>): void;
    /**
     * Paste operation has ended.
     */
    onPasteEnd?(event: PasteEndEvent<TData>): void;

    // *** Columns *** //
    /**
     * A column, or group of columns, was hidden / shown.
     */
    onColumnVisible?(event: ColumnVisibleEvent<TData>): void;
    /**
     * A column, or group of columns, was pinned / unpinned.
     */
    onColumnPinned?(event: ColumnPinnedEvent<TData>): void;
    /**
     * A column was resized.
     */
    onColumnResized?(event: ColumnResizedEvent<TData>): void;
    /**
     * A column was moved.
     */
    onColumnMoved?(event: ColumnMovedEvent<TData>): void;
    /**
     * A value column was added or removed.
     */
    onColumnValueChanged?(event: ColumnValueChangedEvent<TData>): void;
    /**
     * The pivot mode flag was changed.
     */
    onColumnPivotModeChanged?(event: ColumnPivotModeChangedEvent<TData>): void;
    /**
     * A pivot column was added, removed or order changed.
     */
    onColumnPivotChanged?(event: ColumnPivotChangedEvent<TData>): void;
    /**
     * A column group was opened / closed.
     */
    onColumnGroupOpened?(event: ColumnGroupOpenedEvent<TData>): void;
    /**
     * User set new columns.
     */
    onNewColumnsLoaded?(event: NewColumnsLoadedEvent<TData>): void;
    /**
     * The list of grid columns changed.
     */
    onGridColumnsChanged?(event: GridColumnsChangedEvent<TData>): void;
    /**
     * The list of displayed columns changed. This can result from columns open / close, column move, pivot, group, etc.
     */
    onDisplayedColumnsChanged?(event: DisplayedColumnsChangedEvent<TData>): void;
    /**
     * The list of rendered columns changed (only columns in the visible scrolled viewport are rendered by default).
     */
    onVirtualColumnsChanged?(event: VirtualColumnsChangedEvent<TData>): void;
    /**
     * @deprecated v32.2 Either use `onDisplayedColumnsChanged` which is fired at the same time,
     * or use one of the more specific column events.
     */
    onColumnEverythingChanged?(event: ColumnEverythingChangedEvent<TData>): void;

    // *** Column Header *** //

    /**
     * A mouse cursor is initially moved over a column header.
     */
    onColumnHeaderMouseOver?(event: ColumnHeaderMouseOverEvent<TData>): void;

    /**
     * A mouse cursor is moved out of a column header.
     */
    onColumnHeaderMouseLeave?(event: ColumnHeaderMouseLeaveEvent<TData>): void;

    /**
     * A click is performed on a column header.
     */
    onColumnHeaderClicked?(event: ColumnHeaderClickedEvent<TData>): void;

    /**
     * A context menu action, such as right-click or context menu key press, is performed on a column header.
     */
    onColumnHeaderContextMenu?(event: ColumnHeaderContextMenuEvent<TData>): void;

    // *** Components *** //
    /**
     * Only used by Angular, React and VueJS AG Grid components (not used if doing plain JavaScript).
     * If the grid receives changes due to bound properties, this event fires after the grid has finished processing the change.
     */
    onComponentStateChanged?(event: ComponentStateChangedEvent<TData>): void;

    // *** Editing *** //
    /**
     * Value has changed after editing (this event will not fire if editing was cancelled, eg ESC was pressed) or
     *  if cell value has changed as a result of cut, paste, cell clear (pressing Delete key),
     * fill handle, copy range down, undo and redo.
     */
    onCellValueChanged?(event: CellValueChangedEvent<TData>): void;
    /**
     * Value has changed after editing. Only fires when `readOnlyEdit=true`.
     */
    onCellEditRequest?(event: CellEditRequestEvent<TData>): void;
    /**
     * A cell's value within a row has changed. This event corresponds to Full Row Editing only.
     */
    onRowValueChanged?(event: RowValueChangedEvent<TData>): void;
    /**
     * Editing a cell has started.
     */
    onCellEditingStarted?(event: CellEditingStartedEvent<TData>): void;
    /**
     * Editing a cell has stopped.
     */
    onCellEditingStopped?(event: CellEditingStoppedEvent<TData>): void;
    /**
     * Editing a row has started (when row editing is enabled). When row editing, this event will be fired once and `cellEditingStarted` will be fired for each individual cell. Only fires when doing Full Row Editing.
     */
    onRowEditingStarted?(event: RowEditingStartedEvent<TData>): void;
    /**
     * Editing a row has stopped (when row editing is enabled). When row editing, this event will be fired once and `cellEditingStopped` will be fired for each individual cell. Only fires when doing Full Row Editing.
     */
    onRowEditingStopped?(event: RowEditingStoppedEvent<TData>): void;
    /**
     * Undo operation has started.
     */
    onUndoStarted?(event: UndoStartedEvent<TData>): void;
    /**
     * Undo operation has ended.
     */
    onUndoEnded?(event: UndoEndedEvent<TData>): void;
    /**
     * Redo operation has started.
     */
    onRedoStarted?(event: RedoStartedEvent<TData>): void;
    /**
     * Redo operation has ended.
     */
    onRedoEnded?(event: RedoEndedEvent<TData>): void;
    /**
     * Cell selection delete operation (cell clear) has started.
     */
    onCellSelectionDeleteStart?(event: CellSelectionDeleteStartEvent<TData>): void;
    /**
     * Cell selection delete operation (cell clear) has ended.
     */
    onCellSelectionDeleteEnd?(event: CellSelectionDeleteEndEvent<TData>): void;
    /**
     * Range delete operation (cell clear) has started.
     *
     * @deprecated v32.2 Use `onCellSelectionDeleteStart` instead
     */
    onRangeDeleteStart?(event: RangeDeleteStartEvent<TData>): void;
    /**
     * Range delete operation (cell clear) has ended.
     *
     * @deprecated v32.2 Use `onCellSelectionDeleteEnd` instead
     */
    onRangeDeleteEnd?(event: RangeDeleteEndEvent<TData>): void;

    /**
     * Fill operation has started.
     */
    onFillStart?(event: FillStartEvent<TData>): void;

    /**
     * Fill operation has ended.
     */
    onFillEnd?(event: FillEndEvent<TData>): void;

    // *** Filtering *** //
    /**
     * Filter has been opened.
     */
    onFilterOpened?(event: FilterOpenedEvent<TData>): void;
    /**
     * Filter has been modified and applied.
     */
    onFilterChanged?(event: FilterChangedEvent<TData>): void;
    /**
     * Filter was modified but not applied. Used when filters have 'Apply' buttons.
     */
    onFilterModified?(event: FilterModifiedEvent<TData>): void;
    /**
     * Advanced Filter Builder visibility has changed (opened or closed).
     */
    onAdvancedFilterBuilderVisibleChanged?(event: AdvancedFilterBuilderVisibleChangedEvent<TData>): void;

    // *** Integrated Charts *** //
    /**
     * A chart has been created.
     */
    onChartCreated?(event: ChartCreatedEvent<TData>): void;
    /**
     * The data range for the chart has been changed.
     */
    onChartRangeSelectionChanged?(event: ChartRangeSelectionChangedEvent<TData>): void;
    /**
     * Formatting changes have been made by users through the Customize Panel.
     */
    onChartOptionsChanged?(event: ChartOptionsChangedEvent<TData>): void;
    /**
     * A chart has been destroyed.
     */
    onChartDestroyed?(event: ChartDestroyedEvent<TData>): void;

    // *** Keyboard Navigation *** //
    /**
     * DOM event `keyDown` happened on a cell.
     */
    onCellKeyDown?(event: CellKeyDownEvent<TData> | FullWidthCellKeyDownEvent<TData>): void;

    // *** Miscellaneous *** //
    /**
     * The grid has initialised and is ready for most api calls, but may not be fully rendered yet  */
    onGridReady?(event: GridReadyEvent<TData>): void;
    /**
     * Invoked immediately before the grid is destroyed. This is useful for cleanup logic that needs to run before the grid is torn down.
     */
    onGridPreDestroyed?(event: GridPreDestroyedEvent<TData>): void;
    /**
     * Fired the first time data is rendered into the grid. Use this event if you want to auto resize columns based on their contents */
    onFirstDataRendered?(event: FirstDataRenderedEvent<TData>): void;
    /**
     * The size of the grid `div` has changed. In other words, the grid was resized.
     */
    onGridSizeChanged?(event: GridSizeChangedEvent<TData>): void;
    /**
     * Displayed rows have changed. Triggered after sort, filter or tree expand / collapse events.
     */
    onModelUpdated?(event: ModelUpdatedEvent<TData>): void;
    /**
     * A row was removed from the DOM, for any reason. Use to clean up resources (if any) used by the row.
     */
    onVirtualRowRemoved?(event: VirtualRowRemovedEvent<TData>): void;
    /**
     * Which rows are rendered in the DOM has changed.
     */
    onViewportChanged?(event: ViewportChangedEvent<TData>): void;
    /**
     * The body was scrolled horizontally or vertically.
     */
    onBodyScroll?(event: BodyScrollEvent<TData>): void;
    /**
     * Main body of the grid has stopped scrolling, either horizontally or vertically.
     */
    onBodyScrollEnd?(event: BodyScrollEndEvent<TData>): void;
    /**
     * When dragging starts. This could be any action that uses the grid's Drag and Drop service, e.g. Column Moving, Column Resizing, Range Selection, Fill Handle, etc.
     */
    onDragStarted?(event: DragStartedEvent<TData>): void;
    /**
     * When dragging stops. This could be any action that uses the grid's Drag and Drop service, e.g. Column Moving, Column Resizing, Range Selection, Fill Handle, etc.
     */
    onDragStopped?(event: DragStoppedEvent<TData>): void;

    /**
     * When dragging is cancelled stops. This is caused by pressing `Escape` while dragging elements within the grid that uses the grid's Drag and Drop service, e.g. Column Moving, Column Resizing, Range Selection, Fill Handle, etc.
     */
    onDragCancelled?(event: DragCancelledEvent<TData>): void;

    /**
     * Grid state has been updated.
     */
    onStateUpdated?(event: StateUpdatedEvent<TData>): void;

    // *** Pagination *** //
    /**
     * Triggered every time the paging state changes. Some of the most common scenarios for this event to be triggered are:
     *
     *  - The page size changes.
     *  - The current shown page is changed.
     *  - New data is loaded onto the grid.
     */
    onPaginationChanged?(event: PaginationChangedEvent<TData>): void;

    // *** Row Drag and Drop *** //
    /**
     * A drag has started, or dragging was already started and the mouse has re-entered the grid having previously left the grid.
     */
    onRowDragEnter?(event: RowDragEnterEvent<TData>): void;
    /**
     * The mouse has moved while dragging.
     */
    onRowDragMove?(event: RowDragMoveEvent<TData>): void;
    /**
     * The mouse has left the grid while dragging.
     */
    onRowDragLeave?(event: RowDragLeaveEvent<TData>): void;
    /**
     * The drag has finished over the grid.
     */
    onRowDragEnd?(event: RowDragEndEvent<TData>): void;

    /**
     * The drag has been cancelled over the grid.
     */
    onRowDragCancel?(event: RowDragCancelEvent<TData>): void;

    // *** Row Grouping *** //
    /**
     * A row group column was added, removed or reordered.
     */
    onColumnRowGroupChanged?(event: ColumnRowGroupChangedEvent<TData>): void;
    /**
     * A row group was opened or closed.
     */
    onRowGroupOpened?(event: RowGroupOpenedEvent<TData>): void;
    /**
     * Fired when calling either of the API methods `expandAll()` or `collapseAll()`.
     */
    onExpandOrCollapseAll?(event: ExpandOrCollapseAllEvent<TData>): void;
    /**
     * Exceeded the `pivotMaxGeneratedColumns` limit when generating columns.
     */
    onPivotMaxColumnsExceeded?(event: PivotMaxColumnsExceededEvent<TData>): void;

    // *** Row Pinning *** //
    /**
     * The client has set new pinned row data into the grid.
     */
    onPinnedRowDataChanged?(event: PinnedRowDataChangedEvent<TData>): void;

    // *** Row Model: Client Side *** //
    /**
     * Client-Side Row Model only. The client has updated data for the grid by either a) setting new Row Data or b) Applying a Row Transaction.
     */
    onRowDataUpdated?(event: RowDataUpdatedEvent<TData>): void;
    /**
     * Async transactions have been applied. Contains a list of all transaction results.
     */
    onAsyncTransactionsFlushed?(event: AsyncTransactionsFlushedEvent<TData>): void;

    // *** Row Model: Server Side ***//
    /**
     * A server side store has finished refreshing.
     */
    onStoreRefreshed?(event: StoreRefreshedEvent<TData>): void;

    // *** Selection *** //
    /**
     * Header is focused.
     */
    onHeaderFocused?(event: HeaderFocusedEvent<TData>): void;
    /**
     * Cell is clicked.
     */
    onCellClicked?(event: CellClickedEvent<TData>): void;
    /**
     * Cell is double clicked.
     */
    onCellDoubleClicked?(event: CellDoubleClickedEvent<TData>): void;
    /**
     * Cell is focused.
     */
    onCellFocused?(event: CellFocusedEvent<TData>): void;
    /**
     * Mouse entered cell.
     */
    onCellMouseOver?(event: CellMouseOverEvent<TData>): void;
    /**
     * Mouse left cell.
     */
    onCellMouseOut?(event: CellMouseOutEvent<TData>): void;
    /**
     * Mouse down on cell.
     */
    onCellMouseDown?(event: CellMouseDownEvent<TData>): void;
    /**
     * Row is clicked.
     */
    onRowClicked?(event: RowClickedEvent<TData>): void;
    /**
     * Row is double clicked.
     */
    onRowDoubleClicked?(event: RowDoubleClickedEvent<TData>): void;
    /**
     * Row is selected or deselected. The event contains the node in question, so call the node's `isSelected()` method to see if it was just selected or deselected.
     */
    onRowSelected?(event: RowSelectedEvent<TData>): void;
    /**
     * Row selection is changed. Use the grid API `getSelectedNodes()` or `getSelectedRows()` to get the new list of selected nodes / row data.
     */
    onSelectionChanged?(event: SelectionChangedEvent<TData>): void;
    /**
     * Cell is right clicked.
     */
    onCellContextMenu?(event: CellContextMenuEvent<TData>): void;
    /**
     * A change to range selection has occurred.
     *
     * @deprecated v32.2 Use `onCellSelectionChanged` instead
     */
    onRangeSelectionChanged?(event: RangeSelectionChangedEvent<TData>): void;
    /**
     * A change to cell selection has occurred.
     */
    onCellSelectionChanged?(event: CellSelectionChangedEvent<TData>): void;

    /**
     * A tooltip has been displayed */
    onTooltipShow?(event?: TooltipShowEvent<TData>): void;
    /**
     * A tooltip was hidden */
    onTooltipHide?(event?: TooltipHideEvent<TData>): void;

    // *** Sorting *** //
    /**
     * Sort has changed. The grid also listens for this and updates the model.
     */
    onSortChanged?(event: SortChangedEvent<TData>): void;
}

export type RowGroupingDisplayType = 'singleColumn' | 'multipleColumns' | 'groupRows' | 'custom';
export type TreeDataDisplayType = 'auto' | 'custom';

export interface GetDataPath<TData = any> {
    (data: TData): string[];
}

export interface IsServerSideGroup {
    (dataItem: any): boolean;
}

export interface IsRowFilterable<TData = any> {
    (params: GetGroupAggFilteringParams<TData>): boolean;
}

export interface UseGroupFooter<TData = any> {
    (params: GetGroupIncludeFooterParams<TData>): boolean;
}

export interface UseGroupTotalRow<TData = any> {
    (params: GetGroupIncludeTotalRowParams<TData>): 'top' | 'bottom' | undefined;
}

export interface IsApplyServerSideTransaction {
    (params: IsApplyServerSideTransactionParams): boolean;
}
export interface GetServerSideGroupKey {
    (dataItem: any): string;
}

export interface IsRowMaster<TData = any> {
    (dataItem: TData): boolean;
}

export interface IsRowSelectable<TData = any> {
    (node: IRowNode<TData>): boolean;
}

export interface RowClassRules<TData = any> {
    [cssClassName: string]: ((params: RowClassParams<TData>) => boolean) | string;
}

export interface RowStyle {
    [cssProperty: string]: string | number;
}

export interface RowClassParams<TData = any, TContext = any> extends AgGridCommon<TData, TContext> {
    /**
     * The data associated with this row from rowData. Data is `undefined` for row groups.
     */
    data: TData | undefined;
    /**
     * The RowNode associated with this row */
    node: IRowNode<TData>;
    /**
     * The index of the row */
    rowIndex: number;
}

export type GridThemeUseArgs = {
    loadThemeGoogleFonts: boolean | undefined;
    container: HTMLElement;
};

export interface GridTheme {
    /**
     * Called by a grid instance when it starts using the theme.
     */
    startUse(args: GridThemeUseArgs): void;

    /**
     * Called by a grid instance when it stops using the theme.
     */
    stopUse(): void;

    /**
     * CSS class to be applied to the grid wrapper element in order to apply the theme.
     */
    getCssClass(): string;
}

export interface GetContextMenuItems<TData = any, TContext = any> {
    (params: GetContextMenuItemsParams<TData, TContext>): (string | MenuItemDef<TData, TContext>)[];
}
export interface GetChartToolbarItems {
    (params: GetChartToolbarItemsParams): ChartToolbarMenuItemOptions[];
}

export interface GetMainMenuItems<TData = any, TContext = any> {
    (params: GetMainMenuItemsParams<TData, TContext>): (string | MenuItemDef<TData, TContext>)[];
}

export interface GetChartMenuItems<TData = any, TContext = any> {
    (params: GetChartMenuItemsParams<TData, TContext>): (string | MenuItemDef<TData, TContext>)[];
}

export interface GetRowNodeIdFunc<TData = any> {
    (data: TData): string;
}

export interface GetRowIdFunc<TData = any> {
    (params: GetRowIdParams<TData>): string;
}

export interface ChartRef {
    /**
     * The id of the created chart.
     */
    chartId: string;
    /**
     * The chart instance that is produced by AG Charts which can be used to interact with the chart directly.
     */
    chart: any;
    /**
     * The chart DOM element, which the application is responsible for placing into the DOM.
     */
    chartElement: HTMLElement;
    /**
     * The application is responsible for calling this when the chart is no longer needed.
     */
    destroyChart: () => void;
    /**
     * Focuses the chart.
     * If opening the dialog via the API, the chart is not focused by default, and this method can be used.
     */
    focusChart: () => void;
}

export interface ChartRefParams<TData = any> extends AgGridCommon<TData, any>, ChartRef {}

export interface ServerSideGroupLevelParams {
    /**
     * Whether to have infinite scroll active or not for the level.
     */
    suppressInfiniteScroll?: boolean;
    /**
     * For Infinite Scroll only.
     * How many blocks to keep in cache.
     * If missing, defaults to grid options `maxBlocksInCache`.
     */
    maxBlocksInCache?: number;
    /**
     * For Infinite Scroll only.
     * Cache block size.
     * If missing, defaults to grid options `cacheBlockSize`.
     */
    cacheBlockSize?: number;
}

/**
 * @deprecated use ServerSideGroupLevelParams instead */
export interface ServerSideStoreParams extends ServerSideGroupLevelParams {}

export interface LoadingCellRendererSelectorFunc<TData = any> {
    (params: ILoadingCellRendererParams<TData>): LoadingCellRendererSelectorResult | undefined;
}
export interface LoadingCellRendererSelectorResult {
    /**
     * Equivalent of setting `loadingCellRenderer` */
    component?: any;
    /**
     * Equivalent of setting `loadingCellRendererParams` */
    params?: any;
}

export type DomLayoutType = 'normal' | 'autoHeight' | 'print';

/** Configuration options for selection */
export type SelectionOptions<TData = any, TValue = any> =
    | RowSelectionOptions<TData, TValue>
    | CellSelectionOptions<TData>;

/** Cell selection options */
export interface CellSelectionOptions<TData = any> {
    mode: 'cell';
    /**
     * If `true`, only a single range can be selected
     * @default false
     */
    suppressMultiRanges?: boolean;
    /**
     * Determine the selection handle behaviour. Can be used to configure the range handle and the fill handle.
     */
    handle?: RangeHandleOptions | FillHandleOptions<TData>;
}

/**
 * Configuration options for the range handle
 */
export interface RangeHandleOptions {
    mode: 'range';
}

/**
 * Configuration options for the fill handle
 */
export interface FillHandleOptions<TData = any> {
    mode: 'fill';
    /**
     * Set this to `true` to prevent cell values from being cleared when the Range Selection is reduced by the Fill Handle.
     * @default false
     */
    suppressClearOnFillReduction?: boolean;
    /**
     * Set to `'x'` to force the fill handle direction to horizontal, or set to `'y'` to force the fill handle direction to vertical.
     * @default 'xy'
     */
    direction?: 'x' | 'y' | 'xy';
    /**
     * Callback to fill values instead of simply copying values or increasing number values using linear progression.
     */
    setFillValue?: <TContext = any>(params: FillOperationParams<TData, TContext>) => any;
}

export type RowSelectionOptions<TData = any, TValue = any> =
    | SingleRowSelectionOptions<TData, TValue>
    | MultiRowSelectionOptions<TData>;

interface CommonRowSelectionOptions<TData = any, TValue = any> {
    /**
     * Modifies the selection behaviour when clicking a row, or pressing `Space` while focusing a row.
     * @default false
     */
    enableClickSelection?: boolean | 'enableDeselection' | 'enableSelection';
    /**
     * Set to `true` or return `true` from the callback to render a selection checkbox.
     * @default true
     */
    checkboxes?: boolean | CheckboxSelectionCallback<TData, TValue>;
    /**
     * Set to `true` to hide a disabled checkbox when row is not selectable and checkboxes are enabled.
     * @default false
     */
    hideDisabledCheckboxes?: boolean;
    /**
     * Callback to be used to determine which rows are selectable. By default rows are selectable, so return `false` to make a row non-selectable.
     */
    isRowSelectable?: IsRowSelectable<TData>;
    /**
     * When enabled and a row is selected, the copy action should copy the entire row, rather than just the focused cell
     */
    copySelectedRows?: boolean;
}

/**
 * Determines selection behaviour when only a single row can be selected at a time
 */
export interface SingleRowSelectionOptions<TData = any, TValue = any> extends CommonRowSelectionOptions<TData, TValue> {
    mode: 'singleRow';
}

/**
 * Determines selection behaviour when multiple rows can be selected at once.
 */
export interface MultiRowSelectionOptions<TData = any> extends CommonRowSelectionOptions<TData> {
    mode: 'multiRow';
    /**
     * Determine group selection behaviour
     * @default 'self'
     */
    groupSelects?: GroupSelectionMode;
    /**
     * Determines how "select all" behaviour works. This controls header checkbox selection.
     * @default 'all'
     */
    selectAll?: SelectAllMode;
    /**
     * If `true` or the callback returns `true`, a 'select all' checkbox will be put into the header.
     * @default true
     */
    headerCheckbox?: boolean;
    /**
     * Set to `true` to allow multiple rows to be selected using single click.
     * @default false
     */
    enableMultiSelectWithClick?: boolean;
}

/** Subset of ColDef allowing for customisation of the Controls column, currently used for checkbox selection */
export type SelectionColumnDef = Pick<
    ColDef,
    | 'icons'
    | 'suppressNavigable'
    | 'suppressKeyboardEvent'
    | 'contextMenuItems'
    | 'context'
    | 'onCellClicked'
    | 'onCellContextMenu'
    | 'onCellDoubleClicked'
    | 'onCellValueChanged'
    | 'headerTooltip'
    | 'headerClass'
    | 'headerComponent'
    | 'headerComponentParams'
    | 'mainMenuItems'
    | 'suppressHeaderContextMenu'
    | 'suppressHeaderMenuButton'
    | 'suppressHeaderKeyboardEvent'
    | 'pinned'
    | 'lockPinned'
    | 'initialPinned'
    | 'cellAriaRole'
    | 'cellStyle'
    | 'cellClass'
    | 'cellClassRules'
    | 'cellRenderer'
    | 'cellRendererParams'
    | 'cellRendererSelector'
    | 'rowDrag'
    | 'rowDragText'
    | 'dndSource'
    | 'dndSourceOnRowDrag'
    | 'sortable'
    | 'sort'
    | 'initialSort'
    | 'sortIndex'
    | 'initialSortIndex'
    | 'sortingOrder'
    | 'unSortIcon'
    | 'tooltipField'
    | 'tooltipValueGetter'
    | 'tooltipComponent'
    | 'tooltipComponentParams'
    | 'width'
    | 'initialWidth'
    | 'maxWidth'
    | 'minWidth'
    | 'flex'
    | 'initialFlex'
    | 'resizable'
    | 'suppressSizeToFit'
    | 'suppressAutoSize'
>;

/**
 * Determines the behaviour when selecting a group row.
 *
 * - When `'self'`, selects only the group row itself.
 * - When `'descendants'`, selecting a group row selects all its child rows.
 * - When `'filteredDescendants'`, selecting a group row selects all child rows that satisfy the currently active filter.
 */
export type GroupSelectionMode = 'self' | 'descendants' | 'filteredDescendants';

/**
 * Determines how "select all" behaviour works.
 *
 * - When `'all'`, selects all rows, regardless of filter and pagination settings.
 * - When `'filtered'`, selects all rows that satisfy the currently active filter.
 * - When `'currentPage'`, selects all rows that satisfy the currently active filter on the current page.
 */
export type SelectAllMode =
    /** selects all rows, regardless of filter and pagination settings */
    | 'all'
    /** selects all rows that satisfy the currently active filter */
    | 'filtered'
    /** selects all rows that satisfy the currently active filter on the current page */
    | 'currentPage';<|MERGE_RESOLUTION|>--- conflicted
+++ resolved
@@ -1210,25 +1210,7 @@
     groupRowRendererParams?: any;
 
     /**
-<<<<<<< HEAD
-     * By default, when a column is un-grouped, i.e. using the Row Group Panel, it is made visible in the grid. This property stops the column becoming visible again when un-grouping.
-     * @default false
-     */
-    suppressMakeColumnVisibleAfterUnGroup?: boolean;
-    /**
-     * Set to `true` to enable the Grid to work with Tree Data.
-     *
-     * You must either:
-     *
-     * - Provide the `treeDataChildrenField` option: the path to the field that contains the array of children in the input row data.
-     *   For example if your data is like this: `[{account: {children: [childNode1, childNode2]}}]`
-     *   then this property should be: `account.children`.
-     *
-     * - Implement the `getDataPath(data)` callback
-     *
-=======
      * Set to `true` to enable the Grid to work with Tree Data. You must also implement the `getDataPath(data)` callback.
->>>>>>> 8310afdc
      * @default false
      */
     treeData?: boolean;
