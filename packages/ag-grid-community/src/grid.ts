--- conflicted
+++ resolved
@@ -199,35 +199,8 @@
         });
     }
 
-<<<<<<< HEAD
-    private getRegisteredModules(params: GridParams | undefined, gridId: string): Module[] {
-        const passedViaConstructor: Module[] | undefined | null = params ? params.modules : null;
-        const registered = ModuleRegistry.__getRegisteredModules(gridId);
-
-        const allModules: Module[] = [];
-        const mapNames: { [name: string]: boolean } = {};
-
-        // adds to list and removes duplicates
-        const addModule = (moduleBased: boolean, mod: BaseModule, gridId: string | undefined) => {
-            const addIndividualModule = (currentModule: BaseModule) => {
-                if (!mapNames[currentModule.moduleName]) {
-                    mapNames[currentModule.moduleName] = true;
-                    allModules.push(currentModule);
-                    ModuleRegistry.__register(currentModule, moduleBased, gridId);
-                }
-            };
-
-            addIndividualModule(mod);
-            if (mod.dependsOn) {
-                mod.dependsOn.forEach((m) => addModule(moduleBased, m, gridId));
-            }
-        };
-
-        addModule(true, GridCoreModule, gridId);
-=======
     private getRegisteredModules(params: GridParams | undefined, gridId: string, rowModelType: RowModelType): Module[] {
         _registerModule(GridCoreModule, gridId);
->>>>>>> 0de167e9
 
         params?.modules?.forEach((m) => _registerModule(m, gridId));
 
