import { _logWarn } from '../validation/logging';

export function _downloadFile(fileName: string, content: Blob) {
    const win = document.defaultView || window;

    if (!win) {
<<<<<<< HEAD
        _logWarn(52, {});
=======
        _logWarn(52);
>>>>>>> b74fae80
        return;
    }

    const element = document.createElement('a');
    const url = win.URL.createObjectURL(content);
    element.setAttribute('href', url);
    element.setAttribute('download', fileName);
    element.style.display = 'none';
    document.body.appendChild(element);

    element.dispatchEvent(
        new MouseEvent('click', {
            bubbles: false,
            cancelable: true,
            view: win,
        })
    );

    document.body.removeChild(element);

    win.setTimeout(() => {
        win.URL.revokeObjectURL(url);
    }, 0);
}<|MERGE_RESOLUTION|>--- conflicted
+++ resolved
@@ -4,11 +4,7 @@
     const win = document.defaultView || window;
 
     if (!win) {
-<<<<<<< HEAD
-        _logWarn(52, {});
-=======
         _logWarn(52);
->>>>>>> b74fae80
         return;
     }
 
