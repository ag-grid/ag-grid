import type { _ColumnResizeApi } from '../api/gridApi';
import { HorizontalResizeModule } from '../dragAndDrop/dragModule';
<<<<<<< HEAD
import { defineCommunityModule } from '../interfaces/iModule';
import { AutoWidthModule } from '../rendering/autoWidthModule';
import { setColumnWidth, setColumnWidths } from './columnResizeApi';
=======
import { _defineModule } from '../interfaces/iModule';
import { VERSION } from '../version';
import { setColumnWidths } from './columnResizeApi';
>>>>>>> 075eaade
import { ColumnResizeService } from './columnResizeService';

export const ColumnResizeCoreModule = defineCommunityModule('@ag-grid-community/column-resize-core', {
    beans: [ColumnResizeService],
    dependsOn: [HorizontalResizeModule, AutoWidthModule],
});

export const ColumnResizeApiModule = defineCommunityModule<_ColumnResizeApi>('@ag-grid-community/column-resize-api', {
    apiFunctions: {
        setColumnWidths,
    },
    dependsOn: [ColumnResizeCoreModule],
});

export const ColumnResizeModule = defineCommunityModule('@ag-grid-community/column-resize', {
    dependsOn: [ColumnResizeApiModule],
});<|MERGE_RESOLUTION|>--- conflicted
+++ resolved
@@ -1,14 +1,8 @@
 import type { _ColumnResizeApi } from '../api/gridApi';
 import { HorizontalResizeModule } from '../dragAndDrop/dragModule';
-<<<<<<< HEAD
 import { defineCommunityModule } from '../interfaces/iModule';
 import { AutoWidthModule } from '../rendering/autoWidthModule';
-import { setColumnWidth, setColumnWidths } from './columnResizeApi';
-=======
-import { _defineModule } from '../interfaces/iModule';
-import { VERSION } from '../version';
 import { setColumnWidths } from './columnResizeApi';
->>>>>>> 075eaade
 import { ColumnResizeService } from './columnResizeService';
 
 export const ColumnResizeCoreModule = defineCommunityModule('@ag-grid-community/column-resize-core', {
