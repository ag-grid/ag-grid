--- conflicted
+++ resolved
@@ -278,11 +278,7 @@
         }
 
         // create new row nodes for each data item
-<<<<<<< HEAD
-        const newNodes: RowNode<TData>[] = add!.map((item, index) => this.createRowNode(item, addIndex + index));
-=======
         const newNodes: RowNode[] = add.map((item, index) => this.createRowNode(item, addIndex + index));
->>>>>>> c6a0a337
 
         if (addIndex < allLeafChildren.length) {
             // Insert at the specified index
