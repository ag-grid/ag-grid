import { BeanStub } from '../context/beanStub';
import type { BeanCollection } from '../context/context';
import { RowNode } from '../entities/rowNode';
import type { SelectionEventSourceType } from '../events';
import { _getRowIdCallback } from '../gridOptionsUtils';
import type {
    ClientSideNodeManagerUpdateRowDataResult,
    IClientSideNodeManager,
} from '../interfaces/iClientSideNodeManager';
import type { RowDataTransaction } from '../interfaces/rowDataTransaction';
import { _exists, _missingOrEmpty } from '../utils/generic';
import { _cloneObject, _iterateObject } from '../utils/object';
import { _logError, _logWarn } from '../validation/logging';

const ROOT_NODE_ID = 'ROOT_NODE_ID';

/**
 * This is the type of any row in allLeafChildren and childrenAfterGroup of the ClientSideNodeManager rootNode.
 * ClientSideNodeManager is allowed to update the sourceRowIndex property of the nodes.
 */
interface ClientSideNodeManagerRowNode<TData> extends RowNode<TData> {
    sourceRowIndex: number;
}

/**
 * This is the type of the root RowNode of the ClientSideNodeManager
 * ClientSideNodeManager is allowed to update the allLeafChildren and childrenAfterGroup properties of the root node.
 */
interface ClientSideNodeManagerRootNode<TData> extends RowNode<TData> {
    sibling: ClientSideNodeManagerRootNode<TData>;
    allLeafChildren: ClientSideNodeManagerRowNode<TData>[] | null;
    childrenAfterGroup: ClientSideNodeManagerRowNode<TData>[] | null;
}

// eslint-disable-next-line @typescript-eslint/no-namespace
export namespace AbstractClientSideNodeManager {
    export type RowNode<TData> = ClientSideNodeManagerRowNode<TData>;
    export type RootNode<TData> = ClientSideNodeManagerRootNode<TData>;
}

export abstract class AbstractClientSideNodeManager<TData = any>
    extends BeanStub
    implements IClientSideNodeManager<TData>
{
    private nextId = 0;
    protected allNodesMap: { [id: string]: RowNode<TData> } = {};

    public rootRow: AbstractClientSideNodeManager.RootNode<TData>;

    protected beans: BeanCollection;

    public wireBeans(beans: BeanCollection): void {
        this.beans = beans;
    }

<<<<<<< HEAD
    public isMasterDetail(): boolean {
        const gos = this.gos;
        return (
            gos.get('masterDetail') &&
            // TODO: AG-1752 Allow tree data leaf rows to serve as master rows for detail grids (Tree Data hosting Master/Detail)
            !gos.get('treeData')
        );
    }

    public getRowNode(id: string): RowNode<TData> | undefined {
=======
    public getRowNode(id: string): RowNode | undefined {
>>>>>>> 4f7aca3b
        return this.allNodesMap[id];
    }

    public extractRowData(): TData[] | null | undefined {
        return this.rootRow.allLeafChildren?.map((node) => node.data!);
    }

    public activate(rootRowNode: RowNode<TData>): void {
        const rootNode = rootRowNode as ClientSideNodeManagerRootNode<TData>;

        this.rootRow = rootNode;

        if (rootNode) {
            rootNode.group = true;
            rootNode.level = -1;
            rootNode.id = ROOT_NODE_ID;
            rootNode.allLeafChildren = [];
            rootNode.childrenAfterGroup = [];
            rootNode.childrenAfterSort = [];
            rootNode.childrenAfterAggFilter = [];
            rootNode.childrenAfterFilter = [];
        }
    }

    public deactivate(): void {
        if (this.rootRow) {
            this.setNewRowData([]);
            this.rootRow = null!;
        }
    }

    public override destroy(): void {
        this.deactivate();
        super.destroy();
    }

    public setNewRowData(rowData: TData[]): void {
        this.dispatchRowDataUpdateStartedEvent(rowData);

        const rootRow = this.rootRow;
        const sibling = this.rootRow.sibling;

        rootRow.childrenAfterFilter = null;
        rootRow.childrenAfterGroup = null;
        rootRow.childrenAfterAggFilter = null;
        rootRow.childrenAfterSort = null;
        rootRow.childrenMapped = null;
        rootRow.updateHasChildren();

        // Clear internal maps

        this.allNodesMap = {};
        this.nextId = 0;

        this.loadNewRowData(rowData);

        if (sibling) {
            sibling.childrenAfterFilter = rootRow.childrenAfterFilter;
            sibling.childrenAfterGroup = rootRow.childrenAfterGroup;
            sibling.childrenAfterAggFilter = rootRow.childrenAfterAggFilter;
            sibling.childrenAfterSort = rootRow.childrenAfterSort;
            sibling.childrenMapped = rootRow.childrenMapped;
            sibling.allLeafChildren = rootRow.allLeafChildren;
        }
    }

    protected loadNewRowData(rowData: TData[]): void {
        this.rootRow.allLeafChildren = rowData?.map((dataItem, index) => this.createRowNode(dataItem, index)) ?? [];
    }

    public setImmutableRowData(rowData: TData[]): ClientSideNodeManagerUpdateRowDataResult<TData> {
        // convert the setRowData data into a transaction object by working out adds, removes and updates

        const rowDataTransaction = this.createTransactionForRowData(rowData);

        // Apply the transaction
        const result = this.updateRowData(rowDataTransaction);

        // If true, we will not apply the new order specified in the rowData, but keep the old order.
        const suppressSortOrder = this.gos.get('suppressMaintainUnsortedOrder');
        if (!suppressSortOrder) {
            // we need to reorder the nodes to match the new data order
            result.rowsOrderChanged = this.updateRowOrderFromRowData(rowData);
        }

        return result;
    }

    public updateRowData(rowDataTran: RowDataTransaction<TData>): ClientSideNodeManagerUpdateRowDataResult<TData> {
        this.dispatchRowDataUpdateStartedEvent(rowDataTran.add);

        const updateRowDataResult: ClientSideNodeManagerUpdateRowDataResult<TData> = {
            rowNodeTransaction: { remove: [], update: [], add: [] },
            rowsInserted: false,
            rowsOrderChanged: false,
        };

        const nodesToUnselect: RowNode[] = [];

        const getRowIdFunc = _getRowIdCallback(this.gos);
        this.executeRemove(getRowIdFunc, rowDataTran, updateRowDataResult, nodesToUnselect);
        this.executeUpdate(getRowIdFunc, rowDataTran, updateRowDataResult, nodesToUnselect);
        this.executeAdd(rowDataTran, updateRowDataResult);

        this.updateSelection(nodesToUnselect, 'rowDataChanged');

        return updateRowDataResult;
    }

    /** Converts the setRowData() command to a transaction */
    private createTransactionForRowData(rowData: TData[]): RowDataTransaction<TData> {
        const getRowIdFunc = _getRowIdCallback(this.gos)!;

        // get a map of the existing data, that we are going to modify as we find rows to not delete
        const existingNodesMap: { [id: string]: RowNode | undefined } = _cloneObject(this.allNodesMap);

        const remove: TData[] = [];
        const update: TData[] = [];
        const add: TData[] = [];

        if (_exists(rowData)) {
            // split all the new data in the following:
            // if new, push to 'add'
            // if update, push to 'update'
            // if not changed, do not include in the transaction
            rowData.forEach((data: TData) => {
                const id = getRowIdFunc({ data, level: 0 });
                const existingNode = existingNodesMap[id];

                if (existingNode) {
                    const dataHasChanged = existingNode.data !== data;
                    if (dataHasChanged) {
                        update.push(data);
                    }
                    // otherwise, if data not changed, we just don't include it anywhere, as it's not a delta

                    existingNodesMap[id] = undefined; // remove from list, so we know the item is not to be removed
                } else {
                    add.push(data);
                }
            });
        }

        // at this point, all rows that are left, should be removed
        _iterateObject(existingNodesMap, (id, rowNode) => {
            if (rowNode) {
                remove.push(rowNode.data);
            }
        });

        return { remove, update, add };
    }

    /**
     * Used by setImmutableRowData, after updateRowData, after updating with a generated transaction to
     * apply the order as specified by the the new data. We use sourceRowIndex to determine the order of the rows.
     * Time complexity is O(n) where n is the number of rows/rowData
     * @returns true if the order changed, otherwise false
     */
    private updateRowOrderFromRowData(rowData: TData[]): boolean {
        const rows = this.rootRow.allLeafChildren;
        const rowsLength = rows?.length ?? 0;
        const rowsOutOfOrder = new Map<TData, AbstractClientSideNodeManager.RowNode<TData>>();
        let firstIndexOutOfOrder = -1;
        let lastIndexOutOfOrder = -1;

        // Step 1: Build the rowsOutOfOrder mapping data => row for the rows out of order, in O(n)
        for (let i = 0; i < rowsLength; ++i) {
            const row = rows![i];
            const data = row.data;
            if (data !== rowData[i]) {
                // The row is not in the correct position
                if (lastIndexOutOfOrder < 0) {
                    firstIndexOutOfOrder = i; // First row out of order was found
                }
                lastIndexOutOfOrder = i; // Last row out of order
                rowsOutOfOrder.set(data!, row); // A new row out of order was found, add it to the map
            }
        }
        if (firstIndexOutOfOrder < 0) {
            return false; // No rows out of order
        }

        // Step 2: Overwrite the rows out of order we find in the map, in O(n)
        for (let i = firstIndexOutOfOrder; i <= lastIndexOutOfOrder; ++i) {
            const row = rowsOutOfOrder.get(rowData[i]);
            if (row !== undefined) {
                rows![i] = row; // Out of order row found, overwrite it
                row.sourceRowIndex = i; // Update its position
            }
        }
        return true; // The order changed
    }

    protected executeAdd(
        rowDataTran: RowDataTransaction,
        result: ClientSideNodeManagerUpdateRowDataResult<TData>
    ): void {
        const add = rowDataTran.add;
        if (_missingOrEmpty(add)) {
            return;
        }

        const allLeafChildren = this.rootRow.allLeafChildren!;
        let addIndex = allLeafChildren.length;

        if (typeof rowDataTran.addIndex === 'number') {
            addIndex = this.sanitizeAddIndex(rowDataTran.addIndex);

            if (addIndex > 0) {
                // TODO: this code should not be here, see AG-12602
                // This was a fix for AG-6231, but is not the correct fix
                // We enable it only for trees that use getDataPath and not the new children field
                const getDataPath = this.gos.get('treeData') && this.gos.get('getDataPath');
                if (getDataPath) {
                    for (let i = 0; i < allLeafChildren.length; i++) {
                        const node = allLeafChildren[i];
                        if (node?.rowIndex == addIndex - 1) {
                            addIndex = i + 1;
                            break;
                        }
                    }
                }
            }
        }

        // create new row nodes for each data item
        const newNodes: RowNode<TData>[] = add!.map((item, index) => this.createRowNode(item, addIndex + index));

        if (addIndex < allLeafChildren.length) {
            // Insert at the specified index

            const nodesBeforeIndex = allLeafChildren.slice(0, addIndex);
            const nodesAfterIndex = allLeafChildren.slice(addIndex, allLeafChildren.length);

            // update latter row indexes
            const nodesAfterIndexFirstIndex = nodesBeforeIndex.length + newNodes.length;
            for (let index = 0, length = nodesAfterIndex.length; index < length; ++index) {
                nodesAfterIndex[index].sourceRowIndex = nodesAfterIndexFirstIndex + index;
            }

            this.rootRow.allLeafChildren = [...nodesBeforeIndex, ...newNodes, ...nodesAfterIndex];

            // Mark the result as rows inserted
            result.rowsInserted = true;
        } else {
            // Just append at the end
            this.rootRow.allLeafChildren = allLeafChildren.concat(newNodes);
        }

        const sibling = this.rootRow.sibling;
        if (sibling) {
            sibling.allLeafChildren = allLeafChildren;
        }

        // add new row nodes to the transaction add items
        result.rowNodeTransaction.add = newNodes;
    }

    protected executeRemove(
        getRowIdFunc: ((data: any) => string) | undefined,
        rowDataTran: RowDataTransaction,
        { rowNodeTransaction }: ClientSideNodeManagerUpdateRowDataResult<TData>,
        nodesToUnselect: RowNode<TData>[]
    ): void {
        const { remove } = rowDataTran;

        if (_missingOrEmpty(remove)) {
            return;
        }

        const rowIdsRemoved: { [key: string]: boolean } = {};

        remove!.forEach((item) => {
            const rowNode = this.lookupRowNode(getRowIdFunc, item);

            if (!rowNode) {
                return;
            }

            // do delete - setting 'suppressFinishActions = true' to ensure EVENT_SELECTION_CHANGED is not raised for
            // each row node updated, instead it is raised once by the calling code if any selected nodes exist.
            if (rowNode.isSelected()) {
                nodesToUnselect.push(rowNode);
            }

            // so row renderer knows to fade row out (and not reposition it)
            rowNode.clearRowTopAndRowIndex();

            // NOTE: were we could remove from allLeaveChildren, however removeFromArray() is expensive, especially
            // if called multiple times (eg deleting lots of rows) and if allLeafChildren is a large list
            rowIdsRemoved[rowNode.id!] = true;
            // removeFromArray(this.rootNode.allLeafChildren, rowNode);
            delete this.allNodesMap[rowNode.id!];

            rowNodeTransaction.remove.push(rowNode);
        });

        this.rootRow.allLeafChildren =
            this.rootRow.allLeafChildren?.filter((rowNode) => !rowIdsRemoved[rowNode.id!]) ?? null;

        // after rows have been removed, all following rows need the position index updated
        this.rootRow.allLeafChildren?.forEach((node, idx) => {
            node.sourceRowIndex = idx;
        });

        const sibling = this.rootRow.sibling;
        if (sibling) {
            sibling.allLeafChildren = this.rootRow.allLeafChildren;
        }
    }

    protected executeUpdate(
        getRowIdFunc: ((data: any) => string) | undefined,
        rowDataTran: RowDataTransaction,
        { rowNodeTransaction }: ClientSideNodeManagerUpdateRowDataResult<TData>,
        nodesToUnselect: RowNode<TData>[]
    ): void {
        const { update } = rowDataTran;
        if (_missingOrEmpty(update)) {
            return;
        }

        update!.forEach((item) => {
            const rowNode = this.lookupRowNode(getRowIdFunc, item);

            if (!rowNode) {
                return;
            }

            rowNode.updateData(item);
            if (!rowNode.selectable && rowNode.isSelected()) {
                nodesToUnselect.push(rowNode);
            }

            rowNodeTransaction.update.push(rowNode);

            this.beans.detailGridApiService?.setMasterForRow(rowNode, rowNode.data, false);
        });
    }

    protected dispatchRowDataUpdateStartedEvent(rowData?: TData[] | null): void {
        this.eventService.dispatchEvent({
            type: 'rowDataUpdateStarted',
            firstRowData: rowData?.length ? rowData[0] : null,
        });
    }

    protected updateSelection(nodesToUnselect: RowNode<TData>[], source: SelectionEventSourceType): void {
        const selectionService = this.beans.selectionService;
        const selectionChanged = nodesToUnselect.length > 0;
        if (selectionChanged) {
            selectionService?.setNodesSelected({
                newValue: false,
                nodes: nodesToUnselect,
                suppressFinishActions: true,
                source,
            });
        }

        // we do this regardless of nodes to unselect or not, as it's possible
        // a new node was inserted, so a parent that was previously selected (as all
        // children were selected) should not be tri-state (as new one unselected against
        // all other selected children).
        selectionService?.updateGroupsFromChildrenSelections?.(source);

        if (selectionChanged) {
            this.eventService.dispatchEvent({
                type: 'selectionChanged',
                source: source,
            });
        }
    }

    private sanitizeAddIndex(addIndex: number): number {
        const allChildrenCount = this.rootRow.allLeafChildren?.length ?? 0;
        if (addIndex < 0 || addIndex >= allChildrenCount || Number.isNaN(addIndex)) {
            return allChildrenCount; // Append. Also for negative values, as it was historically the behavior.
        }

        // Ensure index is a whole number and not a floating point.
        // Use case: the user want to add a row in the middle, doing addIndex = array.length / 2.
        // If the array has an odd number of elements, the addIndex need to be rounded up.
        // Consider that array.slice does round up internally, but we are setting this value to node.sourceRowIndex.
        return Math.ceil(addIndex);
    }

    protected createRowNode(data: TData, sourceRowIndex: number): RowNode<TData> {
        const node: ClientSideNodeManagerRowNode<TData> = new RowNode<TData>(this.beans);
        node.parent = this.rootRow;
        node.level = 0;
        node.group = false;
        node.master = false;
        node.expanded = false;
        node.sourceRowIndex = sourceRowIndex;

        node.setDataAndId(data, String(this.nextId));

        if (this.allNodesMap[node.id!]) {
            _logWarn(2, { nodeId: node.id });
        }
        this.allNodesMap[node.id!] = node;

        this.nextId++;

        this.beans.detailGridApiService?.setMasterForRow(node, data, true);

        return node;
    }

    protected lookupRowNode(getRowIdFunc: ((data: any) => string) | undefined, data: TData): RowNode<TData> | null {
        let rowNode: RowNode | undefined;
        if (getRowIdFunc) {
            // find rowNode using id
            const id = getRowIdFunc({ data, level: 0 });
            rowNode = this.allNodesMap[id];
            if (!rowNode) {
                _logError(4, { id });
                return null;
            }
        } else {
            // find rowNode using object references
            rowNode = this.rootRow.allLeafChildren?.find((node) => node.data === data);
            if (!rowNode) {
                _logError(5, { data });
                return null;
            }
        }

        return rowNode || null;
    }
}<|MERGE_RESOLUTION|>--- conflicted
+++ resolved
@@ -53,20 +53,7 @@
         this.beans = beans;
     }
 
-<<<<<<< HEAD
-    public isMasterDetail(): boolean {
-        const gos = this.gos;
-        return (
-            gos.get('masterDetail') &&
-            // TODO: AG-1752 Allow tree data leaf rows to serve as master rows for detail grids (Tree Data hosting Master/Detail)
-            !gos.get('treeData')
-        );
-    }
-
-    public getRowNode(id: string): RowNode<TData> | undefined {
-=======
     public getRowNode(id: string): RowNode | undefined {
->>>>>>> 4f7aca3b
         return this.allNodesMap[id];
     }
 
