import { BeanStub } from '../context/beanStub';
import type { BeanCollection } from '../context/context';
import { RowNode } from '../entities/rowNode';
import type { SelectionEventSourceType } from '../events';
import { _getRowIdCallback } from '../gridOptionsUtils';
import type {
    ClientSideNodeManagerUpdateRowDataResult,
    IClientSideNodeManager,
} from '../interfaces/iClientSideNodeManager';
import type { RowDataTransaction } from '../interfaces/rowDataTransaction';
import { _exists } from '../utils/generic';
import { _error, _warn } from '../validation/logging';

const ROOT_NODE_ID = 'ROOT_NODE_ID';

/**
 * This is the type of any row in allLeafChildren and childrenAfterGroup of the ClientSideNodeManager rootNode.
 * ClientSideNodeManager is allowed to update the sourceRowIndex property of the nodes.
 */
interface ClientSideNodeManagerRowNode<TData> extends RowNode<TData> {
    sourceRowIndex: number;
}

/**
 * This is the type of the root RowNode of the ClientSideNodeManager
 * ClientSideNodeManager is allowed to update the allLeafChildren and childrenAfterGroup properties of the root node.
 */
interface ClientSideNodeManagerRootNode<TData> extends RowNode<TData> {
    sibling: ClientSideNodeManagerRootNode<TData>;
    allLeafChildren: ClientSideNodeManagerRowNode<TData>[] | null;
    childrenAfterGroup: ClientSideNodeManagerRowNode<TData>[] | null;
}

// eslint-disable-next-line @typescript-eslint/no-namespace
export namespace AbstractClientSideNodeManager {
    export type RowNode<TData> = ClientSideNodeManagerRowNode<TData>;
    export type RootNode<TData> = ClientSideNodeManagerRootNode<TData>;
}

export abstract class AbstractClientSideNodeManager<TData = any>
    extends BeanStub
    implements IClientSideNodeManager<TData>
{
    private nextId = 0;
    protected allNodesMap: { [id: string]: RowNode<TData> } = {};

<<<<<<< HEAD
    public rootNode: AbstractClientSideNodeManager.RootNode<TData> | null = null;
=======
    public get treeData(): boolean {
        return false; // not supported by this node manager
    }

    public rootNode: AbstractClientSideNodeManager.RootNode<TData>;
>>>>>>> 88fa2117

    protected beans: BeanCollection;

    public wireBeans(beans: BeanCollection): void {
        this.beans = beans;
    }

    public getRowNode(id: string): RowNode | undefined {
        return this.allNodesMap[id];
    }

    public extractRowData(): TData[] | null | undefined {
        return this.rootNode?.allLeafChildren?.map((node) => node.data!);
    }

    public activate(rootNode: ClientSideNodeManagerRootNode<TData>): void {
        this.rootNode = rootNode;

        rootNode.group = true;
        rootNode.level = -1;
        rootNode.id = ROOT_NODE_ID;
        rootNode.allLeafChildren = [];
        rootNode.childrenAfterGroup = [];
        rootNode.childrenAfterSort = [];
        rootNode.childrenAfterAggFilter = [];
        rootNode.childrenAfterFilter = [];
    }

    public deactivate(): void {
        if (this.rootNode) {
            this.setNewRowData([]);
            this.rootNode = null!;
        }
    }

    public override destroy(): void {
        super.destroy();

        // Forcefully deallocate memory
        this.allNodesMap = {};
        this.rootNode = null;
    }

    public setNewRowData(rowData: TData[]): void {
        const rootNode = this.rootNode;
        if (!rootNode) {
            return;
        }

        this.dispatchRowDataUpdateStartedEvent(rowData);

        const sibling = rootNode.sibling;

        rootNode.childrenAfterFilter = null;
        rootNode.childrenAfterGroup = null;
        rootNode.childrenAfterAggFilter = null;
        rootNode.childrenAfterSort = null;
        rootNode.childrenMapped = null;
        rootNode.updateHasChildren();

        // Clear internal maps

        this.allNodesMap = {};
        this.nextId = 0;

        this.loadNewRowData(rowData);

        if (sibling) {
            sibling.childrenAfterFilter = rootNode.childrenAfterFilter;
            sibling.childrenAfterGroup = rootNode.childrenAfterGroup;
            sibling.childrenAfterAggFilter = rootNode.childrenAfterAggFilter;
            sibling.childrenAfterSort = rootNode.childrenAfterSort;
            sibling.childrenMapped = rootNode.childrenMapped;
            sibling.allLeafChildren = rootNode.allLeafChildren;
        }
    }

    protected loadNewRowData(rowData: TData[]): void {
        this.rootNode!.allLeafChildren = rowData?.map((dataItem, index) => this.createRowNode(dataItem, index)) ?? [];
    }

    public setImmutableRowData(rowData: TData[]): ClientSideNodeManagerUpdateRowDataResult<TData> {
        // convert the setRowData data into a transaction object by working out adds, removes and updates

        const rowDataTransaction = this.createTransactionForRowData(rowData);

        // Apply the transaction
        const result = this.updateRowData(rowDataTransaction);

        // If true, we will not apply the new order specified in the rowData, but keep the old order.
        const suppressSortOrder = this.gos.get('suppressMaintainUnsortedOrder');
        if (!suppressSortOrder) {
            // we need to reorder the nodes to match the new data order
            result.rowsOrderChanged = this.updateRowOrderFromRowData(rowData);
        }

        return result;
    }

    public updateRowData(rowDataTran: RowDataTransaction<TData>): ClientSideNodeManagerUpdateRowDataResult<TData> {
        this.dispatchRowDataUpdateStartedEvent(rowDataTran.add);

        const updateRowDataResult: ClientSideNodeManagerUpdateRowDataResult<TData> = {
            rowNodeTransaction: { remove: [], update: [], add: [] },
            rowsInserted: false,
            rowsOrderChanged: false,
        };

        const nodesToUnselect: RowNode[] = [];

        const getRowIdFunc = _getRowIdCallback(this.gos);
        this.executeRemove(getRowIdFunc, rowDataTran, updateRowDataResult, nodesToUnselect);
        this.executeUpdate(getRowIdFunc, rowDataTran, updateRowDataResult, nodesToUnselect);
        this.executeAdd(rowDataTran, updateRowDataResult);

        this.updateSelection(nodesToUnselect, 'rowDataChanged');

        return updateRowDataResult;
    }

    /** Converts the setRowData() command to a transaction */
    private createTransactionForRowData(rowData: TData[]): RowDataTransaction<TData> {
        const getRowIdFunc = _getRowIdCallback(this.gos)!;

        // get a map of the existing data, that we are going to modify as we find rows to not delete
        const existingNodesMap: { [id: string]: RowNode | undefined } = { ...this.allNodesMap };

        const remove: TData[] = [];
        const update: TData[] = [];
        const add: TData[] = [];

        if (_exists(rowData)) {
            // split all the new data in the following:
            // if new, push to 'add'
            // if update, push to 'update'
            // if not changed, do not include in the transaction
            rowData.forEach((data: TData) => {
                const id = getRowIdFunc({ data, level: 0 });
                const existingNode = existingNodesMap[id];

                if (existingNode) {
                    const dataHasChanged = existingNode.data !== data;
                    if (dataHasChanged) {
                        update.push(data);
                    }
                    // otherwise, if data not changed, we just don't include it anywhere, as it's not a delta

                    existingNodesMap[id] = undefined; // remove from list, so we know the item is not to be removed
                } else {
                    add.push(data);
                }
            });
        }

        // at this point, all rows that are left, should be removed
        for (const rowNode of Object.values(existingNodesMap)) {
            if (rowNode) {
                remove.push(rowNode.data);
            }
        }

        return { remove, update, add };
    }

    /**
     * Used by setImmutableRowData, after updateRowData, after updating with a generated transaction to
     * apply the order as specified by the the new data. We use sourceRowIndex to determine the order of the rows.
     * Time complexity is O(n) where n is the number of rows/rowData
     * @returns true if the order changed, otherwise false
     */
    private updateRowOrderFromRowData(rowData: TData[]): boolean {
        const rows = this.rootNode?.allLeafChildren;
        const rowsLength = rows?.length ?? 0;
        const rowsOutOfOrder = new Map<TData, AbstractClientSideNodeManager.RowNode<TData>>();
        let firstIndexOutOfOrder = -1;
        let lastIndexOutOfOrder = -1;

        // Step 1: Build the rowsOutOfOrder mapping data => row for the rows out of order, in O(n)
        for (let i = 0; i < rowsLength; ++i) {
            const row = rows![i];
            const data = row.data;
            if (data !== rowData[i]) {
                // The row is not in the correct position
                if (lastIndexOutOfOrder < 0) {
                    firstIndexOutOfOrder = i; // First row out of order was found
                }
                lastIndexOutOfOrder = i; // Last row out of order
                rowsOutOfOrder.set(data!, row); // A new row out of order was found, add it to the map
            }
        }
        if (firstIndexOutOfOrder < 0) {
            return false; // No rows out of order
        }

        // Step 2: Overwrite the rows out of order we find in the map, in O(n)
        for (let i = firstIndexOutOfOrder; i <= lastIndexOutOfOrder; ++i) {
            const row = rowsOutOfOrder.get(rowData[i]);
            if (row !== undefined) {
                rows![i] = row; // Out of order row found, overwrite it
                row.sourceRowIndex = i; // Update its position
            }
        }
        return true; // The order changed
    }

    protected executeAdd(
        rowDataTran: RowDataTransaction,
        result: ClientSideNodeManagerUpdateRowDataResult<TData>
    ): void {
        const add = rowDataTran.add;
        if (!add?.length) {
            return;
        }

        const allLeafChildren = this.rootNode!.allLeafChildren!;
        let addIndex = allLeafChildren.length;

        if (typeof rowDataTran.addIndex === 'number') {
            addIndex = this.sanitizeAddIndex(rowDataTran.addIndex);

            if (addIndex > 0) {
                // TODO: this code should not be here, see AG-12602
                // This was a fix for AG-6231, but is not the correct fix
                // We enable it only for trees that use getDataPath and not the new children field
                const getDataPath = this.gos.get('treeData') && this.gos.get('getDataPath');
                if (getDataPath) {
                    for (let i = 0; i < allLeafChildren.length; i++) {
                        const node = allLeafChildren[i];
                        if (node?.rowIndex == addIndex - 1) {
                            addIndex = i + 1;
                            break;
                        }
                    }
                }
            }
        }

        // create new row nodes for each data item
        const newNodes: RowNode[] = add.map((item, index) => this.createRowNode(item, addIndex + index));

        const rootNode = this.rootNode!;

        if (addIndex < allLeafChildren.length) {
            // Insert at the specified index

            const nodesBeforeIndex = allLeafChildren.slice(0, addIndex);
            const nodesAfterIndex = allLeafChildren.slice(addIndex, allLeafChildren.length);

            // update latter row indexes
            const nodesAfterIndexFirstIndex = nodesBeforeIndex.length + newNodes.length;
            for (let index = 0, length = nodesAfterIndex.length; index < length; ++index) {
                nodesAfterIndex[index].sourceRowIndex = nodesAfterIndexFirstIndex + index;
            }

            rootNode!.allLeafChildren = [...nodesBeforeIndex, ...newNodes, ...nodesAfterIndex];

            // Mark the result as rows inserted
            result.rowsInserted = true;
        } else {
            // Just append at the end
            rootNode.allLeafChildren = allLeafChildren.concat(newNodes);
        }

        const sibling = rootNode.sibling;
        if (sibling) {
            sibling.allLeafChildren = allLeafChildren;
        }

        // add new row nodes to the transaction add items
        result.rowNodeTransaction.add = newNodes;
    }

    protected executeRemove(
        getRowIdFunc: ((data: any) => string) | undefined,
        rowDataTran: RowDataTransaction,
        { rowNodeTransaction }: ClientSideNodeManagerUpdateRowDataResult<TData>,
        nodesToUnselect: RowNode<TData>[]
    ): void {
        const { remove } = rowDataTran;

        if (!remove?.length) {
            return;
        }

        const rowIdsRemoved: { [key: string]: boolean } = {};

        remove.forEach((item) => {
            const rowNode = this.lookupRowNode(getRowIdFunc, item);

            if (!rowNode) {
                return;
            }

            // do delete - setting 'suppressFinishActions = true' to ensure EVENT_SELECTION_CHANGED is not raised for
            // each row node updated, instead it is raised once by the calling code if any selected nodes exist.
            if (rowNode.isSelected()) {
                nodesToUnselect.push(rowNode);
            }

            // so row renderer knows to fade row out (and not reposition it)
            rowNode.clearRowTopAndRowIndex();

            // NOTE: were we could remove from allLeaveChildren, however removeFromArray() is expensive, especially
            // if called multiple times (eg deleting lots of rows) and if allLeafChildren is a large list
            rowIdsRemoved[rowNode.id!] = true;
            // removeFromArray(this.rootNode.allLeafChildren, rowNode);
            delete this.allNodesMap[rowNode.id!];

            rowNodeTransaction.remove.push(rowNode);
        });

        const rootNode = this.rootNode!;

        rootNode.allLeafChildren = rootNode.allLeafChildren?.filter((rowNode) => !rowIdsRemoved[rowNode.id!]) ?? null;

        // after rows have been removed, all following rows need the position index updated
        rootNode.allLeafChildren?.forEach((node, idx) => {
            node.sourceRowIndex = idx;
        });

        const sibling = rootNode.sibling;
        if (sibling) {
            sibling.allLeafChildren = rootNode.allLeafChildren;
        }
    }

    protected executeUpdate(
        getRowIdFunc: ((data: any) => string) | undefined,
        rowDataTran: RowDataTransaction,
        { rowNodeTransaction }: ClientSideNodeManagerUpdateRowDataResult<TData>,
        nodesToUnselect: RowNode<TData>[]
    ): void {
        const { update } = rowDataTran;
        if (!update?.length) {
            return;
        }

        update.forEach((item) => {
            const rowNode = this.lookupRowNode(getRowIdFunc, item);

            if (!rowNode) {
                return;
            }

            rowNode.updateData(item);
            if (!rowNode.selectable && rowNode.isSelected()) {
                nodesToUnselect.push(rowNode);
            }

            rowNodeTransaction.update.push(rowNode);
        });
    }

    protected dispatchRowDataUpdateStartedEvent(rowData?: TData[] | null): void {
        this.eventService.dispatchEvent({
            type: 'rowDataUpdateStarted',
            firstRowData: rowData?.length ? rowData[0] : null,
        });
    }

    protected updateSelection(nodesToUnselect: RowNode<TData>[], source: SelectionEventSourceType): void {
        const selectionService = this.beans.selectionService;
        const selectionChanged = nodesToUnselect.length > 0;
        if (selectionChanged) {
            selectionService?.setNodesSelected({
                newValue: false,
                nodes: nodesToUnselect,
                suppressFinishActions: true,
                source,
            });
        }

        // we do this regardless of nodes to unselect or not, as it's possible
        // a new node was inserted, so a parent that was previously selected (as all
        // children were selected) should not be tri-state (as new one unselected against
        // all other selected children).
        selectionService?.updateGroupsFromChildrenSelections?.(source);

        if (selectionChanged) {
            this.eventService.dispatchEvent({
                type: 'selectionChanged',
                source: source,
            });
        }
    }

    private sanitizeAddIndex(addIndex: number): number {
        const allChildrenCount = this.rootNode!.allLeafChildren?.length ?? 0;
        if (addIndex < 0 || addIndex >= allChildrenCount || Number.isNaN(addIndex)) {
            return allChildrenCount; // Append. Also for negative values, as it was historically the behavior.
        }

        // Ensure index is a whole number and not a floating point.
        // Use case: the user want to add a row in the middle, doing addIndex = array.length / 2.
        // If the array has an odd number of elements, the addIndex need to be rounded up.
        // Consider that array.slice does round up internally, but we are setting this value to node.sourceRowIndex.
        return Math.ceil(addIndex);
    }

    protected createRowNode(data: TData, sourceRowIndex: number): RowNode<TData> {
        const node: ClientSideNodeManagerRowNode<TData> = new RowNode<TData>(this.beans);
        node.parent = this.rootNode;
        node.level = 0;
        node.group = false;
        node.expanded = false;
        node.sourceRowIndex = sourceRowIndex;

        node.setDataAndId(data, String(this.nextId));

        if (this.allNodesMap[node.id!]) {
            _warn(2, { nodeId: node.id });
        }
        this.allNodesMap[node.id!] = node;

        this.nextId++;

        return node;
    }

    protected lookupRowNode(getRowIdFunc: ((data: any) => string) | undefined, data: TData): RowNode<TData> | null {
        let rowNode: RowNode | undefined;
        if (getRowIdFunc) {
            // find rowNode using id
            const id = getRowIdFunc({ data, level: 0 });
            rowNode = this.allNodesMap[id];
            if (!rowNode) {
                _error(4, { id });
                return null;
            }
        } else {
            // find rowNode using object references
            rowNode = this.rootNode?.allLeafChildren?.find((node) => node.data === data);
            if (!rowNode) {
                _error(5, { data });
                return null;
            }
        }

        return rowNode || null;
    }
}<|MERGE_RESOLUTION|>--- conflicted
+++ resolved
@@ -44,17 +44,13 @@
     private nextId = 0;
     protected allNodesMap: { [id: string]: RowNode<TData> } = {};
 
-<<<<<<< HEAD
     public rootNode: AbstractClientSideNodeManager.RootNode<TData> | null = null;
-=======
+
+    protected beans: BeanCollection;
+
     public get treeData(): boolean {
         return false; // not supported by this node manager
     }
-
-    public rootNode: AbstractClientSideNodeManager.RootNode<TData>;
->>>>>>> 88fa2117
-
-    protected beans: BeanCollection;
 
     public wireBeans(beans: BeanCollection): void {
         this.beans = beans;
