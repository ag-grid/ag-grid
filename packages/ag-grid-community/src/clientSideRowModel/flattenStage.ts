--- conflicted
+++ resolved
@@ -9,12 +9,7 @@
 import { ClientSideRowModelSteps } from '../interfaces/iClientSideRowModel';
 import type { WithoutGridCommon } from '../interfaces/iCommon';
 import type { IRowNodeStage, StageExecuteParams } from '../interfaces/iRowNodeStage';
-<<<<<<< HEAD
-import type { IClientSideDetailService } from '../interfaces/masterDetail';
-import { _missingOrEmpty } from '../utils/generic';
-=======
-import { _exists } from '../utils/generic';
->>>>>>> e17c7dc7
+import type { IMasterDetailService } from '../interfaces/masterDetail';
 
 interface FlattenDetails {
     hideOpenParents: boolean;
@@ -35,14 +30,12 @@
     ]);
     public step: ClientSideRowModelSteps = ClientSideRowModelSteps.MAP;
 
-    private beans: BeanCollection;
     private columnModel: ColumnModel;
-    private detailService: IClientSideDetailService | undefined;
+    private masterDetailService: IMasterDetailService | undefined;
 
     public wireBeans(beans: BeanCollection): void {
-        this.beans = beans;
         this.columnModel = beans.columnModel;
-        this.detailService = beans.clientSideDetailService;
+        this.masterDetailService = beans.masterDetailService;
     }
 
     public execute(params: StageExecuteParams): RowNode[] {
@@ -179,7 +172,7 @@
                     }
                 }
             } else {
-                const detailNode = this.detailService?.getDetail(rowNode);
+                const detailNode = this.masterDetailService?.getDetail(rowNode);
                 if (detailNode) {
                     this.addRowNodeToRowsToDisplay(details, detailNode, result, uiLevel);
                 }
