import type { ColumnModel } from '../columns/columnModel';
import type { NamedBean } from '../context/bean';
import { BeanStub } from '../context/beanStub';
import type { BeanCollection } from '../context/context';
import type { GridOptions } from '../entities/gridOptions';
import { RowNode } from '../entities/rowNode';
import type { Environment } from '../environment';
import type { CssVariablesChanged, FilterChangedEvent } from '../events';
import {
    _getGrandTotalRow,
    _getGroupSelectsDescendants,
    _getGroupTotalRowCallback,
    _getRowHeightForNode,
    _isAnimateRows,
    _isDomLayout,
} from '../gridOptionsUtils';
import type { IClientSideNodeManager } from '../interfaces/iClientSideNodeManager';
import type {
    ClientSideRowModelStep,
    IClientSideRowModel,
    RefreshModelParams,
} from '../interfaces/iClientSideRowModel';
import { ClientSideRowModelSteps } from '../interfaces/iClientSideRowModel';
import type { IGroupHideOpenParentsService } from '../interfaces/iGroupHideOpenParentsService';
import type { RowBounds, RowModelType } from '../interfaces/iRowModel';
import { RowHighlightPosition } from '../interfaces/iRowNode';
import type { IRowNodeStage } from '../interfaces/iRowNodeStage';
import type { ISelectionService } from '../interfaces/iSelectionService';
import type { RowDataTransaction } from '../interfaces/rowDataTransaction';
import type { RowNodeTransaction } from '../interfaces/rowNodeTransaction';
import { _insertIntoArray, _last, _removeFromArray } from '../utils/array';
import { ChangedPath } from '../utils/changedPath';
<<<<<<< HEAD
import { _debounce, _warnOnce } from '../utils/function';
=======
import { _debounce } from '../utils/function';
>>>>>>> 5254f3b7
import { _exists, _missing, _missingOrEmpty } from '../utils/generic';
import { _logError } from '../validation/logging';
import type { ValueCache } from '../valueService/valueCache';
import { updateRowNodeAfterFilter } from './filterStage';
import { updateRowNodeAfterSort } from './sortStage';

enum RecursionType {
    Normal,
    AfterFilter,
    AfterFilterAndSort,
    PivotNodes,
}

interface ClientSideRowModelRootNode extends RowNode {
    childrenAfterGroup: RowNode[] | null;
}

interface ClientSideRowModelRowNode extends RowNode {
    sourceRowIndex: number;
}

export interface BatchTransactionItem<TData = any> {
    rowDataTransaction: RowDataTransaction<TData>;
    callback: ((res: RowNodeTransaction<TData>) => void) | undefined;
}

export interface RowNodeMap {
    [id: string]: RowNode;
}

export class ClientSideRowModel extends BeanStub implements IClientSideRowModel, NamedBean {
    beanName = 'rowModel' as const;

    private beans: BeanCollection;

    private columnModel: ColumnModel;
    private selectionService?: ISelectionService;
    private valueCache?: ValueCache;
    private environment: Environment;
    private groupHideOpenParentsService?: IGroupHideOpenParentsService;

    // standard stages
    private filterStage?: IRowNodeStage;
    private sortStage?: IRowNodeStage;
    private flattenStage: IRowNodeStage;

    // enterprise stages
    private groupStage?: IRowNodeStage;
    private aggregationStage?: IRowNodeStage;
    private pivotStage?: IRowNodeStage;
    private filterAggregatesStage?: IRowNodeStage;

    public wireBeans(beans: BeanCollection): void {
        this.beans = beans;

        this.columnModel = beans.columnModel;
        this.selectionService = beans.selectionService;
        this.valueCache = beans.valueCache;
        this.environment = beans.environment;
        this.groupHideOpenParentsService = beans.groupHideOpenParentsService;

        this.filterStage = beans.filterStage!;
        this.sortStage = beans.sortStage!;
        this.flattenStage = beans.flattenStage!;

        this.groupStage = beans.groupStage;
        this.aggregationStage = beans.aggregationStage;
        this.pivotStage = beans.pivotStage;
        this.filterAggregatesStage = beans.filterAggregatesStage;
    }

    private onRowHeightChanged_debounced = _debounce(this.onRowHeightChanged.bind(this), 100);

    // top most node of the tree. the children are the user provided data.
    private rootNode: RowNode;
    private rowsToDisplay: RowNode[] = []; // the rows mapped to rows to display
    private nodeManager: IClientSideNodeManager<any>;
    private rowDataTransactionBatch: BatchTransactionItem[] | null;
    private lastHighlightedRow: RowNode | null;
    private applyAsyncTransactionsTimeout: number | undefined;
    /** Has the start method been called */
    private hasStarted: boolean = false;
    /** E.g. data has been set into the node manager already */
    private shouldSkipSettingDataOnStart: boolean = false;
    /**
     * This is to prevent refresh model being called when it's already being called.
     * E.g. the group stage can trigger initial state filter model to be applied. This fires onFilterChanged,
     * which then triggers the listener here that calls refresh model again but at the filter stage
     * (which is about to be run by the original call).
     */
    private isRefreshingModel: boolean = false;
    private rowNodesCountReady: boolean = false;
    private rowCountReady: boolean = false;
    private orderedStages: IRowNodeStage[];

    public postConstruct(): void {
        this.orderedStages = [
            this.groupStage,
            this.filterStage,
            this.pivotStage,
            this.aggregationStage,
            this.sortStage,
            this.filterAggregatesStage,
            this.flattenStage,
        ].filter((stage) => !!stage) as IRowNodeStage[];
        const refreshEverythingFunc = this.refreshModel.bind(
            this,
            { step: ClientSideRowModelSteps.EVERYTHING },
            undefined
        );
        const animate = !this.gos.get('suppressAnimationFrame');
        const refreshEverythingAfterColsChangedFunc = this.refreshModel.bind(
            this,
            {
                step: ClientSideRowModelSteps.EVERYTHING, // after cols change, row grouping (the first stage) could of changed
                afterColumnsChanged: true,
                keepRenderedRows: true, // we want animations cos sorting or filtering could be applied
                animate,
            },
            undefined
        );

        this.addManagedEventListeners({
            newColumnsLoaded: refreshEverythingAfterColsChangedFunc,
            columnRowGroupChanged: refreshEverythingFunc,
            columnValueChanged: this.onValueChanged.bind(this),
            columnPivotChanged: this.refreshModel.bind(this, { step: ClientSideRowModelSteps.PIVOT }, undefined),
            filterChanged: this.onFilterChanged.bind(this),
            sortChanged: this.onSortChanged.bind(this),
            columnPivotModeChanged: refreshEverythingFunc,
            gridStylesChanged: this.onGridStylesChanges.bind(this),
            gridReady: this.onGridReady.bind(this),
        });

        // doesn't need done if doing full reset
        // Property listeners which call `refreshModel` at different stages
        this.addPropertyListeners();

        this.rootNode = new RowNode(this.beans);
        this.initRowManager();
    }

    private initRowManager(): void {
        const { gos, beans, nodeManager: oldNodeManager } = this;

        const treeData = gos.get('treeData');
        const childrenField = gos.get('treeDataChildrenField');

        const isTree = childrenField || treeData;

        let nodeManager: IClientSideNodeManager<any> | undefined;
        if (isTree) {
            nodeManager = childrenField ? beans.clientSideChildrenTreeNodeManager : beans.clientSidePathTreeNodeManager;
            if (!nodeManager) {
                _warnOnce('Tree data requires tree enterprise module to be loaded'); // TODO: improve this warning
            }
        }

        if (!nodeManager) {
            nodeManager = beans.clientSideNodeManager!;
        }

        if (oldNodeManager !== nodeManager) {
            oldNodeManager?.deactivate();
            this.nodeManager = nodeManager;
        }

        nodeManager.activate(this.rootNode);
    }

    private addPropertyListeners() {
        // Omitted Properties
        //
        // We do not act reactively on all functional properties, as it's possible the application is React and
        // has not memoised the property and it's getting set every render.
        //
        // ** LIST OF NON REACTIVE, NO ARGUMENT
        //
        // getDataPath, getRowId -- these are called once for each Node when the Node is created.
        //                       -- these are immutable Node properties (ie a Node ID cannot be changed)
        //
        // isRowMaster           -- called when masterDetail is true and the Node is created or the property was changed
        //
        // getRowHeight - this is called once when Node is created, if a new getRowHeight function is provided,
        //              - we do not revisit the heights of each node.
        //
        // pivotDefaultExpanded - relevant for initial pivot column creation, no impact on existing pivot columns.
        //
        // deltaSort - this changes the type of algorithm used only, it doesn't change the sort order. so no point
        //           - in doing the sort again as the same result will be got. the new Prop will be used next time we sort.
        //
        // ** LIST OF NON REACTIVE, SOME ARGUMENT
        // ** For these, they could be reactive, but not convinced the business argument is strong enough,
        // ** so leaving as non-reactive for now, and see if anyone complains.
        //
        // processPivotResultColDef, processPivotResultColGroupDef
        //                       - there is an argument for having these reactive, that if the application changes
        //                       - these props, we should re-create the Pivot Columns, however it's highly unlikely
        //                       - the application would change these functions, far more likely the functions were
        //                       - non memoised correctly.

        const resetProps = new Set<keyof GridOptions>(['treeData', 'treeDataChildrenField']);

        const allProps: (keyof GridOptions)[] = [
            'rowData',
            'masterDetail',
            ...resetProps,
            ...this.orderedStages.flatMap(({ refreshProps }) => [...refreshProps]),
        ];

        this.addManagedPropertyListeners(allProps, (params) => {
            const properties = params.changeSet?.properties;
            if (!properties) {
                return;
            }

            const propertiesSet = new Set(properties);

            const rowDataChanged = propertiesSet.has('rowData');
            const treeDataChanged = propertiesSet.has('treeData');
            const masterDetailChanged = propertiesSet.has('masterDetail');
            const treeDataChildrenFieldChanged = propertiesSet.has('treeDataChildrenField');

            const needFullReload =
                treeDataChildrenFieldChanged || (treeDataChanged && !this.gos.get('treeDataChildrenField'));

            if (needFullReload) {
                // If we are here, it means that the row manager need to be changed or fully reloaded

                let newRowData = this.gos.get('rowData');
                if (!rowDataChanged) {
                    // No new rowData was passed, so to include user executed transaction we need to extract
                    // the row data from the node manager as it might be different from the original rowData
                    newRowData = this.nodeManager?.extractRowData() ?? newRowData;
                }
                this.initRowManager();
                if (newRowData) {
                    // We have new rowData to load from scratch
                    this.setNewRowData(newRowData);
                    return;
                }
            }

            if (rowDataChanged) {
                const rowData = this.gos.get('rowData');
                if (rowData) {
                    if (this.isImmutableRowDataActive()) {
                        this.setImmutableRowData(rowData, masterDetailChanged);
                    } else {
                        this.setNewRowData(rowData);
                    }
                    return;
                }
            }

            let refreshModelStep: ClientSideRowModelSteps | undefined;

            if (treeDataChanged) {
                // We need to notify the nodeManager that the treeData property has changed, and refresh everything
                this.nodeManager.onTreeDataChanged?.();
                refreshModelStep = ClientSideRowModelSteps.EVERYTHING;
            }

            if (masterDetailChanged) {
                // We need to set the master/detail for all rows at this stage, before the refresh
                this.nodeManager.setMasterForAllRows?.(this.rootNode.allLeafChildren, true);
                refreshModelStep = ClientSideRowModelSteps.EVERYTHING;
            }

            if (!refreshModelStep) {
                for (const { refreshProps, step } of this.orderedStages) {
                    if (properties.some((prop) => refreshProps.has(prop))) {
                        refreshModelStep = step;
                        break;
                    }
                }
            }

            if (refreshModelStep) {
                this.refreshModel({ step: refreshModelStep });
            }
        });

        this.addManagedPropertyListener('rowHeight', () => this.resetRowHeights());
    }

    public start(): void {
        this.hasStarted = true;
        if (this.shouldSkipSettingDataOnStart) {
            this.dispatchUpdateEventsAndRefresh();
        } else {
            this.setInitialData();
        }
    }

    private setInitialData(): void {
        const rowData = this.gos.get('rowData');
        if (rowData) {
            this.shouldSkipSettingDataOnStart = true;
            this.setNewRowData(rowData);
        }
    }

    public ensureRowHeightsValid(
        startPixel: number,
        endPixel: number,
        startLimitIndex: number,
        endLimitIndex: number
    ): boolean {
        let atLeastOneChange: boolean;
        let res = false;

        // we do this multiple times as changing the row heights can also change the first and last rows,
        // so the first pass can make lots of rows smaller, which means the second pass we end up changing
        // more rows.
        do {
            atLeastOneChange = false;

            const rowAtStartPixel = this.getRowIndexAtPixel(startPixel);
            const rowAtEndPixel = this.getRowIndexAtPixel(endPixel);

            // keep check to current page if doing pagination
            const firstRow = Math.max(rowAtStartPixel, startLimitIndex);
            const lastRow = Math.min(rowAtEndPixel, endLimitIndex);

            for (let rowIndex = firstRow; rowIndex <= lastRow; rowIndex++) {
                const rowNode = this.getRow(rowIndex);
                if (rowNode.rowHeightEstimated) {
                    const rowHeight = _getRowHeightForNode(this.gos, rowNode);
                    rowNode.setRowHeight(rowHeight.height);
                    atLeastOneChange = true;
                    res = true;
                }
            }

            if (atLeastOneChange) {
                this.setRowTopAndRowIndex();
            }
        } while (atLeastOneChange);

        return res;
    }

    private setRowTopAndRowIndex(): Set<string> {
        const defaultRowHeight = this.environment.getDefaultRowHeight();
        let nextRowTop = 0;

        // mapping displayed rows is not needed for this method, however it's used in
        // clearRowTopAndRowIndex(), and given we are looping through this.rowsToDisplay here,
        // we create the map here for performance reasons, so we don't loop a second time
        // in clearRowTopAndRowIndex()
        const displayedRowsMapped = new Set<string>();

        // we don't estimate if doing fullHeight or autoHeight, as all rows get rendered all the time
        // with these two layouts.
        const allowEstimate = _isDomLayout(this.gos, 'normal');

        for (let i = 0; i < this.rowsToDisplay.length; i++) {
            const rowNode = this.rowsToDisplay[i];

            if (rowNode.id != null) {
                displayedRowsMapped.add(rowNode.id);
            }

            if (rowNode.rowHeight == null) {
                const rowHeight = _getRowHeightForNode(this.gos, rowNode, allowEstimate, defaultRowHeight);
                rowNode.setRowHeight(rowHeight.height, rowHeight.estimated);
            }

            rowNode.setRowTop(nextRowTop);
            rowNode.setRowIndex(i);
            nextRowTop += rowNode.rowHeight!;
        }

        return displayedRowsMapped;
    }

    private clearRowTopAndRowIndex(changedPath: ChangedPath, displayedRowsMapped: Set<string>): void {
        const changedPathActive = changedPath.isActive();

        const clearIfNotDisplayed = (rowNode: RowNode) => {
            if (rowNode && rowNode.id != null && !displayedRowsMapped.has(rowNode.id)) {
                rowNode.clearRowTopAndRowIndex();
            }
        };

        const recurse = (rowNode: RowNode) => {
            clearIfNotDisplayed(rowNode);
            clearIfNotDisplayed(rowNode.detailNode);
            clearIfNotDisplayed(rowNode.sibling);

            if (rowNode.hasChildren()) {
                if (rowNode.childrenAfterGroup) {
                    // if a changedPath is active, it means we are here because of a transaction update or
                    // a change detection. neither of these impacts the open/closed state of groups. so if
                    // a group is not open this time, it was not open last time. so we know all closed groups
                    // already have their top positions cleared. so there is no need to traverse all the way
                    // when changedPath is active and the rowNode is not expanded.
                    const isRootNode = rowNode.level == -1; // we need to give special consideration for root node,
                    // as expanded=undefined for root node
                    const skipChildren = changedPathActive && !isRootNode && !rowNode.expanded;
                    if (!skipChildren) {
                        rowNode.childrenAfterGroup.forEach(recurse);
                    }
                }
            }
        };

        recurse(this.rootNode);
    }

    // returns false if row was moved, otherwise true
    public ensureRowsAtPixel(rowNodes: RowNode[], pixel: number, increment: number = 0): boolean {
        const indexAtPixelNow = this.getRowIndexAtPixel(pixel);
        const rowNodeAtPixelNow = this.getRow(indexAtPixelNow);
        const animate = !this.gos.get('suppressAnimationFrame');

        if (rowNodeAtPixelNow === rowNodes[0]) {
            return false;
        }

        const allLeafChildren = this.rootNode.allLeafChildren!;

        // TODO: this implementation is currently quite inefficient and it could be optimized to run in O(n) in a single pass

        rowNodes.forEach((rowNode) => {
            _removeFromArray(allLeafChildren, rowNode);
        });

        rowNodes.forEach((rowNode, idx) => {
            _insertIntoArray(allLeafChildren, rowNode, Math.max(indexAtPixelNow + increment, 0) + idx);
        });

        rowNodes.forEach((rowNode: ClientSideRowModelRowNode, index) => {
            rowNode.sourceRowIndex = index; // Update all the sourceRowIndex to reflect the new positions
        });

        this.refreshModel({
            step: ClientSideRowModelSteps.EVERYTHING,
            keepRenderedRows: true,
            keepEditingRows: true,
            animate,
            rowNodesOrderChanged: true, // We assume the order changed and we don't need to check if it really did
        });

        return true;
    }

    public highlightRowAtPixel(rowNode: RowNode | null, pixel?: number): void {
        const indexAtPixelNow = pixel != null ? this.getRowIndexAtPixel(pixel) : null;
        const rowNodeAtPixelNow = indexAtPixelNow != null ? this.getRow(indexAtPixelNow) : null;

        if (!rowNodeAtPixelNow || !rowNode || rowNodeAtPixelNow === rowNode || pixel == null) {
            if (this.lastHighlightedRow) {
                this.lastHighlightedRow.setHighlighted(null);
                this.lastHighlightedRow = null;
            }
            return;
        }

        const highlight = this.getHighlightPosition(pixel, rowNodeAtPixelNow);

        if (this.lastHighlightedRow && this.lastHighlightedRow !== rowNodeAtPixelNow) {
            this.lastHighlightedRow.setHighlighted(null);
            this.lastHighlightedRow = null;
        }

        rowNodeAtPixelNow.setHighlighted(highlight);
        this.lastHighlightedRow = rowNodeAtPixelNow;
    }

    public getHighlightPosition(pixel: number, rowNode?: RowNode): RowHighlightPosition {
        if (!rowNode) {
            const index = this.getRowIndexAtPixel(pixel);
            rowNode = this.getRow(index || 0);

            if (!rowNode) {
                return RowHighlightPosition.Below;
            }
        }

        const { rowTop, rowHeight } = rowNode;

        return pixel - rowTop! < rowHeight! / 2 ? RowHighlightPosition.Above : RowHighlightPosition.Below;
    }

    public getLastHighlightedRowNode(): RowNode | null {
        return this.lastHighlightedRow;
    }

    public isLastRowIndexKnown(): boolean {
        return true;
    }

    public getRowCount(): number {
        if (this.rowsToDisplay) {
            return this.rowsToDisplay.length;
        }

        return 0;
    }

    /**
     * Returns the number of rows with level === 1
     */
    public getTopLevelRowCount(): number {
        if (this.rowsToDisplay.length === 0) {
            return 0;
        }

        // exception to func comment, if showing root node, then we return that
        const showingRootNode = this.rowsToDisplay && this.rowsToDisplay[0] === this.rootNode;
        if (showingRootNode) {
            return 1;
        }

        const filteredChildren = this.rootNode.childrenAfterAggFilter;
        const totalFooterInc = this.rootNode.sibling ? 1 : 0;
        return (filteredChildren ? filteredChildren.length : 0) + totalFooterInc;
    }

    /**
     * Get the row display index by the top level index
     * top level index is the index of rows with level === 1
     */
    public getTopLevelRowDisplayedIndex(topLevelIndex: number): number {
        const showingRootNode = this.rowsToDisplay && this.rowsToDisplay[0] === this.rootNode;

        // exception to function comment, if showing footer node (level === -1) return 0.
        if (showingRootNode) {
            return topLevelIndex;
        }

        let adjustedIndex = topLevelIndex;
        if (this.rowsToDisplay[0].footer) {
            // if footer is first displayed row and looking for first row, return footer
            if (topLevelIndex === 0) {
                return 0;
            }

            // if first row is footer, offset index to check sorted rows by 1
            adjustedIndex -= 1;
        }

        const lastRow = this.rowsToDisplay[this.rowsToDisplay.length - 1];
        const indexOutsideGroupBounds = adjustedIndex >= this.rootNode.childrenAfterSort!.length;
        // if last row is footer, and attempting to retrieve row of too high index, return footer row index
        if (lastRow.footer && indexOutsideGroupBounds) {
            return lastRow.rowIndex!;
        }

        let rowNode = this.rootNode.childrenAfterSort![adjustedIndex];

        if (this.gos.get('groupHideOpenParents')) {
            // if hideOpenParents, then get lowest displayed descendent
            while (rowNode.expanded && rowNode.childrenAfterSort && rowNode.childrenAfterSort.length > 0) {
                rowNode = rowNode.childrenAfterSort[0];
            }
        }

        return rowNode.rowIndex!;
    }

    public getRowBounds(index: number): RowBounds | null {
        if (_missing(this.rowsToDisplay)) {
            return null;
        }

        const rowNode = this.rowsToDisplay[index];

        if (rowNode) {
            return {
                rowTop: rowNode.rowTop!,
                rowHeight: rowNode.rowHeight!,
            };
        }

        return null;
    }

    public onRowGroupOpened(): void {
        const animate = _isAnimateRows(this.gos);
        this.refreshModel({ step: ClientSideRowModelSteps.MAP, keepRenderedRows: true, animate: animate });
    }

    private onFilterChanged(event: FilterChangedEvent): void {
        if (event.afterDataChange) {
            return;
        }
        const animate = _isAnimateRows(this.gos);

        const primaryOrQuickFilterChanged = event.columns.length === 0 || event.columns.some((col) => col.isPrimary());
        const step: ClientSideRowModelSteps = primaryOrQuickFilterChanged
            ? ClientSideRowModelSteps.FILTER
            : ClientSideRowModelSteps.FILTER_AGGREGATES;
        this.refreshModel({ step: step, keepRenderedRows: true, animate: animate });
    }

    private onSortChanged(): void {
        const animate = _isAnimateRows(this.gos);
        this.refreshModel({
            step: ClientSideRowModelSteps.SORT,
            keepRenderedRows: true,
            animate: animate,
            keepEditingRows: true,
        });
    }

    public getType(): RowModelType {
        return 'clientSide';
    }

    private onValueChanged(): void {
        if (this.columnModel.isPivotActive()) {
            this.refreshModel({ step: ClientSideRowModelSteps.PIVOT });
        } else {
            this.refreshModel({ step: ClientSideRowModelSteps.AGGREGATE });
        }
    }

    private createChangePath(rowNodeTransactions: (RowNodeTransaction | null)[] | undefined): ChangedPath {
        // for updates, if the row is updated at all, then we re-calc all the values
        // in that row. we could compare each value to each old value, however if we
        // did this, we would be calling the valueService twice, once on the old value
        // and once on the new value. so it's less valueGetter calls if we just assume
        // each column is different. that way the changedPath is used so that only
        // the impacted parent rows are recalculated, parents who's children have
        // not changed are not impacted.

        const noTransactions = _missingOrEmpty(rowNodeTransactions);

        const changedPath = new ChangedPath(false, this.rootNode);

        if (noTransactions) {
            changedPath.setInactive();
        }

        return changedPath;
    }

    private isSuppressModelUpdateAfterUpdateTransaction(params: RefreshModelParams): boolean {
        if (!this.gos.get('suppressModelUpdateAfterUpdateTransaction')) {
            return false;
        }

        // return true if we are only doing update transactions
        if (params.rowNodeTransactions == null) {
            return false;
        }

        const transWithAddsOrDeletes = params.rowNodeTransactions.filter(
            (tx) => (tx.add != null && tx.add.length > 0) || (tx.remove != null && tx.remove.length > 0)
        );

        const transactionsContainUpdatesOnly = transWithAddsOrDeletes == null || transWithAddsOrDeletes.length == 0;

        return transactionsContainUpdatesOnly;
    }

    private buildRefreshModelParams(step: ClientSideRowModelStep | undefined): RefreshModelParams | undefined {
        let paramsStep = ClientSideRowModelSteps.EVERYTHING;
        const stepsMapped: any = {
            everything: ClientSideRowModelSteps.EVERYTHING,
            group: ClientSideRowModelSteps.EVERYTHING,
            filter: ClientSideRowModelSteps.FILTER,
            map: ClientSideRowModelSteps.MAP,
            aggregate: ClientSideRowModelSteps.AGGREGATE,
            sort: ClientSideRowModelSteps.SORT,
            pivot: ClientSideRowModelSteps.PIVOT,
        };
        if (_exists(step)) {
            paramsStep = stepsMapped[step];
        }

        if (_missing(paramsStep)) {
            _logError(10, { step, stepsMapped });
            return undefined;
        }
        const animate = !this.gos.get('suppressAnimationFrame');
        const modelParams: RefreshModelParams = {
            step: paramsStep,
            keepRenderedRows: true,
            keepEditingRows: true,
            animate,
        };
        return modelParams;
    }

    refreshModel(
        paramsOrStep: RefreshModelParams | ClientSideRowModelStep | undefined,
        changedPath?: ChangedPath | undefined
    ): void {
        if (!this.hasStarted || this.isRefreshingModel || this.columnModel.isChangeEventsDispatching()) {
            return;
        }

        const params =
            typeof paramsOrStep === 'object' && 'step' in paramsOrStep
                ? paramsOrStep
                : this.buildRefreshModelParams(paramsOrStep);

        if (!params) {
            return;
        }

        if (this.isSuppressModelUpdateAfterUpdateTransaction(params)) {
            return;
        }

        // this goes through the pipeline of stages. what's in my head is similar
        // to the diagram on this page:
        // http://commons.apache.org/sandbox/commons-pipeline/pipeline_basics.html
        // however we want to keep the results of each stage, hence we manually call
        // each step rather than have them chain each other.

        // fallthrough in below switch is on purpose,
        // eg if STEP_FILTER, then all steps below this
        // step get done
        // let start: number;
        // console.log('======= start =======');

        if (!changedPath) {
            changedPath = this.createChangePath(params.rowNodeTransactions);
        }

        this.isRefreshingModel = true;

        switch (params.step) {
            case ClientSideRowModelSteps.EVERYTHING: {
                const afterColumnsChange = !!params.afterColumnsChanged;
                if (afterColumnsChange) {
                    this.nodeManager.afterColumnsChanged?.();
                }
                this.doRowGrouping(
                    params.rowNodeTransactions,
                    changedPath,
                    !!params.rowNodesOrderChanged,
                    afterColumnsChange
                );
            }
            /* eslint-disable no-fallthrough */
            case ClientSideRowModelSteps.FILTER:
                this.doFilter(changedPath);
            case ClientSideRowModelSteps.PIVOT:
                this.doPivot(changedPath);
            case ClientSideRowModelSteps.AGGREGATE: // depends on agg fields
                this.doAggregate(changedPath);
            case ClientSideRowModelSteps.FILTER_AGGREGATES:
                this.doFilterAggregates(changedPath);
            case ClientSideRowModelSteps.SORT:
                this.doSort(params.rowNodeTransactions, changedPath);
            case ClientSideRowModelSteps.MAP:
                this.doRowsToDisplay();
            /* eslint-enable no-fallthrough */
        }

        // set all row tops to null, then set row tops on all visible rows. if we don't
        // do this, then the algorithm below only sets row tops, old row tops from old rows
        // will still lie around
        const displayedNodesMapped = this.setRowTopAndRowIndex();
        this.clearRowTopAndRowIndex(changedPath, displayedNodesMapped);

        this.isRefreshingModel = false;

        this.eventService.dispatchEvent({
            type: 'modelUpdated',
            animate: params.animate,
            keepRenderedRows: params.keepRenderedRows,
            newData: params.newData,
            newPage: false,
            keepUndoRedoStack: params.keepUndoRedoStack,
        });
    }

    public isEmpty(): boolean {
        const rowsMissing = _missing(this.rootNode.allLeafChildren) || this.rootNode.allLeafChildren.length === 0;
        return _missing(this.rootNode) || rowsMissing || !this.columnModel.isReady();
    }

    public isRowsToRender(): boolean {
        return _exists(this.rowsToDisplay) && this.rowsToDisplay.length > 0;
    }

    public getNodesInRangeForSelection(firstInRange: RowNode, lastInRange: RowNode): RowNode[] {
        let started = false;
        let finished = false;

        const result: RowNode[] = [];

        const groupsSelectChildren = _getGroupSelectsDescendants(this.gos);

        this.forEachNodeAfterFilterAndSort((rowNode) => {
            // range has been closed, skip till end
            if (finished) {
                return;
            }

            if (started) {
                if (rowNode === lastInRange || rowNode === firstInRange) {
                    // check if this is the last node we're going to be adding
                    finished = true;

                    // if the final node was a group node, and we're doing groupSelectsChildren
                    // make the exception to select all of it's descendants too
                    if (rowNode.group && groupsSelectChildren) {
                        result.push(...rowNode.allLeafChildren!);
                        return;
                    }
                }
            }

            if (!started) {
                if (rowNode !== lastInRange && rowNode !== firstInRange) {
                    // still haven't hit a boundary node, keep searching
                    return;
                }
                started = true;
            }

            // only select leaf nodes if groupsSelectChildren
            const includeThisNode = !rowNode.group || !groupsSelectChildren;
            if (includeThisNode) {
                result.push(rowNode);
                return;
            }
        });

        return result;
    }

    public getTopLevelNodes(): RowNode[] | null {
        return this.rootNode ? this.rootNode.childrenAfterGroup : null;
    }

    public getRootNode(): RowNode {
        return this.rootNode;
    }

    public getRow(index: number): RowNode {
        return this.rowsToDisplay[index];
    }

    public isRowPresent(rowNode: RowNode): boolean {
        return this.rowsToDisplay.indexOf(rowNode) >= 0;
    }

    public getRowIndexAtPixel(pixelToMatch: number): number {
        if (this.isEmpty() || this.rowsToDisplay.length === 0) {
            return -1;
        }

        // do binary search of tree
        // http://oli.me.uk/2013/06/08/searching-javascript-arrays-with-a-binary-search/
        let bottomPointer = 0;
        let topPointer = this.rowsToDisplay.length - 1;

        // quick check, if the pixel is out of bounds, then return last row
        if (pixelToMatch <= 0) {
            // if pixel is less than or equal zero, it's always the first row
            return 0;
        }
        const lastNode = _last(this.rowsToDisplay);
        if (lastNode.rowTop! <= pixelToMatch) {
            return this.rowsToDisplay.length - 1;
        }

        let oldBottomPointer = -1;
        let oldTopPointer = -1;

        while (true) {
            const midPointer = Math.floor((bottomPointer + topPointer) / 2);
            const currentRowNode = this.rowsToDisplay[midPointer];

            if (this.isRowInPixel(currentRowNode, pixelToMatch)) {
                return midPointer;
            }

            if (currentRowNode.rowTop! < pixelToMatch) {
                bottomPointer = midPointer + 1;
            } else if (currentRowNode.rowTop! > pixelToMatch) {
                topPointer = midPointer - 1;
            }

            // infinite loops happen when there is space between rows. this can happen
            // when Auto Height is active, cos we re-calculate row tops asynchronously
            // when row heights change, which can temporarily result in gaps between rows.
            const caughtInInfiniteLoop = oldBottomPointer === bottomPointer && oldTopPointer === topPointer;
            if (caughtInInfiniteLoop) {
                return midPointer;
            }

            oldBottomPointer = bottomPointer;
            oldTopPointer = topPointer;
        }
    }

    private isRowInPixel(rowNode: RowNode, pixelToMatch: number): boolean {
        const topPixel = rowNode.rowTop;
        const bottomPixel = rowNode.rowTop! + rowNode.rowHeight!;
        const pixelInRow = topPixel! <= pixelToMatch && bottomPixel > pixelToMatch;
        return pixelInRow;
    }

    public forEachLeafNode(callback: (node: RowNode, index: number) => void): void {
        if (this.rootNode.allLeafChildren) {
            this.rootNode.allLeafChildren.forEach((rowNode, index) => callback(rowNode, index));
        }
    }

    public forEachNode(callback: (node: RowNode, index: number) => void, includeFooterNodes: boolean = false): void {
        this.recursivelyWalkNodesAndCallback({
            nodes: [...(this.rootNode.childrenAfterGroup || [])],
            callback,
            recursionType: RecursionType.Normal,
            index: 0,
            includeFooterNodes,
        });
    }

    public forEachNodeAfterFilter(
        callback: (node: RowNode, index: number) => void,
        includeFooterNodes: boolean = false
    ): void {
        this.recursivelyWalkNodesAndCallback({
            nodes: [...(this.rootNode.childrenAfterAggFilter || [])],
            callback,
            recursionType: RecursionType.AfterFilter,
            index: 0,
            includeFooterNodes,
        });
    }

    public forEachNodeAfterFilterAndSort(
        callback: (node: RowNode, index: number) => void,
        includeFooterNodes: boolean = false
    ): void {
        this.recursivelyWalkNodesAndCallback({
            nodes: [...(this.rootNode.childrenAfterSort || [])],
            callback,
            recursionType: RecursionType.AfterFilterAndSort,
            index: 0,
            includeFooterNodes,
        });
    }

    public forEachPivotNode(
        callback: (node: RowNode, index: number) => void,
        includeFooterNodes: boolean = false
    ): void {
        this.recursivelyWalkNodesAndCallback({
            nodes: [this.rootNode],
            callback,
            recursionType: RecursionType.PivotNodes,
            index: 0,
            includeFooterNodes,
        });
    }

    // iterates through each item in memory, and calls the callback function
    // nodes - the rowNodes to traverse
    // callback - the user provided callback
    // recursion type - need this to know what child nodes to recurse, eg if looking at all nodes, or filtered notes etc
    // index - works similar to the index in forEach in javascript's array function
    private recursivelyWalkNodesAndCallback(params: {
        nodes: RowNode[];
        callback: (node: RowNode, index: number) => void;
        recursionType: RecursionType;
        index: number;
        includeFooterNodes: boolean;
    }): number {
        const { nodes, callback, recursionType, includeFooterNodes } = params;
        let { index } = params;

        const addFooters = (position: 'top' | 'bottom') => {
            const parentNode = nodes[0]?.parent;

            if (!parentNode) return;

            const grandTotal = includeFooterNodes && _getGrandTotalRow(this.gos);
            const isGroupIncludeFooter = _getGroupTotalRowCallback(this.gos);
            const groupTotal = includeFooterNodes && isGroupIncludeFooter({ node: parentNode });

            const isRootNode = parentNode === this.rootNode;
            if (isRootNode) {
                if (grandTotal === position) {
                    parentNode.createFooter();
                    callback(parentNode.sibling, index++);
                }
                return;
            }

            if (groupTotal === position) {
                parentNode.createFooter();
                callback(parentNode.sibling, index++);
            }
        };

        addFooters('top');

        for (let i = 0; i < nodes.length; i++) {
            const node = nodes[i];
            callback(node, index++);
            // go to the next level if it is a group
            if (node.hasChildren() && !node.footer) {
                // depending on the recursion type, we pick a difference set of children
                let nodeChildren: RowNode[] | null = null;
                switch (recursionType) {
                    case RecursionType.Normal:
                        nodeChildren = node.childrenAfterGroup;
                        break;
                    case RecursionType.AfterFilter:
                        nodeChildren = node.childrenAfterAggFilter;
                        break;
                    case RecursionType.AfterFilterAndSort:
                        nodeChildren = node.childrenAfterSort;
                        break;
                    case RecursionType.PivotNodes:
                        // for pivot, we don't go below leafGroup levels
                        nodeChildren = !node.leafGroup ? node.childrenAfterSort : null;
                        break;
                }
                if (nodeChildren) {
                    index = this.recursivelyWalkNodesAndCallback({
                        nodes: [...nodeChildren],
                        callback,
                        recursionType,
                        index,
                        includeFooterNodes,
                    });
                }
            }
        }
        addFooters('bottom');
        return index;
    }

    // it's possible to recompute the aggregate without doing the other parts
    // + api.refreshClientSideRowModel('aggregate')
    public doAggregate(changedPath?: ChangedPath): void {
        this.aggregationStage?.execute({ rowNode: this.rootNode, changedPath: changedPath });
    }

    private doFilterAggregates(changedPath: ChangedPath): void {
        if (this.filterAggregatesStage) {
            this.filterAggregatesStage.execute({ rowNode: this.rootNode, changedPath: changedPath });
        } else {
            // If filterAggregatesStage is undefined, then so is the grouping stage, so all children should be on the rootNode.
            this.rootNode.childrenAfterAggFilter = this.rootNode.childrenAfterFilter;
        }
    }

    private doSort(rowNodeTransactions: RowNodeTransaction[] | undefined, changedPath: ChangedPath) {
        if (this.sortStage) {
            this.sortStage.execute({
                rowNode: this.rootNode,
                rowNodeTransactions: rowNodeTransactions,
                changedPath: changedPath,
            });
        } else {
            changedPath.forEachChangedNodeDepthFirst((rowNode) => {
                // this needs to run before sorting
                this.groupHideOpenParentsService?.pullDownGroupDataForHideOpenParents(
                    rowNode.childrenAfterAggFilter,
                    true
                );

                rowNode.childrenAfterSort = rowNode.childrenAfterAggFilter!.slice(0);

                updateRowNodeAfterSort(rowNode);
            });
        }

        // this needs to run after sorting
        this.groupHideOpenParentsService?.updateGroupDataForHideOpenParents(changedPath);
    }

    private doRowGrouping(
        rowNodeTransactions: RowNodeTransaction[] | undefined,
        changedPath: ChangedPath,
        rowNodesOrderChanged: boolean,
        afterColumnsChanged: boolean
    ) {
        const treeData = this.gos.get('treeData');
        if (!treeData) {
            const groupStage = this.groupStage;
            if (groupStage) {
                if (rowNodeTransactions) {
                    groupStage.execute({
                        rowNode: this.rootNode,
                        rowNodeTransactions,
                        rowNodesOrderChanged,
                        changedPath: changedPath,
                    });
                } else {
                    groupStage.execute({
                        rowNode: this.rootNode,
                        changedPath: changedPath,
                        afterColumnsChanged: afterColumnsChanged,
                    });
                }
            } else {
                const rootNode: ClientSideRowModelRootNode = this.rootNode;
                const sibling: ClientSideRowModelRootNode = rootNode.sibling;
                rootNode.childrenAfterGroup = rootNode.allLeafChildren;
                if (sibling) {
                    sibling.childrenAfterGroup = rootNode.childrenAfterGroup;
                }
                this.rootNode.updateHasChildren();
            }
        }

        if (this.rowNodesCountReady) {
            // only if row data has been set
            this.rowCountReady = true;
            this.eventService.dispatchEventOnce({
                type: 'rowCountReady',
            });
        }
    }

    private doFilter(changedPath: ChangedPath) {
        if (this.filterStage) {
            this.filterStage.execute({ rowNode: this.rootNode, changedPath: changedPath });
        } else {
            changedPath.forEachChangedNodeDepthFirst((rowNode) => {
                rowNode.childrenAfterFilter = rowNode.childrenAfterGroup;

                updateRowNodeAfterFilter(rowNode);
            }, true);
        }
    }

    private doPivot(changedPath: ChangedPath) {
        this.pivotStage?.execute({ rowNode: this.rootNode, changedPath: changedPath });
    }

    public getRowNode(id: string): RowNode | undefined {
        // although id is typed a string, this could be called by the user, and they could have passed a number
        const idIsGroup = typeof id == 'string' && id.indexOf(RowNode.ID_PREFIX_ROW_GROUP) == 0;

        if (idIsGroup) {
            // only one users complained about getRowNode not working for groups, after years of
            // this working for normal rows. so have done quick implementation. if users complain
            // about performance, then GroupStage should store / manage created groups in a map,
            // which is a chunk of work.
            let res: RowNode | undefined = undefined;
            this.forEachNode((node) => {
                if (node.id === id) {
                    res = node;
                }
            });
            return res;
        }

        return this.nodeManager.getRowNode(id);
    }

    private isImmutableRowDataActive(): boolean {
        const getRowIdProvided = this.gos.exists('getRowId');
        // this property is a backwards compatibility property, for those who want
        // the old behaviour of Row IDs but NOT Immutable Data.
        const resetRowDataOnUpdate = this.gos.get('resetRowDataOnUpdate');

        if (resetRowDataOnUpdate) {
            return false;
        }
        return getRowIdProvided;
    }

    // rows: the rows to put into the model
    private setNewRowData(rowData: any[]): void {
        // no need to invalidate cache, as the cache is stored on the rowNode,
        // so new rowNodes means the cache is wiped anyway.

        // - clears selection, done before we set row data to ensure it isn't readded via `selectionService.syncInOldRowNode`
        this.selectionService?.reset('rowDataChanged');

        if (typeof rowData === 'string') {
            _warnOnce('rowData must be an array.');
        } else {
            this.rowNodesCountReady = true;
            this.nodeManager.setNewRowData(rowData);
        }

        if (this.hasStarted) {
            this.dispatchUpdateEventsAndRefresh();
        }
    }

    private setImmutableRowData(rowData: any[], masterDetailChanged: boolean): void {
        const updateRowDataResult = this.nodeManager.setImmutableRowData(rowData);
        if (updateRowDataResult) {
            const { rowNodeTransaction, rowsInserted, rowsOrderChanged } = updateRowDataResult;
            this.commitTransactions([rowNodeTransaction], rowsInserted || rowsOrderChanged, masterDetailChanged);
        }
    }

    private dispatchUpdateEventsAndRefresh(): void {
        // this event kicks off:
        // - shows 'no rows' overlay if needed
        this.eventService.dispatchEvent({
            type: 'rowDataUpdated',
        });

        this.refreshModel({
            step: ClientSideRowModelSteps.EVERYTHING,
            newData: true,
        });
    }

    public batchUpdateRowData(
        rowDataTransaction: RowDataTransaction,
        callback?: (res: RowNodeTransaction) => void
    ): void {
        if (this.applyAsyncTransactionsTimeout == null) {
            this.rowDataTransactionBatch = [];
            const waitMillis = this.gos.get('asyncTransactionWaitMillis');
            this.applyAsyncTransactionsTimeout = window.setTimeout(() => {
                if (this.isAlive()) {
                    // Handle case where grid is destroyed before timeout is triggered
                    this.executeBatchUpdateRowData();
                }
            }, waitMillis);
        }
        this.rowDataTransactionBatch!.push({ rowDataTransaction: rowDataTransaction, callback: callback });
    }

    public flushAsyncTransactions(): void {
        if (this.applyAsyncTransactionsTimeout != null) {
            clearTimeout(this.applyAsyncTransactionsTimeout);
            this.executeBatchUpdateRowData();
        }
    }

    private executeBatchUpdateRowData(): void {
        this.valueCache?.onDataChanged();

        const callbackFuncsBound: ((...args: any[]) => any)[] = [];
        const rowNodeTrans: RowNodeTransaction[] = [];

        let orderChanged = false;
        this.rowDataTransactionBatch?.forEach((tranItem) => {
            this.rowNodesCountReady = true;
            const { rowNodeTransaction, rowsInserted } = this.nodeManager.updateRowData(tranItem.rowDataTransaction);
            if (rowsInserted) {
                orderChanged = true;
            }
            rowNodeTrans.push(rowNodeTransaction);
            if (tranItem.callback) {
                callbackFuncsBound.push(tranItem.callback.bind(null, rowNodeTransaction));
            }
        });

        this.commitTransactions(rowNodeTrans, orderChanged, false);

        // do callbacks in next VM turn so it's async
        if (callbackFuncsBound.length > 0) {
            window.setTimeout(() => {
                callbackFuncsBound.forEach((func) => func());
            }, 0);
        }

        if (rowNodeTrans.length > 0) {
            this.eventService.dispatchEvent({
                type: 'asyncTransactionsFlushed',
                results: rowNodeTrans,
            });
        }

        this.rowDataTransactionBatch = null;
        this.applyAsyncTransactionsTimeout = undefined;
    }

    /**
     * Used to apply transaction changes.
     * Called by gridApi & rowDragFeature
     */
    public updateRowData(rowDataTran: RowDataTransaction): RowNodeTransaction | null {
        this.valueCache?.onDataChanged();

        this.rowNodesCountReady = true;
        const { rowNodeTransaction, rowsInserted } = this.nodeManager.updateRowData(rowDataTran);

        this.commitTransactions([rowNodeTransaction], rowsInserted, false);

        return rowNodeTransaction;
    }

    /**
     * Common to:
     * - executeBatchUpdateRowData (batch transactions)
     * - updateRowData (single transaction)
     * - setImmutableRowData (generated transaction)
     *
     * @param rowNodeTrans - the transactions to apply
     * @param orderChanged - whether the order of the rows has changed, either via generated transaction or user provided addIndex
     */
    private commitTransactions(
        rowNodeTransactions: RowNodeTransaction[],
        rowNodesOrderChanged: boolean,
        masterDetailChanged: boolean
    ): void {
        if (!this.hasStarted) {
            return;
        }

        const changedPath = this.createChangePath(rowNodeTransactions);

        this.nodeManager.commitTransactions?.(rowNodeTransactions, changedPath, rowNodesOrderChanged);

        if (masterDetailChanged) {
            this.nodeManager.setMasterForAllRows?.(this.rootNode.allLeafChildren, true);
        }

        const animate = !this.gos.get('suppressAnimationFrame');

        this.eventService.dispatchEvent({ type: 'rowDataUpdated' });

        this.refreshModel(
            {
                step: ClientSideRowModelSteps.EVERYTHING,
                rowNodeTransactions,
                rowNodesOrderChanged,
                keepRenderedRows: true,
                keepEditingRows: true,
                animate,
            },
            changedPath
        );
    }

    private doRowsToDisplay() {
        this.rowsToDisplay = this.flattenStage.execute({ rowNode: this.rootNode }) as RowNode[];
    }

    public onRowHeightChanged(): void {
        this.refreshModel({
            step: ClientSideRowModelSteps.MAP,
            keepRenderedRows: true,
            keepEditingRows: true,
            keepUndoRedoStack: true,
        });
    }

    /** This method is debounced. It is used for row auto-height. If we don't debounce,
     * then the Row Models will end up recalculating each row position
     * for each row height change and result in the Row Renderer laying out rows.
     * This is particularly bad if using print layout, and showing eg 1,000 rows,
     * each row will change it's height, causing Row Model to update 1,000 times.
     */
    public onRowHeightChangedDebounced(): void {
        this.onRowHeightChanged_debounced();
    }

    public resetRowHeights(): void {
        const atLeastOne = this.resetRowHeightsForAllRowNodes();

        this.rootNode.setRowHeight(this.rootNode.rowHeight, true);
        if (this.rootNode.sibling) {
            this.rootNode.sibling.setRowHeight(this.rootNode.sibling.rowHeight, true);
        }

        // when pivotMode but pivot not active, root node is displayed on its own
        // because it's only ever displayed alone, refreshing the model (onRowHeightChanged) is not required
        if (atLeastOne) {
            this.onRowHeightChanged();
        }
    }

    private resetRowHeightsForAllRowNodes(): boolean {
        let atLeastOne = false;
        this.forEachNode((rowNode) => {
            rowNode.setRowHeight(rowNode.rowHeight, true);
            // we keep the height each row is at, however we set estimated=true rather than clear the height.
            // this means the grid will not reset the row heights back to defaults, rather it will re-calc
            // the height for each row as the row is displayed. otherwise the scroll will jump when heights are reset.
            const detailNode = rowNode.detailNode;
            if (detailNode) {
                detailNode.setRowHeight(detailNode.rowHeight, true);
            }

            if (rowNode.sibling) {
                rowNode.sibling.setRowHeight(rowNode.sibling.rowHeight, true);
            }
            atLeastOne = true;
        });

        return atLeastOne;
    }

    private onGridStylesChanges(e: CssVariablesChanged) {
        if (e.rowHeightChanged) {
            if (this.columnModel.isAutoRowHeightActive()) {
                return;
            }

            this.resetRowHeights();
        }
    }

    private onGridReady(): void {
        if (this.hasStarted) {
            return;
        }
        // App can start using API to add transactions, so need to add data into the node manager if not started
        this.setInitialData();
    }

    public isRowDataLoaded(): boolean {
        return this.rowCountReady;
    }
}<|MERGE_RESOLUTION|>--- conflicted
+++ resolved
@@ -30,11 +30,7 @@
 import type { RowNodeTransaction } from '../interfaces/rowNodeTransaction';
 import { _insertIntoArray, _last, _removeFromArray } from '../utils/array';
 import { ChangedPath } from '../utils/changedPath';
-<<<<<<< HEAD
-import { _debounce, _warnOnce } from '../utils/function';
-=======
 import { _debounce } from '../utils/function';
->>>>>>> 5254f3b7
 import { _exists, _missing, _missingOrEmpty } from '../utils/generic';
 import { _logError } from '../validation/logging';
 import type { ValueCache } from '../valueService/valueCache';
