--- conflicted
+++ resolved
@@ -1127,12 +1127,8 @@
         rowNodesOrderChanged: boolean,
         afterColumnsChanged: boolean
     ) {
-<<<<<<< HEAD
-        const rootNode = this.rootNode as ClientSideRowModelRootNode;
-        const treeData = this.gos.get('treeData');
-=======
         const treeData = this.nodeManager.treeData;
->>>>>>> 88fa2117
+        const rootNode: ClientSideRowModelRootNode = this.rootNode!;
         if (!treeData) {
             const groupStage = this.groupStage;
             if (groupStage) {
