--- conflicted
+++ resolved
@@ -30,13 +30,9 @@
 import type { RowNodeTransaction } from '../interfaces/rowNodeTransaction';
 import { _insertIntoArray, _last, _removeFromArray } from '../utils/array';
 import { ChangedPath } from '../utils/changedPath';
-import { _debounce, _warnOnce } from '../utils/function';
+import { _debounce } from '../utils/function';
 import { _exists, _missing, _missingOrEmpty } from '../utils/generic';
-<<<<<<< HEAD
-import { _logError, _logWarn } from '../validation/logging';
-=======
-import { _error } from '../validation/logging';
->>>>>>> c1ff23b7
+import { _error, _warn } from '../validation/logging';
 import type { ValueCache } from '../valueService/valueCache';
 import { updateRowNodeAfterFilter } from './filterStage';
 import { updateRowNodeAfterSort } from './sortStage';
@@ -1210,7 +1206,7 @@
         this.selectionService?.reset('rowDataChanged');
 
         if (!Array.isArray(rowData)) {
-            _logWarn(1);
+            _warn(1);
         } else {
             this.rowNodesCountReady = true;
             this.nodeManager.setNewRowData(rowData);
