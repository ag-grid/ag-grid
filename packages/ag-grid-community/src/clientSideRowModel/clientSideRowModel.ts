import type { ColumnModel } from '../columns/columnModel';
import type { NamedBean } from '../context/bean';
import { BeanStub } from '../context/beanStub';
import type { BeanCollection } from '../context/context';
import type { GridOptions } from '../entities/gridOptions';
import type { RowHighlightPosition } from '../entities/rowNode';
import { ROW_ID_PREFIX_ROW_GROUP, RowNode } from '../entities/rowNode';
import type { Environment } from '../environment';
import type { CssVariablesChanged, FilterChangedEvent } from '../events';
import {
    _getGrandTotalRow,
    _getGroupSelectsDescendants,
    _getGroupTotalRowCallback,
    _getRowHeightForNode,
    _isAnimateRows,
    _isDomLayout,
} from '../gridOptionsUtils';
<<<<<<< HEAD
import type { IClientSideNodeManager } from '../interfaces/iClientSideNodeManager';
import type {
    ClientSideRowModelStep,
    IClientSideRowModel,
    RefreshModelParams,
} from '../interfaces/iClientSideRowModel';
import { ClientSideRowModelSteps } from '../interfaces/iClientSideRowModel';
=======
import type { IClientSideRowModel, RefreshModelParams } from '../interfaces/iClientSideRowModel';
import type { ClientSideRowModelStage } from '../interfaces/iClientSideRowModel';
>>>>>>> 8d914e19
import type { IGroupHideOpenParentsService } from '../interfaces/iGroupHideOpenParentsService';
import type { RowBounds, RowModelType } from '../interfaces/iRowModel';
import type { IRowNodeStage } from '../interfaces/iRowNodeStage';
import type { ISelectionService } from '../interfaces/iSelectionService';
import type { RowDataTransaction } from '../interfaces/rowDataTransaction';
import type { RowNodeTransaction } from '../interfaces/rowNodeTransaction';
import { _last, _removeFromArray } from '../utils/array';
import { ChangedPath } from '../utils/changedPath';
import { _debounce } from '../utils/function';
import { _exists, _missing } from '../utils/generic';
<<<<<<< HEAD
import { _error, _warn } from '../validation/logging';
=======
>>>>>>> 8d914e19
import type { ValueCache } from '../valueService/valueCache';
import { updateRowNodeAfterFilter } from './filterStage';
import { updateRowNodeAfterSort } from './sortStage';

enum RecursionType {
    Normal,
    AfterFilter,
    AfterFilterAndSort,
    PivotNodes,
}

interface ClientSideRowModelRootNode extends RowNode {
    childrenAfterGroup: RowNode[] | null;
}

interface ClientSideRowModelRowNode extends RowNode {
    sourceRowIndex: number;
}

export interface BatchTransactionItem<TData = any> {
    rowDataTransaction: RowDataTransaction<TData>;
    callback: ((res: RowNodeTransaction<TData>) => void) | undefined;
}

export interface RowNodeMap {
    [id: string]: RowNode;
}

export class ClientSideRowModel extends BeanStub implements IClientSideRowModel, NamedBean {
    beanName = 'rowModel' as const;

    private beans: BeanCollection;

    private columnModel: ColumnModel;
    private selectionService?: ISelectionService;
    private valueCache?: ValueCache;
    private environment: Environment;
    private groupHideOpenParentsService?: IGroupHideOpenParentsService;

    // standard stages
    private filterStage?: IRowNodeStage;
    private sortStage?: IRowNodeStage;
    private flattenStage: IRowNodeStage;

    // enterprise stages
    private groupStage?: IRowNodeStage;
    private aggregationStage?: IRowNodeStage;
    private pivotStage?: IRowNodeStage;
    private filterAggregatesStage?: IRowNodeStage;

    public wireBeans(beans: BeanCollection): void {
        this.beans = beans;

        this.columnModel = beans.columnModel;
        this.selectionService = beans.selectionService;
        this.valueCache = beans.valueCache;
        this.environment = beans.environment;
        this.groupHideOpenParentsService = beans.groupHideOpenParentsService;

        this.filterStage = beans.filterStage!;
        this.sortStage = beans.sortStage!;
        this.flattenStage = beans.flattenStage!;

        this.groupStage = beans.groupStage;
        this.aggregationStage = beans.aggregationStage;
        this.pivotStage = beans.pivotStage;
        this.filterAggregatesStage = beans.filterAggregatesStage;
    }

    private onRowHeightChanged_debounced = _debounce(this.onRowHeightChanged.bind(this), 100);

    // top most node of the tree. the children are the user provided data.
    public rootNode: RowNode;

    private rowsToDisplay: RowNode[] = []; // the rows mapped to rows to display
    private nodeManager: IClientSideNodeManager<any>;
    private rowDataTransactionBatch: BatchTransactionItem[] | null;
    private lastHighlightedRow: RowNode | null;
    private applyAsyncTransactionsTimeout: number | undefined;
    /** Has the start method been called */
    private hasStarted: boolean = false;
    /** E.g. data has been set into the node manager already */
    private shouldSkipSettingDataOnStart: boolean = false;
    /**
     * This is to prevent refresh model being called when it's already being called.
     * E.g. the group stage can trigger initial state filter model to be applied. This fires onFilterChanged,
     * which then triggers the listener here that calls refresh model again but at the filter stage
     * (which is about to be run by the original call).
     */
    private isRefreshingModel: boolean = false;
    private rowNodesCountReady: boolean = false;
    private rowCountReady: boolean = false;
    private orderedStages: IRowNodeStage[];

    public postConstruct(): void {
        this.orderedStages = [
            this.groupStage,
            this.filterStage,
            this.pivotStage,
            this.aggregationStage,
            this.sortStage,
            this.filterAggregatesStage,
            this.flattenStage,
        ].filter((stage) => !!stage) as IRowNodeStage[];
<<<<<<< HEAD
        const refreshEverythingFunc = this.refreshModel.bind(
            this,
            { step: ClientSideRowModelSteps.EVERYTHING },
            undefined
        );
        const animate = !this.gos.get('suppressAnimationFrame');
        const refreshEverythingAfterColsChangedFunc = this.refreshModel.bind(
            this,
            {
                step: ClientSideRowModelSteps.EVERYTHING, // after cols change, row grouping (the first stage) could of changed
                afterColumnsChanged: true,
                keepRenderedRows: true, // we want animations cos sorting or filtering could be applied
                animate,
            },
            undefined
        );
=======
        const refreshEverythingFunc = this.refreshModel.bind(this, { step: 'group' });
        const animate = !this.gos.get('suppressAnimationFrame');
        const refreshEverythingAfterColsChangedFunc = this.refreshModel.bind(this, {
            step: 'group', // after cols change, row grouping (the first stage) could of changed
            afterColumnsChanged: true,
            keepRenderedRows: true, // we want animations cos sorting or filtering could be applied
            animate,
        });
>>>>>>> 8d914e19

        this.addManagedEventListeners({
            newColumnsLoaded: refreshEverythingAfterColsChangedFunc,
            columnRowGroupChanged: refreshEverythingFunc,
            columnValueChanged: this.onValueChanged.bind(this),
<<<<<<< HEAD
            columnPivotChanged: this.refreshModel.bind(this, { step: ClientSideRowModelSteps.PIVOT }, undefined),
=======
            columnPivotChanged: this.refreshModel.bind(this, { step: 'pivot' }),
>>>>>>> 8d914e19
            filterChanged: this.onFilterChanged.bind(this),
            sortChanged: this.onSortChanged.bind(this),
            columnPivotModeChanged: refreshEverythingFunc,
            gridStylesChanged: this.onGridStylesChanges.bind(this),
            gridReady: this.onGridReady.bind(this),
        });

        // doesn't need done if doing full reset
        // Property listeners which call `refreshModel` at different stages
        this.addPropertyListeners();

        this.rootNode = new RowNode(this.beans);
        this.initRowManager();
    }

    private initRowManager(): void {
        const { gos, beans, nodeManager: oldNodeManager } = this;

        const treeData = gos.get('treeData');
        const childrenField = gos.get('treeDataChildrenField');

        const isTree = childrenField || treeData;

        let nodeManager: IClientSideNodeManager<any> | undefined;
        if (isTree) {
            nodeManager = childrenField ? beans.clientSideChildrenTreeNodeManager : beans.clientSidePathTreeNodeManager;
        }

        if (!nodeManager) {
            nodeManager = beans.clientSideNodeManager!;
        }

        if (oldNodeManager !== nodeManager) {
            oldNodeManager?.deactivate();
            this.nodeManager = nodeManager;
        }

        nodeManager.activate(this.rootNode);
    }

    private addPropertyListeners() {
        // Omitted Properties
        //
        // We do not act reactively on all functional properties, as it's possible the application is React and
        // has not memoised the property and it's getting set every render.
        //
        // ** LIST OF NON REACTIVE, NO ARGUMENT
        //
        // getDataPath, getRowId -- these are called once for each Node when the Node is created.
        //                       -- these are immutable Node properties (ie a Node ID cannot be changed)
        //
        // isRowMaster           -- called when masterDetail is true and the Node is created or the property was changed
        //
        // getRowHeight - this is called once when Node is created, if a new getRowHeight function is provided,
        //              - we do not revisit the heights of each node.
        //
        // pivotDefaultExpanded - relevant for initial pivot column creation, no impact on existing pivot columns.
        //
        // deltaSort - this changes the type of algorithm used only, it doesn't change the sort order. so no point
        //           - in doing the sort again as the same result will be got. the new Prop will be used next time we sort.
        //
        // ** LIST OF NON REACTIVE, SOME ARGUMENT
        // ** For these, they could be reactive, but not convinced the business argument is strong enough,
        // ** so leaving as non-reactive for now, and see if anyone complains.
        //
        // processPivotResultColDef, processPivotResultColGroupDef
        //                       - there is an argument for having these reactive, that if the application changes
        //                       - these props, we should re-create the Pivot Columns, however it's highly unlikely
        //                       - the application would change these functions, far more likely the functions were
        //                       - non memoised correctly.

        const resetProps = new Set<keyof GridOptions>(['treeData', 'treeDataChildrenField']);

        const allProps: (keyof GridOptions)[] = [
            'rowData',
            ...resetProps,
            ...this.orderedStages.flatMap(({ refreshProps }) => [...refreshProps]),
        ];

        this.addManagedPropertyListeners(allProps, (params) => {
            const properties = params.changeSet?.properties;
            if (!properties) {
                return;
            }

            const propertiesSet = new Set(properties);

            const rowDataChanged = propertiesSet.has('rowData');
            const treeDataChanged = propertiesSet.has('treeData');
            const treeDataChildrenFieldChanged = propertiesSet.has('treeDataChildrenField');

            const needFullReload =
                treeDataChildrenFieldChanged || (treeDataChanged && !this.gos.get('treeDataChildrenField'));

            if (needFullReload) {
                // If we are here, it means that the row manager need to be changed or fully reloaded

                let newRowData = this.gos.get('rowData');
                if (!rowDataChanged) {
                    // No new rowData was passed, so to include user executed transaction we need to extract
                    // the row data from the node manager as it might be different from the original rowData
                    newRowData = this.nodeManager?.extractRowData() ?? newRowData;
                }
                this.initRowManager();
                if (newRowData) {
                    // We have new rowData to load from scratch
                    this.setNewRowData(newRowData);
                    return;
                }
            }

            if (rowDataChanged) {
                const rowData = this.gos.get('rowData');
                if (rowData) {
                    const getRowIdProvided =
                        this.gos.exists('getRowId') &&
                        // this property is a backwards compatibility property, for those who want
                        // the old behaviour of Row IDs but NOT Immutable Data.
                        !this.gos.get('resetRowDataOnUpdate');

                    if (getRowIdProvided) {
                        this.setImmutableRowData(rowData);
                    } else {
                        this.setNewRowData(rowData);
                    }
                    return;
                }
            }

            let refreshModelStep: ClientSideRowModelSteps | undefined;

            if (treeDataChanged) {
                // We need to notify the nodeManager that the treeData property has changed, and refresh everything
                this.nodeManager.onTreeDataChanged?.();
                refreshModelStep = ClientSideRowModelSteps.EVERYTHING;
            }

            if (!refreshModelStep) {
                for (const { refreshProps, step } of this.orderedStages) {
                    if (properties.some((prop) => refreshProps.has(prop))) {
                        refreshModelStep = step;
                        break;
                    }
                }
            }

            if (refreshModelStep) {
                this.refreshModel({ step: refreshModelStep });
            }
        });

        this.addManagedPropertyListener('rowHeight', () => this.resetRowHeights());
    }

    public start(): void {
        this.hasStarted = true;
        if (this.shouldSkipSettingDataOnStart) {
            this.dispatchUpdateEventsAndRefresh();
        } else {
            this.setInitialData();
        }
    }

    private setInitialData(): void {
        const rowData = this.gos.get('rowData');
        if (rowData) {
            this.shouldSkipSettingDataOnStart = true;
            this.setNewRowData(rowData);
        }
    }

    public ensureRowHeightsValid(
        startPixel: number,
        endPixel: number,
        startLimitIndex: number,
        endLimitIndex: number
    ): boolean {
        let atLeastOneChange: boolean;
        let res = false;

        // we do this multiple times as changing the row heights can also change the first and last rows,
        // so the first pass can make lots of rows smaller, which means the second pass we end up changing
        // more rows.
        do {
            atLeastOneChange = false;

            const rowAtStartPixel = this.getRowIndexAtPixel(startPixel);
            const rowAtEndPixel = this.getRowIndexAtPixel(endPixel);

            // keep check to current page if doing pagination
            const firstRow = Math.max(rowAtStartPixel, startLimitIndex);
            const lastRow = Math.min(rowAtEndPixel, endLimitIndex);

            for (let rowIndex = firstRow; rowIndex <= lastRow; rowIndex++) {
                const rowNode = this.getRow(rowIndex);
                if (rowNode.rowHeightEstimated) {
                    const rowHeight = _getRowHeightForNode(this.gos, rowNode);
                    rowNode.setRowHeight(rowHeight.height);
                    atLeastOneChange = true;
                    res = true;
                }
            }

            if (atLeastOneChange) {
                this.setRowTopAndRowIndex();
            }
        } while (atLeastOneChange);

        return res;
    }

    private setRowTopAndRowIndex(): Set<string> {
        const defaultRowHeight = this.environment.getDefaultRowHeight();
        let nextRowTop = 0;

        // mapping displayed rows is not needed for this method, however it's used in
        // clearRowTopAndRowIndex(), and given we are looping through this.rowsToDisplay here,
        // we create the map here for performance reasons, so we don't loop a second time
        // in clearRowTopAndRowIndex()
        const displayedRowsMapped = new Set<string>();

        // we don't estimate if doing fullHeight or autoHeight, as all rows get rendered all the time
        // with these two layouts.
        const allowEstimate = _isDomLayout(this.gos, 'normal');

        for (let i = 0; i < this.rowsToDisplay.length; i++) {
            const rowNode = this.rowsToDisplay[i];

            if (rowNode.id != null) {
                displayedRowsMapped.add(rowNode.id);
            }

            if (rowNode.rowHeight == null) {
                const rowHeight = _getRowHeightForNode(this.gos, rowNode, allowEstimate, defaultRowHeight);
                rowNode.setRowHeight(rowHeight.height, rowHeight.estimated);
            }

            rowNode.setRowTop(nextRowTop);
            rowNode.setRowIndex(i);
            nextRowTop += rowNode.rowHeight!;
        }

        return displayedRowsMapped;
    }

    private clearRowTopAndRowIndex(changedPath: ChangedPath, displayedRowsMapped: Set<string>): void {
        const changedPathActive = changedPath.isActive();

        const clearIfNotDisplayed = (rowNode: RowNode) => {
            if (rowNode && rowNode.id != null && !displayedRowsMapped.has(rowNode.id)) {
                rowNode.clearRowTopAndRowIndex();
            }
        };

        const recurse = (rowNode: RowNode) => {
            clearIfNotDisplayed(rowNode);
            clearIfNotDisplayed(rowNode.detailNode);
            clearIfNotDisplayed(rowNode.sibling);

            if (rowNode.hasChildren()) {
                if (rowNode.childrenAfterGroup) {
                    // if a changedPath is active, it means we are here because of a transaction update or
                    // a change detection. neither of these impacts the open/closed state of groups. so if
                    // a group is not open this time, it was not open last time. so we know all closed groups
                    // already have their top positions cleared. so there is no need to traverse all the way
                    // when changedPath is active and the rowNode is not expanded.
                    const isRootNode = rowNode.level == -1; // we need to give special consideration for root node,
                    // as expanded=undefined for root node
                    const skipChildren = changedPathActive && !isRootNode && !rowNode.expanded;
                    if (!skipChildren) {
                        rowNode.childrenAfterGroup.forEach(recurse);
                    }
                }
            }
        };

        recurse(this.rootNode);
    }

    // returns false if row was moved, otherwise true
    public ensureRowsAtPixel(rowNodes: RowNode[], pixel: number, increment: number = 0): boolean {
        const indexAtPixelNow = this.getRowIndexAtPixel(pixel);
        const rowNodeAtPixelNow = this.getRow(indexAtPixelNow);
        const animate = !this.gos.get('suppressAnimationFrame');

        if (rowNodeAtPixelNow === rowNodes[0]) {
            return false;
        }

        const allLeafChildren = this.rootNode.allLeafChildren!;

        // TODO: this implementation is currently quite inefficient and it could be optimized to run in O(n) in a single pass

        rowNodes.forEach((rowNode) => {
            _removeFromArray(allLeafChildren, rowNode);
        });

        rowNodes.forEach((rowNode, idx) => {
            allLeafChildren.splice(Math.max(indexAtPixelNow + increment, 0) + idx, 0, rowNode);
        });

        rowNodes.forEach((rowNode: ClientSideRowModelRowNode, index) => {
            rowNode.sourceRowIndex = index; // Update all the sourceRowIndex to reflect the new positions
        });

        this.refreshModel({
            step: 'group',
            keepRenderedRows: true,
            keepEditingRows: true,
            animate,
            rowNodesOrderChanged: true, // We assume the order changed and we don't need to check if it really did
        });

        return true;
    }

    public highlightRowAtPixel(rowNode: RowNode | null, pixel?: number): void {
        const indexAtPixelNow = pixel != null ? this.getRowIndexAtPixel(pixel) : null;
        const rowNodeAtPixelNow = indexAtPixelNow != null ? this.getRow(indexAtPixelNow) : null;

        if (!rowNodeAtPixelNow || !rowNode || pixel == null) {
            this.clearHighlightedRow();
            return;
        }

        const highlight = this.getHighlightPosition(pixel, rowNodeAtPixelNow);
        const isSamePosition = this.isHighlightingCurrentPosition(rowNode, rowNodeAtPixelNow, highlight);
        const isDifferentNode = this.lastHighlightedRow != null && this.lastHighlightedRow !== rowNodeAtPixelNow;

        if (isSamePosition || isDifferentNode) {
            this.clearHighlightedRow();
            if (isSamePosition) {
                return;
            }
        }

        rowNodeAtPixelNow.setHighlighted(highlight);
        this.lastHighlightedRow = rowNodeAtPixelNow;
    }

    public getHighlightPosition(pixel: number, rowNode?: RowNode): RowHighlightPosition {
        if (!rowNode) {
            const index = this.getRowIndexAtPixel(pixel);
            rowNode = this.getRow(index || 0);

            if (!rowNode) {
                return 'Below';
            }
        }

        const { rowTop, rowHeight } = rowNode;

        return pixel - rowTop! < rowHeight! / 2 ? 'Above' : 'Below';
    }

    public getLastHighlightedRowNode(): RowNode | null {
        return this.lastHighlightedRow;
    }

    private isHighlightingCurrentPosition(
        movingRowNode: RowNode,
        hoveredRowNode: RowNode,
        highlightPosition: RowHighlightPosition
    ): boolean {
        if (movingRowNode === hoveredRowNode) {
            return true;
        }

        const diff = highlightPosition === 'Above' ? -1 : 1;

        if (this.getRow(hoveredRowNode.rowIndex! + diff) === movingRowNode) {
            return true;
        }

        return false;
    }

    private clearHighlightedRow(): void {
        if (this.lastHighlightedRow) {
            this.lastHighlightedRow.setHighlighted(null);
            this.lastHighlightedRow = null;
        }
    }

    public isLastRowIndexKnown(): boolean {
        return true;
    }

    public getRowCount(): number {
        if (this.rowsToDisplay) {
            return this.rowsToDisplay.length;
        }

        return 0;
    }

    /**
     * Returns the number of rows with level === 1
     */
    public getTopLevelRowCount(): number {
        if (this.rowsToDisplay.length === 0) {
            return 0;
        }

        // exception to func comment, if showing root node, then we return that
        const showingRootNode = this.rowsToDisplay && this.rowsToDisplay[0] === this.rootNode;
        if (showingRootNode) {
            return 1;
        }

        const filteredChildren = this.rootNode.childrenAfterAggFilter;
        const totalFooterInc = this.rootNode.sibling ? 1 : 0;
        return (filteredChildren ? filteredChildren.length : 0) + totalFooterInc;
    }

    /**
     * Get the row display index by the top level index
     * top level index is the index of rows with level === 1
     */
    public getTopLevelRowDisplayedIndex(topLevelIndex: number): number {
        const showingRootNode = this.rowsToDisplay && this.rowsToDisplay[0] === this.rootNode;

        // exception to function comment, if showing footer node (level === -1) return 0.
        if (showingRootNode) {
            return topLevelIndex;
        }

        let adjustedIndex = topLevelIndex;
        if (this.rowsToDisplay[0].footer) {
            // if footer is first displayed row and looking for first row, return footer
            if (topLevelIndex === 0) {
                return 0;
            }

            // if first row is footer, offset index to check sorted rows by 1
            adjustedIndex -= 1;
        }

        const lastRow = this.rowsToDisplay[this.rowsToDisplay.length - 1];
        const indexOutsideGroupBounds = adjustedIndex >= this.rootNode.childrenAfterSort!.length;
        // if last row is footer, and attempting to retrieve row of too high index, return footer row index
        if (lastRow.footer && indexOutsideGroupBounds) {
            return lastRow.rowIndex!;
        }

        let rowNode = this.rootNode.childrenAfterSort![adjustedIndex];

        if (this.gos.get('groupHideOpenParents')) {
            // if hideOpenParents, then get lowest displayed descendent
            while (rowNode.expanded && rowNode.childrenAfterSort && rowNode.childrenAfterSort.length > 0) {
                rowNode = rowNode.childrenAfterSort[0];
            }
        }

        return rowNode.rowIndex!;
    }

    public getRowBounds(index: number): RowBounds | null {
        if (_missing(this.rowsToDisplay)) {
            return null;
        }

        const rowNode = this.rowsToDisplay[index];

        if (rowNode) {
            return {
                rowTop: rowNode.rowTop!,
                rowHeight: rowNode.rowHeight!,
            };
        }

        return null;
    }

    public onRowGroupOpened(): void {
        const animate = _isAnimateRows(this.gos);
        this.refreshModel({ step: 'map', keepRenderedRows: true, animate: animate });
    }

    private onFilterChanged(event: FilterChangedEvent): void {
        if (event.afterDataChange) {
            return;
        }
        const animate = _isAnimateRows(this.gos);

        const primaryOrQuickFilterChanged = event.columns.length === 0 || event.columns.some((col) => col.isPrimary());
        const step: ClientSideRowModelStage = primaryOrQuickFilterChanged ? 'filter' : 'filter_aggregates';
        this.refreshModel({ step: step, keepRenderedRows: true, animate: animate });
    }

    private onSortChanged(): void {
        const animate = _isAnimateRows(this.gos);
        this.refreshModel({
            step: 'sort',
            keepRenderedRows: true,
            animate: animate,
            keepEditingRows: true,
        });
    }

    public getType(): RowModelType {
        return 'clientSide';
    }

    private onValueChanged(): void {
        if (this.columnModel.isPivotActive()) {
            this.refreshModel({ step: 'pivot' });
        } else {
            this.refreshModel({ step: 'aggregate' });
        }
    }

    private createChangePath(rowNodeTransactions: (RowNodeTransaction | null)[] | undefined): ChangedPath {
        // for updates, if the row is updated at all, then we re-calc all the values
        // in that row. we could compare each value to each old value, however if we
        // did this, we would be calling the valueService twice, once on the old value
        // and once on the new value. so it's less valueGetter calls if we just assume
        // each column is different. that way the changedPath is used so that only
        // the impacted parent rows are recalculated, parents who's children have
        // not changed are not impacted.

        const noTransactions = !rowNodeTransactions?.length;

        const changedPath = new ChangedPath(false, this.rootNode);

        if (noTransactions) {
            changedPath.setInactive();
        }

        return changedPath;
    }

    private isSuppressModelUpdateAfterUpdateTransaction(params: RefreshModelParams): boolean {
        if (!this.gos.get('suppressModelUpdateAfterUpdateTransaction')) {
            return false;
        }

        // return true if we are only doing update transactions
        if (params.rowNodeTransactions == null) {
            return false;
        }

        const transWithAddsOrDeletes = params.rowNodeTransactions.filter(
            (tx) => (tx.add != null && tx.add.length > 0) || (tx.remove != null && tx.remove.length > 0)
        );

        const transactionsContainUpdatesOnly = transWithAddsOrDeletes == null || transWithAddsOrDeletes.length == 0;

        return transactionsContainUpdatesOnly;
    }

    private buildRefreshModelParams(step: ClientSideRowModelStage = 'group'): RefreshModelParams | undefined {
        return {
            step,
            keepRenderedRows: true,
            keepEditingRows: true,
            animate: !this.gos.get('suppressAnimationFrame'),
        };
    }

<<<<<<< HEAD
    refreshModel(
        paramsOrStep: RefreshModelParams | ClientSideRowModelStep | undefined,
        changedPath?: ChangedPath | undefined
    ): void {
        if (!this.hasStarted || this.isRefreshingModel || this.columnModel.isChangeEventsDispatching()) {
=======
    refreshModel(paramsOrStep: RefreshModelParams | ClientSideRowModelStage | undefined): void {
        if (!this.hasStarted || this.isRefreshingModel || this.columnModel.changeEventsDispatching) {
>>>>>>> 8d914e19
            return;
        }

        const params =
            typeof paramsOrStep === 'object' && 'step' in paramsOrStep
                ? paramsOrStep
                : this.buildRefreshModelParams(paramsOrStep);

        if (!params) {
            return;
        }

        if (this.isSuppressModelUpdateAfterUpdateTransaction(params)) {
            return;
        }

        // this goes through the pipeline of stages. what's in my head is similar
        // to the diagram on this page:
        // http://commons.apache.org/sandbox/commons-pipeline/pipeline_basics.html
        // however we want to keep the results of each stage, hence we manually call
        // each step rather than have them chain each other.

        // fallthrough in below switch is on purpose,
        // eg if STEP_FILTER, then all steps below this
        // step get done
        // let start: number;
        // console.log('======= start =======');

        if (!changedPath) {
            changedPath = this.createChangePath(params.rowNodeTransactions);
        }

        this.isRefreshingModel = true;

        switch (params.step) {
<<<<<<< HEAD
            case ClientSideRowModelSteps.EVERYTHING: {
                const afterColumnsChange = !!params.afterColumnsChanged;
                if (afterColumnsChange) {
                    this.nodeManager.afterColumnsChanged?.();
                }

=======
            case 'group':
>>>>>>> 8d914e19
                this.doRowGrouping(
                    params.rowNodeTransactions,
                    changedPath,
                    !!params.rowNodesOrderChanged,
                    afterColumnsChange
                );
            }
            /* eslint-disable no-fallthrough */
            case 'filter':
                this.doFilter(changedPath);
            case 'pivot':
                this.doPivot(changedPath);
            case 'aggregate': // depends on agg fields
                this.doAggregate(changedPath);
            case 'filter_aggregates':
                this.doFilterAggregates(changedPath);
            case 'sort':
                this.doSort(params.rowNodeTransactions, changedPath);
            case 'map':
                this.doRowsToDisplay();
            /* eslint-enable no-fallthrough */
        }

        // set all row tops to null, then set row tops on all visible rows. if we don't
        // do this, then the algorithm below only sets row tops, old row tops from old rows
        // will still lie around
        const displayedNodesMapped = this.setRowTopAndRowIndex();
        this.clearRowTopAndRowIndex(changedPath, displayedNodesMapped);

        this.isRefreshingModel = false;

        this.eventService.dispatchEvent({
            type: 'modelUpdated',
            animate: params.animate,
            keepRenderedRows: params.keepRenderedRows,
            newData: params.newData,
            newPage: false,
            keepUndoRedoStack: params.keepUndoRedoStack,
        });
    }

    public isEmpty(): boolean {
        const rowsMissing = _missing(this.rootNode.allLeafChildren) || this.rootNode.allLeafChildren.length === 0;
        return _missing(this.rootNode) || rowsMissing || !this.columnModel.ready;
    }

    public isRowsToRender(): boolean {
        return _exists(this.rowsToDisplay) && this.rowsToDisplay.length > 0;
    }

    public getNodesInRangeForSelection(firstInRange: RowNode, lastInRange: RowNode): RowNode[] {
        let started = false;
        let finished = false;

        const result: RowNode[] = [];

        const groupsSelectChildren = _getGroupSelectsDescendants(this.gos);

        this.forEachNodeAfterFilterAndSort((rowNode) => {
            // range has been closed, skip till end
            if (finished) {
                return;
            }

            if (started) {
                if (rowNode === lastInRange || rowNode === firstInRange) {
                    // check if this is the last node we're going to be adding
                    finished = true;

                    // if the final node was a group node, and we're doing groupSelectsChildren
                    // make the exception to select all of it's descendants too
                    if (rowNode.group && groupsSelectChildren) {
                        result.push(...rowNode.allLeafChildren!);
                        return;
                    }
                }
            }

            if (!started) {
                if (rowNode !== lastInRange && rowNode !== firstInRange) {
                    // still haven't hit a boundary node, keep searching
                    return;
                }
                started = true;
            }

            // only select leaf nodes if groupsSelectChildren
            const includeThisNode = !rowNode.group || !groupsSelectChildren;
            if (includeThisNode) {
                result.push(rowNode);
                return;
            }
        });

        return result;
    }

    public getTopLevelNodes(): RowNode[] | null {
        return this.rootNode ? this.rootNode.childrenAfterGroup : null;
    }

    public getRootNode(): RowNode {
        return this.rootNode;
    }

    public getRow(index: number): RowNode {
        return this.rowsToDisplay[index];
    }

    public isRowPresent(rowNode: RowNode): boolean {
        return this.rowsToDisplay.indexOf(rowNode) >= 0;
    }

    public getRowIndexAtPixel(pixelToMatch: number): number {
        if (this.isEmpty() || this.rowsToDisplay.length === 0) {
            return -1;
        }

        // do binary search of tree
        // http://oli.me.uk/2013/06/08/searching-javascript-arrays-with-a-binary-search/
        let bottomPointer = 0;
        let topPointer = this.rowsToDisplay.length - 1;

        // quick check, if the pixel is out of bounds, then return last row
        if (pixelToMatch <= 0) {
            // if pixel is less than or equal zero, it's always the first row
            return 0;
        }
        const lastNode = _last(this.rowsToDisplay);
        if (lastNode.rowTop! <= pixelToMatch) {
            return this.rowsToDisplay.length - 1;
        }

        let oldBottomPointer = -1;
        let oldTopPointer = -1;

        while (true) {
            const midPointer = Math.floor((bottomPointer + topPointer) / 2);
            const currentRowNode = this.rowsToDisplay[midPointer];

            if (this.isRowInPixel(currentRowNode, pixelToMatch)) {
                return midPointer;
            }

            if (currentRowNode.rowTop! < pixelToMatch) {
                bottomPointer = midPointer + 1;
            } else if (currentRowNode.rowTop! > pixelToMatch) {
                topPointer = midPointer - 1;
            }

            // infinite loops happen when there is space between rows. this can happen
            // when Auto Height is active, cos we re-calculate row tops asynchronously
            // when row heights change, which can temporarily result in gaps between rows.
            const caughtInInfiniteLoop = oldBottomPointer === bottomPointer && oldTopPointer === topPointer;
            if (caughtInInfiniteLoop) {
                return midPointer;
            }

            oldBottomPointer = bottomPointer;
            oldTopPointer = topPointer;
        }
    }

    private isRowInPixel(rowNode: RowNode, pixelToMatch: number): boolean {
        const topPixel = rowNode.rowTop;
        const bottomPixel = rowNode.rowTop! + rowNode.rowHeight!;
        const pixelInRow = topPixel! <= pixelToMatch && bottomPixel > pixelToMatch;
        return pixelInRow;
    }

    public forEachLeafNode(callback: (node: RowNode, index: number) => void): void {
        if (this.rootNode.allLeafChildren) {
            this.rootNode.allLeafChildren.forEach((rowNode, index) => callback(rowNode, index));
        }
    }

    public forEachNode(callback: (node: RowNode, index: number) => void, includeFooterNodes: boolean = false): void {
        this.recursivelyWalkNodesAndCallback({
            nodes: [...(this.rootNode.childrenAfterGroup || [])],
            callback,
            recursionType: RecursionType.Normal,
            index: 0,
            includeFooterNodes,
        });
    }

    public forEachNodeAfterFilter(
        callback: (node: RowNode, index: number) => void,
        includeFooterNodes: boolean = false
    ): void {
        this.recursivelyWalkNodesAndCallback({
            nodes: [...(this.rootNode.childrenAfterAggFilter || [])],
            callback,
            recursionType: RecursionType.AfterFilter,
            index: 0,
            includeFooterNodes,
        });
    }

    public forEachNodeAfterFilterAndSort(
        callback: (node: RowNode, index: number) => void,
        includeFooterNodes: boolean = false
    ): void {
        this.recursivelyWalkNodesAndCallback({
            nodes: [...(this.rootNode.childrenAfterSort || [])],
            callback,
            recursionType: RecursionType.AfterFilterAndSort,
            index: 0,
            includeFooterNodes,
        });
    }

    public forEachPivotNode(
        callback: (node: RowNode, index: number) => void,
        includeFooterNodes: boolean = false
    ): void {
        this.recursivelyWalkNodesAndCallback({
            nodes: [this.rootNode],
            callback,
            recursionType: RecursionType.PivotNodes,
            index: 0,
            includeFooterNodes,
        });
    }

    // iterates through each item in memory, and calls the callback function
    // nodes - the rowNodes to traverse
    // callback - the user provided callback
    // recursion type - need this to know what child nodes to recurse, eg if looking at all nodes, or filtered notes etc
    // index - works similar to the index in forEach in javascript's array function
    private recursivelyWalkNodesAndCallback(params: {
        nodes: RowNode[];
        callback: (node: RowNode, index: number) => void;
        recursionType: RecursionType;
        index: number;
        includeFooterNodes: boolean;
    }): number {
        const { nodes, callback, recursionType, includeFooterNodes } = params;
        let { index } = params;

        const addFooters = (position: 'top' | 'bottom') => {
            const parentNode = nodes[0]?.parent;

            if (!parentNode) return;

            const grandTotal = includeFooterNodes && _getGrandTotalRow(this.gos);
            const isGroupIncludeFooter = _getGroupTotalRowCallback(this.gos);
            const groupTotal = includeFooterNodes && isGroupIncludeFooter({ node: parentNode });

            const isRootNode = parentNode === this.rootNode;
            if (isRootNode) {
                if (grandTotal === position) {
                    parentNode.createFooter();
                    callback(parentNode.sibling, index++);
                }
                return;
            }

            if (groupTotal === position) {
                parentNode.createFooter();
                callback(parentNode.sibling, index++);
            }
        };

        addFooters('top');

        for (let i = 0; i < nodes.length; i++) {
            const node = nodes[i];
            callback(node, index++);
            // go to the next level if it is a group
            if (node.hasChildren() && !node.footer) {
                // depending on the recursion type, we pick a difference set of children
                let nodeChildren: RowNode[] | null = null;
                switch (recursionType) {
                    case RecursionType.Normal:
                        nodeChildren = node.childrenAfterGroup;
                        break;
                    case RecursionType.AfterFilter:
                        nodeChildren = node.childrenAfterAggFilter;
                        break;
                    case RecursionType.AfterFilterAndSort:
                        nodeChildren = node.childrenAfterSort;
                        break;
                    case RecursionType.PivotNodes:
                        // for pivot, we don't go below leafGroup levels
                        nodeChildren = !node.leafGroup ? node.childrenAfterSort : null;
                        break;
                }
                if (nodeChildren) {
                    index = this.recursivelyWalkNodesAndCallback({
                        nodes: [...nodeChildren],
                        callback,
                        recursionType,
                        index,
                        includeFooterNodes,
                    });
                }
            }
        }
        addFooters('bottom');
        return index;
    }

    // it's possible to recompute the aggregate without doing the other parts
    // + api.refreshClientSideRowModel('aggregate')
    public doAggregate(changedPath?: ChangedPath): void {
        this.aggregationStage?.execute({ rowNode: this.rootNode, changedPath: changedPath });
    }

    private doFilterAggregates(changedPath: ChangedPath): void {
        if (this.filterAggregatesStage) {
            this.filterAggregatesStage.execute({ rowNode: this.rootNode, changedPath: changedPath });
        } else {
            // If filterAggregatesStage is undefined, then so is the grouping stage, so all children should be on the rootNode.
            this.rootNode.childrenAfterAggFilter = this.rootNode.childrenAfterFilter;
        }
    }

    private doSort(rowNodeTransactions: RowNodeTransaction[] | undefined, changedPath: ChangedPath) {
        if (this.sortStage) {
            this.sortStage.execute({
                rowNode: this.rootNode,
                rowNodeTransactions: rowNodeTransactions,
                changedPath: changedPath,
            });
        } else {
            changedPath.forEachChangedNodeDepthFirst((rowNode) => {
                // this needs to run before sorting
                this.groupHideOpenParentsService?.pullDownGroupDataForHideOpenParents(
                    rowNode.childrenAfterAggFilter,
                    true
                );

                rowNode.childrenAfterSort = rowNode.childrenAfterAggFilter!.slice(0);

                updateRowNodeAfterSort(rowNode);
            });
        }

        // this needs to run after sorting
        this.groupHideOpenParentsService?.updateGroupDataForHideOpenParents(changedPath);
    }

    private doRowGrouping(
        rowNodeTransactions: RowNodeTransaction[] | undefined,
        changedPath: ChangedPath,
        rowNodesOrderChanged: boolean,
        afterColumnsChanged: boolean
    ) {
        const treeData = this.gos.get('treeData');
        if (!treeData) {
            const groupStage = this.groupStage;
            if (groupStage) {
                if (rowNodeTransactions) {
                    groupStage.execute({
                        rowNode: this.rootNode,
                        rowNodeTransactions,
                        rowNodesOrderChanged,
                        changedPath: changedPath,
                    });
                } else {
                    groupStage.execute({
                        rowNode: this.rootNode,
                        changedPath: changedPath,
                        afterColumnsChanged: afterColumnsChanged,
                    });
                }
            } else {
                const rootNode: ClientSideRowModelRootNode = this.rootNode;
                const sibling: ClientSideRowModelRootNode = rootNode.sibling;
                rootNode.childrenAfterGroup = rootNode.allLeafChildren;
                if (sibling) {
                    sibling.childrenAfterGroup = rootNode.childrenAfterGroup;
                }
                this.rootNode.updateHasChildren();
            }
        }

        if (this.rowNodesCountReady) {
            // only if row data has been set
            this.rowCountReady = true;
            this.eventService.dispatchEventOnce({ type: 'rowCountReady' });
        }
    }

    private doFilter(changedPath: ChangedPath) {
        if (this.filterStage) {
            this.filterStage.execute({ rowNode: this.rootNode, changedPath: changedPath });
        } else {
            changedPath.forEachChangedNodeDepthFirst((rowNode) => {
                rowNode.childrenAfterFilter = rowNode.childrenAfterGroup;

                updateRowNodeAfterFilter(rowNode);
            }, true);
        }
    }

    private doPivot(changedPath: ChangedPath) {
        this.pivotStage?.execute({ rowNode: this.rootNode, changedPath: changedPath });
    }

    public getRowNode(id: string): RowNode | undefined {
        // although id is typed a string, this could be called by the user, and they could have passed a number
        const idIsGroup = typeof id == 'string' && id.indexOf(ROW_ID_PREFIX_ROW_GROUP) == 0;

        if (idIsGroup) {
            // only one users complained about getRowNode not working for groups, after years of
            // this working for normal rows. so have done quick implementation. if users complain
            // about performance, then GroupStage should store / manage created groups in a map,
            // which is a chunk of work.
            let res: RowNode | undefined = undefined;
            this.forEachNode((node) => {
                if (node.id === id) {
                    res = node;
                }
            });
            return res;
        }

        return this.nodeManager.getRowNode(id);
    }

    // rows: the rows to put into the model
    private setNewRowData(rowData: any[]): void {
        // no need to invalidate cache, as the cache is stored on the rowNode,
        // so new rowNodes means the cache is wiped anyway.

        // - clears selection, done before we set row data to ensure it isn't readded via `selectionService.syncInOldRowNode`
        this.selectionService?.reset('rowDataChanged');

        if (!Array.isArray(rowData)) {
            _warn(1);
        } else {
            this.rowNodesCountReady = true;
            this.nodeManager.setNewRowData(rowData);
        }

        if (this.hasStarted) {
            this.dispatchUpdateEventsAndRefresh();
        }
    }

    private setImmutableRowData(rowData: any[]): void {
        const updateRowDataResult = this.nodeManager.setImmutableRowData(rowData);
        if (updateRowDataResult) {
            const { rowNodeTransaction, rowsInserted, rowsOrderChanged } = updateRowDataResult;
            this.commitTransactions([rowNodeTransaction], rowsInserted || rowsOrderChanged);
        }
    }

    private dispatchUpdateEventsAndRefresh(): void {
        // this event kicks off:
        // - shows 'no rows' overlay if needed
        this.eventService.dispatchEvent({ type: 'rowDataUpdated' });

        this.refreshModel({
            step: 'group',
            newData: true,
        });
    }

    public batchUpdateRowData(
        rowDataTransaction: RowDataTransaction,
        callback?: (res: RowNodeTransaction) => void
    ): void {
        if (this.applyAsyncTransactionsTimeout == null) {
            this.rowDataTransactionBatch = [];
            const waitMillis = this.gos.get('asyncTransactionWaitMillis');
            this.applyAsyncTransactionsTimeout = window.setTimeout(() => {
                if (this.isAlive()) {
                    // Handle case where grid is destroyed before timeout is triggered
                    this.executeBatchUpdateRowData();
                }
            }, waitMillis);
        }
        this.rowDataTransactionBatch!.push({ rowDataTransaction: rowDataTransaction, callback: callback });
    }

    public flushAsyncTransactions(): void {
        if (this.applyAsyncTransactionsTimeout != null) {
            clearTimeout(this.applyAsyncTransactionsTimeout);
            this.executeBatchUpdateRowData();
        }
    }

    private executeBatchUpdateRowData(): void {
        this.valueCache?.onDataChanged();

        const callbackFuncsBound: ((...args: any[]) => any)[] = [];
        const rowNodeTrans: RowNodeTransaction[] = [];

        let orderChanged = false;
        this.rowDataTransactionBatch?.forEach((tranItem) => {
            this.rowNodesCountReady = true;
            const { rowNodeTransaction, rowsInserted } = this.nodeManager.updateRowData(tranItem.rowDataTransaction);
            if (rowsInserted) {
                orderChanged = true;
            }
            rowNodeTrans.push(rowNodeTransaction);
            if (tranItem.callback) {
                callbackFuncsBound.push(tranItem.callback.bind(null, rowNodeTransaction));
            }
        });

        this.commitTransactions(rowNodeTrans, orderChanged);

        // do callbacks in next VM turn so it's async
        if (callbackFuncsBound.length > 0) {
            window.setTimeout(() => {
                callbackFuncsBound.forEach((func) => func());
            }, 0);
        }

        if (rowNodeTrans.length > 0) {
            this.eventService.dispatchEvent({
                type: 'asyncTransactionsFlushed',
                results: rowNodeTrans,
            });
        }

        this.rowDataTransactionBatch = null;
        this.applyAsyncTransactionsTimeout = undefined;
    }

    /**
     * Used to apply transaction changes.
     * Called by gridApi & rowDragFeature
     */
    public updateRowData(rowDataTran: RowDataTransaction): RowNodeTransaction | null {
        this.valueCache?.onDataChanged();

        this.rowNodesCountReady = true;
        const { rowNodeTransaction, rowsInserted } = this.nodeManager.updateRowData(rowDataTran);

        this.commitTransactions([rowNodeTransaction], rowsInserted);

        return rowNodeTransaction;
    }

    /**
     * Common to:
     * - executeBatchUpdateRowData (batch transactions)
     * - updateRowData (single transaction)
     * - setImmutableRowData (generated transaction)
     *
     * @param rowNodeTrans - the transactions to apply
     * @param orderChanged - whether the order of the rows has changed, either via generated transaction or user provided addIndex
     */
    private commitTransactions(transactions: RowNodeTransaction[], rowNodesOrderChanged: boolean): void {
        if (!this.hasStarted) {
            return;
        }

        const changedPath = this.createChangePath(transactions);

        this.nodeManager.commitTransactions?.(transactions, changedPath, rowNodesOrderChanged);

<<<<<<< HEAD
        const animate = !this.gos.get('suppressAnimationFrame');

        this.eventService.dispatchEvent({ type: 'rowDataUpdated', transactions });

        this.refreshModel(
            {
                step: ClientSideRowModelSteps.EVERYTHING,
                rowNodeTransactions: transactions,
                rowNodesOrderChanged,
                keepRenderedRows: true,
                keepEditingRows: true,
                animate,
            },
            changedPath
        );
=======
        this.refreshModel({
            step: 'group',
            rowNodeTransactions,
            rowNodesOrderChanged,
            keepRenderedRows: true,
            keepEditingRows: true,
            animate,
        });
>>>>>>> 8d914e19
    }

    private doRowsToDisplay() {
        this.rowsToDisplay = this.flattenStage.execute({ rowNode: this.rootNode }) as RowNode[];
    }

    public onRowHeightChanged(): void {
        this.refreshModel({
            step: 'map',
            keepRenderedRows: true,
            keepEditingRows: true,
            keepUndoRedoStack: true,
        });
    }

    /** This method is debounced. It is used for row auto-height. If we don't debounce,
     * then the Row Models will end up recalculating each row position
     * for each row height change and result in the Row Renderer laying out rows.
     * This is particularly bad if using print layout, and showing eg 1,000 rows,
     * each row will change it's height, causing Row Model to update 1,000 times.
     */
    public onRowHeightChangedDebounced(): void {
        this.onRowHeightChanged_debounced();
    }

    public resetRowHeights(): void {
        const atLeastOne = this.resetRowHeightsForAllRowNodes();

        this.rootNode.setRowHeight(this.rootNode.rowHeight, true);
        if (this.rootNode.sibling) {
            this.rootNode.sibling.setRowHeight(this.rootNode.sibling.rowHeight, true);
        }

        // when pivotMode but pivot not active, root node is displayed on its own
        // because it's only ever displayed alone, refreshing the model (onRowHeightChanged) is not required
        if (atLeastOne) {
            this.onRowHeightChanged();
        }
    }

    private resetRowHeightsForAllRowNodes(): boolean {
        let atLeastOne = false;
        this.forEachNode((rowNode) => {
            rowNode.setRowHeight(rowNode.rowHeight, true);
            // we keep the height each row is at, however we set estimated=true rather than clear the height.
            // this means the grid will not reset the row heights back to defaults, rather it will re-calc
            // the height for each row as the row is displayed. otherwise the scroll will jump when heights are reset.
            const detailNode = rowNode.detailNode;
            if (detailNode) {
                detailNode.setRowHeight(detailNode.rowHeight, true);
            }

            if (rowNode.sibling) {
                rowNode.sibling.setRowHeight(rowNode.sibling.rowHeight, true);
            }
            atLeastOne = true;
        });

        return atLeastOne;
    }

    private onGridStylesChanges(e: CssVariablesChanged) {
        if (e.rowHeightChanged) {
            if (this.columnModel.autoRowHeightActive) {
                return;
            }

            this.resetRowHeights();
        }
    }

    private onGridReady(): void {
        if (!this.hasStarted) {
            // App can start using API to add transactions, so need to add data into the node manager if not started
            this.setInitialData();
        }
    }

    public isRowDataLoaded(): boolean {
        return this.rowCountReady;
    }

    public override destroy(): void {
        super.destroy();

        this.rootNode = null!;
        this.rowsToDisplay = null!;
        this.nodeManager = null!;
        this.rowDataTransactionBatch = null!;
        this.lastHighlightedRow = null!;
        this.orderedStages = null!;

        this.clearHighlightedRow();
    }
}<|MERGE_RESOLUTION|>--- conflicted
+++ resolved
@@ -15,18 +15,12 @@
     _isAnimateRows,
     _isDomLayout,
 } from '../gridOptionsUtils';
-<<<<<<< HEAD
 import type { IClientSideNodeManager } from '../interfaces/iClientSideNodeManager';
 import type {
-    ClientSideRowModelStep,
+    ClientSideRowModelStage,
     IClientSideRowModel,
     RefreshModelParams,
 } from '../interfaces/iClientSideRowModel';
-import { ClientSideRowModelSteps } from '../interfaces/iClientSideRowModel';
-=======
-import type { IClientSideRowModel, RefreshModelParams } from '../interfaces/iClientSideRowModel';
-import type { ClientSideRowModelStage } from '../interfaces/iClientSideRowModel';
->>>>>>> 8d914e19
 import type { IGroupHideOpenParentsService } from '../interfaces/iGroupHideOpenParentsService';
 import type { RowBounds, RowModelType } from '../interfaces/iRowModel';
 import type { IRowNodeStage } from '../interfaces/iRowNodeStage';
@@ -37,10 +31,7 @@
 import { ChangedPath } from '../utils/changedPath';
 import { _debounce } from '../utils/function';
 import { _exists, _missing } from '../utils/generic';
-<<<<<<< HEAD
-import { _error, _warn } from '../validation/logging';
-=======
->>>>>>> 8d914e19
+import { _warn } from '../validation/logging';
 import type { ValueCache } from '../valueService/valueCache';
 import { updateRowNodeAfterFilter } from './filterStage';
 import { updateRowNodeAfterSort } from './sortStage';
@@ -145,43 +136,24 @@
             this.filterAggregatesStage,
             this.flattenStage,
         ].filter((stage) => !!stage) as IRowNodeStage[];
-<<<<<<< HEAD
-        const refreshEverythingFunc = this.refreshModel.bind(
-            this,
-            { step: ClientSideRowModelSteps.EVERYTHING },
-            undefined
-        );
+        const refreshEverythingFunc = this.refreshModel.bind(this, { step: 'group' }, undefined);
         const animate = !this.gos.get('suppressAnimationFrame');
         const refreshEverythingAfterColsChangedFunc = this.refreshModel.bind(
             this,
             {
-                step: ClientSideRowModelSteps.EVERYTHING, // after cols change, row grouping (the first stage) could of changed
+                step: 'group', // after cols change, row grouping (the first stage) could of changed
                 afterColumnsChanged: true,
                 keepRenderedRows: true, // we want animations cos sorting or filtering could be applied
                 animate,
             },
             undefined
         );
-=======
-        const refreshEverythingFunc = this.refreshModel.bind(this, { step: 'group' });
-        const animate = !this.gos.get('suppressAnimationFrame');
-        const refreshEverythingAfterColsChangedFunc = this.refreshModel.bind(this, {
-            step: 'group', // after cols change, row grouping (the first stage) could of changed
-            afterColumnsChanged: true,
-            keepRenderedRows: true, // we want animations cos sorting or filtering could be applied
-            animate,
-        });
->>>>>>> 8d914e19
 
         this.addManagedEventListeners({
             newColumnsLoaded: refreshEverythingAfterColsChangedFunc,
             columnRowGroupChanged: refreshEverythingFunc,
             columnValueChanged: this.onValueChanged.bind(this),
-<<<<<<< HEAD
-            columnPivotChanged: this.refreshModel.bind(this, { step: ClientSideRowModelSteps.PIVOT }, undefined),
-=======
-            columnPivotChanged: this.refreshModel.bind(this, { step: 'pivot' }),
->>>>>>> 8d914e19
+            columnPivotChanged: this.refreshModel.bind(this, { step: 'pivot' }, undefined),
             filterChanged: this.onFilterChanged.bind(this),
             sortChanged: this.onSortChanged.bind(this),
             columnPivotModeChanged: refreshEverythingFunc,
@@ -311,12 +283,12 @@
                 }
             }
 
-            let refreshModelStep: ClientSideRowModelSteps | undefined;
+            let refreshModelStep: ClientSideRowModelStage | undefined;
 
             if (treeDataChanged) {
                 // We need to notify the nodeManager that the treeData property has changed, and refresh everything
                 this.nodeManager.onTreeDataChanged?.();
-                refreshModelStep = ClientSideRowModelSteps.EVERYTHING;
+                refreshModelStep = 'group';
             }
 
             if (!refreshModelStep) {
@@ -742,16 +714,11 @@
         };
     }
 
-<<<<<<< HEAD
     refreshModel(
-        paramsOrStep: RefreshModelParams | ClientSideRowModelStep | undefined,
+        paramsOrStep: RefreshModelParams | ClientSideRowModelStage | undefined,
         changedPath?: ChangedPath | undefined
     ): void {
-        if (!this.hasStarted || this.isRefreshingModel || this.columnModel.isChangeEventsDispatching()) {
-=======
-    refreshModel(paramsOrStep: RefreshModelParams | ClientSideRowModelStage | undefined): void {
         if (!this.hasStarted || this.isRefreshingModel || this.columnModel.changeEventsDispatching) {
->>>>>>> 8d914e19
             return;
         }
 
@@ -787,16 +754,12 @@
         this.isRefreshingModel = true;
 
         switch (params.step) {
-<<<<<<< HEAD
-            case ClientSideRowModelSteps.EVERYTHING: {
+            case 'group': {
                 const afterColumnsChange = !!params.afterColumnsChanged;
                 if (afterColumnsChange) {
                     this.nodeManager.afterColumnsChanged?.();
                 }
 
-=======
-            case 'group':
->>>>>>> 8d914e19
                 this.doRowGrouping(
                     params.rowNodeTransactions,
                     changedPath,
@@ -1354,14 +1317,13 @@
 
         this.nodeManager.commitTransactions?.(transactions, changedPath, rowNodesOrderChanged);
 
-<<<<<<< HEAD
         const animate = !this.gos.get('suppressAnimationFrame');
 
         this.eventService.dispatchEvent({ type: 'rowDataUpdated', transactions });
 
         this.refreshModel(
             {
-                step: ClientSideRowModelSteps.EVERYTHING,
+                step: 'group',
                 rowNodeTransactions: transactions,
                 rowNodesOrderChanged,
                 keepRenderedRows: true,
@@ -1370,16 +1332,6 @@
             },
             changedPath
         );
-=======
-        this.refreshModel({
-            step: 'group',
-            rowNodeTransactions,
-            rowNodesOrderChanged,
-            keepRenderedRows: true,
-            keepEditingRows: true,
-            animate,
-        });
->>>>>>> 8d914e19
     }
 
     private doRowsToDisplay() {
@@ -1465,12 +1417,13 @@
     public override destroy(): void {
         super.destroy();
 
-        this.rootNode = null!;
-        this.rowsToDisplay = null!;
-        this.nodeManager = null!;
-        this.rowDataTransactionBatch = null!;
-        this.lastHighlightedRow = null!;
-        this.orderedStages = null!;
+        // TODO: We should unassign the local properties below to avoid memory leaks.
+        // (this.rootNode as any) = null;
+        // (this.rowsToDisplay as any) = null;
+        // (this.nodeManager as any) = null;
+        // this.rowDataTransactionBatch = null;
+        // this.lastHighlightedRow = null;
+        // (this.orderedStages as any) = null;
 
         this.clearHighlightedRow();
     }
