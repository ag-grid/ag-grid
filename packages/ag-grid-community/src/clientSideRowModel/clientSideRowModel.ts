--- conflicted
+++ resolved
@@ -1144,17 +1144,6 @@
                 }
                 this.rootNode.updateHasChildren();
             }
-<<<<<<< HEAD
-        } else {
-            const rootNode: ClientSideRowModelRootNode = this.rootNode;
-            const sibling: ClientSideRowModelRootNode = rootNode.sibling;
-            rootNode.childrenAfterGroup = rootNode.allLeafChildren;
-            if (sibling) {
-                sibling.childrenAfterGroup = rootNode.childrenAfterGroup;
-            }
-            rootNode.updateHasChildren();
-=======
->>>>>>> 55c75417
         }
 
         if (this.rowNodesCountReady) {
