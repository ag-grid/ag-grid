--- conflicted
+++ resolved
@@ -1,13 +1,9 @@
 import type { _ClientSideRowModelGridApi } from '../api/gridApi';
 import { RowModelHelperService } from '../api/rowModelHelperService';
 import { CsrmSsrmSharedApiModule } from '../api/sharedApiModule';
-<<<<<<< HEAD
 import { FilterCoreModule } from '../filter/filterModule';
+import { CommunityFeaturesModule } from '../gridCoreModule';
 import { defineCommunityModule } from '../interfaces/iModule';
-=======
-import { CommunityFeaturesModule } from '../gridCoreModule';
-import { _defineModule } from '../interfaces/iModule';
->>>>>>> 018668b6
 import { ModuleNames } from '../modules/moduleNames';
 import { SortModule } from '../sort/sortModule';
 import { ClientSideRowModel } from './clientSideRowModel';
@@ -47,7 +43,6 @@
     dependsOn: [FilterCoreModule],
 });
 
-<<<<<<< HEAD
 export const ClientSideRowModelApiModule = defineCommunityModule<_ClientSideRowModelGridApi<any>>(
     'ClientSideRowModelApiModule',
     {
@@ -75,15 +70,6 @@
         ClientSideRowModelApiModule,
         ClientSideRowModelSortModule,
         ClientSideRowModelFilterModule,
-=======
-export const ClientSideRowModelModule = _defineModule({
-    version: VERSION,
-    moduleName: ModuleNames.ClientSideRowModelModule,
-    dependantModules: [
-        ClientSideRowModelCoreModule,
-        ClientSideRowModelApiModule,
-        ClientSideRowModelSortModule,
         CommunityFeaturesModule,
->>>>>>> 018668b6
     ],
 });