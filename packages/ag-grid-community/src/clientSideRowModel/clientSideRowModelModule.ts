--- conflicted
+++ resolved
@@ -30,13 +30,8 @@
 export const ClientSideRowModelCoreModule: _ModuleWithoutApi = {
     ...baseCommunityModule('ClientSideRowModelCoreModule'),
     rowModels: ['clientSide'],
-<<<<<<< HEAD
     beans: [ClientSideNodeManager, ClientSideRowModel, FlattenStage, RowNodeEventThrottle],
-});
-=======
-    beans: [ClientSideRowModel, FlattenStage, ImmutableService, RowNodeEventThrottle],
 };
->>>>>>> f233c9ae
 
 export const ClientSideRowModelSortModule: _ModuleWithoutApi = {
     ...baseCommunityModule('ClientSideRowModelSortModule'),
