--- conflicted
+++ resolved
@@ -932,11 +932,7 @@
     _observeResize,
 } from './utils/dom';
 export { _stopPropagationForAgGrid, _isStopPropagationForAgGrid, _isElementInEventPath } from './utils/event';
-<<<<<<< HEAD
-export { _log, _warnOnce, _errorOnce, _debounce, _doOnce, _waitUntil } from './utils/function';
-=======
-export { _warnOnce, _debounce, _compose, _doOnce, _waitUntil } from './utils/function';
->>>>>>> 0fed0031
+export { _warnOnce, _debounce, _doOnce, _waitUntil } from './utils/function';
 export { _warn as _warn, _error as _error } from './validation/logging';
 export { _createIcon, _createIconNoSpan } from './utils/icon';
 export { _fuzzySuggestions } from './utils/fuzzyMatch';
