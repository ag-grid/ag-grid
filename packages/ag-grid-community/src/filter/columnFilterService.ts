--- conflicted
+++ resolved
@@ -438,13 +438,6 @@
             .then(() => this.updateActiveFilters());
     }
 
-<<<<<<< HEAD
-    private createValueGetter(column: AgColumn): IFilterParams['valueGetter'] {
-        return ({ node }) => this.filterValueService.getValue(column, node);
-    }
-
-=======
->>>>>>> 075eaade
     private createGetValue(filterColumn: AgColumn): IFilterParams['getValue'] {
         return (rowNode, column) => {
             const columnToUse = column ? this.columnModel.getCol(column) : filterColumn;
