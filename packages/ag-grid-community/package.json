{
  "name": "ag-grid-community",
  "version": "32.0.1",
  "description": "Advanced Data Grid / Data Table supporting Javascript / Typescript / React / Angular / Vue",
  "main": "./dist/package/main.cjs.js",
  "types": "./dist/types/main.d.ts",
  "module": "./dist/package/main.esm.mjs",
  "exports": {
    ".": {
      "import": "./dist/package/main.esm.mjs",
      "require": "./dist/package/main.cjs.js",
      "types": "./dist/types/main.d.ts",
      "default": "./dist/package/main.cjs.js"
    },
    "./styles/ag-grid.css": "./styles/ag-grid.css",
    "./styles/ag-grid.min.css": "./styles/ag-grid.min.css",
    "./styles/ag-theme-alpine.css": "./styles/ag-theme-alpine.css",
    "./styles/ag-theme-alpine.min.css": "./styles/ag-theme-alpine.min.css",
    "./styles/ag-theme-balham.css": "./styles/ag-theme-balham.css",
    "./styles/ag-theme-balham.min.css": "./styles/ag-theme-balham.min.css",
    "./styles/ag-theme-material.css": "./styles/ag-theme-material.css",
    "./styles/ag-theme-material.min.css": "./styles/ag-theme-material.min.css",
    "./styles/ag-theme-quartz.css": "./styles/ag-theme-quartz.css",
    "./styles/ag-theme-quartz.min.css": "./styles/ag-theme-quartz.min.css",
    "./styles": "./styles/_index.scss"
  },
  "sideEffects": true,
  "repository": {
    "type": "git",
    "url": "https://github.com/ag-grid/ag-grid.git"
  },
  "keywords": [
    "ag",
    "ag-grid",
    "datagrid",
    "data-grid",
    "datatable",
    "data-table",
    "grid",
    "table",
    "react",
    "table",
    "angular",
    "angular-component",
    "react",
    "react-component",
    "reactjs",
    "vue",
    "vuejs"
  ],
  "author": "Sean Landsman <sean@thelandsmans.com>",
  "license": "MIT",
  "bugs": {
    "url": "https://github.com/ag-grid/ag-grid/issues"
  },
  "browserslist": [
    "> 1%",
    "last 2 versions",
    "not ie >= 0",
    "not ie_mob >= 0",
    "not blackberry > 0"
  ],
  "homepage": "https://www.ag-grid.com/",
  "dependencies": {
<<<<<<< HEAD
    "ag-charts-types": "10.0.1-beta.20240708"
=======
    "ag-charts-types": "10.0.1"
>>>>>>> 003fe47d
  },
  "devDependencies": {
    "source-map-loader": "^5.0.0",
    "gulp": "^4.0.0",
    "gulp-replace": "^1.0.0",
    "gulp-rename": "^2.0.0",
    "@ag-grid-community/client-side-row-model": "32.0.1",
    "@ag-grid-community/core": "32.0.1",
    "@ag-grid-community/csv-export": "32.0.1",
    "@ag-grid-community/infinite-row-model": "32.0.1",
    "@ag-grid-community/styles": "32.0.1",
    "ts-loader": "^9.5.1",
    "style-loader": "^3.3.4",
    "css-loader": "^6.10.0",
    "postcss-loader": "^8.1.0",
    "webpack-cli": "^5.1.4",
    "terser-webpack-plugin": "^5.3.10",
    "postcss-preset-env": "^9.5.0"
  }
}<|MERGE_RESOLUTION|>--- conflicted
+++ resolved
@@ -62,11 +62,7 @@
   ],
   "homepage": "https://www.ag-grid.com/",
   "dependencies": {
-<<<<<<< HEAD
-    "ag-charts-types": "10.0.1-beta.20240708"
-=======
     "ag-charts-types": "10.0.1"
->>>>>>> 003fe47d
   },
   "devDependencies": {
     "source-map-loader": "^5.0.0",
