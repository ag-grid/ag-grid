--- conflicted
+++ resolved
@@ -16,10 +16,7 @@
         // .ag-icon-iconname::before styles below
         &::before {
             content: '';
-<<<<<<< HEAD
-=======
             font-family: inherit;
->>>>>>> 1c45709c
         }
 
         // ::after used for icon images
