--- conflicted
+++ resolved
@@ -61,21 +61,11 @@
         @include ag.unthemed-rtl(
             (
                 padding-left:
-<<<<<<< HEAD
-                    calc(var(--ag-filter-tool-panel-group-indent) * var(--ag-indentation-level) + var(--ag-grid-size)),
-            )
-        );
-    }
-
-    .ag-filter-toolpanel-instance-header.ag-filter-toolpanel-group-level-1-header {
-        padding-left: var(--ag-grid-size);
-=======
                     calc(
                         var(--ag-filter-tool-panel-group-indent) * var(--ag-indentation-level, 0) + var(--ag-grid-size)
                     ),
             )
         );
->>>>>>> 1c45709c
     }
 
     .ag-filter-toolpanel-instance-filter {
