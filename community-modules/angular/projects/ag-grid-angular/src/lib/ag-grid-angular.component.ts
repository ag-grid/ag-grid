<<<<<<< HEAD
import {
    AgPromise,
    ComponentUtil,
    GridApi,
    GridOptions,
    GridParams,
    Module,
    createGrid,
} from '@ag-grid-community/core';
=======
>>>>>>> 1c45709c
// @START_IMPORTS@
import {
    AdvancedFilterBuilderVisibleChangedEvent,
    AdvancedFilterModel,
    AgChartTheme,
    AgChartThemeOverrides,
    AlignedGrid,
    AsyncTransactionsFlushed,
    BodyScrollEndEvent,
    BodyScrollEvent,
    CellClickedEvent,
    CellContextMenuEvent,
    CellDoubleClickedEvent,
    CellEditRequestEvent,
    CellEditingStartedEvent,
    CellEditingStoppedEvent,
    CellFocusedEvent,
    CellKeyDownEvent,
    CellMouseDownEvent,
    CellMouseOutEvent,
    CellMouseOverEvent,
    CellPosition,
    CellValueChangedEvent,
    ChartCreated,
    ChartDestroyed,
    ChartOptionsChanged,
    ChartRangeSelectionChanged,
    ChartRefParams,
    ChartToolPanelsDef,
    ColDef,
    ColGroupDef,
    ColTypeDef,
    Column,
    ColumnEverythingChangedEvent,
    ColumnGroupOpenedEvent,
    ColumnHeaderClickedEvent,
    ColumnHeaderContextMenuEvent,
    ColumnHeaderMouseLeaveEvent,
    ColumnHeaderMouseOverEvent,
    ColumnMenuVisibleChangedEvent,
    ColumnMovedEvent,
    ColumnPinnedEvent,
    ColumnPivotChangedEvent,
    ColumnPivotModeChangedEvent,
    ColumnResizedEvent,
    ColumnRowGroupChangedEvent,
    ColumnValueChangedEvent,
    ColumnVisibleEvent,
    ComponentStateChangedEvent,
    ContextMenuVisibleChangedEvent,
    CsvExportParams,
    CutEndEvent,
    CutStartEvent,
    DataTypeDefinition,
    DisplayedColumnsChangedEvent,
    DomLayoutType,
    DragStartedEvent,
    DragStoppedEvent,
    ExcelExportParams,
    ExcelStyle,
    ExpandCollapseAllEvent,
    FillEndEvent,
    FillOperationParams,
    FillStartEvent,
    FilterChangedEvent,
    FilterModifiedEvent,
    FilterOpenedEvent,
    FirstDataRenderedEvent,
    FullWidthCellKeyDownEvent,
    GetChartMenuItems,
    GetChartToolbarItems,
    GetContextMenuItems,
    GetDataPath,
    GetGroupRowAggParams,
    GetLocaleTextParams,
    GetMainMenuItems,
    GetRowIdFunc,
    GetServerSideGroupKey,
    GetServerSideGroupLevelParamsParams,
    GridColumnsChangedEvent,
    GridPreDestroyedEvent,
    GridReadyEvent,
    GridSizeChangedEvent,
    GridState,
    HeaderPosition,
    IAdvancedFilterBuilderParams,
    IAggFunc,
    IDatasource,
    IRowDragItem,
    IRowNode,
    IServerSideDatasource,
    IViewportDatasource,
    InitialGroupOrderComparatorParams,
    IsApplyServerSideTransaction,
    IsExternalFilterPresentParams,
    IsFullWidthRowParams,
    IsGroupOpenByDefaultParams,
    IsRowFilterable,
    IsRowMaster,
    IsRowSelectable,
    IsServerSideGroup,
    IsServerSideGroupOpenByDefaultParams,
    LoadingCellRendererSelectorFunc,
    MenuItemDef,
    ModelUpdatedEvent,
    NavigateToNextCellParams,
    NavigateToNextHeaderParams,
    NewColumnsLoadedEvent,
    PaginationChangedEvent,
    PaginationNumberFormatterParams,
    PasteEndEvent,
    PasteStartEvent,
    PinnedRowDataChangedEvent,
    PivotMaxColumnsExceededEvent,
    PostProcessPopupParams,
    PostSortRowsParams,
    ProcessCellForExportParams,
    ProcessDataFromClipboardParams,
    ProcessGroupHeaderForExportParams,
    ProcessHeaderForExportParams,
    ProcessRowParams,
    ProcessUnpinnedColumnsParams,
    RangeDeleteEndEvent,
    RangeDeleteStartEvent,
    RangeSelectionChangedEvent,
    RedoEndedEvent,
    RedoStartedEvent,
    RowClassParams,
    RowClassRules,
    RowClickedEvent,
    RowDataUpdatedEvent,
    RowDoubleClickedEvent,
    RowDragEvent,
    RowEditingStartedEvent,
    RowEditingStoppedEvent,
    RowGroupOpenedEvent,
    RowGroupingDisplayType,
    RowHeightParams,
    RowModelType,
    RowSelectedEvent,
    RowStyle,
    RowValueChangedEvent,
    SelectionChangedEvent,
    SendToClipboardParams,
    ServerSideGroupLevelParams,
    SideBarDef,
    SizeColumnsToContentStrategy,
    SizeColumnsToFitGridStrategy,
    SizeColumnsToFitProvidedWidthStrategy,
    SortChangedEvent,
    SortDirection,
    StateUpdatedEvent,
    StatusPanelDef,
    StoreRefreshedEvent,
    TabToNextCellParams,
    TabToNextHeaderParams,
    ToolPanelSizeChangedEvent,
    ToolPanelVisibleChangedEvent,
    TooltipHideEvent,
    TooltipShowEvent,
    TreeDataDisplayType,
    UndoEndedEvent,
    UndoStartedEvent,
    UseGroupFooter,
    UseGroupTotalRow,
    ViewportChangedEvent,
    VirtualColumnsChangedEvent,
    VirtualRowRemovedEvent,
} from '@ag-grid-community/core';
<<<<<<< HEAD
=======
// @END_IMPORTS@
import {
    AgPromise,
    ComponentUtil,
    GridApi,
    GridOptions,
    GridParams,
    Module,
    createGrid,
} from '@ag-grid-community/core';
>>>>>>> 1c45709c
import {
    AfterViewInit,
    Component,
    ElementRef,
    EventEmitter,
    Input,
    OnChanges,
    OnDestroy,
    Output,
    ViewContainerRef,
    ViewEncapsulation,
} from '@angular/core';

import { AngularFrameworkComponentWrapper } from './angularFrameworkComponentWrapper';
<<<<<<< HEAD
// @END_IMPORTS@
=======
>>>>>>> 1c45709c
import { AngularFrameworkOverrides } from './angularFrameworkOverrides';

@Component({
    selector: 'ag-grid-angular',
    standalone: true,
    template: '',
    providers: [AngularFrameworkOverrides, AngularFrameworkComponentWrapper],
    // tell angular we don't want view encapsulation, we don't want a shadow root
    encapsulation: ViewEncapsulation.None,
})
export class AgGridAngular<TData = any, TColDef extends ColDef<TData> = ColDef<any>>
    implements AfterViewInit, OnChanges, OnDestroy
{
    // not intended for user to interact with. so putting _ in so if user gets reference
    // to this object, they kind'a know it's not part of the agreed interface
    private _nativeElement: any;
    private _initialised = false;
    private _destroyed = false;

    private gridParams: GridParams;

    // in order to ensure firing of gridReady is deterministic
    private _fullyReady: AgPromise<boolean> = AgPromise.resolve(true);

    /** Grid Api available after onGridReady event has fired. */
    public api: GridApi<TData>;

    constructor(
        elementDef: ElementRef,
        private viewContainerRef: ViewContainerRef,
        private angularFrameworkOverrides: AngularFrameworkOverrides,
        private frameworkComponentWrapper: AngularFrameworkComponentWrapper
    ) {
        this._nativeElement = elementDef.nativeElement;
    }

    ngAfterViewInit(): void {
        // Run the setup outside of angular so all the event handlers that are created do not trigger change detection
        this.angularFrameworkOverrides.runOutsideAngular(() => {
            this.frameworkComponentWrapper.setViewContainerRef(this.viewContainerRef, this.angularFrameworkOverrides);
            const mergedGridOps = ComponentUtil.combineAttributesAndGridOptions(this.gridOptions, this);

            this.gridParams = {
                globalEventListener: this.globalEventListener.bind(this),
                frameworkOverrides: this.angularFrameworkOverrides,
                providedBeanInstances: {
                    frameworkComponentWrapper: this.frameworkComponentWrapper,
                },
                modules: (this.modules || []) as any,
            };

            const api = createGrid(this._nativeElement, mergedGridOps, this.gridParams);
            if (api) {
                this.api = api;
            }

            this._initialised = true;

            // sometimes, especially in large client apps gridReady can fire before ngAfterViewInit
            // this ties these together so that gridReady will always fire after agGridAngular's ngAfterViewInit
            // the actual containing component's ngAfterViewInit will fire just after agGridAngular's
            this._fullyReady.resolveNow(null, (resolve) => resolve);
        });
    }

    public ngOnChanges(changes: any): void {
        if (this._initialised) {
            // Run the changes outside of angular so any event handlers that are created do not trigger change detection
            this.angularFrameworkOverrides.runOutsideAngular(() => {
                const gridOptions: GridOptions = {};
                Object.entries(changes).forEach(([key, value]: [string, any]) => {
                    gridOptions[key as keyof GridOptions] = value.currentValue;
                });
                ComponentUtil.processOnChange(gridOptions, this.api);
            });
        }
    }

    public ngOnDestroy(): void {
        if (this._initialised) {
            // need to do this before the destroy, so we know not to emit any events
            // while tearing down the grid.
            this._destroyed = true;
            // could be null if grid failed to initialise
            this.api?.destroy();
        }
    }

    // we'll emit the emit if a user is listening for a given event either on the component via normal angular binding
    // or via gridOptions
    protected isEmitterUsed(eventType: string): boolean {
        const emitter = <EventEmitter<any>>(<any>this)[eventType];
        // For RxJs compatibility we need to check for observed v7+ or observers v6
        const emitterAny = emitter as any;
        const hasEmitter = emitterAny?.observed ?? emitterAny?.observers?.length > 0;

        // gridReady => onGridReady
        const asEventName = `on${eventType.charAt(0).toUpperCase()}${eventType.substring(1)}`;
        const hasGridOptionListener = !!this.gridOptions && !!(this.gridOptions as any)[asEventName];

        return hasEmitter || hasGridOptionListener;
    }

    private globalEventListener(eventType: string, event: any): void {
        // if we are tearing down, don't emit angular events, as this causes
        // problems with the angular router
        if (this._destroyed) {
            return;
        }

        // generically look up the eventType
        const emitter = <EventEmitter<any>>(<any>this)[eventType];
        if (emitter && this.isEmitterUsed(eventType)) {
            // Make sure we emit within the angular zone, so change detection works properly
            const fireEmitter = () => this.angularFrameworkOverrides.runInsideAngular(() => emitter.emit(event));

            if (eventType === 'gridReady') {
                // if the user is listening for gridReady, wait for ngAfterViewInit to fire first, then emit then gridReady event
                this._fullyReady.then(() => fireEmitter());
            } else {
                fireEmitter();
            }
        }
    }

    /** Provided an initial gridOptions configuration to the component. If a property is specified in both gridOptions and via component binding the component binding takes precedence.  */
    @Input() public gridOptions: GridOptions<TData> | undefined;
    /**
     * Used to register AG Grid Modules directly with this instance of the grid.
     * See [Providing Modules To Individual Grids](https://www.ag-grid.com/angular-data-grid/modules/#providing-modules-to-individual-grids) for more information.
     */
    @Input() public modules: Module[] | undefined;

    // @START@
    /** Specifies the status bar components to use in the status bar.
     */
    @Input() public statusBar: { statusPanels: StatusPanelDef[] } | undefined = undefined;
    /** Specifies the side bar components.
     */
    @Input() public sideBar: SideBarDef | string | string[] | boolean | null | undefined = undefined;
    /** Set to `true` to not show the context menu. Use if you don't want to use the default 'right click' context menu.
     * @default false
     */
    @Input() public suppressContextMenu: boolean | undefined = undefined;
    /** When using `suppressContextMenu`, you can use the `onCellContextMenu` function to provide your own code to handle cell `contextmenu` events.
     * This flag is useful to prevent the browser from showing its default context menu.
     * @default false
     */
    @Input() public preventDefaultOnContextMenu: boolean | undefined = undefined;
    /** Allows context menu to show, even when `Ctrl` key is held down.
     * @default false
     */
    @Input() public allowContextMenuWithControlKey: boolean | undefined = undefined;
    /** Changes the display type of the column menu.
     * `'new'` just displays the main list of menu items. `'legacy'` displays a tabbed menu.
     * @default 'legacy'
     * @initial
     */
    @Input() public columnMenu: 'legacy' | 'new' | undefined = undefined;
    /** Set to `true` to always show the column menu button, rather than only showing when the mouse is over the column header.
     * If `columnMenu = 'new'`, this will default to `true` instead of `false`.
     * @default false
     */
    @Input() public suppressMenuHide: boolean | undefined = undefined;
    /** Set to `true` to use the browser's default tooltip instead of using the grid's Tooltip Component.
     * @default false
     * @initial
     */
    @Input() public enableBrowserTooltips: boolean | undefined = undefined;
    /** The trigger that will cause tooltips to show and hide.
     *  - `hover` - The tooltip will show/hide when a cell/header is hovered.
     *  - `focus` - The tooltip will show/hide when a cell/header is focused.
     * @default 'hover'
     * @initial
     */
    @Input() public tooltipTrigger: 'hover' | 'focus' | undefined = undefined;
    /** The delay in milliseconds that it takes for tooltips to show up once an element is hovered over.
     *     **Note:** This property does not work if `enableBrowserTooltips` is `true`.
     * @default 2000
     */
    @Input() public tooltipShowDelay: number | undefined = undefined;
    /** The delay in milliseconds that it takes for tooltips to hide once they have been displayed.
     *     **Note:** This property does not work if `enableBrowserTooltips` is `true` and `tooltipHideTriggers` includes `timeout`.
     * @default 10000
     */
    @Input() public tooltipHideDelay: number | undefined = undefined;
    /** Set to `true` to have tooltips follow the cursor once they are displayed.
     * @default false
     * @initial
     */
    @Input() public tooltipMouseTrack: boolean | undefined = undefined;
    /** This defines when tooltip will show up for Cells, Headers and SetFilter Items.
     *  - `standard` - The tooltip always shows up when the items configured with Tooltips are hovered.
     * - `whenTruncated` - The tooltip will only be displayed when the items hovered have truncated (showing ellipsis) values. This property does not work when `enableBrowserTooltips={true}`.
     * @default `standard`
     */
    @Input() public tooltipShowMode: 'standard' | 'whenTruncated' | undefined = undefined;
    /** Set to `true` to enable tooltip interaction. When this option is enabled, the tooltip will not hide while the
     * tooltip itself it being hovered or has focus.
     * @default false
     * @initial
     */
    @Input() public tooltipInteraction: boolean | undefined = undefined;
    /** DOM element to use as the popup parent for grid popups (context menu, column menu etc).
     */
    @Input() public popupParent: HTMLElement | null | undefined = undefined;
    /** Set to `true` to also include headers when copying to clipboard using `Ctrl + C` clipboard.
     * @default false
     */
    @Input() public copyHeadersToClipboard: boolean | undefined = undefined;
    /** Set to `true` to also include group headers when copying to clipboard using `Ctrl + C` clipboard.
     * @default false
     */
    @Input() public copyGroupHeadersToClipboard: boolean | undefined = undefined;
    /** Specify the delimiter to use when copying to clipboard.
     * @default '\t'
     */
    @Input() public clipboardDelimiter: string | undefined = undefined;
    /** Set to `true` to copy the cell range or focused cell to the clipboard and never the selected rows.
     * @default false
     */
    @Input() public suppressCopyRowsToClipboard: boolean | undefined = undefined;
    /** Set to `true` to copy rows instead of ranges when a range with only a single cell is selected.
     * @default false
     */
    @Input() public suppressCopySingleCellRanges: boolean | undefined = undefined;
    /** Set to `true` to work around a bug with Excel (Windows) that adds an extra empty line at the end of ranges copied to the clipboard.
     * @default false
     */
    @Input() public suppressLastEmptyLineOnPaste: boolean | undefined = undefined;
    /** Set to `true` to turn off paste operations within the grid.
     * @default false
     */
    @Input() public suppressClipboardPaste: boolean | undefined = undefined;
    /** Set to `true` to stop the grid trying to use the Clipboard API, if it is blocked, and immediately fallback to the workaround.
     * @default false
     */
    @Input() public suppressClipboardApi: boolean | undefined = undefined;
    /** Set to `true` to block     **cut** operations within the grid.
     * @default false
     */
    @Input() public suppressCutToClipboard: boolean | undefined = undefined;
    /** Array of Column / Column Group definitions.
     */
    @Input() public columnDefs: (TColDef | ColGroupDef<TData>)[] | null | undefined = undefined;
    /** A default column definition. Items defined in the actual column definitions get precedence.
     */
    @Input() public defaultColDef: ColDef<TData> | undefined = undefined;
    /** A default column group definition. All column group definitions will use these properties. Items defined in the actual column group definition get precedence.
     * @initial
     */
    @Input() public defaultColGroupDef: Partial<ColGroupDef<TData>> | undefined = undefined;
    /** An object map of custom column types which contain groups of properties that column definitions can reuse by referencing in their `type` property.
     */
    @Input() public columnTypes: { [key: string]: ColTypeDef<TData> } | undefined = undefined;
    /** An object map of cell data types to their definitions.
     * Cell data types can either override/update the pre-defined data types
     * (`'text'`, `'number'`,  `'boolean'`,  `'date'`,  `'dateString'` or  `'object'`),
     * or can be custom data types.
     */
    @Input() public dataTypeDefinitions:
        | {
              [cellDataType: string]: DataTypeDefinition<TData>;
          }
        | undefined = undefined;
    /** Keeps the order of Columns maintained after new Column Definitions are updated.
     * @default false
     */
    @Input() public maintainColumnOrder: boolean | undefined = undefined;
    /** If `true`, then dots in field names (e.g. `'address.firstLine'`) are not treated as deep references. Allows you to use dots in your field name if you prefer.
     * @default false
     */
    @Input() public suppressFieldDotNotation: boolean | undefined = undefined;
    /** The height in pixels for the row containing the column label header. If not specified, it uses the theme value of `header-height`.
     */
    @Input() public headerHeight: number | undefined = undefined;
    /** The height in pixels for the rows containing header column groups. If not specified, it uses `headerHeight`.
     */
    @Input() public groupHeaderHeight: number | undefined = undefined;
    /** The height in pixels for the row containing the floating filters. If not specified, it uses the theme value of `header-height`.
     */
    @Input() public floatingFiltersHeight: number | undefined = undefined;
    /** The height in pixels for the row containing the columns when in pivot mode. If not specified, it uses `headerHeight`.
     */
    @Input() public pivotHeaderHeight: number | undefined = undefined;
    /** The height in pixels for the row containing header column groups when in pivot mode. If not specified, it uses `groupHeaderHeight`.
     */
    @Input() public pivotGroupHeaderHeight: number | undefined = undefined;
    /** Allow reordering and pinning columns by dragging columns from the Columns Tool Panel to the grid.
     * @default false
     */
    @Input() public allowDragFromColumnsToolPanel: boolean | undefined = undefined;
    /** Set to `true` to suppress column moving, i.e. to make the columns fixed position.
     * @default false
     */
    @Input() public suppressMovableColumns: boolean | undefined = undefined;
    /** If `true`, the `ag-column-moving` class is not added to the grid while columns are moving. In the default themes, this results in no animation when moving columns.
     * @default false
     */
    @Input() public suppressColumnMoveAnimation: boolean | undefined = undefined;
    /** If `true`, when you drag a column out of the grid (e.g. to the group zone) the column is not hidden.
     * @default false
     */
    @Input() public suppressDragLeaveHidesColumns: boolean | undefined = undefined;
    /** If `true`, when you drag a column into a row group panel the column is not hidden.
     * @default false
     */
    @Input() public suppressRowGroupHidesColumns: boolean | undefined = undefined;
    /** Set to `'shift'` to have shift-resize as the default resize operation (same as user holding down `Shift` while resizing).
     */
    @Input() public colResizeDefault: 'shift' | undefined = undefined;
    /** Suppresses auto-sizing columns for columns. In other words, double clicking a column's header's edge will not auto-size.
     * @default false
     * @initial
     */
    @Input() public suppressAutoSize: boolean | undefined = undefined;
    /** Number of pixels to add to a column width after the [auto-sizing](./column-sizing/#auto-size-columns-to-fit-cell-contents) calculation.
     * Set this if you want to add extra room to accommodate (for example) sort icons, or some other dynamic nature of the header.
     * @default 20
     */
    @Input() public autoSizePadding: number | undefined = undefined;
    /** Set this to `true` to skip the `headerName` when `autoSize` is called by default.
     * @default false
     * @initial
     */
    @Input() public skipHeaderOnAutoSize: boolean | undefined = undefined;
    /** Auto-size the columns when the grid is loaded. Can size to fit the grid width, fit a provided width, or fit the cell contents.
     * @initial
     */
    @Input() public autoSizeStrategy:
        | SizeColumnsToFitGridStrategy
        | SizeColumnsToFitProvidedWidthStrategy
        | SizeColumnsToContentStrategy
        | undefined = undefined;
    /** A map of component names to components.
     * @initial
     */
    @Input() public components: { [p: string]: any } | undefined = undefined;
    /** Set to `'fullRow'` to enable Full Row Editing. Otherwise leave blank to edit one cell at a time.
     */
    @Input() public editType: 'fullRow' | undefined = undefined;
    /** Set to `true` to enable Single Click Editing for cells, to start editing with a single click.
     * @default false
     */
    @Input() public singleClickEdit: boolean | undefined = undefined;
    /** Set to `true` so that neither single nor double click starts editing.
     * @default false
     */
    @Input() public suppressClickEdit: boolean | undefined = undefined;
    /** Set to `true` to stop the grid updating data after `Edit`, `Clipboard` and `Fill Handle` operations. When this is set, it is intended the application will update the data, eg in an external immutable store, and then pass the new dataset to the grid. <br />**Note:** `rowNode.setDataValue()` does not update the value of the cell when this is `True`, it fires `onCellEditRequest` instead.
     * @default false
     */
    @Input() public readOnlyEdit: boolean | undefined = undefined;
    /** Set this to `true` to stop cell editing when grid loses focus.
     * The default is that the grid stays editing until focus goes onto another cell.
     * @default false
     * @initial
     */
    @Input() public stopEditingWhenCellsLoseFocus: boolean | undefined = undefined;
    /** Set to `true` along with `enterNavigatesVerticallyAfterEdit` to have Excel-style behaviour for the `Enter` key.
     * i.e. pressing the `Enter` key will move down to the cell beneath and `Shift+Enter` will move up to the cell above.
     * @default false
     */
    @Input() public enterNavigatesVertically: boolean | undefined = undefined;
    /** Set to `true` along with `enterNavigatesVertically` to have Excel-style behaviour for the 'Enter' key.
     * i.e. pressing the Enter key will move down to the cell beneath and Shift+Enter key will move up to the cell above.
     * @default false
     */
    @Input() public enterNavigatesVerticallyAfterEdit: boolean | undefined = undefined;
    /** Forces Cell Editing to start when backspace is pressed. This is only relevant for MacOS users.
     */
    @Input() public enableCellEditingOnBackspace: boolean | undefined = undefined;
    /** Set to `true` to enable Undo / Redo while editing.
     * @initial
     */
    @Input() public undoRedoCellEditing: boolean | undefined = undefined;
    /** Set the size of the undo / redo stack.
     * @default 10
     * @initial
     */
    @Input() public undoRedoCellEditingLimit: number | undefined = undefined;
    /** A default configuration object used to export to CSV.
     */
    @Input() public defaultCsvExportParams: CsvExportParams | undefined = undefined;
    /** Prevents the user from exporting the grid to CSV.
     * @default false
     */
    @Input() public suppressCsvExport: boolean | undefined = undefined;
    /** A default configuration object used to export to Excel.
     */
    @Input() public defaultExcelExportParams: ExcelExportParams | undefined = undefined;
    /** Prevents the user from exporting the grid to Excel.
     * @default false
     */
    @Input() public suppressExcelExport: boolean | undefined = undefined;
    /** A list (array) of Excel styles to be used when exporting to Excel with styles.
     * @initial
     */
    @Input() public excelStyles: ExcelStyle[] | undefined = undefined;
    /** Rows are filtered using this text as a Quick Filter.
     */
    @Input() public quickFilterText: string | undefined = undefined;
    /** Set to `true` to turn on the Quick Filter cache, used to improve performance when using the Quick Filter.
     * @default false
     * @initial
     */
    @Input() public cacheQuickFilter: boolean | undefined = undefined;
    /** Hidden columns are excluded from the Quick Filter by default.
     * To include hidden columns, set to `true`.
     * @default false
     */
    @Input() public includeHiddenColumnsInQuickFilter: boolean | undefined = undefined;
    /** Changes how the Quick Filter splits the Quick Filter text into search terms.
     */
    @Input() public quickFilterParser: ((quickFilter: string) => string[]) | undefined = undefined;
    /** Changes the matching logic for whether a row passes the Quick Filter.
     */
    @Input() public quickFilterMatcher:
        | ((quickFilterParts: string[], rowQuickFilterAggregateText: string) => boolean)
        | undefined = undefined;
    /** When pivoting, Quick Filter is only applied on the pivoted data
     * (or aggregated data if `groupAggFiltering = true`).
     * Set to `true` to apply Quick Filter before pivoting (/aggregating) instead.
     * @default false
     */
    @Input() public applyQuickFilterBeforePivotOrAgg: boolean | undefined = undefined;
    /** Set to `true` to override the default tree data filtering behaviour to instead exclude child nodes from filter results.
     * @default false
     */
    @Input() public excludeChildrenWhenTreeDataFiltering: boolean | undefined = undefined;
    /** Set to true to enable the Advanced Filter.
     * @default false
     */
    @Input() public enableAdvancedFilter: boolean | undefined = undefined;
    /** @deprecated As of v31, use `initialState.filter.advancedFilterModel` instead.
     * @initial
     */
    @Input() public advancedFilterModel: AdvancedFilterModel | null | undefined = undefined;
    /** Hidden columns are excluded from the Advanced Filter by default.
     * To include hidden columns, set to `true`.
     * @default false
     */
    @Input() public includeHiddenColumnsInAdvancedFilter: boolean | undefined = undefined;
    /** DOM element to use as the parent for the Advanced Filter to allow it to appear outside of the grid.
     * Set to `null` or `undefined` to appear inside the grid.
     */
    @Input() public advancedFilterParent: HTMLElement | null | undefined = undefined;
    /** Customise the parameters passed to the Advanced Filter Builder.
     */
    @Input() public advancedFilterBuilderParams: IAdvancedFilterBuilderParams | undefined = undefined;
    /** By default, Advanced Filter sanitises user input and passes it to `new Function()` to provide the best performance.
     * Set to `true` to prevent this and use defined functions instead.
     * This will result in slower filtering, but it enables Advanced Filter to work when `unsafe-eval` is disabled.
     * @default false
     */
    @Input() public suppressAdvancedFilterEval: boolean | undefined = undefined;
    /** Set to `true` to Enable Charts.
     * @default false
     */
    @Input() public enableCharts: boolean | undefined = undefined;
    /** The list of chart themes that a user can choose from in the chart panel.
     * @default ['ag-default', 'ag-material', 'ag-sheets', 'ag-polychroma', 'ag-vivid'];
     * @initial
     */
    @Input() public chartThemes: string[] | undefined = undefined;
    /** A map containing custom chart themes.
     * @initial
     */
    @Input() public customChartThemes: { [name: string]: AgChartTheme } | undefined = undefined;
    /** Chart theme overrides applied to all themes.
     * @initial
     */
    @Input() public chartThemeOverrides: AgChartThemeOverrides | undefined = undefined;
    /** Allows customisation of the Chart Tool Panels, such as changing the tool panels visibility and order, as well as choosing which charts should be displayed in the chart panel.
     * @initial
     */
    @Input() public chartToolPanelsDef: ChartToolPanelsDef | undefined = undefined;
    /** Get chart menu items. Only applies when using AG Charts Enterprise.
     */
    @Input() public chartMenuItems: (string | MenuItemDef)[] | GetChartMenuItems<TData> | undefined = undefined;
    /** Provide your own loading cell renderer to use when data is loading via a DataSource.
     * See [Loading Cell Renderer](https://www.ag-grid.com/javascript-data-grid/component-loading-cell-renderer/) for framework specific implementation details.
     */
    @Input() public loadingCellRenderer: any = undefined;
    /** Params to be passed to the `loadingCellRenderer` component.
     */
    @Input() public loadingCellRendererParams: any = undefined;
    /** Callback to select which loading cell renderer to be used when data is loading via a DataSource.
     * @initial
     */
    @Input() public loadingCellRendererSelector: LoadingCellRendererSelectorFunc<TData> | undefined = undefined;
    /** A map of key->value pairs for localising text within the grid.
     * @initial
     */
    @Input() public localeText: { [key: string]: string } | undefined = undefined;
    /** Set to `true` to enable Master Detail.
     * @default false
     */
    @Input() public masterDetail: boolean | undefined = undefined;
    /** Set to `true` to keep detail rows for when they are displayed again.
     * @default false
     * @initial
     */
    @Input() public keepDetailRows: boolean | undefined = undefined;
    /** Sets the number of details rows to keep.
     * @default 10
     * @initial
     */
    @Input() public keepDetailRowsCount: number | undefined = undefined;
    /** Provide a custom `detailCellRenderer` to use when a master row is expanded.
     * See [Detail Cell Renderer](https://www.ag-grid.com/javascript-data-grid/master-detail-custom-detail/) for framework specific implementation details.
     */
    @Input() public detailCellRenderer: any = undefined;
    /** Specifies the params to be used by the Detail Cell Renderer. Can also be a function that provides the params to enable dynamic definitions of the params.
     */
    @Input() public detailCellRendererParams: any = undefined;
    /** Set fixed height in pixels for each detail row.
     * @initial
     */
    @Input() public detailRowHeight: number | undefined = undefined;
    /** Set to `true` to have the detail grid dynamically change it's height to fit it's rows.
     * @initial
     */
    @Input() public detailRowAutoHeight: boolean | undefined = undefined;
    /** Provides a context object that is provided to different callbacks the grid uses. Used for passing additional information to the callbacks by your application.
     * @initial
     */
    @Input() public context: any = undefined;
    /**
     * A list of grids to treat as Aligned Grids.
     * Provide a list if the grids / apis already exist or return via a callback to allow the aligned grids to be retrieved asynchronously.
     * If grids are aligned then the columns and horizontal scrolling will be kept in sync.
     */
    @Input() public alignedGrids: (AlignedGrid[] | (() => AlignedGrid[])) | undefined = undefined;
    /** Change this value to set the tabIndex order of the Grid within your application.
     * @default 0
     * @initial
     */
    @Input() public tabIndex: number | undefined = undefined;
    /** The number of rows rendered outside the viewable area the grid renders.
     * Having a buffer means the grid will have rows ready to show as the user slowly scrolls vertically.
     * @default 10
     */
    @Input() public rowBuffer: number | undefined = undefined;
    /** Set to `true` to turn on the value cache.
     * @default false
     * @initial
     */
    @Input() public valueCache: boolean | undefined = undefined;
    /** Set to `true` to configure the value cache to not expire after data updates.
     * @default false
     * @initial
     */
    @Input() public valueCacheNeverExpires: boolean | undefined = undefined;
    /** Set to `true` to allow cell expressions.
     * @default false
     * @initial
     */
    @Input() public enableCellExpressions: boolean | undefined = undefined;
    /** Disables touch support (but does not remove the browser's efforts to simulate mouse events on touch).
     * @default false
     * @initial
     */
    @Input() public suppressTouch: boolean | undefined = undefined;
    /** Set to `true` to not set focus back on the grid after a refresh. This can avoid issues where you want to keep the focus on another part of the browser.
     * @default false
     */
    @Input() public suppressFocusAfterRefresh: boolean | undefined = undefined;
    /** Disables the asynchronous nature of the events introduced in v10, and makes them synchronous. This property only exists for the purpose of supporting legacy code which has a dependency on synchronous events from earlier versions (v9 or earlier) of AG Grid.     **It is strongly recommended that you do not change this property unless you have legacy issues.**
     * @deprecated v31 Events should be handled asynchronously.
     * @default false
     * @initial
     */
    @Input() public suppressAsyncEvents: boolean | undefined = undefined;
    /** The grid will check for `ResizeObserver` and use it if it exists in the browser, otherwise it will use the grid's alternative implementation. Some users reported issues with Chrome's `ResizeObserver`. Use this property to always use the grid's alternative implementation should such problems exist.
     * @default false
     * @initial
     */
    @Input() public suppressBrowserResizeObserver: boolean | undefined = undefined;
    /** Disables showing a warning message in the console if using a `gridOptions` or `colDef` property that doesn't exist.
     * @default false
     * @initial
     */
    @Input() public suppressPropertyNamesCheck: boolean | undefined = undefined;
    /** Disables change detection.
     * @default false
     */
    @Input() public suppressChangeDetection: boolean | undefined = undefined;
    /** Set this to `true` to enable debug information from the grid and related components. Will result in additional logging being output, but very useful when investigating problems.
     * @default false
     * @initial
     */
    @Input() public debug: boolean | undefined = undefined;
    /** Provide a template for 'loading' overlay.
     */
    @Input() public overlayLoadingTemplate: string | undefined = undefined;
    /** Provide a custom loading overlay component.
     * See [Loading Overlay Component](https://www.ag-grid.com/javascript-data-grid/component-overlay/#implementing-a-loading-overlay-component) for framework specific implementation details.
     * @initial
     */
    @Input() public loadingOverlayComponent: any = undefined;
    /** Customise the parameters provided to the loading overlay component.
     */
    @Input() public loadingOverlayComponentParams: any = undefined;
    /** Disables the 'loading' overlay.
     * @default false
     * @initial
     */
    @Input() public suppressLoadingOverlay: boolean | undefined = undefined;
    /** Provide a template for 'no rows' overlay.
     */
    @Input() public overlayNoRowsTemplate: string | undefined = undefined;
    /** Provide a custom no rows overlay component.
     * See [No Rows Overlay Component](https://www.ag-grid.com/javascript-data-grid/component-overlay/#implementing-a-no-rows-overlay-component) for framework specific implementation details.
     * @initial
     */
    @Input() public noRowsOverlayComponent: any = undefined;
    /** Customise the parameters provided to the no rows overlay component.
     */
    @Input() public noRowsOverlayComponentParams: any = undefined;
    /** Disables the 'no rows' overlay.
     * @default false
     */
    @Input() public suppressNoRowsOverlay: boolean | undefined = undefined;
    /** Set whether pagination is enabled.
     * @default false
     */
    @Input() public pagination: boolean | undefined = undefined;
    /** How many rows to load per page. If `paginationAutoPageSize` is specified, this property is ignored.
     * @default 100
     */
    @Input() public paginationPageSize: number | undefined = undefined;
    /** Determines if the page size selector is shown in the pagination panel or not.
     * Set to an array of values to show the page size selector with custom list of possible page sizes.
     * Set to `true` to show the page size selector with the default page sizes `[20, 50, 100]`.
     * Set to `false` to hide the page size selector.
     * @default true
     * @initial
     */
    @Input() public paginationPageSizeSelector: number[] | boolean | undefined = undefined;
    /** Set to `true` so that the number of rows to load per page is automatically adjusted by the grid so each page shows enough rows to just fill the area designated for the grid. If `false`, `paginationPageSize` is used.
     * @default false
     */
    @Input() public paginationAutoPageSize: boolean | undefined = undefined;
    /** Set to `true` to have pages split children of groups when using Row Grouping or detail rows with Master Detail.
     * @default false
     * @initial
     */
    @Input() public paginateChildRows: boolean | undefined = undefined;
    /** If `true`, the default grid controls for navigation are hidden.
     * This is useful if `pagination=true` and you want to provide your own pagination controls.
     * Otherwise, when `pagination=true` the grid automatically shows the necessary controls at the bottom so that the user can navigate through the different pages.
     * @default false
     */
    @Input() public suppressPaginationPanel: boolean | undefined = undefined;
    /** Set to `true` to enable pivot mode.
     * @default false
     */
    @Input() public pivotMode: boolean | undefined = undefined;
    /** When to show the 'pivot panel' (where you drag rows to pivot) at the top. Note that the pivot panel will never show if `pivotMode` is off.
     * @default 'never'
     * @initial
     */
    @Input() public pivotPanelShow: 'always' | 'onlyWhenPivoting' | 'never' | undefined = undefined;
    /** The maximum number of generated columns before the grid halts execution. Upon reaching this number, the grid halts generation of columns
     * and triggers a `pivotMaxColumnsExceeded` event. `-1` for no limit.
     * @default -1
     */
    @Input() public pivotMaxGeneratedColumns: number | undefined = undefined;
    /** If pivoting, set to the number of column group levels to expand by default, e.g. `0` for none, `1` for first level only, etc. Set to `-1` to expand everything.
     * @default 0
     */
    @Input() public pivotDefaultExpanded: number | undefined = undefined;
    /** When set and the grid is in pivot mode, automatically calculated totals will appear within the Pivot Column Groups, in the position specified.
     */
    @Input() public pivotColumnGroupTotals: 'before' | 'after' | undefined = undefined;
    /** When set and the grid is in pivot mode, automatically calculated totals will appear for each value column in the position specified.
     */
    @Input() public pivotRowTotals: 'before' | 'after' | undefined = undefined;
    /** If `true`, the grid will not swap in the grouping column when pivoting. Useful if pivoting using Server Side Row Model or Viewport Row Model and you want full control of all columns including the group column.
     * @default false
     * @initial
     */
    @Input() public pivotSuppressAutoColumn: boolean | undefined = undefined;
    /** When enabled, pivot column groups will appear 'fixed', without the ability to expand and collapse the column groups.
     * @default false
     * @initial
     */
    @Input() public suppressExpandablePivotGroups: boolean | undefined = undefined;
    /** If `true`, then row group, pivot and value aggregation will be read-only from the GUI. The grid will display what values are used for each, but will not allow the user to change the selection.
     * @default false
     */
    @Input() public functionsReadOnly: boolean | undefined = undefined;
    /** A map of 'function name' to 'function' for custom aggregation functions.
     * @initial
     */
    @Input() public aggFuncs: { [key: string]: IAggFunc<TData> } | undefined = undefined;
    /** When `true`, column headers won't include the `aggFunc` name, e.g. `'sum(Bank Balance)`' will just be `'Bank Balance'`.
     * @default false
     * @initial
     */
    @Input() public suppressAggFuncInHeader: boolean | undefined = undefined;
    /** When using aggregations, the grid will always calculate the root level aggregation value.
     * @default false
     */
    @Input() public alwaysAggregateAtRootLevel: boolean | undefined = undefined;
    /** When using change detection, only the updated column will be re-aggregated.
     * @default false
     */
    @Input() public aggregateOnlyChangedColumns: boolean | undefined = undefined;
    /** Set to `true` so that aggregations are not impacted by filtering.
     * @default false
     */
    @Input() public suppressAggFilteredOnly: boolean | undefined = undefined;
    /** Set to `true` to omit the value Column header when there is only a single value column.
     * @default false
     * @initial
     */
    @Input() public removePivotHeaderRowWhenSingleValueColumn: boolean | undefined = undefined;
    /** Set to `false` to disable Row Animation which is enabled by default.
     * @default true
     */
    @Input() public animateRows: boolean | undefined = undefined;
    /** Set to `true` to have cells flash after data changes.
     * @default false
     * @deprecated 31.2 use `enableCellChangeFlash` in the `ColDef` or `defaultColDef` for all columns.
     */
    @Input() public enableCellChangeFlash: boolean | undefined = undefined;
    /** To be used when setting `enableCellChangeFlash` on column definitions. Sets the duration in milliseconds of how long a cell should remain in its "flashed" state.
     * @default 500
     */
    @Input() public cellFlashDuration: number | undefined = undefined;
    /** @deprecated v31.1 - use `cellFlashDuration` instead.
     */
    @Input() public cellFlashDelay: number | undefined = undefined;
    /** To be used when setting `enableCellChangeFlash` on column definitions. Sets the duration in milliseconds of how long the "flashed" state animation takes to fade away after the timer set by cellFlashDuration has completed.
     * @default 1000
     */
    @Input() public cellFadeDuration: number | undefined = undefined;
    /** @deprecated v31.1 - use `cellFadeDuration` instead.
     */
    @Input() public cellFadeDelay: number | undefined = undefined;
    /** Set to `true` to have cells flash after data changes even when the change is due to filtering.
     * @default false
     * @initial
     */
    @Input() public allowShowChangeAfterFilter: boolean | undefined = undefined;
    /** Switch between layout options: `normal`, `autoHeight`, `print`.
     * @default 'normal'
     */
    @Input() public domLayout: DomLayoutType | undefined = undefined;
    /** When `true`, the order of rows and columns in the DOM are consistent with what is on screen.
     * Disables row animations.
     * @default false
     * @initial
     */
    @Input() public ensureDomOrder: boolean | undefined = undefined;
    /** Set to `true` to operate the grid in RTL (Right to Left) mode.
     * @default false
     * @initial
     */
    @Input() public enableRtl: boolean | undefined = undefined;
    /** Set to `true` so that the grid doesn't virtualise the columns. For example, if you have 100 columns, but only 10 visible due to scrolling, all 100 will always be rendered.
     * @default false
     * @initial
     */
    @Input() public suppressColumnVirtualisation: boolean | undefined = undefined;
    /** By default the grid has a limit of rendering a maximum of 500 rows at once (remember the grid only renders rows you can see, so unless your display shows more than 500 rows without vertically scrolling this will never be an issue).
     * <br />**This is only relevant if you are manually setting `rowBuffer` to a high value (rendering more rows than can be seen), or `suppressRowVirtualisation` is true, or if your grid height is able to display more than 500 rows at once.**
     * @default false
     * @initial
     */
    @Input() public suppressMaxRenderedRowRestriction: boolean | undefined = undefined;
    /** Set to `true` so that the grid doesn't virtualise the rows. For example, if you have 100 rows, but only 10 visible due to scrolling, all 100 will always be rendered.
     * @default false
     * @initial
     */
    @Input() public suppressRowVirtualisation: boolean | undefined = undefined;
    /** Set to `true` to enable Managed Row Dragging.
     * @default false
     */
    @Input() public rowDragManaged: boolean | undefined = undefined;
    /** Set to `true` to suppress row dragging.
     * @default false
     */
    @Input() public suppressRowDrag: boolean | undefined = undefined;
    /** Set to `true` to suppress moving rows while dragging the `rowDrag` waffle. This option highlights the position where the row will be placed and it will only move the row on mouse up.
     * @default false
     */
    @Input() public suppressMoveWhenRowDragging: boolean | undefined = undefined;
    /** Set to `true` to enable clicking and dragging anywhere on the row without the need for a drag handle.
     * @default false
     */
    @Input() public rowDragEntireRow: boolean | undefined = undefined;
    /** Set to `true` to enable dragging multiple rows at the same time.
     * @default false
     */
    @Input() public rowDragMultiRow: boolean | undefined = undefined;
    /** A callback that should return a string to be displayed by the `rowDragComp` while dragging a row.
     * If this callback is not set, the current cell value will be used.
     * If the `rowDragText` callback is set in the ColDef it will take precedence over this, except when
     * `rowDragEntireRow=true`.
     * @initial
     */
    @Input() public rowDragText: ((params: IRowDragItem, dragItemCount: number) => string) | undefined = undefined;
    /** Provide your own cell renderer component to use for full width rows.
     * See [Full Width Rows](https://www.ag-grid.com/javascript-data-grid/full-width-rows/) for framework specific implementation details.
     */
    @Input() public fullWidthCellRenderer: any = undefined;
    /** Customise the parameters provided to the `fullWidthCellRenderer` component.
     */
    @Input() public fullWidthCellRendererParams: any = undefined;
    /** Set to `true` to have the Full Width Rows embedded in grid's main container so they can be scrolled horizontally.
     */
    @Input() public embedFullWidthRows: boolean | undefined = undefined;
    /** @deprecated v31
     * When enabled, the grid will cast group values to string type.
     * @default false
     * @initial
     */
    @Input() public suppressGroupMaintainValueType: boolean | undefined = undefined;
    /** Specifies how the results of row grouping should be displayed.
     *
     *  The options are:
     *
     * - `'singleColumn'`: single group column automatically added by the grid.
     * - `'multipleColumns'`: a group column per row group is added automatically.
     * - `'groupRows'`: group rows are automatically added instead of group columns.
     * - `'custom'`: informs the grid that group columns will be provided.
     */
    @Input() public groupDisplayType: RowGroupingDisplayType | undefined = undefined;
    /** If grouping, set to the number of levels to expand by default, e.g. `0` for none, `1` for first level only, etc. Set to `-1` to expand everything.
     * @default 0
     */
    @Input() public groupDefaultExpanded: number | undefined = undefined;
    /** Allows specifying the group 'auto column' if you are not happy with the default. If grouping, this column definition is included as the first column in the grid. If not grouping, this column is not included.
     */
    @Input() public autoGroupColumnDef: ColDef<TData> | undefined = undefined;
    /** When `true`, preserves the current group order when sorting on non-group columns.
     * @default false
     */
    @Input() public groupMaintainOrder: boolean | undefined = undefined;
    /** When `true`, if you select a group, the children of the group will also be selected.
     * @default false
     */
    @Input() public groupSelectsChildren: boolean | undefined = undefined;
    /** If grouping, locks the group settings of a number of columns, e.g. `0` for no group locking. `1` for first group column locked, `-1` for all group columns locked.
     * @default 0
     * @initial
     */
    @Input() public groupLockGroupColumns: number | undefined = undefined;
    /** Set to determine whether filters should be applied on aggregated group values.
     * @default false
     */
    @Input() public groupAggFiltering: boolean | IsRowFilterable<TData> | undefined = undefined;
    /** If grouping, this controls whether to show a group footer when the group is expanded.
     * If `true`, then by default, the footer will contain aggregate data (if any) when shown and the header will be blank.
     * When closed, the header will contain the aggregate data regardless of this setting (as the footer is hidden anyway).
     * This is handy for 'total' rows, that are displayed below the data when the group is open, and alongside the group when it is closed.
     * If a callback function is provided, it can used to select which groups will have a footer added.
     * @default false
     *
     * @deprecated v31.3 - use `groupTotalRow` instead.
     */
    @Input() public groupIncludeFooter: boolean | UseGroupFooter<TData> | undefined = undefined;
    /** Set to `true` to show a 'grand total' group footer across all groups.
     * @default false
     *
     * @deprecated v31.3 - use `grandTotalRow` instead.
     */
    @Input() public groupIncludeTotalFooter: boolean | undefined = undefined;
    /** When provided, an extra row group total row will be inserted into row groups at the specified position, to display
     * when the group is expanded. This row will contain the aggregate values for the group. If a callback function is
     * provided, it can be used to selectively determine which groups will have a total row added.
     */
    @Input() public groupTotalRow: 'top' | 'bottom' | UseGroupTotalRow<TData> | undefined = undefined;
    /** When provided, an extra grand total row will be inserted into the grid at the specified position.
     * This row displays the aggregate totals of all rows in the grid.
     */
    @Input() public grandTotalRow: 'top' | 'bottom' | undefined = undefined;
    /** Suppress the sticky behaviour of the total rows, can be suppressed individually by passing `'grand'` or `'group'`.
     */
    @Input() public suppressStickyTotalRow: boolean | 'grand' | 'group' | undefined = undefined;
    /** If `true`, and showing footer, aggregate data will always be displayed at both the header and footer levels. This stops the possibly undesirable behaviour of the header details 'jumping' to the footer on expand.
     * @default false
     */
    @Input() public groupSuppressBlankHeader: boolean | undefined = undefined;
    /** If using `groupSelectsChildren`, then only the children that pass the current filter will get selected.
     * @default false
     */
    @Input() public groupSelectsFiltered: boolean | undefined = undefined;
    /** Shows the open group in the group column for non-group rows.
     * @default false
     */
    @Input() public showOpenedGroup: boolean | undefined = undefined;
    /** Set to `true` to collapse groups that only have one child.
     * @default false
     */
    @Input() public groupRemoveSingleChildren: boolean | undefined = undefined;
    /** Set to `true` to collapse lowest level groups that only have one child.
     * @default false
     */
    @Input() public groupRemoveLowestSingleChildren: boolean | undefined = undefined;
    /** Set to `true` to hide parents that are open. When used with multiple columns for showing groups, it can give a more pleasing user experience.
     * @default false
     */
    @Input() public groupHideOpenParents: boolean | undefined = undefined;
    /** Set to `true` to prevent the grid from creating a '(Blanks)' group for nodes which do not belong to a group, and display the unbalanced nodes alongside group nodes.
     * @default false
     */
    @Input() public groupAllowUnbalanced: boolean | undefined = undefined;
    /** When to show the 'row group panel' (where you drag rows to group) at the top.
     * @default 'never'
     */
    @Input() public rowGroupPanelShow: 'always' | 'onlyWhenGrouping' | 'never' | undefined = undefined;
    /** Provide the Cell Renderer to use when `groupDisplayType = 'groupRows'`.
     * See [Group Row Cell Renderer](https://www.ag-grid.com/javascript-data-grid/grouping-group-rows/#providing-cell-renderer) for framework specific implementation details.
     */
    @Input() public groupRowRenderer: any = undefined;
    /** Customise the parameters provided to the `groupRowRenderer` component.
     */
    @Input() public groupRowRendererParams: any = undefined;
    /** By default, when a column is un-grouped, i.e. using the Row Group Panel, it is made visible in the grid. This property stops the column becoming visible again when un-grouping.
     * @default false
     */
    @Input() public suppressMakeColumnVisibleAfterUnGroup: boolean | undefined = undefined;
    /** Set to `true` to enable the Grid to work with Tree Data. You must also implement the `getDataPath(data)` callback.
     * @default false
     */
    @Input() public treeData: boolean | undefined = undefined;
    /** Set to `true` to suppress sort indicators and actions from the row group panel.
     * @default false
     * @initial
     */
    @Input() public rowGroupPanelSuppressSort: boolean | undefined = undefined;
    /** Set to `true` prevent Group Rows from sticking to the top of the grid.
     * @default false
     * @initial
     */
    @Input() public suppressGroupRowsSticky: boolean | undefined = undefined;
    /** Data to be displayed as pinned top rows in the grid.
     */
    @Input() public pinnedTopRowData: any[] | undefined = undefined;
    /** Data to be displayed as pinned bottom rows in the grid.
     */
    @Input() public pinnedBottomRowData: any[] | undefined = undefined;
    /** Sets the row model type.
     * @default 'clientSide'
     * @initial
     */
    @Input() public rowModelType: RowModelType | undefined = undefined;
    /** Set the data to be displayed as rows in the grid.
     */
    @Input() public rowData: TData[] | null | undefined = undefined;
    /** How many milliseconds to wait before executing a batch of async transactions.
     */
    @Input() public asyncTransactionWaitMillis: number | undefined = undefined;
    /** Prevents Transactions changing sort, filter, group or pivot state when transaction only contains updates.
     * @default false
     */
    @Input() public suppressModelUpdateAfterUpdateTransaction: boolean | undefined = undefined;
    /** Provide the datasource for infinite scrolling.
     */
    @Input() public datasource: IDatasource | undefined = undefined;
    /** How many extra blank rows to display to the user at the end of the dataset, which sets the vertical scroll and then allows the grid to request viewing more rows of data.
     * @default 1
     * @initial
     */
    @Input() public cacheOverflowSize: number | undefined = undefined;
    /** How many extra blank rows to display to the user at the end of the dataset, which sets the vertical scroll and then allows the grid to request viewing more rows of data.
     * @default 1
     * @initial
     */
    @Input() public infiniteInitialRowCount: number | undefined = undefined;
    /** Set how many loading rows to display to the user for the root level group.
     * @default 1
     * @initial
     */
    @Input() public serverSideInitialRowCount: number | undefined = undefined;
    /** When `true`, the Server-side Row Model will suppress Infinite Scrolling and load all the data at the current level.
     * @default false
     * @initial
     * @deprecated v31.1
     */
    @Input() public suppressServerSideInfiniteScroll: boolean | undefined = undefined;
    /** When `true`, the Server-side Row Model will not use a full width loading renderer, instead using the colDef `loadingCellRenderer` if present.
     */
    @Input() public suppressServerSideFullWidthLoadingRow: boolean | undefined = undefined;
    /** How many rows for each block in the store, i.e. how many rows returned from the server at a time.
     * @default 100
     */
    @Input() public cacheBlockSize: number | undefined = undefined;
    /** How many blocks to keep in the store. Default is no limit, so every requested block is kept. Use this if you have memory concerns, and blocks that were least recently viewed will be purged when the limit is hit. The grid will additionally make sure it has all the blocks needed to display what is currently visible, in case this property is set to a low value.
     * @initial
     */
    @Input() public maxBlocksInCache: number | undefined = undefined;
    /** How many requests to hit the server with concurrently. If the max is reached, requests are queued.
     * Set to `-1` for no maximum restriction on requests.
     * @default 2
     * @initial
     */
    @Input() public maxConcurrentDatasourceRequests: number | undefined = undefined;
    /** How many milliseconds to wait before loading a block. Useful when scrolling over many blocks, as it prevents blocks loading until scrolling has settled.
     * @initial
     */
    @Input() public blockLoadDebounceMillis: number | undefined = undefined;
    /** When enabled, closing group rows will remove children of that row. Next time the row is opened, child rows will be read from the datasource again. This property only applies when there is Row Grouping or Tree Data.
     * @default false
     */
    @Input() public purgeClosedRowNodes: boolean | undefined = undefined;
    /** Provide the `serverSideDatasource` for server side row model.
     */
    @Input() public serverSideDatasource: IServerSideDatasource | undefined = undefined;
    /** When enabled, always refreshes top level groups regardless of which column was sorted. This property only applies when there is Row Grouping & sorting is handled on the server.
     * @default false
     */
    @Input() public serverSideSortAllLevels: boolean | undefined = undefined;
    /** When enabled, sorts fully loaded groups in the browser instead of requesting from the server.
     * @default false
     */
    @Input() public serverSideEnableClientSideSort: boolean | undefined = undefined;
    /** When enabled, only refresh groups directly impacted by a filter. This property only applies when there is Row Grouping & filtering is handled on the server.
     * @default false
     * @initial
     */
    @Input() public serverSideOnlyRefreshFilteredGroups: boolean | undefined = undefined;
    /** When enabled, Sorting will be done on the server. Only applicable when `suppressServerSideInfiniteScroll=true`.
     * @default false
     * @deprecated v31.1
     */
    @Input() public serverSideSortOnServer: boolean | undefined = undefined;
    /** When enabled, Filtering will be done on the server. Only applicable when `suppressServerSideInfiniteScroll=true`.
     * @default false
     * @deprecated v31.1
     */
    @Input() public serverSideFilterOnServer: boolean | undefined = undefined;
    /** Used to split pivot field strings for generating pivot result columns when `pivotResultFields` is provided as part of a `getRows` success.
     * @default '_'
     * @initial
     */
    @Input() public serverSidePivotResultFieldSeparator: string | undefined = undefined;
    /** To use the viewport row model you need to provide the grid with a `viewportDatasource`.
     */
    @Input() public viewportDatasource: IViewportDatasource | undefined = undefined;
    /** When using viewport row model, sets the page size for the viewport.
     * @initial
     */
    @Input() public viewportRowModelPageSize: number | undefined = undefined;
    /** When using viewport row model, sets the buffer size for the viewport.
     * @initial
     */
    @Input() public viewportRowModelBufferSize: number | undefined = undefined;
    /** Set to `true` to always show the horizontal scrollbar.
     * @default false
     */
    @Input() public alwaysShowHorizontalScroll: boolean | undefined = undefined;
    /** Set to `true` to always show the vertical scrollbar.
     * @default false
     */
    @Input() public alwaysShowVerticalScroll: boolean | undefined = undefined;
    /** Set to `true` to debounce the vertical scrollbar. Can provide smoother scrolling on slow machines.
     * @default false
     * @initial
     */
    @Input() public debounceVerticalScrollbar: boolean | undefined = undefined;
    /** Set to `true` to never show the horizontal scroll. This is useful if the grid is aligned with another grid and will scroll when the other grid scrolls. (Should not be used in combination with `alwaysShowHorizontalScroll`.)
     * @default false
     */
    @Input() public suppressHorizontalScroll: boolean | undefined = undefined;
    /** When `true`, the grid will not scroll to the top when new row data is provided. Use this if you don't want the default behaviour of scrolling to the top every time you load new data.
     * @default false
     */
    @Input() public suppressScrollOnNewData: boolean | undefined = undefined;
    /** When `true`, the grid will not allow mousewheel / touchpad scroll when popup elements are present.
     * @default false
     */
    @Input() public suppressScrollWhenPopupsAreOpen: boolean | undefined = undefined;
    /** When `true`, the grid will not use animation frames when drawing rows while scrolling. Use this if the grid is working fast enough that you don't need animation frames and you don't want the grid to flicker.
     * @default false
     * @initial
     */
    @Input() public suppressAnimationFrame: boolean | undefined = undefined;
    /** If `true`, middle clicks will result in `click` events for cells and rows. Otherwise the browser will use middle click to scroll the grid.<br />**Note:** Not all browsers fire `click` events with the middle button. Most will fire only `mousedown` and `mouseup` events, which can be used to focus a cell, but will not work to call the `onCellClicked` function.
     * @default false
     */
    @Input() public suppressMiddleClickScrolls: boolean | undefined = undefined;
    /** If `true`, mouse wheel events will be passed to the browser. Useful if your grid has no vertical scrolls and you want the mouse to scroll the browser page.
     * @default false
     * @initial
     */
    @Input() public suppressPreventDefaultOnMouseWheel: boolean | undefined = undefined;
    /** Tell the grid how wide in pixels the scrollbar is, which is used in grid width calculations. Set only if using non-standard browser-provided scrollbars, so the grid can use the non-standard size in its calculations.
     * @initial
     */
    @Input() public scrollbarWidth: number | undefined = undefined;
    /** Type of Row Selection: `single`, `multiple`.
     */
    @Input() public rowSelection: 'single' | 'multiple' | undefined = undefined;
    /** Set to `true` to allow multiple rows to be selected using single click.
     * @default false
     */
    @Input() public rowMultiSelectWithClick: boolean | undefined = undefined;
    /** If `true`, rows will not be deselected if you hold down `Ctrl` and click the row or press `Space`.
     * @default false
     */
    @Input() public suppressRowDeselection: boolean | undefined = undefined;
    /** If `true`, row selection won't happen when rows are clicked. Use when you only want checkbox selection.
     * @default false
     */
    @Input() public suppressRowClickSelection: boolean | undefined = undefined;
    /** If `true`, cells won't be focusable. This means keyboard navigation will be disabled for grid cells, but remain enabled in other elements of the grid such as column headers, floating filters, tool panels.
     * @default false
     */
    @Input() public suppressCellFocus: boolean | undefined = undefined;
    /** If `true`, header cells won't be focusable. This means keyboard navigation will be disabled for grid header cells, but remain enabled in other elements of the grid such as grid cells and tool panels.
     * @default false
     */
    @Input() public suppressHeaderFocus: boolean | undefined = undefined;
    /** If `true`, only a single range can be selected.
     * @default false
     */
    @Input() public suppressMultiRangeSelection: boolean | undefined = undefined;
    /** Set to `true` to be able to select the text within cells.
     *
     *     **Note:** When this is set to `true`, the clipboard service is disabled and only selected text is copied.
     * @default false
     */
    @Input() public enableCellTextSelection: boolean | undefined = undefined;
    /** Set to `true` to enable Range Selection.
     * @default false
     */
    @Input() public enableRangeSelection: boolean | undefined = undefined;
    /** Set to `true` to enable the Range Handle.
     * @default false
     */
    @Input() public enableRangeHandle: boolean | undefined = undefined;
    /** Set to `true` to enable the Fill Handle.
     * @default false
     */
    @Input() public enableFillHandle: boolean | undefined = undefined;
    /** Set to `'x'` to force the fill handle direction to horizontal, or set to `'y'` to force the fill handle direction to vertical.
     * @default 'xy'
     */
    @Input() public fillHandleDirection: 'x' | 'y' | 'xy' | undefined = undefined;
    /** Set this to `true` to prevent cell values from being cleared when the Range Selection is reduced by the Fill Handle.
     * @default false
     */
    @Input() public suppressClearOnFillReduction: boolean | undefined = undefined;
    /** Array defining the order in which sorting occurs (if sorting is enabled). Values can be `'asc'`, `'desc'` or `null`. For example: `sortingOrder: ['asc', 'desc']`.
     * @default [null, 'asc', 'desc']
     */
    @Input() public sortingOrder: SortDirection[] | undefined = undefined;
    /** Set to `true` to specify that the sort should take accented characters into account. If this feature is turned on the sort will be slower.
     * @default false
     */
    @Input() public accentedSort: boolean | undefined = undefined;
    /** Set to `true` to show the 'no sort' icon.
     * @default false
     */
    @Input() public unSortIcon: boolean | undefined = undefined;
    /** Set to `true` to suppress multi-sort when the user shift-clicks a column header.
     * @default false
     */
    @Input() public suppressMultiSort: boolean | undefined = undefined;
    /** Set to `true` to always multi-sort when the user clicks a column header, regardless of key presses.
     * @default false
     */
    @Input() public alwaysMultiSort: boolean | undefined = undefined;
    /** Set to `'ctrl'` to have multi sorting work using the `Ctrl` (or `Command ⌘` for Mac) key.
     */
    @Input() public multiSortKey: 'ctrl' | undefined = undefined;
    /** Set to `true` to suppress sorting of un-sorted data to match original row data.
     * @default false
     */
    @Input() public suppressMaintainUnsortedOrder: boolean | undefined = undefined;
    /** Icons to use inside the grid instead of the grid's default icons.
     * @initial
     */
    @Input() public icons: { [key: string]: Function | string } | undefined = undefined;
    /** Default row height in pixels.
     * @default 25
     */
    @Input() public rowHeight: number | undefined = undefined;
    /** The style properties to apply to all rows. Set to an object of key (style names) and values (style values).
     */
    @Input() public rowStyle: RowStyle | undefined = undefined;
    /** CSS class(es) for all rows. Provide either a string (class name) or array of strings (array of class names).
     */
    @Input() public rowClass: string | string[] | undefined = undefined;
    /** Rules which can be applied to include certain CSS classes.
     */
    @Input() public rowClassRules: RowClassRules<TData> | undefined = undefined;
    /** Set to `true` to not highlight rows by adding the `ag-row-hover` CSS class.
     * @default false
     */
    @Input() public suppressRowHoverHighlight: boolean | undefined = undefined;
    /** Uses CSS `top` instead of CSS `transform` for positioning rows. Useful if the transform function is causing issues such as used in row spanning.
     * @default false
     * @initial
     */
    @Input() public suppressRowTransform: boolean | undefined = undefined;
    /** Set to `true` to highlight columns by adding the `ag-column-hover` CSS class.
     * @default false
     */
    @Input() public columnHoverHighlight: boolean | undefined = undefined;
    /** Provide a custom `gridId` for this instance of the grid. Value will be set on the root DOM node using the attribute `grid-id` as well as being accessible via the `gridApi.getGridId()` method.
     * @initial
     */
    @Input() public gridId: string | undefined = undefined;
    /** When enabled, sorts only the rows added/updated by a transaction.
     * @default false
     */
    @Input() public deltaSort: boolean | undefined = undefined;
    /**/
    @Input() public treeDataDisplayType: TreeDataDisplayType | undefined = undefined;
    /** @initial
     */
    @Input() public enableGroupEdit: boolean | undefined = undefined;
    /** Initial state for the grid. Only read once on initialization. Can be used in conjunction with `api.getState()` to save and restore grid state.
     * @initial
     */
    @Input() public initialState: GridState | undefined = undefined;
    /** For customising the context menu.
     */
    @Input() public getContextMenuItems: GetContextMenuItems<TData> | undefined = undefined;
    /** For customising the main 'column header' menu.
     * @initial
     */
    @Input() public getMainMenuItems: GetMainMenuItems<TData> | undefined = undefined;
    /** Allows user to process popups after they are created. Applications can use this if they want to, for example, reposition the popup.
     */
    @Input() public postProcessPopup: ((params: PostProcessPopupParams<TData>) => void) | undefined = undefined;
    /** Allows the user to process the columns being removed from the pinned section because the viewport is too small to accommodate them.
     * Returns an array of columns to be removed from the pinned areas.
     * @initial
     */
    @Input() public processUnpinnedColumns: ((params: ProcessUnpinnedColumnsParams<TData>) => Column[]) | undefined =
        undefined;
    /** Allows you to process cells for the clipboard. Handy if for example you have `Date` objects that need to have a particular format if importing into Excel.
     */
    @Input() public processCellForClipboard: ((params: ProcessCellForExportParams<TData>) => any) | undefined =
        undefined;
    /** Allows you to process header values for the clipboard.
     */
    @Input() public processHeaderForClipboard: ((params: ProcessHeaderForExportParams<TData>) => any) | undefined =
        undefined;
    /** Allows you to process group header values for the clipboard.
     */
    @Input() public processGroupHeaderForClipboard:
        | ((params: ProcessGroupHeaderForExportParams<TData>) => any)
        | undefined = undefined;
    /** Allows you to process cells from the clipboard. Handy if for example you have number fields, and want to block non-numbers from getting into the grid.
     */
    @Input() public processCellFromClipboard: ((params: ProcessCellForExportParams<TData>) => any) | undefined =
        undefined;
    /** Allows you to get the data that would otherwise go to the clipboard. To be used when you want to control the 'copy to clipboard' operation yourself.
     */
    @Input() public sendToClipboard: ((params: SendToClipboardParams<TData>) => void) | undefined = undefined;
    /** Allows complete control of the paste operation, including cancelling the operation (so nothing happens) or replacing the data with other data.
     */
    @Input() public processDataFromClipboard:
        | ((params: ProcessDataFromClipboardParams<TData>) => string[][] | null)
        | undefined = undefined;
    /** Grid calls this method to know if an external filter is present.
     */
    @Input() public isExternalFilterPresent: ((params: IsExternalFilterPresentParams<TData>) => boolean) | undefined =
        undefined;
    /** Should return `true` if external filter passes, otherwise `false`.
     */
    @Input() public doesExternalFilterPass: ((node: IRowNode<TData>) => boolean) | undefined = undefined;
    /** Callback to be used to customise the chart toolbar items.
     * @initial
     */
    @Input() public getChartToolbarItems: GetChartToolbarItems | undefined = undefined;
    /** Callback to enable displaying the chart in an alternative chart container.
     * @initial
     */
    @Input() public createChartContainer: ((params: ChartRefParams<TData>) => void) | undefined = undefined;
    /** Allows overriding the default behaviour for when user hits navigation (arrow) key when a header is focused. Return the next Header position to navigate to or `null` to stay on current header.
     */
    @Input() public navigateToNextHeader:
        | ((params: NavigateToNextHeaderParams<TData>) => HeaderPosition | null)
        | undefined = undefined;
    /** Allows overriding the default behaviour for when user hits `Tab` key when a header is focused.
     * Return the next header position to navigate to, `true` to stay on the current header,
     * or `false` to let the browser handle the tab behaviour.
     * As of v31.3, returning `null` is deprecated.
     */
    @Input() public tabToNextHeader:
        | ((params: TabToNextHeaderParams<TData>) => HeaderPosition | boolean | null)
        | undefined = undefined;
    /** Allows overriding the default behaviour for when user hits navigation (arrow) key when a cell is focused. Return the next Cell position to navigate to or `null` to stay on current cell.
     */
    @Input() public navigateToNextCell: ((params: NavigateToNextCellParams<TData>) => CellPosition | null) | undefined =
        undefined;
    /** Allows overriding the default behaviour for when user hits `Tab` key when a cell is focused.
     * Return the next cell position to navigate to, `true` to stay on the current cell,
     * or `false` to let the browser handle the tab behaviour.
     * As of v31.3, returning `null` is deprecated.
     */
    @Input() public tabToNextCell: ((params: TabToNextCellParams<TData>) => CellPosition | boolean | null) | undefined =
        undefined;
    /** A callback for localising text within the grid.
     * @initial
     */
    @Input() public getLocaleText: ((params: GetLocaleTextParams<TData>) => string) | undefined = undefined;
    /** Allows overriding what `document` is used. Currently used by Drag and Drop (may extend to other places in the future). Use this when you want the grid to use a different `document` than the one available on the global scope. This can happen if docking out components (something which Electron supports)
     */
    @Input() public getDocument: (() => Document) | undefined = undefined;
    /** Allows user to format the numbers in the pagination panel, i.e. 'row count' and 'page number' labels. This is for pagination panel only, to format numbers inside the grid's cells (i.e. your data), then use `valueFormatter` in the column definitions.
     * @initial
     */
    @Input() public paginationNumberFormatter:
        | ((params: PaginationNumberFormatterParams<TData>) => string)
        | undefined = undefined;
    /** Callback to use when you need access to more then the current column for aggregation.
     */
    @Input() public getGroupRowAgg: ((params: GetGroupRowAggParams<TData>) => any) | undefined = undefined;
    /** (Client-side Row Model only) Allows groups to be open by default.
     */
    @Input() public isGroupOpenByDefault: ((params: IsGroupOpenByDefaultParams<TData>) => boolean) | undefined =
        undefined;
    /** Allows default sorting of groups.
     */
    @Input() public initialGroupOrderComparator:
        | ((params: InitialGroupOrderComparatorParams<TData>) => number)
        | undefined = undefined;
    /** Callback to be used with pivoting, to allow changing the second column definition.
     */
    @Input() public processPivotResultColDef: ((colDef: ColDef<TData>) => void) | undefined = undefined;
    /** Callback to be used with pivoting, to allow changing the second column group definition.
     */
    @Input() public processPivotResultColGroupDef: ((colGroupDef: ColGroupDef<TData>) => void) | undefined = undefined;
    /** Callback to be used when working with Tree Data when `treeData = true`.
     */
    @Input() public getDataPath: GetDataPath<TData> | undefined = undefined;
    /** Allows setting the child count for a group row.
     * @initial
     */
    @Input() public getChildCount: ((dataItem: any) => number) | undefined = undefined;
    /** Allows providing different params for different levels of grouping.
     * @initial
     */
    @Input() public getServerSideGroupLevelParams:
        | ((params: GetServerSideGroupLevelParamsParams) => ServerSideGroupLevelParams)
        | undefined = undefined;
    /** Allows groups to be open by default.
     */
    @Input() public isServerSideGroupOpenByDefault:
        | ((params: IsServerSideGroupOpenByDefaultParams) => boolean)
        | undefined = undefined;
    /** Allows cancelling transactions.
     */
    @Input() public isApplyServerSideTransaction: IsApplyServerSideTransaction | undefined = undefined;
    /** SSRM Tree Data: Allows specifying which rows are expandable.
     */
    @Input() public isServerSideGroup: IsServerSideGroup | undefined = undefined;
    /** SSRM Tree Data: Allows specifying group keys.
     */
    @Input() public getServerSideGroupKey: GetServerSideGroupKey | undefined = undefined;
    /** Return a business key for the node. If implemented, each row in the DOM will have an attribute `row-business-key='abc'` where `abc` is what you return as the business key.
     * This is useful for automated testing, as it provides a way for your tool to identify rows based on unique business keys.
     */
    @Input() public getBusinessKeyForNode: ((node: IRowNode<TData>) => string) | undefined = undefined;
    /** Allows setting the ID for a particular row node based on the data.
     * @initial
     */
    @Input() public getRowId: GetRowIdFunc<TData> | undefined = undefined;
    /** When enabled, getRowId() callback is implemented and new Row Data is set, the grid will disregard all previous rows and treat the new Row Data as new data. As a consequence, all Row State (eg selection, rendered rows) will be reset.
     * @default false
     */
    @Input() public resetRowDataOnUpdate: boolean | undefined = undefined;
    /** Allows you to process rows after they are created, so you can do final adding of custom attributes etc.
     */
    @Input() public processRowPostCreate: ((params: ProcessRowParams<TData>) => void) | undefined = undefined;
    /** Callback to be used to determine which rows are selectable. By default rows are selectable, so return `false` to make a row un-selectable.
     */
    @Input() public isRowSelectable: IsRowSelectable<TData> | undefined = undefined;
    /** Callback to be used with Master Detail to determine if a row should be a master row. If `false` is returned no detail row will exist for this row.
     */
    @Input() public isRowMaster: IsRowMaster<TData> | undefined = undefined;
    /** Callback to fill values instead of simply copying values or increasing number values using linear progression.
     */
    @Input() public fillOperation: ((params: FillOperationParams<TData>) => any) | undefined = undefined;
    /** Callback to perform additional sorting after the grid has sorted the rows.
     */
    @Input() public postSortRows: ((params: PostSortRowsParams<TData>) => void) | undefined = undefined;
    /** Callback version of property `rowStyle` to set style for each row individually. Function should return an object of CSS values or undefined for no styles.
     */
    @Input() public getRowStyle: ((params: RowClassParams<TData>) => RowStyle | undefined) | undefined = undefined;
    /** Callback version of property `rowClass` to set class(es) for each row individually. Function should return either a string (class name), array of strings (array of class names) or undefined for no class.
     */
    @Input() public getRowClass: ((params: RowClassParams<TData>) => string | string[] | undefined) | undefined =
        undefined;
    /** Callback version of property `rowHeight` to set height for each row individually. Function should return a positive number of pixels, or return `null`/`undefined` to use the default row height.
     */
    @Input() public getRowHeight: ((params: RowHeightParams<TData>) => number | undefined | null) | undefined =
        undefined;
    /** Tells the grid if this row should be rendered as full width.
     */
    @Input() public isFullWidthRow: ((params: IsFullWidthRowParams<TData>) => boolean) | undefined = undefined;

    /** The tool panel visibility has changed. Fires twice if switching between panels - once with the old panel and once with the new panel.
     */
    @Output() public toolPanelVisibleChanged: EventEmitter<ToolPanelVisibleChangedEvent<TData>> = new EventEmitter<
        ToolPanelVisibleChangedEvent<TData>
    >();
    /** The tool panel size has been changed.
     */
    @Output() public toolPanelSizeChanged: EventEmitter<ToolPanelSizeChangedEvent<TData>> = new EventEmitter<
        ToolPanelSizeChangedEvent<TData>
    >();
    /** The column menu visibility has changed. Fires twice if switching between tabs - once with the old tab and once with the new tab.
     */
    @Output() public columnMenuVisibleChanged: EventEmitter<ColumnMenuVisibleChangedEvent<TData>> = new EventEmitter<
        ColumnMenuVisibleChangedEvent<TData>
    >();
    /** The context menu visibility has changed (opened or closed).
     */
    @Output() public contextMenuVisibleChanged: EventEmitter<ContextMenuVisibleChangedEvent<TData>> = new EventEmitter<
        ContextMenuVisibleChangedEvent<TData>
    >();
    /** Cut operation has started.
     */
    @Output() public cutStart: EventEmitter<CutStartEvent<TData>> = new EventEmitter<CutStartEvent<TData>>();
    /** Cut operation has ended.
     */
    @Output() public cutEnd: EventEmitter<CutEndEvent<TData>> = new EventEmitter<CutEndEvent<TData>>();
    /** Paste operation has started.
     */
    @Output() public pasteStart: EventEmitter<PasteStartEvent<TData>> = new EventEmitter<PasteStartEvent<TData>>();
    /** Paste operation has ended.
     */
    @Output() public pasteEnd: EventEmitter<PasteEndEvent<TData>> = new EventEmitter<PasteEndEvent<TData>>();
    /** A column, or group of columns, was hidden / shown.
     */
    @Output() public columnVisible: EventEmitter<ColumnVisibleEvent<TData>> = new EventEmitter<
        ColumnVisibleEvent<TData>
    >();
    /** A column, or group of columns, was pinned / unpinned.
     */
    @Output() public columnPinned: EventEmitter<ColumnPinnedEvent<TData>> = new EventEmitter<
        ColumnPinnedEvent<TData>
    >();
    /** A column was resized.
     */
    @Output() public columnResized: EventEmitter<ColumnResizedEvent<TData>> = new EventEmitter<
        ColumnResizedEvent<TData>
    >();
    /** A column was moved.
     */
    @Output() public columnMoved: EventEmitter<ColumnMovedEvent<TData>> = new EventEmitter<ColumnMovedEvent<TData>>();
    /** A value column was added or removed.
     */
    @Output() public columnValueChanged: EventEmitter<ColumnValueChangedEvent<TData>> = new EventEmitter<
        ColumnValueChangedEvent<TData>
    >();
    /** The pivot mode flag was changed.
     */
    @Output() public columnPivotModeChanged: EventEmitter<ColumnPivotModeChangedEvent<TData>> = new EventEmitter<
        ColumnPivotModeChangedEvent<TData>
    >();
    /** A pivot column was added, removed or order changed.
     */
    @Output() public columnPivotChanged: EventEmitter<ColumnPivotChangedEvent<TData>> = new EventEmitter<
        ColumnPivotChangedEvent<TData>
    >();
    /** A column group was opened / closed.
     */
    @Output() public columnGroupOpened: EventEmitter<ColumnGroupOpenedEvent<TData>> = new EventEmitter<
        ColumnGroupOpenedEvent<TData>
    >();
    /** User set new columns.
     */
    @Output() public newColumnsLoaded: EventEmitter<NewColumnsLoadedEvent<TData>> = new EventEmitter<
        NewColumnsLoadedEvent<TData>
    >();
    /** The list of grid columns changed.
     */
    @Output() public gridColumnsChanged: EventEmitter<GridColumnsChangedEvent<TData>> = new EventEmitter<
        GridColumnsChangedEvent<TData>
    >();
    /** The list of displayed columns changed. This can result from columns open / close, column move, pivot, group, etc.
     */
    @Output() public displayedColumnsChanged: EventEmitter<DisplayedColumnsChangedEvent<TData>> = new EventEmitter<
        DisplayedColumnsChangedEvent<TData>
    >();
    /** The list of rendered columns changed (only columns in the visible scrolled viewport are rendered by default).
     */
    @Output() public virtualColumnsChanged: EventEmitter<VirtualColumnsChangedEvent<TData>> = new EventEmitter<
        VirtualColumnsChangedEvent<TData>
    >();
    /** Shotgun - gets called when either a) new columns are set or b) `api.applyColumnState()` is used, so everything has changed.
     */
    @Output() public columnEverythingChanged: EventEmitter<ColumnEverythingChangedEvent<TData>> = new EventEmitter<
        ColumnEverythingChangedEvent<TData>
    >();
    /** A mouse cursor is initially moved over a column header.
     */
    @Output() public columnHeaderMouseOver: EventEmitter<ColumnHeaderMouseOverEvent<TData>> = new EventEmitter<
        ColumnHeaderMouseOverEvent<TData>
    >();
    /** A mouse cursor is moved out of a column header.
     */
    @Output() public columnHeaderMouseLeave: EventEmitter<ColumnHeaderMouseLeaveEvent<TData>> = new EventEmitter<
        ColumnHeaderMouseLeaveEvent<TData>
    >();
    /** A click is performed on a column header.
     */
    @Output() public columnHeaderClicked: EventEmitter<ColumnHeaderClickedEvent<TData>> = new EventEmitter<
        ColumnHeaderClickedEvent<TData>
    >();
    /** A context menu action, such as right-click or context menu key press, is performed on a column header.
     */
    @Output() public columnHeaderContextMenu: EventEmitter<ColumnHeaderContextMenuEvent<TData>> = new EventEmitter<
        ColumnHeaderContextMenuEvent<TData>
    >();
    /** Only used by Angular, React and VueJS AG Grid components (not used if doing plain JavaScript).
     * If the grid receives changes due to bound properties, this event fires after the grid has finished processing the change.
     */
    @Output() public componentStateChanged: EventEmitter<ComponentStateChangedEvent<TData>> = new EventEmitter<
        ComponentStateChangedEvent<TData>
    >();
    /** Value has changed after editing (this event will not fire if editing was cancelled, eg ESC was pressed) or
     *  if cell value has changed as a result of cut, paste, cell clear (pressing Delete key),
     * fill handle, copy range down, undo and redo.
     */
    @Output() public cellValueChanged: EventEmitter<CellValueChangedEvent<TData>> = new EventEmitter<
        CellValueChangedEvent<TData>
    >();
    /** Value has changed after editing. Only fires when `readOnlyEdit=true`.
     */
    @Output() public cellEditRequest: EventEmitter<CellEditRequestEvent<TData>> = new EventEmitter<
        CellEditRequestEvent<TData>
    >();
    /** A cell's value within a row has changed. This event corresponds to Full Row Editing only.
     */
    @Output() public rowValueChanged: EventEmitter<RowValueChangedEvent<TData>> = new EventEmitter<
        RowValueChangedEvent<TData>
    >();
    /** Editing a cell has started.
     */
    @Output() public cellEditingStarted: EventEmitter<CellEditingStartedEvent<TData>> = new EventEmitter<
        CellEditingStartedEvent<TData>
    >();
    /** Editing a cell has stopped.
     */
    @Output() public cellEditingStopped: EventEmitter<CellEditingStoppedEvent<TData>> = new EventEmitter<
        CellEditingStoppedEvent<TData>
    >();
    /** Editing a row has started (when row editing is enabled). When row editing, this event will be fired once and `cellEditingStarted` will be fired for each individual cell. Only fires when doing Full Row Editing.
     */
    @Output() public rowEditingStarted: EventEmitter<RowEditingStartedEvent<TData>> = new EventEmitter<
        RowEditingStartedEvent<TData>
    >();
    /** Editing a row has stopped (when row editing is enabled). When row editing, this event will be fired once and `cellEditingStopped` will be fired for each individual cell. Only fires when doing Full Row Editing.
     */
    @Output() public rowEditingStopped: EventEmitter<RowEditingStoppedEvent<TData>> = new EventEmitter<
        RowEditingStoppedEvent<TData>
    >();
    /** Undo operation has started.
     */
    @Output() public undoStarted: EventEmitter<UndoStartedEvent<TData>> = new EventEmitter<UndoStartedEvent<TData>>();
    /** Undo operation has ended.
     */
    @Output() public undoEnded: EventEmitter<UndoEndedEvent<TData>> = new EventEmitter<UndoEndedEvent<TData>>();
    /** Redo operation has started.
     */
    @Output() public redoStarted: EventEmitter<RedoStartedEvent<TData>> = new EventEmitter<RedoStartedEvent<TData>>();
    /** Redo operation has ended.
     */
    @Output() public redoEnded: EventEmitter<RedoEndedEvent<TData>> = new EventEmitter<RedoEndedEvent<TData>>();
    /** Range delete operation (cell clear) has started.
     */
    @Output() public rangeDeleteStart: EventEmitter<RangeDeleteStartEvent<TData>> = new EventEmitter<
        RangeDeleteStartEvent<TData>
    >();
    /** Range delete operation (cell clear) has ended.
     */
    @Output() public rangeDeleteEnd: EventEmitter<RangeDeleteEndEvent<TData>> = new EventEmitter<
        RangeDeleteEndEvent<TData>
    >();
    /** Fill operation has started.
     */
    @Output() public fillStart: EventEmitter<FillStartEvent<TData>> = new EventEmitter<FillStartEvent<TData>>();
    /** Fill operation has ended.
     */
    @Output() public fillEnd: EventEmitter<FillEndEvent<TData>> = new EventEmitter<FillEndEvent<TData>>();
    /** Filter has been opened.
     */
    @Output() public filterOpened: EventEmitter<FilterOpenedEvent<TData>> = new EventEmitter<
        FilterOpenedEvent<TData>
    >();
    /** Filter has been modified and applied.
     */
    @Output() public filterChanged: EventEmitter<FilterChangedEvent<TData>> = new EventEmitter<
        FilterChangedEvent<TData>
    >();
    /** Filter was modified but not applied. Used when filters have 'Apply' buttons.
     */
    @Output() public filterModified: EventEmitter<FilterModifiedEvent<TData>> = new EventEmitter<
        FilterModifiedEvent<TData>
    >();
    /** Advanced Filter Builder visibility has changed (opened or closed).
     */
    @Output() public advancedFilterBuilderVisibleChanged: EventEmitter<
        AdvancedFilterBuilderVisibleChangedEvent<TData>
    > = new EventEmitter<AdvancedFilterBuilderVisibleChangedEvent<TData>>();
    /** A chart has been created.
     */
    @Output() public chartCreated: EventEmitter<ChartCreated<TData>> = new EventEmitter<ChartCreated<TData>>();
    /** The data range for the chart has been changed.
     */
    @Output() public chartRangeSelectionChanged: EventEmitter<ChartRangeSelectionChanged<TData>> = new EventEmitter<
        ChartRangeSelectionChanged<TData>
    >();
    /** Formatting changes have been made by users through the Format Panel.
     */
    @Output() public chartOptionsChanged: EventEmitter<ChartOptionsChanged<TData>> = new EventEmitter<
        ChartOptionsChanged<TData>
    >();
    /** A chart has been destroyed.
     */
    @Output() public chartDestroyed: EventEmitter<ChartDestroyed<TData>> = new EventEmitter<ChartDestroyed<TData>>();
    /** DOM event `keyDown` happened on a cell.
     */
    @Output() public cellKeyDown: EventEmitter<CellKeyDownEvent<TData> | FullWidthCellKeyDownEvent<TData>> =
        new EventEmitter<CellKeyDownEvent<TData> | FullWidthCellKeyDownEvent<TData>>();
    /** The grid has initialised and is ready for most api calls, but may not be fully rendered yet      */
    @Output() public gridReady: EventEmitter<GridReadyEvent<TData>> = new EventEmitter<GridReadyEvent<TData>>();
    /** Fired the first time data is rendered into the grid. Use this event if you want to auto resize columns based on their contents     */
    @Output() public firstDataRendered: EventEmitter<FirstDataRenderedEvent<TData>> = new EventEmitter<
        FirstDataRenderedEvent<TData>
    >();
    /** The size of the grid `div` has changed. In other words, the grid was resized.
     */
    @Output() public gridSizeChanged: EventEmitter<GridSizeChangedEvent<TData>> = new EventEmitter<
        GridSizeChangedEvent<TData>
    >();
    /** Displayed rows have changed. Triggered after sort, filter or tree expand / collapse events.
     */
    @Output() public modelUpdated: EventEmitter<ModelUpdatedEvent<TData>> = new EventEmitter<
        ModelUpdatedEvent<TData>
    >();
    /** A row was removed from the DOM, for any reason. Use to clean up resources (if any) used by the row.
     */
    @Output() public virtualRowRemoved: EventEmitter<VirtualRowRemovedEvent<TData>> = new EventEmitter<
        VirtualRowRemovedEvent<TData>
    >();
    /** Which rows are rendered in the DOM has changed.
     */
    @Output() public viewportChanged: EventEmitter<ViewportChangedEvent<TData>> = new EventEmitter<
        ViewportChangedEvent<TData>
    >();
    /** The body was scrolled horizontally or vertically.
     */
    @Output() public bodyScroll: EventEmitter<BodyScrollEvent<TData>> = new EventEmitter<BodyScrollEvent<TData>>();
    /** Main body of the grid has stopped scrolling, either horizontally or vertically.
     */
    @Output() public bodyScrollEnd: EventEmitter<BodyScrollEndEvent<TData>> = new EventEmitter<
        BodyScrollEndEvent<TData>
    >();
    /** When dragging starts. This could be any action that uses the grid's Drag and Drop service, e.g. Column Moving, Column Resizing, Range Selection, Fill Handle, etc.
     */
    @Output() public dragStarted: EventEmitter<DragStartedEvent<TData>> = new EventEmitter<DragStartedEvent<TData>>();
    /** When dragging stops. This could be any action that uses the grid's Drag and Drop service, e.g. Column Moving, Column Resizing, Range Selection, Fill Handle, etc.
     */
    @Output() public dragStopped: EventEmitter<DragStoppedEvent<TData>> = new EventEmitter<DragStoppedEvent<TData>>();
    /** Grid state has been updated.
     */
    @Output() public stateUpdated: EventEmitter<StateUpdatedEvent<TData>> = new EventEmitter<
        StateUpdatedEvent<TData>
    >();
    /** Triggered every time the paging state changes. Some of the most common scenarios for this event to be triggered are:
     *
     *  - The page size changes.
     *  - The current shown page is changed.
     *  - New data is loaded onto the grid.
     */
    @Output() public paginationChanged: EventEmitter<PaginationChangedEvent<TData>> = new EventEmitter<
        PaginationChangedEvent<TData>
    >();
    /** A drag has started, or dragging was already started and the mouse has re-entered the grid having previously left the grid.
     */
    @Output() public rowDragEnter: EventEmitter<RowDragEvent<TData>> = new EventEmitter<RowDragEvent<TData>>();
    /** The mouse has moved while dragging.
     */
    @Output() public rowDragMove: EventEmitter<RowDragEvent<TData>> = new EventEmitter<RowDragEvent<TData>>();
    /** The mouse has left the grid while dragging.
     */
    @Output() public rowDragLeave: EventEmitter<RowDragEvent<TData>> = new EventEmitter<RowDragEvent<TData>>();
    /** The drag has finished over the grid.
     */
    @Output() public rowDragEnd: EventEmitter<RowDragEvent<TData>> = new EventEmitter<RowDragEvent<TData>>();
    /** A row group column was added, removed or reordered.
     */
    @Output() public columnRowGroupChanged: EventEmitter<ColumnRowGroupChangedEvent<TData>> = new EventEmitter<
        ColumnRowGroupChangedEvent<TData>
    >();
    /** A row group was opened or closed.
     */
    @Output() public rowGroupOpened: EventEmitter<RowGroupOpenedEvent<TData>> = new EventEmitter<
        RowGroupOpenedEvent<TData>
    >();
    /** Fired when calling either of the API methods `expandAll()` or `collapseAll()`.
     */
    @Output() public expandOrCollapseAll: EventEmitter<ExpandCollapseAllEvent<TData>> = new EventEmitter<
        ExpandCollapseAllEvent<TData>
    >();
    /** Exceeded the `pivotMaxGeneratedColumns` limit when generating columns.
     */
    @Output() public pivotMaxColumnsExceeded: EventEmitter<PivotMaxColumnsExceededEvent<TData>> = new EventEmitter<
        PivotMaxColumnsExceededEvent<TData>
    >();
    /** The client has set new pinned row data into the grid.
     */
    @Output() public pinnedRowDataChanged: EventEmitter<PinnedRowDataChangedEvent<TData>> = new EventEmitter<
        PinnedRowDataChangedEvent<TData>
    >();
    /** Client-Side Row Model only. The client has updated data for the grid by either a) setting new Row Data or b) Applying a Row Transaction.
     */
    @Output() public rowDataUpdated: EventEmitter<RowDataUpdatedEvent<TData>> = new EventEmitter<
        RowDataUpdatedEvent<TData>
    >();
    /** Async transactions have been applied. Contains a list of all transaction results.
     */
    @Output() public asyncTransactionsFlushed: EventEmitter<AsyncTransactionsFlushed<TData>> = new EventEmitter<
        AsyncTransactionsFlushed<TData>
    >();
    /** A server side store has finished refreshing.
     */
    @Output() public storeRefreshed: EventEmitter<StoreRefreshedEvent<TData>> = new EventEmitter<
        StoreRefreshedEvent<TData>
    >();
    /** Cell is clicked.
     */
    @Output() public cellClicked: EventEmitter<CellClickedEvent<TData>> = new EventEmitter<CellClickedEvent<TData>>();
    /** Cell is double clicked.
     */
    @Output() public cellDoubleClicked: EventEmitter<CellDoubleClickedEvent<TData>> = new EventEmitter<
        CellDoubleClickedEvent<TData>
    >();
    /** Cell is focused.
     */
    @Output() public cellFocused: EventEmitter<CellFocusedEvent<TData>> = new EventEmitter<CellFocusedEvent<TData>>();
    /** Mouse entered cell.
     */
    @Output() public cellMouseOver: EventEmitter<CellMouseOverEvent<TData>> = new EventEmitter<
        CellMouseOverEvent<TData>
    >();
    /** Mouse left cell.
     */
    @Output() public cellMouseOut: EventEmitter<CellMouseOutEvent<TData>> = new EventEmitter<
        CellMouseOutEvent<TData>
    >();
    /** Mouse down on cell.
     */
    @Output() public cellMouseDown: EventEmitter<CellMouseDownEvent<TData>> = new EventEmitter<
        CellMouseDownEvent<TData>
    >();
    /** Row is clicked.
     */
    @Output() public rowClicked: EventEmitter<RowClickedEvent<TData>> = new EventEmitter<RowClickedEvent<TData>>();
    /** Row is double clicked.
     */
    @Output() public rowDoubleClicked: EventEmitter<RowDoubleClickedEvent<TData>> = new EventEmitter<
        RowDoubleClickedEvent<TData>
    >();
    /** Row is selected or deselected. The event contains the node in question, so call the node's `isSelected()` method to see if it was just selected or deselected.
     */
    @Output() public rowSelected: EventEmitter<RowSelectedEvent<TData>> = new EventEmitter<RowSelectedEvent<TData>>();
    /** Row selection is changed. Use the grid API `getSelectedNodes()` or `getSelectedRows()` to get the new list of selected nodes / row data.
     */
    @Output() public selectionChanged: EventEmitter<SelectionChangedEvent<TData>> = new EventEmitter<
        SelectionChangedEvent<TData>
    >();
    /** Cell is right clicked.
     */
    @Output() public cellContextMenu: EventEmitter<CellContextMenuEvent<TData>> = new EventEmitter<
        CellContextMenuEvent<TData>
    >();
    /** A change to range selection has occurred.
     */
    @Output() public rangeSelectionChanged: EventEmitter<RangeSelectionChangedEvent<TData>> = new EventEmitter<
        RangeSelectionChangedEvent<TData>
    >();
    /** A tooltip has been displayed     */
    @Output() public tooltipShow: EventEmitter<TooltipShowEvent<TData>> = new EventEmitter<TooltipShowEvent<TData>>();
    /** A tooltip was hidden     */
    @Output() public tooltipHide: EventEmitter<TooltipHideEvent<TData>> = new EventEmitter<TooltipHideEvent<TData>>();
    /** Sort has changed. The grid also listens for this and updates the model.
     */
    @Output() public sortChanged: EventEmitter<SortChangedEvent<TData>> = new EventEmitter<SortChangedEvent<TData>>();

    // Enable type coercion for boolean Inputs to support use like 'enableCharts' instead of forcing '[enableCharts]="true"'
    // https://angular.io/guide/template-typecheck#input-setter-coercion
    static ngAcceptInputType_suppressMakeColumnVisibleAfterUnGroup: boolean | null | '';
    static ngAcceptInputType_suppressRowClickSelection: boolean | null | '';
    static ngAcceptInputType_suppressCellFocus: boolean | null | '';
    static ngAcceptInputType_suppressHeaderFocus: boolean | null | '';
    static ngAcceptInputType_suppressHorizontalScroll: boolean | null | '';
    static ngAcceptInputType_groupSelectsChildren: boolean | null | '';
    static ngAcceptInputType_alwaysShowHorizontalScroll: boolean | null | '';
    static ngAcceptInputType_alwaysShowVerticalScroll: boolean | null | '';
    static ngAcceptInputType_debug: boolean | null | '';
    static ngAcceptInputType_enableBrowserTooltips: boolean | null | '';
    static ngAcceptInputType_enableCellExpressions: boolean | null | '';
    static ngAcceptInputType_groupIncludeTotalFooter: boolean | null | '';
    static ngAcceptInputType_groupSuppressBlankHeader: boolean | null | '';
    static ngAcceptInputType_suppressMenuHide: boolean | null | '';
    static ngAcceptInputType_suppressRowDeselection: boolean | null | '';
    static ngAcceptInputType_unSortIcon: boolean | null | '';
    static ngAcceptInputType_suppressMultiSort: boolean | null | '';
    static ngAcceptInputType_alwaysMultiSort: boolean | null | '';
    static ngAcceptInputType_singleClickEdit: boolean | null | '';
    static ngAcceptInputType_suppressLoadingOverlay: boolean | null | '';
    static ngAcceptInputType_suppressNoRowsOverlay: boolean | null | '';
    static ngAcceptInputType_suppressAutoSize: boolean | null | '';
    static ngAcceptInputType_skipHeaderOnAutoSize: boolean | null | '';
    static ngAcceptInputType_suppressColumnMoveAnimation: boolean | null | '';
    static ngAcceptInputType_suppressMovableColumns: boolean | null | '';
    static ngAcceptInputType_suppressFieldDotNotation: boolean | null | '';
    static ngAcceptInputType_enableRangeSelection: boolean | null | '';
    static ngAcceptInputType_enableRangeHandle: boolean | null | '';
    static ngAcceptInputType_enableFillHandle: boolean | null | '';
    static ngAcceptInputType_suppressClearOnFillReduction: boolean | null | '';
    static ngAcceptInputType_deltaSort: boolean | null | '';
    static ngAcceptInputType_suppressTouch: boolean | null | '';
    static ngAcceptInputType_suppressAsyncEvents: boolean | null | '';
    static ngAcceptInputType_allowContextMenuWithControlKey: boolean | null | '';
    static ngAcceptInputType_suppressContextMenu: boolean | null | '';
    static ngAcceptInputType_enableCellChangeFlash: boolean | null | '';
    static ngAcceptInputType_suppressDragLeaveHidesColumns: boolean | null | '';
    static ngAcceptInputType_suppressRowGroupHidesColumns: boolean | null | '';
    static ngAcceptInputType_suppressMiddleClickScrolls: boolean | null | '';
    static ngAcceptInputType_suppressPreventDefaultOnMouseWheel: boolean | null | '';
    static ngAcceptInputType_suppressCopyRowsToClipboard: boolean | null | '';
    static ngAcceptInputType_copyHeadersToClipboard: boolean | null | '';
    static ngAcceptInputType_copyGroupHeadersToClipboard: boolean | null | '';
    static ngAcceptInputType_pivotMode: boolean | null | '';
    static ngAcceptInputType_suppressAggFuncInHeader: boolean | null | '';
    static ngAcceptInputType_suppressColumnVirtualisation: boolean | null | '';
    static ngAcceptInputType_alwaysAggregateAtRootLevel: boolean | null | '';
    static ngAcceptInputType_suppressFocusAfterRefresh: boolean | null | '';
    static ngAcceptInputType_functionsReadOnly: boolean | null | '';
    static ngAcceptInputType_animateRows: boolean | null | '';
    static ngAcceptInputType_groupSelectsFiltered: boolean | null | '';
    static ngAcceptInputType_groupRemoveSingleChildren: boolean | null | '';
    static ngAcceptInputType_groupRemoveLowestSingleChildren: boolean | null | '';
    static ngAcceptInputType_enableRtl: boolean | null | '';
    static ngAcceptInputType_suppressClickEdit: boolean | null | '';
    static ngAcceptInputType_rowDragEntireRow: boolean | null | '';
    static ngAcceptInputType_rowDragManaged: boolean | null | '';
    static ngAcceptInputType_suppressRowDrag: boolean | null | '';
    static ngAcceptInputType_suppressMoveWhenRowDragging: boolean | null | '';
    static ngAcceptInputType_rowDragMultiRow: boolean | null | '';
    static ngAcceptInputType_enableGroupEdit: boolean | null | '';
    static ngAcceptInputType_embedFullWidthRows: boolean | null | '';
    static ngAcceptInputType_suppressPaginationPanel: boolean | null | '';
    static ngAcceptInputType_groupHideOpenParents: boolean | null | '';
    static ngAcceptInputType_groupAllowUnbalanced: boolean | null | '';
    static ngAcceptInputType_pagination: boolean | null | '';
    static ngAcceptInputType_paginationAutoPageSize: boolean | null | '';
    static ngAcceptInputType_suppressScrollOnNewData: boolean | null | '';
    static ngAcceptInputType_suppressScrollWhenPopupsAreOpen: boolean | null | '';
    static ngAcceptInputType_purgeClosedRowNodes: boolean | null | '';
    static ngAcceptInputType_cacheQuickFilter: boolean | null | '';
    static ngAcceptInputType_includeHiddenColumnsInQuickFilter: boolean | null | '';
    static ngAcceptInputType_ensureDomOrder: boolean | null | '';
    static ngAcceptInputType_accentedSort: boolean | null | '';
    static ngAcceptInputType_suppressChangeDetection: boolean | null | '';
    static ngAcceptInputType_valueCache: boolean | null | '';
    static ngAcceptInputType_valueCacheNeverExpires: boolean | null | '';
    static ngAcceptInputType_aggregateOnlyChangedColumns: boolean | null | '';
    static ngAcceptInputType_suppressAnimationFrame: boolean | null | '';
    static ngAcceptInputType_suppressExcelExport: boolean | null | '';
    static ngAcceptInputType_suppressCsvExport: boolean | null | '';
    static ngAcceptInputType_includeHiddenColumnsInAdvancedFilter: boolean | null | '';
    static ngAcceptInputType_suppressMultiRangeSelection: boolean | null | '';
    static ngAcceptInputType_enterNavigatesVerticallyAfterEdit: boolean | null | '';
    static ngAcceptInputType_enterNavigatesVertically: boolean | null | '';
    static ngAcceptInputType_suppressPropertyNamesCheck: boolean | null | '';
    static ngAcceptInputType_rowMultiSelectWithClick: boolean | null | '';
    static ngAcceptInputType_suppressRowHoverHighlight: boolean | null | '';
    static ngAcceptInputType_suppressRowTransform: boolean | null | '';
    static ngAcceptInputType_suppressClipboardPaste: boolean | null | '';
    static ngAcceptInputType_suppressLastEmptyLineOnPaste: boolean | null | '';
    static ngAcceptInputType_enableCharts: boolean | null | '';
    static ngAcceptInputType_suppressMaintainUnsortedOrder: boolean | null | '';
    static ngAcceptInputType_enableCellTextSelection: boolean | null | '';
    static ngAcceptInputType_suppressBrowserResizeObserver: boolean | null | '';
    static ngAcceptInputType_suppressMaxRenderedRowRestriction: boolean | null | '';
    static ngAcceptInputType_excludeChildrenWhenTreeDataFiltering: boolean | null | '';
    static ngAcceptInputType_tooltipMouseTrack: boolean | null | '';
    static ngAcceptInputType_tooltipInteraction: boolean | null | '';
    static ngAcceptInputType_keepDetailRows: boolean | null | '';
    static ngAcceptInputType_paginateChildRows: boolean | null | '';
    static ngAcceptInputType_preventDefaultOnContextMenu: boolean | null | '';
    static ngAcceptInputType_undoRedoCellEditing: boolean | null | '';
    static ngAcceptInputType_allowDragFromColumnsToolPanel: boolean | null | '';
    static ngAcceptInputType_pivotSuppressAutoColumn: boolean | null | '';
    static ngAcceptInputType_suppressExpandablePivotGroups: boolean | null | '';
    static ngAcceptInputType_debounceVerticalScrollbar: boolean | null | '';
    static ngAcceptInputType_detailRowAutoHeight: boolean | null | '';
    static ngAcceptInputType_serverSideSortAllLevels: boolean | null | '';
    static ngAcceptInputType_serverSideEnableClientSideSort: boolean | null | '';
    static ngAcceptInputType_serverSideOnlyRefreshFilteredGroups: boolean | null | '';
    static ngAcceptInputType_serverSideSortOnServer: boolean | null | '';
    static ngAcceptInputType_serverSideFilterOnServer: boolean | null | '';
    static ngAcceptInputType_suppressAggFilteredOnly: boolean | null | '';
    static ngAcceptInputType_showOpenedGroup: boolean | null | '';
    static ngAcceptInputType_suppressClipboardApi: boolean | null | '';
    static ngAcceptInputType_suppressModelUpdateAfterUpdateTransaction: boolean | null | '';
    static ngAcceptInputType_stopEditingWhenCellsLoseFocus: boolean | null | '';
    static ngAcceptInputType_maintainColumnOrder: boolean | null | '';
    static ngAcceptInputType_groupMaintainOrder: boolean | null | '';
    static ngAcceptInputType_columnHoverHighlight: boolean | null | '';
    static ngAcceptInputType_readOnlyEdit: boolean | null | '';
    static ngAcceptInputType_suppressRowVirtualisation: boolean | null | '';
    static ngAcceptInputType_enableCellEditingOnBackspace: boolean | null | '';
    static ngAcceptInputType_resetRowDataOnUpdate: boolean | null | '';
    static ngAcceptInputType_removePivotHeaderRowWhenSingleValueColumn: boolean | null | '';
    static ngAcceptInputType_suppressCopySingleCellRanges: boolean | null | '';
    static ngAcceptInputType_suppressGroupRowsSticky: boolean | null | '';
    static ngAcceptInputType_suppressCutToClipboard: boolean | null | '';
    static ngAcceptInputType_suppressServerSideInfiniteScroll: boolean | null | '';
    static ngAcceptInputType_rowGroupPanelSuppressSort: boolean | null | '';
    static ngAcceptInputType_allowShowChangeAfterFilter: boolean | null | '';
    static ngAcceptInputType_enableAdvancedFilter: boolean | null | '';
    static ngAcceptInputType_masterDetail: boolean | null | '';
    static ngAcceptInputType_treeData: boolean | null | '';
    static ngAcceptInputType_suppressGroupMaintainValueType: boolean | null | '';
    static ngAcceptInputType_applyQuickFilterBeforePivotOrAgg: boolean | null | '';
    static ngAcceptInputType_suppressServerSideFullWidthLoadingRow: boolean | null | '';
    static ngAcceptInputType_suppressAdvancedFilterEval: boolean | null | '';
    // @END@
}<|MERGE_RESOLUTION|>--- conflicted
+++ resolved
@@ -1,15 +1,3 @@
-<<<<<<< HEAD
-import {
-    AgPromise,
-    ComponentUtil,
-    GridApi,
-    GridOptions,
-    GridParams,
-    Module,
-    createGrid,
-} from '@ag-grid-community/core';
-=======
->>>>>>> 1c45709c
 // @START_IMPORTS@
 import {
     AdvancedFilterBuilderVisibleChangedEvent,
@@ -179,8 +167,6 @@
     VirtualColumnsChangedEvent,
     VirtualRowRemovedEvent,
 } from '@ag-grid-community/core';
-<<<<<<< HEAD
-=======
 // @END_IMPORTS@
 import {
     AgPromise,
@@ -191,7 +177,6 @@
     Module,
     createGrid,
 } from '@ag-grid-community/core';
->>>>>>> 1c45709c
 import {
     AfterViewInit,
     Component,
@@ -206,10 +191,6 @@
 } from '@angular/core';
 
 import { AngularFrameworkComponentWrapper } from './angularFrameworkComponentWrapper';
-<<<<<<< HEAD
-// @END_IMPORTS@
-=======
->>>>>>> 1c45709c
 import { AngularFrameworkOverrides } from './angularFrameworkOverrides';
 
 @Component({
