--- conflicted
+++ resolved
@@ -2252,11 +2252,8 @@
     static ngAcceptInputType_suppressServerSideFullWidthLoadingRow: boolean | null | '';
     static ngAcceptInputType_suppressAdvancedFilterEval: boolean | null | '';
     static ngAcceptInputType_loading: boolean | null | '';
-<<<<<<< HEAD
-    static ngAcceptInputType_suppressSetFilterByDefault: boolean | null | '';
-=======
     static ngAcceptInputType_maintainColumnOrder: boolean | null | '';
     static ngAcceptInputType_enableStrictPivotColumnOrder: boolean | null | '';
->>>>>>> 7fb29395
+    static ngAcceptInputType_suppressSetFilterByDefault: boolean | null | '';
     // @END@
 }