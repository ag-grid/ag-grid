--- conflicted
+++ resolved
@@ -1,18 +1,10 @@
 import {
     BaseComponentWrapper,
     FrameworkComponentWrapper,
-<<<<<<< HEAD
-    GridApi,
-    WrappableInterface,
-    _removeFromParent,
-} from '@ag-grid-community/core';
-import { ComponentRef, Injectable, NgZone, ViewContainerRef } from '@angular/core';
-=======
     WrappableInterface,
     _removeFromParent,
 } from '@ag-grid-community/core';
 import { ComponentRef, Injectable, ViewContainerRef } from '@angular/core';
->>>>>>> 1c45709c
 
 import { AngularFrameworkOverrides } from './angularFrameworkOverrides';
 import { AgFrameworkComponent } from './interfaces';
