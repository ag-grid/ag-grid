"use strict";
var __extends = (this && this.__extends) || (function () {
    var extendStatics = function (d, b) {
        extendStatics = Object.setPrototypeOf ||
            ({ __proto__: [] } instanceof Array && function (d, b) { d.__proto__ = b; }) ||
            function (d, b) { for (var p in b) if (b.hasOwnProperty(p)) d[p] = b[p]; };
        return extendStatics(d, b);
    };
    return function (d, b) {
        extendStatics(d, b);
        function __() { this.constructor = d; }
        d.prototype = b === null ? Object.create(b) : (__.prototype = b.prototype, new __());
    };
})();
var __decorate = (this && this.__decorate) || function (decorators, target, key, desc) {
    var c = arguments.length, r = c < 3 ? target : desc === null ? desc = Object.getOwnPropertyDescriptor(target, key) : desc, d;
    if (typeof Reflect === "object" && typeof Reflect.decorate === "function") r = Reflect.decorate(decorators, target, key, desc);
    else for (var i = decorators.length - 1; i >= 0; i--) if (d = decorators[i]) r = (c < 3 ? d(r) : c > 3 ? d(target, key, r) : d(target, key)) || r;
    return c > 3 && r && Object.defineProperty(target, key, r), r;
};
Object.defineProperty(exports, "__esModule", { value: true });
var core_1 = require("@ag-grid-community/core");
var infiniteCache_1 = require("./infiniteCache");
var InfiniteRowModel = /** @class */ (function (_super) {
    __extends(InfiniteRowModel, _super);
    function InfiniteRowModel() {
        return _super !== null && _super.apply(this, arguments) || this;
    }
    InfiniteRowModel.prototype.getRowBounds = function (index) {
        return {
            rowHeight: this.rowHeight,
            rowTop: this.rowHeight * index
        };
    };
    // we don't implement as lazy row heights is not supported in this row model
    InfiniteRowModel.prototype.ensureRowHeightsValid = function (startPixel, endPixel, startLimitIndex, endLimitIndex) {
        return false;
    };
    InfiniteRowModel.prototype.init = function () {
        var _this = this;
        if (!this.gridOptionsWrapper.isRowModelInfinite()) {
            return;
        }
        this.rowHeight = this.gridOptionsWrapper.getRowHeightAsNumber();
        this.addEventListeners();
        this.addDestroyFunc(function () { return _this.destroyCache(); });
    };
    InfiniteRowModel.prototype.start = function () {
        this.setDatasource(this.gridOptionsWrapper.getDatasource());
    };
    InfiniteRowModel.prototype.destroyDatasource = function () {
        if (this.datasource) {
            this.getContext().destroyBean(this.datasource);
            this.rowRenderer.datasourceChanged();
            this.datasource = null;
        }
    };
    InfiniteRowModel.prototype.isLastRowFound = function () {
        return this.infiniteCache != null && this.infiniteCache.isMaxRowFound();
    };
    InfiniteRowModel.prototype.addEventListeners = function () {
        this.addManagedListener(this.eventService, core_1.Events.EVENT_FILTER_CHANGED, this.onFilterChanged.bind(this));
        this.addManagedListener(this.eventService, core_1.Events.EVENT_SORT_CHANGED, this.onSortChanged.bind(this));
<<<<<<< HEAD
        this.addManagedListener(this.eventService, core_1.Events.EVENT_COLUMN_EVERYTHING_CHANGED, this.onColumnEverything.bind(this));
=======
        this.addManagedListener(this.eventService, core_1.Events.EVENT_NEW_COLUMNS_LOADED, this.onColumnEverything.bind(this));
        this.addManagedListener(this.eventService, core_1.Events.EVENT_STORE_UPDATED, this.onCacheUpdated.bind(this));
>>>>>>> 338ea6d7
    };
    InfiniteRowModel.prototype.onFilterChanged = function () {
        this.reset();
    };
    InfiniteRowModel.prototype.onSortChanged = function () {
        this.reset();
    };
    InfiniteRowModel.prototype.onColumnEverything = function () {
        var resetRequired;
        // if cache params, we require reset only if sort model has changed. we don't need to check
        // for filter model, as the filter manager will fire an event when columns change that result
        // in the filter changing.
        if (this.cacheParams) {
            resetRequired = this.isSortModelDifferent();
        }
        else {
            // if no cacheParams, means first time creating the cache, so always create one
            resetRequired = true;
        }
        if (resetRequired) {
            this.reset();
        }
    };
    InfiniteRowModel.prototype.isSortModelDifferent = function () {
        return !core_1._.jsonEquals(this.cacheParams.sortModel, this.sortController.getSortModel());
    };
    InfiniteRowModel.prototype.getType = function () {
        return core_1.Constants.ROW_MODEL_TYPE_INFINITE;
    };
    InfiniteRowModel.prototype.setDatasource = function (datasource) {
        this.destroyDatasource();
        this.datasource = datasource;
        // only reset if we have a valid datasource to working with
        if (datasource) {
            this.reset();
        }
    };
    InfiniteRowModel.prototype.isEmpty = function () {
        return !this.infiniteCache;
    };
    InfiniteRowModel.prototype.isRowsToRender = function () {
        return !!this.infiniteCache;
    };
    InfiniteRowModel.prototype.getNodesInRangeForSelection = function (firstInRange, lastInRange) {
        return this.infiniteCache ? this.infiniteCache.getRowNodesInRange(firstInRange, lastInRange) : [];
    };
    InfiniteRowModel.prototype.reset = function () {
        // important to return here, as the user could be setting filter or sort before
        // data-source is set
        if (!this.datasource) {
            return;
        }
        // if user is providing id's, then this means we can keep the selection between datasource hits,
        // as the rows will keep their unique id's even if, for example, server side sorting or filtering
        // is done.
        var userGeneratingIds = core_1._.exists(this.gridOptionsWrapper.getRowNodeIdFunc());
        if (!userGeneratingIds) {
            this.selectionController.reset();
        }
        this.resetCache();
        var event = this.createModelUpdatedEvent();
        this.eventService.dispatchEvent(event);
    };
    InfiniteRowModel.prototype.createModelUpdatedEvent = function () {
        return {
            type: core_1.Events.EVENT_MODEL_UPDATED,
            api: this.gridApi,
            columnApi: this.columnApi,
            // not sure if these should all be false - noticed if after implementing,
            // maybe they should be true?
            newPage: false,
            newData: false,
            keepRenderedRows: false,
            animate: false
        };
    };
    InfiniteRowModel.prototype.resetCache = function () {
        // if not first time creating a cache, need to destroy the old one
        this.destroyCache();
        var maxConcurrentRequests = this.gridOptionsWrapper.getMaxConcurrentDatasourceRequests();
        var blockLoadDebounceMillis = this.gridOptionsWrapper.getBlockLoadDebounceMillis();
        // there is a bi-directional dependency between the loader and the cache,
        // so we create loader here, and then pass dependencies in setDependencies() method later
        this.rowNodeBlockLoader = this.createBean(new core_1.RowNodeBlockLoader(maxConcurrentRequests, blockLoadDebounceMillis));
        this.cacheParams = {
            // the user provided datasource
            datasource: this.datasource,
            // sort and filter model
            filterModel: this.filterManager.getFilterModel(),
            sortModel: this.sortController.getSortModel(),
            rowNodeBlockLoader: this.rowNodeBlockLoader,
            // properties - this way we take a snapshot of them, so if user changes any, they will be
            // used next time we create a new cache, which is generally after a filter or sort change,
            // or a new datasource is set
            maxConcurrentRequests: this.defaultIfInvalid(maxConcurrentRequests, 2),
            initialRowCount: this.defaultIfInvalid(this.gridOptionsWrapper.getInfiniteInitialRowCount(), 1),
            maxBlocksInCache: this.gridOptionsWrapper.getMaxBlocksInCache(),
            rowHeight: this.gridOptionsWrapper.getRowHeightAsNumber(),
            // if user doesn't provide overflow, we use default overflow of 1, so user can scroll past
            // the current page and request first row of next page
            overflowSize: this.defaultIfInvalid(this.gridOptionsWrapper.getCacheOverflowSize(), 1),
            // page size needs to be 1 or greater. having it at 1 would be silly, as you would be hitting the
            // server for one page at a time. so the default if not specified is 100.
            blockSize: this.defaultIfInvalid(this.gridOptionsWrapper.getCacheBlockSize(), 100),
            // the cache could create this, however it is also used by the pages, so handy to create it
            // here as the settings are also passed to the pages
            lastAccessedSequence: new core_1.NumberSequence()
        };
        this.infiniteCache = this.createBean(new infiniteCache_1.InfiniteCache(this.cacheParams));
        this.infiniteCache.addEventListener(core_1.RowNodeCache.EVENT_CACHE_UPDATED, this.onCacheUpdated.bind(this));
    };
    InfiniteRowModel.prototype.defaultIfInvalid = function (value, defaultValue) {
        return value > 0 ? value : defaultValue;
    };
    InfiniteRowModel.prototype.destroyCache = function () {
        if (this.infiniteCache) {
            this.infiniteCache = this.destroyBean(this.infiniteCache);
        }
        if (this.rowNodeBlockLoader) {
            this.rowNodeBlockLoader = this.destroyBean(this.rowNodeBlockLoader);
        }
    };
    InfiniteRowModel.prototype.onCacheUpdated = function () {
        var event = this.createModelUpdatedEvent();
        this.eventService.dispatchEvent(event);
    };
    InfiniteRowModel.prototype.getRow = function (rowIndex) {
        return this.infiniteCache ? this.infiniteCache.getRow(rowIndex) : null;
    };
    InfiniteRowModel.prototype.getRowNode = function (id) {
        var result = null;
        this.forEachNode(function (rowNode) {
            if (rowNode.id === id) {
                result = rowNode;
            }
        });
        return result;
    };
    InfiniteRowModel.prototype.forEachNode = function (callback) {
        if (this.infiniteCache) {
            this.infiniteCache.forEachNodeDeep(callback, new core_1.NumberSequence());
        }
    };
    InfiniteRowModel.prototype.getCurrentPageHeight = function () {
        return this.getRowCount() * this.rowHeight;
    };
    InfiniteRowModel.prototype.getTopLevelRowCount = function () {
        return this.getRowCount();
    };
    InfiniteRowModel.prototype.getTopLevelRowDisplayedIndex = function (topLevelIndex) {
        return topLevelIndex;
    };
    InfiniteRowModel.prototype.getRowIndexAtPixel = function (pixel) {
        if (this.rowHeight !== 0) { // avoid divide by zero error
            var rowIndexForPixel = Math.floor(pixel / this.rowHeight);
            var lastRowIndex = this.getRowCount() - 1;
            if (rowIndexForPixel > lastRowIndex) {
                return lastRowIndex;
            }
            else {
                return rowIndexForPixel;
            }
        }
        else {
            return 0;
        }
    };
    InfiniteRowModel.prototype.getRowCount = function () {
        return this.infiniteCache ? this.infiniteCache.getVirtualRowCount() : 0;
    };
    InfiniteRowModel.prototype.updateRowData = function (transaction) {
        if (core_1._.exists(transaction.remove) || core_1._.exists(transaction.update)) {
            console.warn('ag-Grid: updateRowData for InfiniteRowModel does not support remove or update, only add');
            return;
        }
        if (core_1._.missing(transaction.addIndex)) {
            console.warn('ag-Grid: updateRowData for InfiniteRowModel requires add and addIndex to be set');
            return;
        }
        if (this.infiniteCache) {
            this.infiniteCache.insertItemsAtIndex(transaction.addIndex, transaction.add);
        }
    };
    InfiniteRowModel.prototype.isRowPresent = function (rowNode) {
        var foundRowNode = this.getRowNode(rowNode.id);
        return !!foundRowNode;
    };
    InfiniteRowModel.prototype.refreshCache = function () {
        if (this.infiniteCache) {
            this.infiniteCache.refreshCache();
        }
    };
    InfiniteRowModel.prototype.purgeCache = function () {
        if (this.infiniteCache) {
            this.infiniteCache.purgeCache();
        }
    };
    InfiniteRowModel.prototype.getVirtualRowCount = function () {
        if (this.infiniteCache) {
            return this.infiniteCache.getVirtualRowCount();
        }
        else {
            return null;
        }
    };
    InfiniteRowModel.prototype.isMaxRowFound = function () {
        if (this.infiniteCache) {
            return this.infiniteCache.isMaxRowFound();
        }
    };
    InfiniteRowModel.prototype.setVirtualRowCount = function (rowCount, maxRowFound) {
        if (this.infiniteCache) {
            this.infiniteCache.setVirtualRowCount(rowCount, maxRowFound);
        }
    };
    InfiniteRowModel.prototype.getBlockState = function () {
        if (this.rowNodeBlockLoader) {
            return this.rowNodeBlockLoader.getBlockState();
        }
        else {
            return null;
        }
    };
    __decorate([
        core_1.Autowired('filterManager')
    ], InfiniteRowModel.prototype, "filterManager", void 0);
    __decorate([
        core_1.Autowired('sortController')
    ], InfiniteRowModel.prototype, "sortController", void 0);
    __decorate([
        core_1.Autowired('selectionController')
    ], InfiniteRowModel.prototype, "selectionController", void 0);
    __decorate([
        core_1.Autowired('gridApi')
    ], InfiniteRowModel.prototype, "gridApi", void 0);
    __decorate([
        core_1.Autowired('columnApi')
    ], InfiniteRowModel.prototype, "columnApi", void 0);
    __decorate([
        core_1.Autowired('rowRenderer')
    ], InfiniteRowModel.prototype, "rowRenderer", void 0);
    __decorate([
        core_1.PostConstruct
    ], InfiniteRowModel.prototype, "init", null);
    __decorate([
        core_1.PreDestroy
    ], InfiniteRowModel.prototype, "destroyDatasource", null);
    InfiniteRowModel = __decorate([
        core_1.Bean('rowModel')
    ], InfiniteRowModel);
    return InfiniteRowModel;
}(core_1.BeanStub));
exports.InfiniteRowModel = InfiniteRowModel;
//# sourceMappingURL=infiniteRowModel.js.map<|MERGE_RESOLUTION|>--- conflicted
+++ resolved
@@ -61,12 +61,8 @@
     InfiniteRowModel.prototype.addEventListeners = function () {
         this.addManagedListener(this.eventService, core_1.Events.EVENT_FILTER_CHANGED, this.onFilterChanged.bind(this));
         this.addManagedListener(this.eventService, core_1.Events.EVENT_SORT_CHANGED, this.onSortChanged.bind(this));
-<<<<<<< HEAD
-        this.addManagedListener(this.eventService, core_1.Events.EVENT_COLUMN_EVERYTHING_CHANGED, this.onColumnEverything.bind(this));
-=======
         this.addManagedListener(this.eventService, core_1.Events.EVENT_NEW_COLUMNS_LOADED, this.onColumnEverything.bind(this));
         this.addManagedListener(this.eventService, core_1.Events.EVENT_STORE_UPDATED, this.onCacheUpdated.bind(this));
->>>>>>> 338ea6d7
     };
     InfiniteRowModel.prototype.onFilterChanged = function () {
         this.reset();
