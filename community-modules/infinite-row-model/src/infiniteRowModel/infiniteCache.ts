import type {
    FocusService,
    IDatasource,
    Logger,
    LoggerFactory,
<<<<<<< HEAD
    NumberSequence,
    Qualifier,
=======
>>>>>>> c75d6e7b
    RowNode,
    RowNodeBlockLoader,
    RowRenderer,
    SortModelItem,
    StoreUpdatedEvent,
    WithoutGridCommon,
} from '@ag-grid-community/core';
import {
    Autowired,
    BeanStub,
    Events,
    NumberSequence,
    PreDestroy,
    Qualifier,
    _exists,
    _getAllValuesInObject,
    _missing,
} from '@ag-grid-community/core';

import { InfiniteBlock } from './infiniteBlock';

export interface InfiniteCacheParams {
    datasource: IDatasource;
    initialRowCount: number;
    blockSize?: number;
    overflowSize: number;
    sortModel: SortModelItem[];
    filterModel: any;
    maxBlocksInCache?: number;
    rowHeight: number;
    lastAccessedSequence: NumberSequence;
    rowNodeBlockLoader?: RowNodeBlockLoader;
    dynamicRowHeight: boolean;
}

export class InfiniteCache extends BeanStub {
    // this property says how many empty blocks should be in a cache, eg if scrolls down fast and creates 10
    // blocks all for loading, the grid will only load the last 2 - it will assume the blocks the user quickly
    // scrolled over are not needed to be loaded.
    private static MAX_EMPTY_BLOCKS_TO_KEEP = 2;

    @Autowired('rowRenderer') protected rowRenderer: RowRenderer;
    @Autowired('focusService') private focusService: FocusService;

    private readonly params: InfiniteCacheParams;

    private rowCount: number;
    private lastRowIndexKnown = false;

    private blocks: { [blockNumber: string]: InfiniteBlock } = {};
    private blockCount = 0;

    private logger: Logger;

    constructor(params: InfiniteCacheParams) {
        super();
        this.rowCount = params.initialRowCount;
        this.params = params;
    }

    private setBeans(@Qualifier('loggerFactory') loggerFactory: LoggerFactory) {
        this.logger = loggerFactory.create('InfiniteCache');
    }

    // the rowRenderer will not pass dontCreatePage, meaning when rendering the grid,
    // it will want new pages in the cache as it asks for rows. only when we are inserting /
    // removing rows via the api is dontCreatePage set, where we move rows between the pages.
    public getRow(rowIndex: number, dontCreatePage = false): RowNode | undefined {
        const blockId = Math.floor(rowIndex / this.params.blockSize!);
        let block = this.blocks[blockId];

        if (!block) {
            if (dontCreatePage) {
                return undefined;
            }
            block = this.createBlock(blockId);
        }

        return block.getRow(rowIndex);
    }

    private createBlock(blockNumber: number): InfiniteBlock {
        const newBlock = this.createBean(new InfiniteBlock(blockNumber, this, this.params));

        this.blocks[newBlock.getId()] = newBlock;
        this.blockCount++;

        this.purgeBlocksIfNeeded(newBlock);

        this.params.rowNodeBlockLoader!.addBlock(newBlock);

        return newBlock;
    }

    // we have this on infinite row model only, not server side row model,
    // because for server side, it would leave the children in inconsistent
    // state - eg if a node had children, but after the refresh it had data
    // for a different row, then the children would be with the wrong row node.
    public refreshCache(): void {
        const nothingToRefresh = this.blockCount == 0;
        if (nothingToRefresh) {
            this.purgeCache();
            return;
        }

        this.getBlocksInOrder().forEach((block) => block.setStateWaitingToLoad());
        this.params.rowNodeBlockLoader!.checkBlockToLoad();
    }

    public override destroy(): void {
        this.getBlocksInOrder().forEach((block) => this.destroyBlock(block));
        super.destroy();
    }

    public getRowCount(): number {
        return this.rowCount;
    }

    public isLastRowIndexKnown(): boolean {
        return this.lastRowIndexKnown;
    }

    // block calls this, when page loaded
    public pageLoaded(block: InfiniteBlock, lastRow?: number): void {
        // if we are not active, then we ignore all events, otherwise we could end up getting the
        // grid to refresh even though we are no longer the active cache
        if (!this.isAlive()) {
            return;
        }

        this.logger.log(`onPageLoaded: page = ${block.getId()}, lastRow = ${lastRow}`);

        this.checkRowCount(block, lastRow);
        // we fire cacheUpdated even if the row count has not changed, as some items need updating even
        // if no new rows to render. for example the pagination panel has '?' as the total rows when loading
        // is underway, which would need to get updated when loading finishes.
        this.onCacheUpdated();
    }

    private purgeBlocksIfNeeded(blockToExclude: InfiniteBlock): void {
        // we exclude checking for the page just created, as this has yet to be accessed and hence
        // the lastAccessed stamp will not be updated for the first time yet
        const blocksForPurging = this.getBlocksInOrder().filter((b) => b != blockToExclude);
        const lastAccessedComparator = (a: InfiniteBlock, b: InfiniteBlock) =>
            b.getLastAccessed() - a.getLastAccessed();
        blocksForPurging.sort(lastAccessedComparator);

        // we remove (maxBlocksInCache - 1) as we already excluded the 'just created' page.
        // in other words, after the splice operation below, we have taken out the blocks
        // we want to keep, which means we are left with blocks that we can potentially purge
        const maxBlocksProvided = this.params.maxBlocksInCache! > 0;
        const blocksToKeep = maxBlocksProvided ? this.params.maxBlocksInCache! - 1 : null;
        const emptyBlocksToKeep = InfiniteCache.MAX_EMPTY_BLOCKS_TO_KEEP - 1;

        blocksForPurging.forEach((block: InfiniteBlock, index: number) => {
            const purgeBecauseBlockEmpty =
                block.getState() === InfiniteBlock.STATE_WAITING_TO_LOAD && index >= emptyBlocksToKeep;

            const purgeBecauseCacheFull = maxBlocksProvided ? index >= blocksToKeep! : false;

            if (purgeBecauseBlockEmpty || purgeBecauseCacheFull) {
                // if the block currently has rows been displayed, then don't remove it either.
                // this can happen if user has maxBlocks=2, and blockSize=5 (thus 10 max rows in cache)
                // but the screen is showing 20 rows, so at least 4 blocks are needed.
                if (this.isBlockCurrentlyDisplayed(block)) {
                    return;
                }

                // don't want to loose keyboard focus, so keyboard navigation can continue. so keep focused blocks.
                if (this.isBlockFocused(block)) {
                    return;
                }

                // at this point, block is not needed, so burn baby burn
                this.removeBlockFromCache(block);
            }
        });
    }

    private isBlockFocused(block: InfiniteBlock): boolean {
        const focusedCell = this.focusService.getFocusCellToUseAfterRefresh();
        if (!focusedCell) {
            return false;
        }
        if (focusedCell.rowPinned != null) {
            return false;
        }

        const blockIndexStart = block.getStartRow();
        const blockIndexEnd = block.getEndRow();

        const hasFocus = focusedCell.rowIndex >= blockIndexStart && focusedCell.rowIndex < blockIndexEnd;
        return hasFocus;
    }

    private isBlockCurrentlyDisplayed(block: InfiniteBlock): boolean {
        const startIndex = block.getStartRow();
        const endIndex = block.getEndRow() - 1;
        return this.rowRenderer.isRangeInRenderedViewport(startIndex, endIndex);
    }

    private removeBlockFromCache(blockToRemove: InfiniteBlock): void {
        if (!blockToRemove) {
            return;
        }

        this.destroyBlock(blockToRemove);

        // we do not want to remove the 'loaded' event listener, as the
        // concurrent loads count needs to be updated when the load is complete
        // if the purged page is in loading state
    }

    private checkRowCount(block: InfiniteBlock, lastRow?: number): void {
        // if client provided a last row, we always use it, as it could change between server calls
        // if user deleted data and then called refresh on the grid.
        if (typeof lastRow === 'number' && lastRow >= 0) {
            this.rowCount = lastRow;
            this.lastRowIndexKnown = true;
        } else if (!this.lastRowIndexKnown) {
            // otherwise, see if we need to add some virtual rows
            const lastRowIndex = (block.getId() + 1) * this.params.blockSize!;
            const lastRowIndexPlusOverflow = lastRowIndex + this.params.overflowSize;

            if (this.rowCount < lastRowIndexPlusOverflow) {
                this.rowCount = lastRowIndexPlusOverflow;
            }
        }
    }

    public setRowCount(rowCount: number, lastRowIndexKnown?: boolean): void {
        this.rowCount = rowCount;

        // if undefined is passed, we do not set this value, if one of {true,false}
        // is passed, we do set the value.
        if (_exists(lastRowIndexKnown)) {
            this.lastRowIndexKnown = lastRowIndexKnown;
        }

        // if we are still searching, then the row count must not end at the end
        // of a particular page, otherwise the searching will not pop into the
        // next page
        if (!this.lastRowIndexKnown) {
            if (this.rowCount % this.params.blockSize! === 0) {
                this.rowCount++;
            }
        }

        this.onCacheUpdated();
    }

    public forEachNodeDeep(callback: (rowNode: RowNode, index: number) => void): void {
        const sequence = new NumberSequence();
        this.getBlocksInOrder().forEach((block) => block.forEachNode(callback, sequence, this.rowCount));
    }

    public getBlocksInOrder(): InfiniteBlock[] {
        // get all page id's as NUMBERS (not strings, as we need to sort as numbers) and in descending order
        const blockComparator = (a: InfiniteBlock, b: InfiniteBlock) => a.getId() - b.getId();
        const blocks = _getAllValuesInObject(this.blocks).sort(blockComparator);
        return blocks;
    }

    private destroyBlock(block: InfiniteBlock): void {
        delete this.blocks[block.getId()];
        this.destroyBean(block);
        this.blockCount--;
        this.params.rowNodeBlockLoader!.removeBlock(block);
    }

    // gets called 1) row count changed 2) cache purged 3) items inserted
    private onCacheUpdated(): void {
        if (this.isAlive()) {
            // if the virtualRowCount is shortened, then it's possible blocks exist that are no longer
            // in the valid range. so we must remove these. this can happen if user explicitly sets
            // the virtual row count, or the datasource returns a result and sets lastRow to something
            // less than virtualRowCount (can happen if user scrolls down, server reduces dataset size).
            this.destroyAllBlocksPastVirtualRowCount();

            // this results in both row models (infinite and server side) firing ModelUpdated,
            // however server side row model also updates the row indexes first
            const event: WithoutGridCommon<StoreUpdatedEvent> = {
                type: Events.EVENT_STORE_UPDATED,
            };
            this.eventService.dispatchEvent(event);
        }
    }

    private destroyAllBlocksPastVirtualRowCount(): void {
        const blocksToDestroy: InfiniteBlock[] = [];
        this.getBlocksInOrder().forEach((block) => {
            const startRow = block.getId() * this.params.blockSize!;
            if (startRow >= this.rowCount) {
                blocksToDestroy.push(block);
            }
        });
        if (blocksToDestroy.length > 0) {
            blocksToDestroy.forEach((block) => this.destroyBlock(block));
        }
    }

    public purgeCache(): void {
        this.getBlocksInOrder().forEach((block) => this.removeBlockFromCache(block));
        this.lastRowIndexKnown = false;
        // if zero rows in the cache, we need to get the SSRM to start asking for rows again.
        // otherwise if set to zero rows last time, and we don't update the row count, then after
        // the purge there will still be zero rows, meaning the SSRM won't request any rows.
        // to kick things off, at least one row needs to be asked for.
        if (this.rowCount === 0) {
            this.rowCount = this.params.initialRowCount;
        }

        this.onCacheUpdated();
    }

    public getRowNodesInRange(firstInRange: RowNode, lastInRange: RowNode): RowNode[] {
        const result: RowNode[] = [];

        let lastBlockId = -1;
        let inActiveRange = false;
        const numberSequence: NumberSequence = new NumberSequence();

        // if only one node passed, we start the selection at the top
        if (_missing(firstInRange)) {
            inActiveRange = true;
        }

        let foundGapInSelection = false;

        this.getBlocksInOrder().forEach((block) => {
            if (foundGapInSelection) {
                return;
            }

            if (inActiveRange && lastBlockId + 1 !== block.getId()) {
                foundGapInSelection = true;
                return;
            }

            lastBlockId = block.getId();

            block.forEachNode(
                (rowNode) => {
                    const hitFirstOrLast = rowNode === firstInRange || rowNode === lastInRange;
                    if (inActiveRange || hitFirstOrLast) {
                        result.push(rowNode);
                    }

                    if (hitFirstOrLast) {
                        inActiveRange = !inActiveRange;
                    }
                },
                numberSequence,
                this.rowCount
            );
        });

        // inActiveRange will be still true if we never hit the second rowNode
        const invalidRange = foundGapInSelection || inActiveRange;
        return invalidRange ? [] : result;
    }
}<|MERGE_RESOLUTION|>--- conflicted
+++ resolved
@@ -3,11 +3,6 @@
     IDatasource,
     Logger,
     LoggerFactory,
-<<<<<<< HEAD
-    NumberSequence,
-    Qualifier,
-=======
->>>>>>> c75d6e7b
     RowNode,
     RowNodeBlockLoader,
     RowRenderer,
@@ -20,7 +15,6 @@
     BeanStub,
     Events,
     NumberSequence,
-    PreDestroy,
     Qualifier,
     _exists,
     _getAllValuesInObject,
