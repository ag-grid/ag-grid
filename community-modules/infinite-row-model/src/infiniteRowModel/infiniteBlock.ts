import {
    _,
    Autowired,
    IGetRowsParams,
    NumberSequence,
    PostConstruct,
    PreDestroy,
    RowNode,
    Autowired,
    PostConstruct,
    IGetRowsParams,
    IEventEmitter,
    RowNodeBlock,
    RowRenderer,
    _
} from "@ag-grid-community/core";
import { InfiniteCacheParams } from "./infiniteCache";

export class InfiniteBlock extends RowNodeBlock implements IEventEmitter {

    @Autowired('rowRenderer') private rowRenderer: RowRenderer;

    private cacheParams: InfiniteCacheParams;

    constructor(pageNumber: number, params: InfiniteCacheParams) {
        super(pageNumber, params);

        this.cacheParams = params;
    }

    public getDisplayIndexStart(): number {
        return this.getBlockNumber() * this.cacheParams.blockSize;
    }

    // this is an estimate, as the last block will probably only be partially full. however
    // this method is used to know if this block is been rendered, before destroying, so
    // and this estimate works in that use case.
    public getDisplayIndexEnd(): number {
        return this.getDisplayIndexStart() + this.cacheParams.blockSize;
    }

    protected createBlankRowNode(rowIndex: number): RowNode {
        const rowNode = super.createBlankRowNode();

        rowNode.uiLevel = 0;

        this.setIndexAndTopOnRowNode(rowNode, rowIndex);

        return rowNode;
    }

    protected setDataAndId(rowNode: RowNode, data: any, index: number): void {
        if (_.exists(data)) {
            // this means if the user is not providing id's we just use the
            // index for the row. this will allow selection to work (that is based
            // on index) as long user is not inserting or deleting rows,
            // or wanting to keep selection between server side sorting or filtering
            rowNode.setDataAndId(data, index.toString());
        } else {
            rowNode.setDataAndId(undefined, undefined);
        }
    }

<<<<<<< HEAD
    public setRowNode(rowIndex: number, rowNode: RowNode): void {
        super.setRowNode(rowIndex, rowNode);
        this.setIndexAndTopOnRowNode(rowNode, rowIndex);
    }

    // no need for @postConstruct, as attached to parent
    protected init(): void {
        super.init();
    }

    public getNodeIdPrefix(): string {
        return null;
    }
=======
    protected loadFromDatasource(): void {
        const params = this.createLoadParams();
        if (_.missing(this.params.datasource.getRows)) {
            console.warn(`AG Grid: datasource is missing getRows method`);
            return;
        }
>>>>>>> 558c6ff6

    public getRow(displayIndex: number): RowNode {
        return this.getRowUsingLocalIndex(displayIndex);
    }

    protected processServerFail(): void {
        // todo - this method has better handling in SSRM
    }

    protected createLoadParams(): any {
        // PROBLEM . . . . when the user sets sort via colDef.sort, then this code
        // is executing before the sort is set up, so server is not getting the sort
        // model. need to change with regards order - so the server side request is
        // AFTER thus it gets the right sort model.
        const params: IGetRowsParams = {
            startRow: this.getStartRow(),
            endRow: this.getEndRow(),
            successCallback: this.pageLoaded.bind(this, this.getVersion()),
            failCallback: this.pageLoadFailed.bind(this, this.getVersion()),
            sortModel: this.params.sortModel,
            filterModel: this.params.filterModel,
            context: this.gridOptionsWrapper.getContext()
        };

    public forEachNode(callback: (rowNode: RowNode, index: number) => void,
                       sequence: NumberSequence,
                       rowCount: number): void {
        this.rowNodes.forEach((rowNode: RowNode, index: number) => {
            const rowIndex = this.startRow + index;
            if (rowIndex < rowCount) {
                callback(rowNode, sequence.next());
            }
        });
    }

    public getLastAccessed(): number {
        return this.lastAccessed;
    }

    public getRow(rowIndex: number, dontTouchLastAccessed = false): RowNode {
        if (!dontTouchLastAccessed) {
            this.lastAccessed = this.params.lastAccessedSequence.next();
        }
        const localIndex = rowIndex - this.startRow;
        return this.rowNodes[localIndex];
    }

    public getStartRow(): number {
        return this.startRow;
    }

    public getEndRow(): number {
        return this.endRow;
    }

    // creates empty row nodes, data is missing as not loaded yet
    protected createRowNodes(): void {
        this.rowNodes = [];
        for (let i = 0; i < this.params.blockSize!; i++) {
            const rowIndex = this.startRow + i;

            const rowNode = this.getContext().createBean(new RowNode());

            rowNode.setRowHeight(this.params.rowHeight);
            rowNode.uiLevel = 0;
            rowNode.setRowIndex(rowIndex);
            rowNode.setRowTop(this.params.rowHeight * rowIndex);

            this.rowNodes.push(rowNode);
        }
    }

    protected processServerResult(params: LoadSuccessParams): void {
        const rowNodesToRefresh: RowNode[] = [];

        this.rowNodes.forEach((rowNode: RowNode, index: number) => {
            const data = params.rowData ? params.rowData[index] : undefined;
            if (rowNode.stub) {
                rowNodesToRefresh.push(rowNode);
            }
            this.setDataAndId(rowNode, data, this.startRow + index);
        });

        if (rowNodesToRefresh.length > 0) {
            this.rowRenderer.redrawRows(rowNodesToRefresh);
        }

        const finalRowCount = params.rowCount != null && params.rowCount >= 0 ? params.rowCount : undefined;

        this.parentCache.pageLoaded(this, finalRowCount);
    }

    @PreDestroy
    private destroyRowNodes(): void {
        this.rowNodes.forEach(rowNode => {
            // this is needed, so row render knows to fade out the row, otherwise it
            // sees row top is present, and thinks the row should be shown.
            rowNode.clearRowTopAndRowIndex();
        });
    }
}<|MERGE_RESOLUTION|>--- conflicted
+++ resolved
@@ -6,47 +6,53 @@
     PostConstruct,
     PreDestroy,
     RowNode,
-    Autowired,
-    PostConstruct,
-    IGetRowsParams,
-    IEventEmitter,
     RowNodeBlock,
     RowRenderer,
-    _
+    LoadSuccessParams
 } from "@ag-grid-community/core";
-import { InfiniteCacheParams } from "./infiniteCache";
+import { InfiniteCache, InfiniteCacheParams } from "./infiniteCache";
 
-export class InfiniteBlock extends RowNodeBlock implements IEventEmitter {
+export class InfiniteBlock extends RowNodeBlock {
 
     @Autowired('rowRenderer') private rowRenderer: RowRenderer;
 
-    private cacheParams: InfiniteCacheParams;
+    private readonly startRow: number;
+    private readonly endRow: number;
+    private readonly parentCache: InfiniteCache;
 
-    constructor(pageNumber: number, params: InfiniteCacheParams) {
-        super(pageNumber, params);
+    private params: InfiniteCacheParams;
 
-        this.cacheParams = params;
+    private lastAccessed: number;
+
+    public rowNodes: RowNode[];
+
+    constructor(id: number, parentCache: InfiniteCache, params: InfiniteCacheParams) {
+        super(id);
+
+        this.parentCache = parentCache;
+        this.params = params;
+
+        // we don't need to calculate these now, as the inputs don't change,
+        // however it makes the code easier to read if we work them out up front
+        this.startRow = id * params.blockSize!;
+        this.endRow = this.startRow + params.blockSize!;
     }
 
-    public getDisplayIndexStart(): number {
-        return this.getBlockNumber() * this.cacheParams.blockSize;
+    @PostConstruct
+    protected postConstruct(): void {
+        this.createRowNodes();
     }
 
-    // this is an estimate, as the last block will probably only be partially full. however
-    // this method is used to know if this block is been rendered, before destroying, so
-    // and this estimate works in that use case.
-    public getDisplayIndexEnd(): number {
-        return this.getDisplayIndexStart() + this.cacheParams.blockSize;
-    }
-
-    protected createBlankRowNode(rowIndex: number): RowNode {
-        const rowNode = super.createBlankRowNode();
-
-        rowNode.uiLevel = 0;
-
-        this.setIndexAndTopOnRowNode(rowNode, rowIndex);
-
-        return rowNode;
+    public getBlockStateJson(): {id: string, state: any} {
+        return {
+            id: '' + this.getId(),
+            state: {
+                blockNumber: this.getId(),
+                startRow: this.getStartRow(),
+                endRow: this.getEndRow(),
+                pageStatus: this.getState()
+            }
+        };
     }
 
     protected setDataAndId(rowNode: RowNode, data: any, index: number): void {
@@ -61,31 +67,17 @@
         }
     }
 
-<<<<<<< HEAD
-    public setRowNode(rowIndex: number, rowNode: RowNode): void {
-        super.setRowNode(rowIndex, rowNode);
-        this.setIndexAndTopOnRowNode(rowNode, rowIndex);
-    }
-
-    // no need for @postConstruct, as attached to parent
-    protected init(): void {
-        super.init();
-    }
-
-    public getNodeIdPrefix(): string {
-        return null;
-    }
-=======
     protected loadFromDatasource(): void {
         const params = this.createLoadParams();
         if (_.missing(this.params.datasource.getRows)) {
             console.warn(`AG Grid: datasource is missing getRows method`);
             return;
         }
->>>>>>> 558c6ff6
 
-    public getRow(displayIndex: number): RowNode {
-        return this.getRowUsingLocalIndex(displayIndex);
+        // put in timeout, to force result to be async
+        window.setTimeout(() => {
+            this.params.datasource.getRows(params);
+        }, 0);
     }
 
     protected processServerFail(): void {
@@ -106,6 +98,8 @@
             filterModel: this.params.filterModel,
             context: this.gridOptionsWrapper.getContext()
         };
+        return params;
+    }
 
     public forEachNode(callback: (rowNode: RowNode, index: number) => void,
                        sequence: NumberSequence,
