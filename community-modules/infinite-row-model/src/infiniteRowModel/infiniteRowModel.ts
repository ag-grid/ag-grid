import type {
    FilterManager,
    IDatasource,
    IInfiniteRowModel,
    ISelectionService,
    ModelUpdatedEvent,
<<<<<<< HEAD
    NumberSequence,
=======
>>>>>>> c75d6e7b
    RowBounds,
    RowModelType,
    RowNode,
    RowNodeBlockLoader,
    RowRenderer,
    SortController,
    WithoutGridCommon,
} from '@ag-grid-community/core';
import {
    Autowired,
    Bean,
    BeanStub,
    Events,
    NumberSequence,
    PostConstruct,
    PreDestroy,
    _jsonEquals,
    _warnOnce,
} from '@ag-grid-community/core';

import type { InfiniteCacheParams } from './infiniteCache';
import { InfiniteCache } from './infiniteCache';

@Bean('rowModel')
export class InfiniteRowModel extends BeanStub implements IInfiniteRowModel {
    @Autowired('filterManager') private readonly filterManager: FilterManager;
    @Autowired('sortController') private readonly sortController: SortController;
    @Autowired('selectionService') private readonly selectionService: ISelectionService;
    @Autowired('rowRenderer') private readonly rowRenderer: RowRenderer;
    @Autowired('rowNodeBlockLoader') private readonly rowNodeBlockLoader: RowNodeBlockLoader;

    private infiniteCache: InfiniteCache | null | undefined;
    private datasource: IDatasource | null | undefined;
    private rowHeight: number;
    private cacheParams: InfiniteCacheParams;

    public getRowBounds(index: number): RowBounds {
        return {
            rowHeight: this.rowHeight,
            rowTop: this.rowHeight * index,
        };
    }

    // we don't implement as lazy row heights is not supported in this row model
    public ensureRowHeightsValid(
        startPixel: number,
        endPixel: number,
        startLimitIndex: number,
        endLimitIndex: number
    ): boolean {
        return false;
    }

    public postConstruct(): void {
        if (!this.gos.isRowModelType('infinite')) {
            return;
        }

        this.rowHeight = this.gos.getRowHeightAsNumber();

        this.addEventListeners();

        this.addDestroyFunc(() => this.destroyCache());

        this.verifyProps();
    }

    private verifyProps(): void {
        if (this.gos.exists('initialGroupOrderComparator')) {
            _warnOnce(
                'initialGroupOrderComparator cannot be used with Infinite Row Model as sorting is done on the server side'
            );
        }
    }

    public start(): void {
        this.setDatasource(this.gos.get('datasource'));
    }

    public override destroy(): void {
        this.destroyDatasource();
        super.destroy();
    }

    private destroyDatasource(): void {
        if (this.datasource) {
            this.getContext().destroyBean(this.datasource);
            this.rowRenderer.datasourceChanged();
            this.datasource = null;
        }
    }

    private addEventListeners(): void {
        this.addManagedListener(this.eventService, Events.EVENT_FILTER_CHANGED, this.onFilterChanged.bind(this));
        this.addManagedListener(this.eventService, Events.EVENT_SORT_CHANGED, this.onSortChanged.bind(this));
        this.addManagedListener(this.eventService, Events.EVENT_NEW_COLUMNS_LOADED, this.onColumnEverything.bind(this));
        this.addManagedListener(this.eventService, Events.EVENT_STORE_UPDATED, this.onCacheUpdated.bind(this));
        this.addManagedPropertyListener('datasource', () => this.setDatasource(this.gos.get('datasource')));
        this.addManagedPropertyListener('cacheBlockSize', () => this.resetCache());
        this.addManagedPropertyListener('rowHeight', () => {
            this.rowHeight = this.gos.getRowHeightAsNumber();
            this.cacheParams.rowHeight = this.rowHeight;
            this.updateRowHeights();
        });
    }

    private onFilterChanged(): void {
        this.reset();
    }

    private onSortChanged(): void {
        this.reset();
    }

    private onColumnEverything(): void {
        let resetRequired;
        // if cache params, we require reset only if sort model has changed. we don't need to check
        // for filter model, as the filter manager will fire an event when columns change that result
        // in the filter changing.
        if (this.cacheParams) {
            resetRequired = this.isSortModelDifferent();
        } else {
            // if no cacheParams, means first time creating the cache, so always create one
            resetRequired = true;
        }
        if (resetRequired) {
            this.reset();
        }
    }

    private isSortModelDifferent(): boolean {
        return !_jsonEquals(this.cacheParams.sortModel, this.sortController.getSortModel());
    }

    public getType(): RowModelType {
        return 'infinite';
    }

    public setDatasource(datasource: IDatasource | undefined): void {
        this.destroyDatasource();
        this.datasource = datasource;

        // only reset if we have a valid datasource to working with
        if (datasource) {
            this.reset();
        }
    }

    public isEmpty(): boolean {
        return !this.infiniteCache;
    }

    public isRowsToRender(): boolean {
        return !!this.infiniteCache;
    }

    public getNodesInRangeForSelection(firstInRange: RowNode, lastInRange: RowNode): RowNode[] {
        return this.infiniteCache ? this.infiniteCache.getRowNodesInRange(firstInRange, lastInRange) : [];
    }

    private reset() {
        // important to return here, as the user could be setting filter or sort before
        // data-source is set
        if (!this.datasource) {
            return;
        }

        // if user is providing id's, then this means we can keep the selection between datasource hits,
        // as the rows will keep their unique id's even if, for example, server side sorting or filtering
        // is done.
        const getRowIdFunc = this.gos.getCallback('getRowId');
        const userGeneratingIds = getRowIdFunc != null;

        if (!userGeneratingIds) {
            this.selectionService.reset('rowDataChanged');
        }

        this.resetCache();
    }

    private createModelUpdatedEvent(): WithoutGridCommon<ModelUpdatedEvent> {
        return {
            type: Events.EVENT_MODEL_UPDATED,
            // not sure if these should all be false - noticed if after implementing,
            // maybe they should be true?
            newPage: false,
            newPageSize: false,
            newData: false,
            keepRenderedRows: true,
            animate: false,
        };
    }

    private resetCache(): void {
        // if not first time creating a cache, need to destroy the old one
        this.destroyCache();

        this.cacheParams = {
            // the user provided datasource
            datasource: this.datasource,

            // sort and filter model
            filterModel: this.filterManager.getFilterModel(),
            sortModel: this.sortController.getSortModel(),

            rowNodeBlockLoader: this.rowNodeBlockLoader,

            // properties - this way we take a snapshot of them, so if user changes any, they will be
            // used next time we create a new cache, which is generally after a filter or sort change,
            // or a new datasource is set
            initialRowCount: this.gos.get('infiniteInitialRowCount'),
            maxBlocksInCache: this.gos.get('maxBlocksInCache'),
            rowHeight: this.gos.getRowHeightAsNumber(),

            // if user doesn't provide overflow, we use default overflow of 1, so user can scroll past
            // the current page and request first row of next page
            overflowSize: this.gos.get('cacheOverflowSize'),

            // page size needs to be 1 or greater. having it at 1 would be silly, as you would be hitting the
            // server for one page at a time. so the default if not specified is 100.
            blockSize: this.gos.get('cacheBlockSize'),

            // the cache could create this, however it is also used by the pages, so handy to create it
            // here as the settings are also passed to the pages
            lastAccessedSequence: new NumberSequence(),
        } as InfiniteCacheParams;

        this.infiniteCache = this.createBean(new InfiniteCache(this.cacheParams));

        this.eventService.dispatchEventOnce({
            type: Events.EVENT_ROW_COUNT_READY,
        });

        const event = this.createModelUpdatedEvent();
        this.eventService.dispatchEvent(event);
    }

    private updateRowHeights() {
        this.forEachNode((node) => {
            node.setRowHeight(this.rowHeight);
            node.setRowTop(this.rowHeight * node.rowIndex!);
        });

        const event = this.createModelUpdatedEvent();
        this.eventService.dispatchEvent(event);
    }

    private destroyCache(): void {
        if (this.infiniteCache) {
            this.infiniteCache = this.destroyBean(this.infiniteCache);
        }
    }

    private onCacheUpdated(): void {
        const event = this.createModelUpdatedEvent();
        this.eventService.dispatchEvent(event);
    }

    public getRow(rowIndex: number): RowNode | undefined {
        if (!this.infiniteCache) {
            return undefined;
        }
        if (rowIndex >= this.infiniteCache.getRowCount()) {
            return undefined;
        }
        return this.infiniteCache.getRow(rowIndex);
    }

    public getRowNode(id: string): RowNode | undefined {
        let result: RowNode | undefined;
        this.forEachNode((rowNode) => {
            if (rowNode.id === id) {
                result = rowNode;
            }
        });
        return result;
    }

    public forEachNode(callback: (rowNode: RowNode, index: number) => void): void {
        if (this.infiniteCache) {
            this.infiniteCache.forEachNodeDeep(callback);
        }
    }

    public getTopLevelRowCount(): number {
        return this.getRowCount();
    }

    public getTopLevelRowDisplayedIndex(topLevelIndex: number): number {
        return topLevelIndex;
    }

    public getRowIndexAtPixel(pixel: number): number {
        if (this.rowHeight !== 0) {
            // avoid divide by zero error
            const rowIndexForPixel = Math.floor(pixel / this.rowHeight);
            const lastRowIndex = this.getRowCount() - 1;
            if (rowIndexForPixel > lastRowIndex) {
                return lastRowIndex;
            }
            return rowIndexForPixel;
        }
        return 0;
    }

    public getRowCount(): number {
        return this.infiniteCache ? this.infiniteCache.getRowCount() : 0;
    }

    public isRowPresent(rowNode: RowNode): boolean {
        const foundRowNode = this.getRowNode(rowNode.id!);
        return !!foundRowNode;
    }

    public refreshCache(): void {
        if (this.infiniteCache) {
            this.infiniteCache.refreshCache();
        }
    }

    public purgeCache(): void {
        if (this.infiniteCache) {
            this.infiniteCache.purgeCache();
        }
    }

    // for iRowModel
    public isLastRowIndexKnown(): boolean {
        if (this.infiniteCache) {
            return this.infiniteCache.isLastRowIndexKnown();
        }
        return false;
    }

    public setRowCount(rowCount: number, lastRowIndexKnown?: boolean): void {
        if (this.infiniteCache) {
            this.infiniteCache.setRowCount(rowCount, lastRowIndexKnown);
        }
    }
}<|MERGE_RESOLUTION|>--- conflicted
+++ resolved
@@ -4,10 +4,6 @@
     IInfiniteRowModel,
     ISelectionService,
     ModelUpdatedEvent,
-<<<<<<< HEAD
-    NumberSequence,
-=======
->>>>>>> c75d6e7b
     RowBounds,
     RowModelType,
     RowNode,
@@ -16,17 +12,7 @@
     SortController,
     WithoutGridCommon,
 } from '@ag-grid-community/core';
-import {
-    Autowired,
-    Bean,
-    BeanStub,
-    Events,
-    NumberSequence,
-    PostConstruct,
-    PreDestroy,
-    _jsonEquals,
-    _warnOnce,
-} from '@ag-grid-community/core';
+import { Autowired, Bean, BeanStub, Events, NumberSequence, _jsonEquals, _warnOnce } from '@ag-grid-community/core';
 
 import type { InfiniteCacheParams } from './infiniteCache';
 import { InfiniteCache } from './infiniteCache';
