import type {
    AgColumn,
    AgColumnGroup,
    BeanCollection,
<<<<<<< HEAD
    BeanName,
=======
    Column,
>>>>>>> 34b7212f
    ColumnModel,
    ColumnNameService,
    ExportParams,
    IClientSideRowModel,
    IRowModel,
    ISelectionService,
    IServerSideRowModel,
    NamedBean,
    PinnedRowModel,
    ProcessGroupHeaderForExportParams,
    RowNode,
    RowNodeSorter,
    ShouldRowBeSkippedParams,
    SortController,
    VisibleColsService,
} from '@ag-grid-community/core';
import {
    BeanStub,
    GROUP_AUTO_COLUMN_ID,
    GroupInstanceIdCreator,
    _compose,
    _last,
    isColumnGroup,
} from '@ag-grid-community/core';

import type { GridSerializingSession, RowAccumulator, RowSpanningAccumulator } from './interfaces';

type ProcessGroupHeaderCallback = (params: ProcessGroupHeaderForExportParams) => string;

export enum RowType {
    HEADER_GROUPING,
    HEADER,
    BODY,
}

export class GridSerializer extends BeanStub implements NamedBean {
    beanName = 'gridSerializer' as const;

    private visibleColsService: VisibleColsService;
    private columnModel: ColumnModel;
    private columnNameService: ColumnNameService;
    private rowModel: IRowModel;
    private pinnedRowModel: PinnedRowModel;
    private selectionService: ISelectionService;
    private rowNodeSorter: RowNodeSorter;
    private sortController: SortController;

    public wireBeans(beans: BeanCollection): void {
        this.visibleColsService = beans.visibleColsService;
        this.columnModel = beans.columnModel;
        this.columnNameService = beans.columnNameService;
        this.rowModel = beans.rowModel;
        this.pinnedRowModel = beans.pinnedRowModel;
        this.selectionService = beans.selectionService;
        this.rowNodeSorter = beans.rowNodeSorter;
        this.sortController = beans.sortController;
    }

    public serialize<T>(gridSerializingSession: GridSerializingSession<T>, params: ExportParams<T> = {}): string {
        const { allColumns, columnKeys, skipRowGroups } = params;
        const columnsToExport = this.getColumnsToExport(
            allColumns,
            skipRowGroups,
            columnKeys as (string | AgColumn)[] | undefined
        );

        const serializeChain = _compose<GridSerializingSession<T>>(
            // first pass, put in the header names of the cols
            this.prepareSession(columnsToExport),
            this.prependContent(params),
            this.exportColumnGroups(params, columnsToExport),
            this.exportHeaders(params, columnsToExport),
            this.processPinnedTopRows(params, columnsToExport),
            this.processRows(params, columnsToExport),
            this.processPinnedBottomRows(params, columnsToExport),
            this.appendContent(params)
        );

        return serializeChain(gridSerializingSession).parse();
    }

    private processRow<T>(
        gridSerializingSession: GridSerializingSession<T>,
        params: ExportParams<T>,
        columnsToExport: AgColumn[],
        node: RowNode
    ): void {
        const rowSkipper: (params: ShouldRowBeSkippedParams) => boolean = params.shouldRowBeSkipped || (() => false);
        const skipSingleChildrenGroup = this.gos.get('groupRemoveSingleChildren');
        const skipLowestSingleChildrenGroup = this.gos.get('groupRemoveLowestSingleChildren');
        // if onlySelected, we ignore groupHideOpenParents as the user has explicitly selected the rows they wish to export.
        // similarly, if specific rowNodes are provided we do the same. (the clipboard service uses rowNodes to define which rows to export)
        const isClipboardExport = params.rowPositions != null;
        const isExplicitExportSelection = isClipboardExport || !!params.onlySelected;
        const hideOpenParents = this.gos.get('groupHideOpenParents') && !isExplicitExportSelection;
        const isLeafNode = this.columnModel.isPivotMode() ? node.leafGroup : !node.group;
        const isFooter = !!node.footer;
        const shouldSkipLowestGroup = skipLowestSingleChildrenGroup && node.leafGroup;
        const shouldSkipCurrentGroup =
            node.allChildrenCount === 1 &&
            node.childrenAfterGroup?.length === 1 &&
            (skipSingleChildrenGroup || shouldSkipLowestGroup);

        if (
            (!isLeafNode && !isFooter && (params.skipRowGroups || shouldSkipCurrentGroup || hideOpenParents)) ||
            (params.onlySelected && !node.isSelected()) ||
            (params.skipPinnedTop && node.rowPinned === 'top') ||
            (params.skipPinnedBottom && node.rowPinned === 'bottom')
        ) {
            return;
        }

        // if we are in pivotMode, then the grid will show the root node only
        // if it's not a leaf group
        const nodeIsRootNode = node.level === -1;

        if (nodeIsRootNode && !isLeafNode && !isFooter) {
            return;
        }

        const shouldRowBeSkipped: boolean = rowSkipper(this.gos.addGridCommonParams({ node }));

        if (shouldRowBeSkipped) {
            return;
        }

        const rowAccumulator: RowAccumulator = gridSerializingSession.onNewBodyRow(node);
        columnsToExport.forEach((column: AgColumn, index: number) => {
            rowAccumulator.onColumn(column, index, node);
        });

        if (params.getCustomContentBelowRow) {
            const content = params.getCustomContentBelowRow(this.gos.addGridCommonParams({ node }));
            if (content) {
                gridSerializingSession.addCustomContent(content);
            }
        }
    }

    private appendContent<T>(
        params: ExportParams<T>
    ): (gridSerializingSession: GridSerializingSession<T>) => GridSerializingSession<T> {
        return (gridSerializingSession: GridSerializingSession<T>) => {
            const appendContent = params.appendContent;
            if (appendContent) {
                gridSerializingSession.addCustomContent(appendContent);
            }
            return gridSerializingSession;
        };
    }

    private prependContent<T>(
        params: ExportParams<T>
    ): (gridSerializingSession: GridSerializingSession<T>) => GridSerializingSession<T> {
        return (gridSerializingSession: GridSerializingSession<T>) => {
            const prependContent = params.prependContent;
            if (prependContent) {
                gridSerializingSession.addCustomContent(prependContent);
            }
            return gridSerializingSession;
        };
    }

    private prepareSession<T>(
        columnsToExport: AgColumn[]
    ): (gridSerializingSession: GridSerializingSession<T>) => GridSerializingSession<T> {
        return (gridSerializingSession) => {
            gridSerializingSession.prepare(columnsToExport);
            return gridSerializingSession;
        };
    }

    private exportColumnGroups<T>(
        params: ExportParams<T>,
        columnsToExport: AgColumn[]
    ): (gridSerializingSession: GridSerializingSession<T>) => GridSerializingSession<T> {
        return (gridSerializingSession) => {
            if (!params.skipColumnGroupHeaders) {
                const groupInstanceIdCreator: GroupInstanceIdCreator = new GroupInstanceIdCreator();
                const displayedGroups: (AgColumn | AgColumnGroup)[] = this.visibleColsService.createGroups(
                    columnsToExport,
                    groupInstanceIdCreator,
                    null
                );
                this.recursivelyAddHeaderGroups(
                    displayedGroups,
                    gridSerializingSession,
                    params.processGroupHeaderCallback
                );
            }
            return gridSerializingSession;
        };
    }

    private exportHeaders<T>(
        params: ExportParams<T>,
        columnsToExport: AgColumn[]
    ): (gridSerializingSession: GridSerializingSession<T>) => GridSerializingSession<T> {
        return (gridSerializingSession) => {
            if (!params.skipColumnHeaders) {
                const gridRowIterator = gridSerializingSession.onNewHeaderRow();
                columnsToExport.forEach((column, index) => {
                    gridRowIterator.onColumn(column, index, undefined);
                });
            }
            return gridSerializingSession;
        };
    }

    private processPinnedTopRows<T>(
        params: ExportParams<T>,
        columnsToExport: AgColumn[]
    ): (gridSerializingSession: GridSerializingSession<T>) => GridSerializingSession<T> {
        return (gridSerializingSession) => {
            const processRow = this.processRow.bind(this, gridSerializingSession, params, columnsToExport);

            if (params.rowPositions) {
                params.rowPositions
                    // only pinnedTop rows, other models are processed by `processRows` and `processPinnedBottomsRows`
                    .filter((position) => position.rowPinned === 'top')
                    .sort((a, b) => a.rowIndex - b.rowIndex)
                    .map((position) => this.pinnedRowModel.getPinnedTopRow(position.rowIndex))
                    .forEach(processRow);
            } else {
                this.pinnedRowModel.forEachPinnedTopRow(processRow);
            }
            return gridSerializingSession;
        };
    }

    private processRows<T>(
        params: ExportParams<T>,
        columnsToExport: AgColumn[]
    ): (gridSerializingSession: GridSerializingSession<T>) => GridSerializingSession<T> {
        return (gridSerializingSession) => {
            // when in pivot mode, we always render cols on screen, never 'all columns'
            const rowModel = this.rowModel;
            const rowModelType = rowModel.getType();
            const usingCsrm = rowModelType === 'clientSide';
            const usingSsrm = rowModelType === 'serverSide';
            const onlySelectedNonStandardModel = !usingCsrm && params.onlySelected;
            const processRow = this.processRow.bind(this, gridSerializingSession, params, columnsToExport);
            const { exportedRows = 'filteredAndSorted' } = params;

            if (params.rowPositions) {
                params.rowPositions
                    // pinnedRows are processed by `processPinnedTopRows` and `processPinnedBottomsRows`
                    .filter((position) => position.rowPinned == null)
                    .sort((a, b) => a.rowIndex - b.rowIndex)
                    .map((position) => rowModel.getRow(position.rowIndex))
                    .forEach(processRow);
            } else if (this.columnModel.isPivotMode()) {
                if (usingCsrm) {
                    (rowModel as IClientSideRowModel).forEachPivotNode(processRow, true);
                } else if (usingSsrm) {
                    (rowModel as IServerSideRowModel).forEachNodeAfterFilterAndSort(processRow, true);
                } else {
                    // must be enterprise, so we can just loop through all the nodes
                    rowModel.forEachNode(processRow);
                }
            } else {
                // onlySelectedAllPages: user doing pagination and wants selected items from
                // other pages, so cannot use the standard row model as it won't have rows from
                // other pages.
                // onlySelectedNonStandardModel: if user wants selected in non standard row model
                // (eg viewport) then again RowModel cannot be used, so need to use selected instead.
                if (params.onlySelectedAllPages || onlySelectedNonStandardModel) {
                    const selectedNodes = this.selectionService.getSelectedNodes();
                    this.replicateSortedOrder(selectedNodes);
                    // serialize each node
                    selectedNodes.forEach(processRow);
                } else {
                    // here is everything else - including standard row model and selected. we don't use
                    // the selection model even when just using selected, so that the result is the order
                    // of the rows appearing on the screen.
                    if (exportedRows === 'all') {
                        rowModel.forEachNode(processRow);
                    } else if (usingCsrm) {
                        (rowModel as IClientSideRowModel).forEachNodeAfterFilterAndSort(processRow, true);
                    } else if (usingSsrm) {
                        (rowModel as IServerSideRowModel).forEachNodeAfterFilterAndSort(processRow, true);
                    } else {
                        rowModel.forEachNode(processRow);
                    }
                }
            }
            return gridSerializingSession;
        };
    }

    private replicateSortedOrder(rows: RowNode[]) {
        const sortOptions = this.sortController.getSortOptions();
        const compareNodes = (rowA: RowNode, rowB: RowNode): number => {
            if (rowA.rowIndex != null && rowB.rowIndex != null) {
                // if the rows have rowIndexes, this is the easiest way to compare,
                // as they're already ordered
                return rowA.rowIndex - rowB.rowIndex;
            }

            // if the level is the same, compare these nodes, or their parents
            if (rowA.level === rowB.level) {
                if (rowA.parent?.id === rowB.parent?.id) {
                    return this.rowNodeSorter.compareRowNodes(
                        sortOptions,
                        {
                            rowNode: rowA,
                            currentPos: rowA.rowIndex ?? -1,
                        },
                        {
                            rowNode: rowB,
                            currentPos: rowB.rowIndex ?? -1,
                        }
                    );
                }

                // level is same, but parent isn't, compare parents
                return compareNodes(rowA.parent!, rowB.parent!);
            }

            // if level is different, match levels
            if (rowA.level > rowB.level) {
                return compareNodes(rowA.parent!, rowB);
            }
            return compareNodes(rowA, rowB.parent!);
        };

        // sort the nodes either by existing row index or compare them
        rows.sort(compareNodes);
    }

    private processPinnedBottomRows<T>(
        params: ExportParams<T>,
        columnsToExport: AgColumn[]
    ): (gridSerializingSession: GridSerializingSession<T>) => GridSerializingSession<T> {
        return (gridSerializingSession) => {
            const processRow = this.processRow.bind(this, gridSerializingSession, params, columnsToExport);
            if (params.rowPositions) {
                params.rowPositions
                    // only pinnedBottom rows, other models are processed by `processRows` and `processPinnedTopRows`
                    .filter((position) => position.rowPinned === 'bottom')
                    .sort((a, b) => a.rowIndex - b.rowIndex)
                    .map((position) => this.pinnedRowModel.getPinnedBottomRow(position.rowIndex))
                    .forEach(processRow);
            } else {
                this.pinnedRowModel.forEachPinnedBottomRow(processRow);
            }
            return gridSerializingSession;
        };
    }

    private getColumnsToExport(
        allColumns: boolean = false,
        skipRowGroups: boolean = false,
        columnKeys?: (string | AgColumn)[]
    ): AgColumn[] {
        const isPivotMode = this.columnModel.isPivotMode();

        if (columnKeys && columnKeys.length) {
            return this.columnModel.getColsForKeys(columnKeys);
        }

        const isTreeData = this.gos.get('treeData');

        let columnsToExport: AgColumn[] = [];

        if (allColumns && !isPivotMode) {
            columnsToExport = this.columnModel.getCols();
        } else {
            columnsToExport = this.visibleColsService.getAllCols();
        }

        if (skipRowGroups && !isTreeData) {
            columnsToExport = columnsToExport.filter((column) => column.getColId() !== GROUP_AUTO_COLUMN_ID);
        }

        return columnsToExport;
    }

    private recursivelyAddHeaderGroups<T>(
        displayedGroups: (AgColumn | AgColumnGroup)[],
        gridSerializingSession: GridSerializingSession<T>,
        processGroupHeaderCallback: ProcessGroupHeaderCallback | undefined
    ): void {
        const directChildrenHeaderGroups: (AgColumn | AgColumnGroup)[] = [];
        displayedGroups.forEach((columnGroupChild) => {
            const columnGroup = columnGroupChild as AgColumnGroup;
            if (!columnGroup.getChildren) {
                return;
            }
            columnGroup.getChildren()!.forEach((it) => directChildrenHeaderGroups.push(it));
        });

        if (displayedGroups.length > 0 && isColumnGroup(displayedGroups[0])) {
            this.doAddHeaderHeader(gridSerializingSession, displayedGroups, processGroupHeaderCallback);
        }

        if (directChildrenHeaderGroups && directChildrenHeaderGroups.length > 0) {
            this.recursivelyAddHeaderGroups(
                directChildrenHeaderGroups,
                gridSerializingSession,
                processGroupHeaderCallback
            );
        }
    }

    private doAddHeaderHeader<T>(
        gridSerializingSession: GridSerializingSession<T>,
        displayedGroups: (AgColumn | AgColumnGroup)[],
        processGroupHeaderCallback: ProcessGroupHeaderCallback | undefined
    ) {
        const gridRowIterator: RowSpanningAccumulator = gridSerializingSession.onNewHeaderGroupingRow();
        let columnIndex: number = 0;
        displayedGroups.forEach((columnGroupChild) => {
            const columnGroup: AgColumnGroup = columnGroupChild as AgColumnGroup;

            let name: string;
            if (processGroupHeaderCallback) {
                name = processGroupHeaderCallback(
                    this.gos.addGridCommonParams({
                        columnGroup: columnGroup,
                    })
                );
            } else {
                name = this.columnNameService.getDisplayNameForColumnGroup(columnGroup, 'header')!;
            }

            const collapsibleGroupRanges = columnGroup
                .getLeafColumns()
                .reduce((collapsibleGroups: number[][], currentColumn, currentIdx, arr) => {
                    let lastGroup = _last(collapsibleGroups);
                    const groupShow = currentColumn.getColumnGroupShow() === 'open';

                    if (!groupShow) {
                        if (lastGroup && lastGroup[1] == null) {
                            lastGroup[1] = currentIdx - 1;
                        }
                    } else if (!lastGroup || lastGroup[1] != null) {
                        lastGroup = [currentIdx];
                        collapsibleGroups.push(lastGroup);
                    }

                    if (currentIdx === arr.length - 1 && lastGroup && lastGroup[1] == null) {
                        lastGroup[1] = currentIdx;
                    }

                    return collapsibleGroups;
                }, []);

            gridRowIterator.onColumn(
                columnGroup,
                name || '',
                columnIndex++,
                columnGroup.getLeafColumns().length - 1,
                collapsibleGroupRanges
            );
        });
    }
}<|MERGE_RESOLUTION|>--- conflicted
+++ resolved
@@ -2,11 +2,6 @@
     AgColumn,
     AgColumnGroup,
     BeanCollection,
-<<<<<<< HEAD
-    BeanName,
-=======
-    Column,
->>>>>>> 34b7212f
     ColumnModel,
     ColumnNameService,
     ExportParams,
