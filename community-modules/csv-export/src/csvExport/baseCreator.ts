<<<<<<< HEAD
import { BeanStub, ExportParams } from '@ag-grid-community/core';
=======
import type { ExportParams } from '@ag-grid-community/core';
>>>>>>> c75d6e7b

import type { BaseCreatorBeans, GridSerializingSession } from './interfaces';

export abstract class BaseCreator<T, S extends GridSerializingSession<T>, P extends ExportParams<T>> extends BeanStub {
    private beans: BaseCreatorBeans;

    protected setBeans(beans: BaseCreatorBeans) {
        this.beans = beans;
    }

    protected abstract export(userParams?: P, compress?: boolean): void;

    protected abstract getMergedParams(params?: P): P;

    protected getFileName(fileName?: string): string {
        const extension = this.getDefaultFileExtension();

        if (fileName == null || !fileName.length) {
            fileName = this.getDefaultFileName();
        }

        return fileName.indexOf('.') === -1 ? `${fileName}.${extension}` : fileName;
    }

    protected getData(params: P): string {
        const serializingSession = this.createSerializingSession(params);
        return this.beans.gridSerializer.serialize(serializingSession, params);
    }

    public getDefaultFileName(): string {
        return `export.${this.getDefaultFileExtension()}`;
    }

    public abstract createSerializingSession(params?: P): S;
    public abstract getDefaultFileExtension(): string;
    public abstract isExportSuppressed(): boolean;
}<|MERGE_RESOLUTION|>--- conflicted
+++ resolved
@@ -1,8 +1,4 @@
-<<<<<<< HEAD
-import { BeanStub, ExportParams } from '@ag-grid-community/core';
-=======
-import type { ExportParams } from '@ag-grid-community/core';
->>>>>>> c75d6e7b
+import { BeanStub, type ExportParams } from '@ag-grid-community/core';
 
 import type { BaseCreatorBeans, GridSerializingSession } from './interfaces';
 
