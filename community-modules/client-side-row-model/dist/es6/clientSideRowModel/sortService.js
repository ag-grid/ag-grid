var __extends = (this && this.__extends) || (function () {
    var extendStatics = function (d, b) {
        extendStatics = Object.setPrototypeOf ||
            ({ __proto__: [] } instanceof Array && function (d, b) { d.__proto__ = b; }) ||
            function (d, b) { for (var p in b) if (b.hasOwnProperty(p)) d[p] = b[p]; };
        return extendStatics(d, b);
    };
    return function (d, b) {
        extendStatics(d, b);
        function __() { this.constructor = d; }
        d.prototype = b === null ? Object.create(b) : (__.prototype = b.prototype, new __());
    };
})();
var __decorate = (this && this.__decorate) || function (decorators, target, key, desc) {
    var c = arguments.length, r = c < 3 ? target : desc === null ? desc = Object.getOwnPropertyDescriptor(target, key) : desc, d;
    if (typeof Reflect === "object" && typeof Reflect.decorate === "function") r = Reflect.decorate(decorators, target, key, desc);
    else for (var i = decorators.length - 1; i >= 0; i--) if (d = decorators[i]) r = (c < 3 ? d(r) : c > 3 ? d(target, key, r) : d(target, key)) || r;
    return c > 3 && r && Object.defineProperty(target, key, r), r;
};
import { _, Autowired, Bean, PostConstruct, BeanStub } from "@ag-grid-community/core";
var SortService = /** @class */ (function (_super) {
    __extends(SortService, _super);
    function SortService() {
        return _super !== null && _super.apply(this, arguments) || this;
    }
    SortService.prototype.init = function () {
        this.postSortFunc = this.gridOptionsWrapper.getPostSortFunc();
    };
    SortService.prototype.sort = function (sortOptions, sortActive, deltaSort, dirtyLeafNodes, changedPath, noAggregations) {
        var _this = this;
        var callback = function (rowNode) {
            // we clear out the 'pull down open parents' first, as the values mix up the sorting
            _this.pullDownGroupDataForHideOpenParents(rowNode.childrenAfterFilter, true);
            // Javascript sort is non deterministic when all the array items are equals, ie Comparator always returns 0,
            // so to ensure the array keeps its order, add an additional sorting condition manually, in this case we
            // are going to inspect the original array position. This is what sortedRowNodes is for.
            if (sortActive) {
                var sortedRowNodes = deltaSort ?
                    _this.doDeltaSort(rowNode, sortOptions, dirtyLeafNodes, changedPath, noAggregations)
                    : _this.doFullSort(rowNode, sortOptions);
                rowNode.childrenAfterSort = sortedRowNodes.map(function (sorted) { return sorted.rowNode; });
            }
            else {
                rowNode.childrenAfterSort = rowNode.childrenAfterFilter.slice(0);
            }
            _this.updateChildIndexes(rowNode);
            if (_this.postSortFunc) {
                _this.postSortFunc(rowNode.childrenAfterSort);
            }
        };
        changedPath.forEachChangedNodeDepthFirst(callback);
        this.updateGroupDataForHiddenOpenParents(changedPath);
    };
    SortService.prototype.doFullSort = function (rowNode, sortOptions) {
        var sortedRowNodes = rowNode.childrenAfterFilter
            .map(this.mapNodeToSortedNode.bind(this));
        sortedRowNodes.sort(this.compareRowNodes.bind(this, sortOptions));
        return sortedRowNodes;
    };
    SortService.prototype.mapNodeToSortedNode = function (rowNode, pos) {
        return { currentPos: pos, rowNode: rowNode };
    };
    SortService.prototype.doDeltaSort = function (rowNode, sortOptions, dirtyLeafNodes, changedPath, noAggregations) {
        // clean nodes will be a list of all row nodes that remain in the set
        // and ordered. we start with the old sorted set and take out any nodes
        // that were removed or changed (but not added, added doesn't make sense,
        // if a node was added, there is no way it could be here from last time).
        var cleanNodes = rowNode.childrenAfterSort
            .filter(function (rowNode) {
            // take out all nodes that were changed as part of the current transaction.
            // a changed node could a) be in a different sort position or b) may
            // no longer be in this set as the changed node may not pass filtering,
            // or be in a different group.
            var passesDirtyNodesCheck = !dirtyLeafNodes[rowNode.id];
            // also remove group nodes in the changed path, as they can have different aggregate
            // values which could impact the sort order.
            // note: changed path is not active if a) no value columns or b) no transactions. it is never
            // (b) in deltaSort as we only do deltaSort for transactions. for (a) if no value columns, then
            // there is no value in the group that could of changed (ie no aggregate values)
            var passesChangedPathCheck = noAggregations || changedPath.canSkip(rowNode);
            return passesDirtyNodesCheck && passesChangedPathCheck;
        })
            .map(this.mapNodeToSortedNode.bind(this));
        // for fast access below, we map them
        var cleanNodesMapped = {};
        cleanNodes.forEach(function (sortedRowNode) { return cleanNodesMapped[sortedRowNode.rowNode.id] = sortedRowNode.rowNode; });
        // these are all nodes that need to be placed
        var changedNodes = rowNode.childrenAfterFilter
            // ignore nodes in the clean list
            .filter(function (rowNode) { return !cleanNodesMapped[rowNode.id]; })
            .map(this.mapNodeToSortedNode.bind(this));
        // sort changed nodes. note that we don't need to sort cleanNodes as they are
        // already sorted from last time.
        changedNodes.sort(this.compareRowNodes.bind(this, sortOptions));
        if (changedNodes.length === 0) {
            return cleanNodes;
        }
        else if (cleanNodes.length === 0) {
            return changedNodes;
        }
        else {
            return this.mergeSortedArrays(sortOptions, cleanNodes, changedNodes);
        }
    };
    // Merge two sorted arrays into each other
    SortService.prototype.mergeSortedArrays = function (sortOptions, arr1, arr2) {
        var res = [];
        var i = 0;
        var j = 0;
        // Traverse both array, adding them in order
        while (i < arr1.length && j < arr2.length) {
            // Check if current element of first
            // array is smaller than current element
            // of second array. If yes, store first
            // array element and increment first array
            // index. Otherwise do same with second array
            var compareResult = this.compareRowNodes(sortOptions, arr1[i], arr2[j]);
            if (compareResult < 0) {
                res.push(arr1[i++]);
            }
            else {
                res.push(arr2[j++]);
            }
        }
        // add remaining from arr1
        while (i < arr1.length) {
            res.push(arr1[i++]);
        }
        // add remaining from arr2
        while (j < arr2.length) {
            res.push(arr2[j++]);
        }
        return res;
    };
    SortService.prototype.compareRowNodes = function (sortOptions, sortedNodeA, sortedNodeB) {
        var nodeA = sortedNodeA.rowNode;
        var nodeB = sortedNodeB.rowNode;
        // Iterate columns, return the first that doesn't match
        for (var i = 0, len = sortOptions.length; i < len; i++) {
            var sortOption = sortOptions[i];
            // let compared = compare(nodeA, nodeB, sortOption.column, sortOption.inverter === -1);
            var isInverted = sortOption.inverter === -1;
            var valueA = this.getValue(nodeA, sortOption.column);
            var valueB = this.getValue(nodeB, sortOption.column);
            var comparatorResult = void 0;
            var providedComparator = sortOption.column.getColDef().comparator;
            if (providedComparator) {
                //if comparator provided, use it
                comparatorResult = providedComparator(valueA, valueB, nodeA, nodeB, isInverted);
            }
            else {
                //otherwise do our own comparison
                comparatorResult = _.defaultComparator(valueA, valueB, this.gridOptionsWrapper.isAccentedSort());
            }
            if (comparatorResult !== 0) {
                return comparatorResult * sortOption.inverter;
            }
        }
        // All matched, we make is so that the original sort order is kept:
        return sortedNodeA.currentPos - sortedNodeB.currentPos;
    };
    SortService.prototype.getValue = function (nodeA, column) {
        return this.valueService.getValue(column, nodeA);
    };
    SortService.prototype.updateChildIndexes = function (rowNode) {
        if (_.missing(rowNode.childrenAfterSort)) {
            return;
        }
        var listToSort = rowNode.childrenAfterSort;
        for (var i = 0; i < listToSort.length; i++) {
            var child = listToSort[i];
            var firstChild = i === 0;
            var lastChild = i === rowNode.childrenAfterSort.length - 1;
            child.setFirstChild(firstChild);
            child.setLastChild(lastChild);
            child.setChildIndex(i);
        }
    };
    SortService.prototype.updateGroupDataForHiddenOpenParents = function (changedPath) {
        var _this = this;
        if (!this.gridOptionsWrapper.isGroupHideOpenParents()) {
            return;
        }
        // recurse breadth first over group nodes after sort to 'pull down' group data to child groups
        var callback = function (rowNode) {
            _this.pullDownGroupDataForHideOpenParents(rowNode.childrenAfterSort, false);
            rowNode.childrenAfterSort.forEach(function (child) {
                if (child.hasChildren()) {
                    callback(child);
                }
            });
        };
        changedPath.executeFromRootNode(function (rowNode) { return callback(rowNode); });
    };
    SortService.prototype.pullDownGroupDataForHideOpenParents = function (rowNodes, clearOperation) {
        var _this = this;
        if (_.missing(rowNodes)) {
            return;
        }
        if (!this.gridOptionsWrapper.isGroupHideOpenParents()) {
            return;
        }
        rowNodes.forEach(function (childRowNode) {
            var groupDisplayCols = _this.columnController.getGroupDisplayColumns();
            groupDisplayCols.forEach(function (groupDisplayCol) {
                var showRowGroup = groupDisplayCol.getColDef().showRowGroup;
                if (typeof showRowGroup !== 'string') {
                    console.error('ag-Grid: groupHideOpenParents only works when specifying specific columns for colDef.showRowGroup');
                    return;
                }
                var displayingGroupKey = showRowGroup;
                var rowGroupColumn = _this.columnController.getPrimaryColumn(displayingGroupKey);
                var thisRowNodeMatches = rowGroupColumn === childRowNode.rowGroupColumn;
                if (thisRowNodeMatches) {
                    return;
                }
                if (clearOperation) {
                    // if doing a clear operation, we clear down the value for every possible group column
                    childRowNode.setGroupValue(groupDisplayCol.getId(), null);
                }
                else {
                    // if doing a set operation, we set only where the pull down is to occur
                    var parentToStealFrom = childRowNode.getFirstChildOfFirstChild(rowGroupColumn);
                    if (parentToStealFrom) {
                        childRowNode.setGroupValue(groupDisplayCol.getId(), parentToStealFrom.key);
                    }
                }
            });
        });
    };
    __decorate([
        Autowired('sortController')
    ], SortService.prototype, "sortController", void 0);
    __decorate([
        Autowired('columnController')
    ], SortService.prototype, "columnController", void 0);
    __decorate([
<<<<<<< HEAD
        Autowired('valueService')
    ], SortService.prototype, "valueService", void 0);
    __decorate([
        Autowired('gridOptionsWrapper')
    ], SortService.prototype, "gridOptionsWrapper", void 0);
=======
        Autowired('rowNodeSorter')
    ], SortService.prototype, "rowNodeSorter", void 0);
>>>>>>> 338ea6d7
    __decorate([
        PostConstruct
    ], SortService.prototype, "init", null);
    SortService = __decorate([
        Bean('sortService')
    ], SortService);
    return SortService;
}(BeanStub));
export { SortService };<|MERGE_RESOLUTION|>--- conflicted
+++ resolved
@@ -235,16 +235,8 @@
         Autowired('columnController')
     ], SortService.prototype, "columnController", void 0);
     __decorate([
-<<<<<<< HEAD
-        Autowired('valueService')
-    ], SortService.prototype, "valueService", void 0);
-    __decorate([
-        Autowired('gridOptionsWrapper')
-    ], SortService.prototype, "gridOptionsWrapper", void 0);
-=======
         Autowired('rowNodeSorter')
     ], SortService.prototype, "rowNodeSorter", void 0);
->>>>>>> 338ea6d7
     __decorate([
         PostConstruct
     ], SortService.prototype, "init", null);
