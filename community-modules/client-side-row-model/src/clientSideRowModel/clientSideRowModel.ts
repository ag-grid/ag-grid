--- conflicted
+++ resolved
@@ -32,7 +32,7 @@
     AsyncTransactionsFlushed,
     AnimationFrameService
 } from "@ag-grid-community/core";
-import {ClientSideNodeManager} from "./clientSideNodeManager";
+import { ClientSideNodeManager } from "./clientSideNodeManager";
 
 enum RecursionType { Normal, AfterFilter, AfterFilterAndSort, PivotNodes }
 
@@ -74,12 +74,8 @@
     private nodeManager: ClientSideNodeManager;
     private rowDataTransactionBatch: BatchTransactionItem[] | null;
     private lastHighlightedRow: RowNode | null;
-<<<<<<< HEAD
-    private applyAsyncTransactionsTimeout: number;
-=======
     private applyAsyncTransactionsTimeout: number | undefined;
     private onRowGroupOpenedPending = false;
->>>>>>> 558c6ff6
 
     @PostConstruct
     public init(): void {
@@ -178,7 +174,7 @@
 
             rowNode.setRowTop(nextRowTop);
             rowNode.setRowIndex(i);
-            nextRowTop += rowNode.rowHeight;
+            nextRowTop += rowNode.rowHeight!;
         }
     }
 
@@ -268,14 +264,14 @@
 
         const { rowTop, rowHeight } = rowNode;
 
-        return pixel - rowTop < rowHeight / 2 ? 'above' : 'below';
+        return pixel - rowTop! < rowHeight! / 2 ? 'above' : 'below';
     }
 
     public getLastHighlightedRowNode(): RowNode | null {
         return this.lastHighlightedRow;
     }
 
-    public isLastRowFound(): boolean {
+    public isLastRowIndexKnown(): boolean {
         return true;
     }
 
@@ -304,7 +300,7 @@
             return topLevelIndex;
         }
 
-        let rowNode = this.rootNode.childrenAfterSort[topLevelIndex];
+        let rowNode = this.rootNode.childrenAfterSort![topLevelIndex];
 
         if (this.gridOptionsWrapper.isGroupHideOpenParents()) {
             // if hideOpenParents, and this row open, then this row is now displayed at this index, first child is
@@ -313,7 +309,7 @@
             }
         }
 
-        return rowNode.rowIndex;
+        return rowNode.rowIndex!;
     }
 
     public getRowBounds(index: number): RowBounds | null {
@@ -325,8 +321,8 @@
 
         if (rowNode) {
             return {
-                rowTop: rowNode.rowTop,
-                rowHeight: rowNode.rowHeight
+                rowTop: rowNode.rowTop!,
+                rowHeight: rowNode.rowHeight!
             };
         }
 
@@ -438,7 +434,7 @@
             case ClientSideRowModelSteps.EVERYTHING:
                 // start = new Date().getTime();
                 this.doRowGrouping(params.groupState, params.rowNodeTransactions, params.rowNodeOrder,
-                    changedPath, params.afterColumnsChanged);
+                    changedPath, !!params.afterColumnsChanged);
             // console.log('rowGrouping = ' + (new Date().getTime() - start));
             case ClientSideRowModelSteps.FILTER:
                 // start = new Date().getTime();
@@ -573,7 +569,7 @@
             return 0;
         }
         const lastNode = _.last(this.rowsToDisplay);
-        if (lastNode.rowTop <= pixelToMatch) {
+        if (lastNode.rowTop! <= pixelToMatch) {
             return this.rowsToDisplay.length - 1;
         }
 
@@ -585,9 +581,9 @@
                 return midPointer;
             }
 
-            if (currentRowNode.rowTop < pixelToMatch) {
+            if (currentRowNode.rowTop! < pixelToMatch) {
                 bottomPointer = midPointer + 1;
-            } else if (currentRowNode.rowTop > pixelToMatch) {
+            } else if (currentRowNode.rowTop! > pixelToMatch) {
                 topPointer = midPointer - 1;
             }
         }
@@ -595,19 +591,9 @@
 
     private isRowInPixel(rowNode: RowNode, pixelToMatch: number): boolean {
         const topPixel = rowNode.rowTop;
-        const bottomPixel = rowNode.rowTop + rowNode.rowHeight;
-        const pixelInRow = topPixel <= pixelToMatch && bottomPixel > pixelToMatch;
+        const bottomPixel = rowNode.rowTop! + rowNode.rowHeight!;
+        const pixelInRow = topPixel! <= pixelToMatch && bottomPixel > pixelToMatch;
         return pixelInRow;
-    }
-
-    public getCurrentPageHeight(): number {
-        if (this.rowsToDisplay && this.rowsToDisplay.length > 0) {
-            const lastRow = _.last(this.rowsToDisplay);
-            const lastPixel = lastRow.rowTop + lastRow.rowHeight;
-            return lastPixel;
-        }
-
-        return 0;
     }
 
     public forEachLeafNode(callback: (node: RowNode, index: number) => void): void {
@@ -637,7 +623,7 @@
     // callback - the user provided callback
     // recursion type - need this to know what child nodes to recurse, eg if looking at all nodes, or filtered notes etc
     // index - works similar to the index in forEach in javascript's array function
-    private recursivelyWalkNodesAndCallback(nodes: RowNode[], callback: (node: RowNode, index: number) => void, recursionType: RecursionType, index: number) {
+    private recursivelyWalkNodesAndCallback(nodes: RowNode[] | null, callback: (node: RowNode, index: number) => void, recursionType: RecursionType, index: number) {
         if (!nodes) { return index; }
 
         for (let i = 0; i < nodes.length; i++) {
@@ -686,7 +672,7 @@
             recursiveExpandOrCollapse(this.rootNode.childrenAfterGroup);
         }
 
-        function recursiveExpandOrCollapse(rowNodes: RowNode[]): void {
+        function recursiveExpandOrCollapse(rowNodes: RowNode[] | null): void {
             if (!rowNodes) { return; }
 
             rowNodes.forEach(rowNode => {
@@ -710,7 +696,7 @@
         this.eventService.dispatchEvent(event);
     }
 
-    private doSort(rowNodeTransactions: RowNodeTransaction[], changedPath: ChangedPath) {
+    private doSort(rowNodeTransactions: RowNodeTransaction[] | undefined, changedPath: ChangedPath) {
         this.sortStage.execute({
             rowNode: this.rootNode,
             rowNodeTransactions: rowNodeTransactions,
@@ -720,7 +706,7 @@
 
     private doRowGrouping(
         groupState: any,
-        rowNodeTransactions: (RowNodeTransaction | null)[] | undefined,
+        rowNodeTransactions: RowNodeTransaction[] | undefined,
         rowNodeOrder: { [id: string]: number; } | undefined,
         changedPath: ChangedPath,
         afterColumnsChanged: boolean
@@ -824,18 +810,18 @@
     }
 
     public batchUpdateRowData(rowDataTransaction: RowDataTransaction, callback?: (res: RowNodeTransaction) => void): void {
-        if (this.applyAsyncTransactionsTimeout==null) {
+        if (this.applyAsyncTransactionsTimeout == null) {
             this.rowDataTransactionBatch = [];
             const waitMillis = this.gridOptionsWrapper.getAsyncTransactionWaitMillis();
             this.applyAsyncTransactionsTimeout = window.setTimeout(() => {
                 this.executeBatchUpdateRowData();
             }, waitMillis);
         }
-        this.rowDataTransactionBatch.push({ rowDataTransaction: rowDataTransaction, callback: callback });
+        this.rowDataTransactionBatch!.push({ rowDataTransaction: rowDataTransaction, callback: callback });
     }
 
     public flushAsyncTransactions(): void {
-        if (this.applyAsyncTransactionsTimeout!=null) {
+        if (this.applyAsyncTransactionsTimeout != null) {
             clearTimeout(this.applyAsyncTransactionsTimeout);
             this.executeBatchUpdateRowData();
         }
@@ -845,7 +831,7 @@
         this.valueCache.onDataChanged();
 
         const callbackFuncsBound: Function[] = [];
-        const rowNodeTrans: (RowNodeTransaction | null)[] = [];
+        const rowNodeTrans: RowNodeTransaction[] = [];
 
         // The rowGroup stage uses rowNodeOrder if order was provided. if we didn't pass 'true' to
         // commonUpdateRowData, using addIndex would have no effect when grouping.
@@ -903,16 +889,16 @@
         return rowNodeTran;
     }
 
-    private createRowNodeOrder(): { [id: string]: number; } {
+    private createRowNodeOrder(): { [id: string]: number; } | undefined {
         const suppressSortOrder = this.gridOptionsWrapper.isSuppressMaintainUnsortedOrder();
         if (suppressSortOrder) { return; }
 
-        const orderMap: { [id: string]: number } = suppressSortOrder ? null : {};
+        const orderMap: { [id: string]: number } = {};
 
         if (this.rootNode && this.rootNode.allLeafChildren) {
-            for (let index = 0; index<this.rootNode.allLeafChildren.length; index++) {
+            for (let index = 0; index < this.rootNode.allLeafChildren.length; index++) {
                 const node = this.rootNode.allLeafChildren[index];
-                orderMap[node.id] = index;
+                orderMap[node.id!] = index;
             }
         }
 
