--- conflicted
+++ resolved
@@ -32,12 +32,7 @@
     private setupExpandable;
     private refreshExpanded;
     private setupMovingCss;
-<<<<<<< HEAD
-    getComponentHolder(): ColGroupDef;
-    private getTooltipText;
-=======
     getComponentHolder(): ColGroupDef | null;
->>>>>>> 338ea6d7
     getTooltipParams(): ITooltipParams;
     private setupTooltip;
     private onColumnMovingChanged;
