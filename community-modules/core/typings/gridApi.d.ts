import { ColumnApi } from "./columnController/columnApi";
import { GridPanel } from "./gridPanel/gridPanel";
import { ColDef, ColGroupDef, IAggFunc } from "./entities/colDef";
import { RowNode } from "./entities/rowNode";
import { Column } from "./entities/column";
import { GridCore } from "./gridCore";
import { IRowModel } from "./interfaces/iRowModel";
import { CellRange, CellRangeParams } from "./interfaces/iRangeController";
import { CellPosition } from "./entities/cellPosition";
import { IViewportDatasource } from "./interfaces/iViewportDatasource";
import { IFilterComp } from "./interfaces/iFilter";
import { CsvExportParams } from "./interfaces/exportParams";
import { ExcelExportParams } from "./interfaces/iExcelCreator";
import { IDatasource } from "./interfaces/iDatasource";
import { IServerSideDatasource } from "./interfaces/iServerSideDatasource";
import { AlignedGridsService } from "./alignedGridsService";
import { AgEvent, ColumnEventType } from "./events";
import { ICellRendererComp } from "./rendering/cellRenderers/iCellRenderer";
import { ICellEditorComp } from "./interfaces/iCellEditor";
import { HeaderRootComp } from "./headerRendering/headerRootComp";
import { RefreshStoreParams } from "./interfaces/iServerSideRowModel";
import { IStatusPanelComp } from "./interfaces/iStatusPanel";
import { SideBarDef } from "./entities/sideBar";
import { ChartModel } from "./interfaces/IChartService";
import { ChartRef, ProcessChartOptionsParams } from "./entities/gridOptions";
import { ChartOptions, ChartType } from "./interfaces/iChartOptions";
import { IToolPanel } from "./interfaces/iToolPanel";
import { RowNodeTransaction } from "./interfaces/rowNodeTransaction";
import { RowDataTransaction } from "./interfaces/rowDataTransaction";
import { RowDropZoneParams, RowDropZoneEvents } from "./gridPanel/rowDragFeature";
import { AgChartThemeOverrides } from "./interfaces/iAgChartOptions";
import { ServerSideTransaction, ServerSideTransactionResult } from "./interfaces/serverSideTransaction";
import { ServerSideStoreState } from "./interfaces/IServerSideStore";
export interface StartEditingCellParams {
    rowIndex: number;
    colKey: string | Column;
    rowPinned?: string;
    keyPress?: number;
    charPress?: string;
}
export interface GetCellsParams {
    rowNodes?: RowNode[];
    columns?: (string | Column)[];
}
export interface RefreshCellsParams extends GetCellsParams {
    force?: boolean;
    suppressFlash?: boolean;
}
export interface FlashCellsParams extends GetCellsParams {
    flashDelay?: number;
    fadeDelay?: number;
}
export interface GetCellRendererInstancesParams extends GetCellsParams {
}
export interface GetCellEditorInstancesParams extends GetCellsParams {
}
export interface RedrawRowsParams {
    rowNodes?: RowNode[];
}
export interface CreateRangeChartParams {
    cellRange: CellRangeParams;
    chartType: ChartType;
    chartThemeName?: string;
    chartContainer?: HTMLElement;
    suppressChartRanges?: boolean;
    aggFunc?: string | IAggFunc;
    chartThemeOverrides?: AgChartThemeOverrides;
    unlinkChart?: boolean;
    /** @deprecated since v24.0.0, use `chartThemeOverrides` instead */
    processChartOptions?: (params: ProcessChartOptionsParams) => ChartOptions<any>;
}
export interface CreatePivotChartParams {
    chartType: ChartType;
    chartThemeName?: string;
    chartContainer?: HTMLElement;
    chartThemeOverrides?: AgChartThemeOverrides;
    unlinkChart?: boolean;
    /** @deprecated since v24.0.0, use `chartThemeOverrides` instead */
    processChartOptions?: (params: ProcessChartOptionsParams) => ChartOptions<any>;
}
export interface CreateCrossFilterChartParams {
    cellRange: CellRangeParams;
    chartType: ChartType;
    chartThemeName?: string;
    chartContainer?: HTMLElement;
    suppressChartRanges?: boolean;
    aggFunc?: string | IAggFunc;
    chartThemeOverrides?: AgChartThemeOverrides;
    unlinkChart?: boolean;
}
export interface DetailGridInfo {
    api?: GridApi;
    columnApi?: ColumnApi;
    id: string;
}
export declare class GridApi {
    private immutableService;
    private csvCreator;
    private excelCreator;
    private rowRenderer;
    private filterManager;
    private columnController;
    private selectionController;
    private gridOptionsWrapper;
    private valueService;
    private alignedGridsService;
    private eventService;
    private pinnedRowModel;
    private context;
    private rowModel;
    private sortController;
    private paginationProxy;
    private focusController;
    private dragAndDropService;
    private rangeController;
    private clipboardService;
    private aggFuncService;
    private menuFactory;
    private contextMenuFactory;
    private valueCache;
    private animationFrameService;
    private statusBarService;
    private chartService;
    private undoRedoService;
    private gridPanel;
    private gridCore;
    private headerRootComp;
    private clientSideRowModel;
    private infiniteRowModel;
    private serverSideRowModel;
    private detailGridInfoMap;
    private destroyCalled;
    registerGridComp(gridPanel: GridPanel): void;
    registerGridCore(gridCore: GridCore): void;
    registerHeaderRootComp(headerRootComp: HeaderRootComp): void;
    private init;
    /** Used internally by grid. Not intended to be used by the client. Interface may change between releases. */
    __getAlignedGridService(): AlignedGridsService;
    addDetailGridInfo(id: string, gridInfo: DetailGridInfo): void;
    removeDetailGridInfo(id: string): void;
    getDetailGridInfo(id: string): DetailGridInfo;
    forEachDetailGridInfo(callback: (gridInfo: DetailGridInfo, index: number) => void): void;
    getDataAsCsv(params?: CsvExportParams): string;
    exportDataAsCsv(params?: CsvExportParams): void;
<<<<<<< HEAD
    getDataAsExcel(params?: ExcelExportParams): string;
=======
    getDataAsExcel(params?: ExcelExportParams): string | Blob | undefined;
>>>>>>> 558c6ff6
    exportDataAsExcel(params?: ExcelExportParams): void;
    /** @deprecated */
    setEnterpriseDatasource(datasource: IServerSideDatasource): void;
    setGridAriaProperty(property: string, value: string | null): void;
    setServerSideDatasource(datasource: IServerSideDatasource): void;
    setDatasource(datasource: IDatasource): void;
    setViewportDatasource(viewportDatasource: IViewportDatasource): void;
    setRowData(rowData: any[]): void;
    /** @deprecated */
    setFloatingTopRowData(rows: any[]): void;
    /** @deprecated */
    setFloatingBottomRowData(rows: any[]): void;
    /** @deprecated */
    getFloatingTopRowCount(): number;
    /** @deprecated */
    getFloatingBottomRowCount(): number;
    /** @deprecated */
    getFloatingTopRow(index: number): RowNode;
    /** @deprecated */
    getFloatingBottomRow(index: number): RowNode;
    setPinnedTopRowData(rows: any[]): void;
    setPinnedBottomRowData(rows: any[]): void;
    getPinnedTopRowCount(): number;
    getPinnedBottomRowCount(): number;
    getPinnedTopRow(index: number): RowNode;
    getPinnedBottomRow(index: number): RowNode;
    setColumnDefs(colDefs: (ColDef | ColGroupDef)[], source?: ColumnEventType): void;
    setAutoGroupColumnDef(colDef: ColDef, source?: ColumnEventType): void;
    expireValueCache(): void;
    getVerticalPixelRange(): {
        top: number;
        bottom: number;
    };
    getHorizontalPixelRange(): {
        left: number;
        right: number;
    };
    setAlwaysShowHorizontalScroll(show: boolean): void;
    setAlwaysShowVerticalScroll(show: boolean): void;
    refreshToolPanel(): void;
    refreshCells(params?: RefreshCellsParams): void;
    flashCells(params?: FlashCellsParams): void;
    redrawRows(params?: RedrawRowsParams): void;
    timeFullRedraw(count?: number): void;
    /** @deprecated */
    refreshView(): void;
    /** @deprecated */
    refreshRows(rowNodes: RowNode[]): void;
    /** @deprecated */
    rowDataChanged(rows: any): void;
    /** @deprecated */
    softRefreshView(): void;
    /** @deprecated */
    refreshGroupRows(): void;
    setFunctionsReadOnly(readOnly: boolean): void;
    refreshHeader(): void;
    isAnyFilterPresent(): boolean;
    /** @deprecated */
    isAdvancedFilterPresent(): boolean;
    isColumnFilterPresent(): boolean;
    isQuickFilterPresent(): boolean;
    getModel(): IRowModel;
    setRowNodeExpanded(rowNode: RowNode, expanded: boolean): void;
    onGroupExpandedOrCollapsed(deprecated_refreshFromIndex?: any): void;
    refreshInMemoryRowModel(step?: string): any;
    refreshClientSideRowModel(step?: string): any;
    isAnimationFrameQueueEmpty(): boolean;
    getRowNode(id: string): RowNode;
    getSizesForCurrentTheme(): {
        rowHeight: number;
        headerHeight: number;
    };
    expandAll(): void;
    collapseAll(): void;
    getToolPanelInstance(id: string): IToolPanel;
    addVirtualRowListener(eventName: string, rowIndex: number, callback: Function): void;
    addRenderedRowListener(eventName: string, rowIndex: number, callback: Function): void;
    setQuickFilter(newFilter: any): void;
    selectIndex(index: any, tryMulti: any, suppressEvents: any): void;
    deselectIndex(index: number, suppressEvents?: boolean): void;
    selectNode(node: RowNode, tryMulti?: boolean, suppressEvents?: boolean): void;
    deselectNode(node: RowNode, suppressEvents?: boolean): void;
    selectAll(): void;
    deselectAll(): void;
    selectAllFiltered(): void;
    deselectAllFiltered(): void;
    recomputeAggregates(): void;
    sizeColumnsToFit(): void;
    showLoadingOverlay(): void;
    showNoRowsOverlay(): void;
    hideOverlay(): void;
    isNodeSelected(node: any): any;
    getSelectedNodesById(): {
        [nodeId: number]: RowNode;
    };
    getSelectedNodes(): RowNode[];
    getSelectedRows(): any[];
    getBestCostNodeSelection(): any;
    getRenderedNodes(): RowNode[];
    ensureColIndexVisible(index: any): void;
    ensureColumnVisible(key: string | Column): void;
    ensureIndexVisible(index: any, position?: string | null): void;
    ensureNodeVisible(comparator: any, position?: string | null): void;
    forEachLeafNode(callback: (rowNode: RowNode) => void): void;
    forEachNode(callback: (rowNode: RowNode, index: number) => void): void;
    forEachNodeAfterFilter(callback: (rowNode: RowNode, index: number) => void): void;
    forEachNodeAfterFilterAndSort(callback: (rowNode: RowNode, index: number) => void): void;
    getFilterApiForColDef(colDef: any): any;
    getFilterInstance(key: string | Column, callback?: (filter: IFilterComp) => void): IFilterComp;
    getFilterApi(key: string | Column): IFilterComp;
    destroyFilter(key: string | Column): void;
    getStatusPanel(key: string): IStatusPanelComp;
    getColumnDef(key: string | Column): ColDef;
    getColumnDefs(): (ColDef | ColGroupDef)[];
    onFilterChanged(): void;
    onSortChanged(): void;
    setSortModel(sortModel: any, source?: ColumnEventType): void;
    getSortModel(): {
        colId: string;
        sort: string;
    }[];
    setFilterModel(model: any): void;
    getFilterModel(): {
        [key: string]: any;
    };
    getFocusedCell(): CellPosition;
    clearFocusedCell(): void;
    setFocusedCell(rowIndex: number, colKey: string | Column, floating?: string): void;
    setSuppressRowDrag(value: boolean): void;
    setSuppressMoveWhenRowDragging(value: boolean): void;
    setSuppressRowClickSelection(value: boolean): void;
    addRowDropZone(params: RowDropZoneParams): void;
    removeRowDropZone(params: RowDropZoneParams): void;
    getRowDropZoneParams(events: RowDropZoneEvents): RowDropZoneParams;
    setHeaderHeight(headerHeight: number): void;
    setDomLayout(domLayout: string): void;
    setEnableCellTextSelection(selectable: boolean): void;
    setFillHandleDirection(direction: 'x' | 'y' | 'xy'): void;
    setGroupHeaderHeight(headerHeight: number): void;
    setFloatingFiltersHeight(headerHeight: number): void;
    setPivotGroupHeaderHeight(headerHeight: number): void;
    setPivotHeaderHeight(headerHeight: number): void;
    isSideBarVisible(): boolean;
    setSideBarVisible(show: boolean): void;
    setSideBarPosition(position: 'left' | 'right'): void;
    openToolPanel(key: string): void;
    closeToolPanel(): void;
    getOpenedToolPanel(): string;
    getSideBar(): SideBarDef;
    setSideBar(def: SideBarDef): void;
    setSuppressClipboardPaste(value: boolean): void;
    isToolPanelShowing(): boolean;
    doLayout(): void;
    resetRowHeights(): void;
    setGroupRemoveSingleChildren(value: boolean): void;
    setGroupRemoveLowestSingleChildren(value: boolean): void;
    onRowHeightChanged(): void;
    getValue(colKey: string | Column, rowNode: RowNode): any;
    addEventListener(eventType: string, listener: Function): void;
    addGlobalListener(listener: Function): void;
    removeEventListener(eventType: string, listener: Function): void;
    removeGlobalListener(listener: Function): void;
    dispatchEvent(event: AgEvent): void;
    destroy(): void;
    private cleanDownReferencesToAvoidMemoryLeakInCaseApplicationIsKeepingReferenceToDestroyedGrid;
    private warnIfDestroyed;
    resetQuickFilter(): void;
    getRangeSelections(): any;
    getCellRanges(): CellRange[];
    camelCaseToHumanReadable(camelCase: string): string;
    addRangeSelection(deprecatedNoLongerUsed: any): void;
    addCellRange(params: CellRangeParams): void;
    clearRangeSelection(): void;
    undoCellEditing(): void;
    redoCellEditing(): void;
    getCurrentUndoSize(): number;
    getCurrentRedoSize(): number;
    getChartModels(): ChartModel[];
    createRangeChart(params: CreateRangeChartParams): ChartRef | undefined;
    createCrossFilterChart(params: CreateRangeChartParams): ChartRef | undefined;
    restoreChart(chartModel: ChartModel, chartContainer?: HTMLElement): ChartRef | undefined;
    createPivotChart(params: CreatePivotChartParams): ChartRef | undefined;
    copySelectedRowsToClipboard(includeHeader: boolean, columnKeys?: (string | Column)[]): void;
    copySelectedRangeToClipboard(includeHeader: boolean): void;
    copySelectedRangeDown(): void;
    showColumnMenuAfterButtonClick(colKey: string | Column, buttonElement: HTMLElement): void;
    showColumnMenuAfterMouseClick(colKey: string | Column, mouseEvent: MouseEvent | Touch): void;
    hidePopupMenu(): void;
    setPopupParent(ePopupParent: HTMLElement): void;
    tabToNextCell(): boolean;
    tabToPreviousCell(): boolean;
    getCellRendererInstances(params?: GetCellRendererInstancesParams): ICellRendererComp[];
    getCellEditorInstances(params?: GetCellEditorInstancesParams): ICellEditorComp[];
    getEditingCells(): CellPosition[];
    stopEditing(cancel?: boolean): void;
    startEditingCell(params: StartEditingCellParams): void;
    addAggFunc(key: string, aggFunc: IAggFunc): void;
    addAggFuncs(aggFuncs: {
        [key: string]: IAggFunc;
    }): void;
    clearAggFuncs(): void;
    applyServerSideTransaction(transaction: ServerSideTransaction): ServerSideTransactionResult | undefined;
    applyServerSideTransactionAsync(transaction: ServerSideTransaction, callback?: (res: ServerSideTransactionResult) => void): void;
    retryServerSideLoads(): void;
    flushServerSideAsyncTransactions(): void;
    applyTransaction(rowDataTransaction: RowDataTransaction): RowNodeTransaction | null | undefined;
    /** @deprecated */
    updateRowData(rowDataTransaction: RowDataTransaction): RowNodeTransaction;
    applyTransactionAsync(rowDataTransaction: RowDataTransaction, callback?: (res: RowNodeTransaction) => void): void;
    flushAsyncTransactions(): void;
    /** @deprecated */
    batchUpdateRowData(rowDataTransaction: RowDataTransaction, callback?: (res: RowNodeTransaction) => void): void;
    insertItemsAtIndex(index: number, items: any[], skipRefresh?: boolean): void;
    removeItems(rowNodes: RowNode[], skipRefresh?: boolean): void;
    addItems(items: any[], skipRefresh?: boolean): void;
    refreshVirtualPageCache(): void;
    refreshInfinitePageCache(): void;
    refreshInfiniteCache(): void;
    purgeVirtualPageCache(): void;
    purgeInfinitePageCache(): void;
    purgeInfiniteCache(): void;
    /** @deprecated */
    purgeEnterpriseCache(route?: string[]): void;
    /** @deprecated */
    purgeServerSideCache(route?: string[]): void;
    refreshServerSideStore(params: RefreshStoreParams): void;
    getServerSideStoreState(): ServerSideStoreState[];
    getVirtualRowCount(): number | null | undefined;
    getInfiniteRowCount(): number | undefined;
    isMaxRowFound(): boolean | undefined;
    isLastRowIndexKnown(): boolean | undefined;
    setVirtualRowCount(rowCount: number, maxRowFound?: boolean): void;
    setInfiniteRowCount(rowCount: number, maxRowFound?: boolean): void;
    getVirtualPageState(): any;
    getInfinitePageState(): any;
    getCacheBlockState(): any;
    checkGridSize(): void;
    getFirstRenderedRow(): number;
    getFirstDisplayedRow(): number;
    getLastRenderedRow(): number;
    getLastDisplayedRow(): number;
    getDisplayedRowAtIndex(index: number): RowNode;
    getDisplayedRowCount(): number;
    paginationIsLastPageFound(): boolean;
    paginationGetPageSize(): number;
    paginationSetPageSize(size: number): void;
    paginationGetCurrentPage(): number;
    paginationGetTotalPages(): number;
    paginationGetRowCount(): number;
    paginationGoToNextPage(): void;
    paginationGoToPreviousPage(): void;
    paginationGoToFirstPage(): void;
    paginationGoToLastPage(): void;
    paginationGoToPage(page: number): void;
}<|MERGE_RESOLUTION|>--- conflicted
+++ resolved
@@ -122,6 +122,8 @@
     private statusBarService;
     private chartService;
     private undoRedoService;
+    private rowNodeBlockLoader;
+    private serverSideTransactionManager;
     private gridPanel;
     private gridCore;
     private headerRootComp;
@@ -138,15 +140,11 @@
     __getAlignedGridService(): AlignedGridsService;
     addDetailGridInfo(id: string, gridInfo: DetailGridInfo): void;
     removeDetailGridInfo(id: string): void;
-    getDetailGridInfo(id: string): DetailGridInfo;
+    getDetailGridInfo(id: string): DetailGridInfo | undefined;
     forEachDetailGridInfo(callback: (gridInfo: DetailGridInfo, index: number) => void): void;
-    getDataAsCsv(params?: CsvExportParams): string;
+    getDataAsCsv(params?: CsvExportParams): string | undefined;
     exportDataAsCsv(params?: CsvExportParams): void;
-<<<<<<< HEAD
-    getDataAsExcel(params?: ExcelExportParams): string;
-=======
     getDataAsExcel(params?: ExcelExportParams): string | Blob | undefined;
->>>>>>> 558c6ff6
     exportDataAsExcel(params?: ExcelExportParams): void;
     /** @deprecated */
     setEnterpriseDatasource(datasource: IServerSideDatasource): void;
@@ -214,14 +212,14 @@
     refreshInMemoryRowModel(step?: string): any;
     refreshClientSideRowModel(step?: string): any;
     isAnimationFrameQueueEmpty(): boolean;
-    getRowNode(id: string): RowNode;
+    getRowNode(id: string): RowNode | null;
     getSizesForCurrentTheme(): {
         rowHeight: number;
-        headerHeight: number;
+        headerHeight: number | null | undefined;
     };
     expandAll(): void;
     collapseAll(): void;
-    getToolPanelInstance(id: string): IToolPanel;
+    getToolPanelInstance(id: string): IToolPanel | undefined;
     addVirtualRowListener(eventName: string, rowIndex: number, callback: Function): void;
     addRenderedRowListener(eventName: string, rowIndex: number, callback: Function): void;
     setQuickFilter(newFilter: any): void;
@@ -241,7 +239,7 @@
     isNodeSelected(node: any): any;
     getSelectedNodesById(): {
         [nodeId: number]: RowNode;
-    };
+    } | null;
     getSelectedNodes(): RowNode[];
     getSelectedRows(): any[];
     getBestCostNodeSelection(): any;
@@ -255,24 +253,24 @@
     forEachNodeAfterFilter(callback: (rowNode: RowNode, index: number) => void): void;
     forEachNodeAfterFilterAndSort(callback: (rowNode: RowNode, index: number) => void): void;
     getFilterApiForColDef(colDef: any): any;
-    getFilterInstance(key: string | Column, callback?: (filter: IFilterComp) => void): IFilterComp;
-    getFilterApi(key: string | Column): IFilterComp;
+    getFilterInstance(key: string | Column, callback?: (filter: IFilterComp) => void): IFilterComp | null | undefined;
+    getFilterApi(key: string | Column): IFilterComp | null | undefined;
     destroyFilter(key: string | Column): void;
-    getStatusPanel(key: string): IStatusPanelComp;
-    getColumnDef(key: string | Column): ColDef;
+    getStatusPanel(key: string): IStatusPanelComp | undefined;
+    getColumnDef(key: string | Column): ColDef | null;
     getColumnDefs(): (ColDef | ColGroupDef)[];
     onFilterChanged(): void;
     onSortChanged(): void;
     setSortModel(sortModel: any, source?: ColumnEventType): void;
     getSortModel(): {
-        colId: string;
-        sort: string;
+        colId: string | undefined;
+        sort: string | null | undefined;
     }[];
     setFilterModel(model: any): void;
     getFilterModel(): {
         [key: string]: any;
     };
-    getFocusedCell(): CellPosition;
+    getFocusedCell(): CellPosition | null;
     clearFocusedCell(): void;
     setFocusedCell(rowIndex: number, colKey: string | Column, floating?: string): void;
     setSuppressRowDrag(value: boolean): void;
@@ -281,7 +279,7 @@
     addRowDropZone(params: RowDropZoneParams): void;
     removeRowDropZone(params: RowDropZoneParams): void;
     getRowDropZoneParams(events: RowDropZoneEvents): RowDropZoneParams;
-    setHeaderHeight(headerHeight: number): void;
+    setHeaderHeight(headerHeight?: number): void;
     setDomLayout(domLayout: string): void;
     setEnableCellTextSelection(selectable: boolean): void;
     setFillHandleDirection(direction: 'x' | 'y' | 'xy'): void;
@@ -294,7 +292,7 @@
     setSideBarPosition(position: 'left' | 'right'): void;
     openToolPanel(key: string): void;
     closeToolPanel(): void;
-    getOpenedToolPanel(): string;
+    getOpenedToolPanel(): string | null;
     getSideBar(): SideBarDef;
     setSideBar(def: SideBarDef): void;
     setSuppressClipboardPaste(value: boolean): void;
@@ -315,8 +313,8 @@
     private warnIfDestroyed;
     resetQuickFilter(): void;
     getRangeSelections(): any;
-    getCellRanges(): CellRange[];
-    camelCaseToHumanReadable(camelCase: string): string;
+    getCellRanges(): CellRange[] | null;
+    camelCaseToHumanReadable(camelCase: string): string | null;
     addRangeSelection(deprecatedNoLongerUsed: any): void;
     addCellRange(params: CellRangeParams): void;
     clearRangeSelection(): void;
@@ -324,7 +322,7 @@
     redoCellEditing(): void;
     getCurrentUndoSize(): number;
     getCurrentRedoSize(): number;
-    getChartModels(): ChartModel[];
+    getChartModels(): ChartModel[] | undefined;
     createRangeChart(params: CreateRangeChartParams): ChartRef | undefined;
     createCrossFilterChart(params: CreateRangeChartParams): ChartRef | undefined;
     restoreChart(chartModel: ChartModel, chartContainer?: HTMLElement): ChartRef | undefined;
@@ -354,7 +352,7 @@
     flushServerSideAsyncTransactions(): void;
     applyTransaction(rowDataTransaction: RowDataTransaction): RowNodeTransaction | null | undefined;
     /** @deprecated */
-    updateRowData(rowDataTransaction: RowDataTransaction): RowNodeTransaction;
+    updateRowData(rowDataTransaction: RowDataTransaction): RowNodeTransaction | null | undefined;
     applyTransactionAsync(rowDataTransaction: RowDataTransaction, callback?: (res: RowNodeTransaction) => void): void;
     flushAsyncTransactions(): void;
     /** @deprecated */
@@ -380,6 +378,7 @@
     isLastRowIndexKnown(): boolean | undefined;
     setVirtualRowCount(rowCount: number, maxRowFound?: boolean): void;
     setInfiniteRowCount(rowCount: number, maxRowFound?: boolean): void;
+    setRowCount(rowCount: number, maxRowFound?: boolean): void;
     getVirtualPageState(): any;
     getInfinitePageState(): any;
     getCacheBlockState(): any;
@@ -388,11 +387,11 @@
     getFirstDisplayedRow(): number;
     getLastRenderedRow(): number;
     getLastDisplayedRow(): number;
-    getDisplayedRowAtIndex(index: number): RowNode;
+    getDisplayedRowAtIndex(index: number): RowNode | null;
     getDisplayedRowCount(): number;
     paginationIsLastPageFound(): boolean;
     paginationGetPageSize(): number;
-    paginationSetPageSize(size: number): void;
+    paginationSetPageSize(size?: number): void;
     paginationGetCurrentPage(): number;
     paginationGetTotalPages(): number;
     paginationGetRowCount(): number;
