/**
 * @ag-grid-community/core - Advanced Data Grid / Data Table supporting Javascript / React / AngularJS / Web Components
<<<<<<< HEAD
 * @version v24.1.0
=======
 * @version v25.0.0
>>>>>>> 338ea6d7
 * @link http://www.ag-grid.com/
 * @license MIT
 */
var Events = /** @class */ (function () {
    function Events() {
    }
    /** Everything has changed with the columns. Either complete new set of columns set, or user called setState() */
    /** @deprecated - grid no longer uses this, and setSate() also fires individual events */
    Events.EVENT_COLUMN_EVERYTHING_CHANGED = 'columnEverythingChanged';
    /** User has set in new columns. */
    Events.EVENT_NEW_COLUMNS_LOADED = 'newColumnsLoaded';
    /** The pivot mode flag was changed */
    Events.EVENT_COLUMN_PIVOT_MODE_CHANGED = 'columnPivotModeChanged';
    /** A row group column was added, removed or order changed. */
    Events.EVENT_COLUMN_ROW_GROUP_CHANGED = 'columnRowGroupChanged';
    /** expandAll / collapseAll was called from the api. */
    Events.EVENT_EXPAND_COLLAPSE_ALL = 'expandOrCollapseAll';
    /** A pivot column was added, removed or order changed. */
    Events.EVENT_COLUMN_PIVOT_CHANGED = 'columnPivotChanged';
    /** The list of grid columns has changed. */
    Events.EVENT_GRID_COLUMNS_CHANGED = 'gridColumnsChanged';
    /** A value column was added, removed or agg function was changed. */
    Events.EVENT_COLUMN_VALUE_CHANGED = 'columnValueChanged';
    /** A column was moved */
    Events.EVENT_COLUMN_MOVED = 'columnMoved';
    /** One or more columns was shown / hidden */
    Events.EVENT_COLUMN_VISIBLE = 'columnVisible';
    /** One or more columns was pinned / unpinned*/
    Events.EVENT_COLUMN_PINNED = 'columnPinned';
    /** A column group was opened / closed */
    Events.EVENT_COLUMN_GROUP_OPENED = 'columnGroupOpened';
    /** One or more columns was resized. If just one, the column in the event is set. */
    Events.EVENT_COLUMN_RESIZED = 'columnResized';
    /** The list of displayed columns has changed, can result from columns open / close, column move, pivot, group, etc */
    Events.EVENT_DISPLAYED_COLUMNS_CHANGED = 'displayedColumnsChanged';
    /** The list of virtual columns has changed, results from viewport changing */
    Events.EVENT_VIRTUAL_COLUMNS_CHANGED = 'virtualColumnsChanged';
<<<<<<< HEAD
=======
    /** Async Transactions Executed */
    Events.EVENT_ASYNC_TRANSACTIONS_FLUSHED = 'asyncTransactionsFlushed';
>>>>>>> 338ea6d7
    /** A row group was opened / closed */
    Events.EVENT_ROW_GROUP_OPENED = 'rowGroupOpened';
    /** The client has set new data into the grid */
    Events.EVENT_ROW_DATA_CHANGED = 'rowDataChanged';
    /** The client has updated data for the grid */
    Events.EVENT_ROW_DATA_UPDATED = 'rowDataUpdated';
    /** The client has set new floating data into the grid */
    Events.EVENT_PINNED_ROW_DATA_CHANGED = 'pinnedRowDataChanged';
    /** Range selection has changed */
    Events.EVENT_RANGE_SELECTION_CHANGED = 'rangeSelectionChanged';
    /** Chart was created */
    Events.EVENT_CHART_CREATED = 'chartCreated';
    /** Chart Range selection has changed */
    Events.EVENT_CHART_RANGE_SELECTION_CHANGED = 'chartRangeSelectionChanged';
    /** Chart Options have changed */
    Events.EVENT_CHART_OPTIONS_CHANGED = 'chartOptionsChanged';
    /** Chart was destroyed */
    Events.EVENT_CHART_DESTROYED = 'chartDestroyed';
    /** For when the tool panel is shown / hidden */
    Events.EVENT_TOOL_PANEL_VISIBLE_CHANGED = 'toolPanelVisibleChanged';
    /** Model was updated - grid updates the drawn rows when this happens */
    Events.EVENT_MODEL_UPDATED = 'modelUpdated';
    Events.EVENT_PASTE_START = 'pasteStart';
    Events.EVENT_PASTE_END = 'pasteEnd';
    Events.EVENT_FILL_START = 'fillStart';
    Events.EVENT_FILL_END = 'fillEnd';
    Events.EVENT_CELL_CLICKED = 'cellClicked';
    Events.EVENT_CELL_DOUBLE_CLICKED = 'cellDoubleClicked';
    Events.EVENT_CELL_MOUSE_DOWN = 'cellMouseDown';
    Events.EVENT_CELL_CONTEXT_MENU = 'cellContextMenu';
    Events.EVENT_CELL_VALUE_CHANGED = 'cellValueChanged';
    Events.EVENT_ROW_VALUE_CHANGED = 'rowValueChanged';
    Events.EVENT_CELL_FOCUSED = 'cellFocused';
    Events.EVENT_ROW_SELECTED = 'rowSelected';
    Events.EVENT_SELECTION_CHANGED = 'selectionChanged';
    Events.EVENT_CELL_KEY_DOWN = 'cellKeyDown';
    Events.EVENT_CELL_KEY_PRESS = 'cellKeyPress';
    Events.EVENT_CELL_MOUSE_OVER = 'cellMouseOver';
    Events.EVENT_CELL_MOUSE_OUT = 'cellMouseOut';
    /** 2 events for filtering. The grid LISTENS for filterChanged and afterFilterChanged */
    Events.EVENT_FILTER_CHANGED = 'filterChanged';
    /** Filter was change but not applied. Only useful if apply buttons are used in filters. */
    Events.EVENT_FILTER_MODIFIED = 'filterModified';
    Events.EVENT_FILTER_OPENED = 'filterOpened';
    Events.EVENT_SORT_CHANGED = 'sortChanged';
    /** A row was removed from the dom, for any reason. Use to clean up resources (if any) used by the row. */
    Events.EVENT_VIRTUAL_ROW_REMOVED = 'virtualRowRemoved';
    Events.EVENT_ROW_CLICKED = 'rowClicked';
    Events.EVENT_ROW_DOUBLE_CLICKED = 'rowDoubleClicked';
    /** Gets called once after the grid has finished initialising. */
    Events.EVENT_GRID_READY = 'gridReady';
    /** Width of height of the main grid div has changed. Grid listens for this and does layout of grid if it's
     * changed, so always filling the space it was given. */
    Events.EVENT_GRID_SIZE_CHANGED = 'gridSizeChanged';
    /** The indexes of the rows rendered has changed, eg user has scrolled to a new vertical position. */
    Events.EVENT_VIEWPORT_CHANGED = 'viewportChanged';
    /* The width of the scrollbar has been calculated */
    Events.EVENT_SCROLLBAR_WIDTH_CHANGED = 'scrollbarWidthChanged';
    /** Rows were rendered for the first time (ie on async data load). */
    Events.EVENT_FIRST_DATA_RENDERED = 'firstDataRendered';
    /** A column drag has started, either resizing a column or moving a column. */
    Events.EVENT_DRAG_STARTED = 'dragStarted';
    /** A column drag has stopped */
    Events.EVENT_DRAG_STOPPED = 'dragStopped';
    Events.EVENT_CHECKBOX_CHANGED = 'checkboxChanged';
    Events.EVENT_ROW_EDITING_STARTED = 'rowEditingStarted';
    Events.EVENT_ROW_EDITING_STOPPED = 'rowEditingStopped';
    Events.EVENT_CELL_EDITING_STARTED = 'cellEditingStarted';
    Events.EVENT_CELL_EDITING_STOPPED = 'cellEditingStopped';
    /** Main body of grid has scrolled, either horizontally or vertically */
    Events.EVENT_BODY_SCROLL = 'bodyScroll';
    Events.EVENT_ANIMATION_QUEUE_EMPTY = 'animationQueueEmpty';
    Events.EVENT_HEIGHT_SCALE_CHANGED = 'heightScaleChanged';
    /** The displayed page for pagination has changed. For example the data was filtered or sorted,
     * or the user has moved to a different page. */
    Events.EVENT_PAGINATION_CHANGED = 'paginationChanged';
    /** Only used by React, Angular 2+, Web Components and VueJS ag-Grid components
     * (not used if doing plain JavaScript or Angular 1.x). If the grid receives changes due
     * to bound properties, this event fires after the grid has finished processing the change. */
    Events.EVENT_COMPONENT_STATE_CHANGED = 'componentStateChanged';
    /** All items from here down are used internally by the grid, not intended for external use. */
    // not documented, either experimental, or we just don't want users using an depending on them
    Events.EVENT_BODY_HEIGHT_CHANGED = 'bodyHeightChanged';
    Events.EVENT_DISPLAYED_COLUMNS_WIDTH_CHANGED = 'displayedColumnsWidthChanged';
    Events.EVENT_SCROLL_VISIBILITY_CHANGED = 'scrollVisibilityChanged';
    Events.EVENT_COLUMN_HOVER_CHANGED = 'columnHoverChanged';
    Events.EVENT_FLASH_CELLS = 'flashCells';
    Events.EVENT_PAGINATION_PIXEL_OFFSET_CHANGED = 'paginationPixelOffsetChanged';
    Events.EVENT_ROW_DRAG_ENTER = 'rowDragEnter';
    Events.EVENT_ROW_DRAG_MOVE = 'rowDragMove';
    Events.EVENT_ROW_DRAG_LEAVE = 'rowDragLeave';
    Events.EVENT_ROW_DRAG_END = 'rowDragEnd';
    // primarily for charts
    Events.EVENT_POPUP_TO_FRONT = 'popupToFront';
    // these are used for server side group and agg - only used by CS with Viewport Row Model - intention is
    // to design these better around server side functions and then release to general public when fully working with
    // all the row models.
    Events.EVENT_COLUMN_ROW_GROUP_CHANGE_REQUEST = 'columnRowGroupChangeRequest';
    Events.EVENT_COLUMN_PIVOT_CHANGE_REQUEST = 'columnPivotChangeRequest';
    Events.EVENT_COLUMN_VALUE_CHANGE_REQUEST = 'columnValueChangeRequest';
    Events.EVENT_COLUMN_AGG_FUNC_CHANGE_REQUEST = 'columnAggFuncChangeRequest';
    Events.EVENT_KEYBOARD_FOCUS = 'keyboardFocus';
    Events.EVENT_MOUSE_FOCUS = 'mouseFocus';
    return Events;
}());
export { Events };<|MERGE_RESOLUTION|>--- conflicted
+++ resolved
@@ -1,10 +1,6 @@
 /**
  * @ag-grid-community/core - Advanced Data Grid / Data Table supporting Javascript / React / AngularJS / Web Components
-<<<<<<< HEAD
- * @version v24.1.0
-=======
  * @version v25.0.0
->>>>>>> 338ea6d7
  * @link http://www.ag-grid.com/
  * @license MIT
  */
@@ -42,11 +38,8 @@
     Events.EVENT_DISPLAYED_COLUMNS_CHANGED = 'displayedColumnsChanged';
     /** The list of virtual columns has changed, results from viewport changing */
     Events.EVENT_VIRTUAL_COLUMNS_CHANGED = 'virtualColumnsChanged';
-<<<<<<< HEAD
-=======
     /** Async Transactions Executed */
     Events.EVENT_ASYNC_TRANSACTIONS_FLUSHED = 'asyncTransactionsFlushed';
->>>>>>> 338ea6d7
     /** A row group was opened / closed */
     Events.EVENT_ROW_GROUP_OPENED = 'rowGroupOpened';
     /** The client has set new data into the grid */
