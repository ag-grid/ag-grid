{
  "name": "@ag-grid-community/core",
  "version": "32.0.1",
  "description": "Advanced Data Grid / Data Table supporting Javascript / Typescript / React / Angular / Vue",
  "dependencies": {
    "tslib": "^2.3.0",
<<<<<<< HEAD
    "ag-charts-types": "10.0.1-beta.20240708"
=======
    "ag-charts-types": "10.0.1"
>>>>>>> 003fe47d
  },
  "main": "./dist/package/main.cjs.js",
  "types": "./dist/types/src/main.d.ts",
  "module": "./dist/package/main.esm.mjs",
  "exports": {
    "import": "./dist/package/main.esm.mjs",
    "require": "./dist/package/main.cjs.js",
    "types": "./dist/types/src/main.d.ts",
    "default": "./dist/package/main.cjs.js"
  },
  "sideEffects": false,
  "devDependencies": {
    "@types/jest": "^29.5.0",
    "jest": "^29.5.0",
    "jest-environment-jsdom": "^29.7.0"
  },
  "repository": {
    "type": "git",
    "url": "https://github.com/ag-grid/ag-grid.git"
  },
  "keywords": [
    "ag",
    "ag-grid",
    "datagrid",
    "data-grid",
    "datatable",
    "data-table",
    "grid",
    "table",
    "react",
    "table",
    "angular",
    "angular-component",
    "react",
    "react-component",
    "reactjs",
    "vue",
    "vuejs"
  ],
  "author": "Sean Landsman <sean@thelandsmans.com>",
  "license": "MIT",
  "bugs": {
    "url": "https://github.com/ag-grid/ag-grid/issues"
  },
  "browserslist": [
    "> 1%",
    "last 2 versions",
    "not ie >= 0",
    "not ie_mob >= 0"
  ],
  "homepage": "https://www.ag-grid.com/",
  "publishConfig": {
    "access": "public"
  }
}<|MERGE_RESOLUTION|>--- conflicted
+++ resolved
@@ -4,11 +4,7 @@
   "description": "Advanced Data Grid / Data Table supporting Javascript / Typescript / React / Angular / Vue",
   "dependencies": {
     "tslib": "^2.3.0",
-<<<<<<< HEAD
-    "ag-charts-types": "10.0.1-beta.20240708"
-=======
     "ag-charts-types": "10.0.1"
->>>>>>> 003fe47d
   },
   "main": "./dist/package/main.cjs.js",
   "types": "./dist/types/src/main.d.ts",
