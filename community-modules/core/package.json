{
  "name": "@ag-grid-community/core",
  "version": "32.1.0",
  "description": "Advanced Data Grid / Data Table supporting Javascript / Typescript / React / Angular / Vue",
  "dependencies": {
    "tslib": "^2.3.0",
<<<<<<< HEAD
    "ag-charts-types": "latest"
=======
    "ag-charts-types": "10.1.0-beta.20240903"
>>>>>>> 64f7e471
  },
  "main": "./dist/package/main.cjs.js",
  "types": "./dist/types/src/main.d.ts",
  "module": "./dist/package/main.esm.mjs",
  "exports": {
    "import": "./dist/package/main.esm.mjs",
    "require": "./dist/package/main.cjs.js",
    "types": "./dist/types/src/main.d.ts",
    "default": "./dist/package/main.cjs.js"
  },
  "sideEffects": false,
  "devDependencies": {
    "@types/jest": "^29.5.0",
    "jest": "^29.5.0",
    "jest-environment-jsdom": "^29.7.0"
  },
  "repository": {
    "type": "git",
    "url": "https://github.com/ag-grid/ag-grid.git"
  },
  "keywords": [
    "ag",
    "ag-grid",
    "datagrid",
    "data-grid",
    "datatable",
    "data-table",
    "grid",
    "table",
    "react",
    "table",
    "angular",
    "angular-component",
    "react",
    "react-component",
    "reactjs",
    "vue",
    "vuejs"
  ],
  "author": "Sean Landsman <sean@thelandsmans.com>",
  "license": "MIT",
  "bugs": {
    "url": "https://github.com/ag-grid/ag-grid/issues"
  },
  "browserslist": [
    "> 1%",
    "last 2 versions",
    "not ie >= 0",
    "not ie_mob >= 0"
  ],
  "homepage": "https://www.ag-grid.com/",
  "publishConfig": {
    "access": "public"
  }
}<|MERGE_RESOLUTION|>--- conflicted
+++ resolved
@@ -4,11 +4,7 @@
   "description": "Advanced Data Grid / Data Table supporting Javascript / Typescript / React / Angular / Vue",
   "dependencies": {
     "tslib": "^2.3.0",
-<<<<<<< HEAD
-    "ag-charts-types": "latest"
-=======
-    "ag-charts-types": "10.1.0-beta.20240903"
->>>>>>> 64f7e471
+    "ag-charts-types": "10.1.0-beta.20240904"
   },
   "main": "./dist/package/main.cjs.js",
   "types": "./dist/types/src/main.d.ts",
