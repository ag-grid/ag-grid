--- conflicted
+++ resolved
@@ -4,11 +4,7 @@
   "description": "Advanced Data Grid / Data Table supporting Javascript / Typescript / React / Angular / Vue",
   "dependencies": {
     "tslib": "^2.3.0",
-<<<<<<< HEAD
-    "ag-charts-types": "10.0.0-beta.20240628.1716"
-=======
     "ag-charts-types": "10.0.0"
->>>>>>> a48c2ffa
   },
   "main": "./dist/package/main.cjs.js",
   "types": "./dist/types/src/main.d.ts",
