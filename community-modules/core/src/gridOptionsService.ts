--- conflicted
+++ resolved
@@ -1,17 +1,15 @@
 import { ComponentUtil } from './components/componentUtil';
 import { BeanStub } from './context/beanStub';
-<<<<<<< HEAD
 import type { BeanCollection, BeanName } from './context/context';
 import type { DomLayoutType, GridOptions } from './entities/gridOptions';
-import type { AgEvent} from './events';
-=======
-import { Autowired, Bean } from './context/context';
-import type { DomLayoutType, GridOptions } from './entities/gridOptions';
 import type { AgEvent } from './events';
->>>>>>> a381279a
 import { ALWAYS_SYNC_GLOBAL_EVENTS, Events } from './events';
 import type { GridApi } from './gridApi';
-import type { GetGroupAggFilteringParams, GetGroupIncludeFooterParams, RowHeightParams } from './interfaces/iCallbackParams';
+import type {
+    GetGroupAggFilteringParams,
+    GetGroupIncludeFooterParams,
+    RowHeightParams,
+} from './interfaces/iCallbackParams';
 import type { AgGridCommon, WithoutGridCommon } from './interfaces/iCommon';
 import type { RowModelType } from './interfaces/iRowModel';
 import type { IRowNode } from './interfaces/iRowNode';
@@ -79,7 +77,6 @@
 export type PropertyChangedListener = (event: PropertyChangedEvent) => void;
 export type PropertyValueChangedListener<K extends keyof GridOptions> = (event: PropertyValueChangedEvent<K>) => void;
 
-<<<<<<< HEAD
 export class GridOptionsService extends BeanStub {
     static BeanName: BeanName = 'gos';
 
@@ -95,28 +92,16 @@
         this.validationService = beans.validationService;
         this.api = beans.gridApi;
     }
-=======
-@Bean('gridOptionsService')
-export class GridOptionsService extends BeanStub {
-    @Autowired('gridOptions') private readonly gridOptions: GridOptions;
-    @Autowired('eGridDiv') private eGridDiv: HTMLElement;
-    @Autowired('validationService') private validationService: ValidationService;
->>>>>>> a381279a
 
     // we store this locally, so we are not calling getScrollWidth() multiple times as it's an expensive operation
     private scrollbarWidth: number;
     private domDataKey = '__AG_' + Math.random().toString();
 
-<<<<<<< HEAD
-=======
-    // Store locally to avoid retrieving many times as these are requested for every callback
-    @Autowired('gridApi') private readonly api: GridApi;
     // This is quicker then having code call gridOptionsService.get('context')
     private get gridOptionsContext() {
         return this.gridOptions['context'];
     }
 
->>>>>>> a381279a
     private propertyEventService: LocalEventService = new LocalEventService();
 
     public postConstruct(): void {
@@ -171,11 +156,7 @@
             const wrapped = (callbackParams: WithoutGridCommon<P>): T => {
                 const mergedParams = callbackParams as P;
                 mergedParams.api = this.api;
-<<<<<<< HEAD
-                mergedParams.context = this.gridOptions['context'];
-=======
                 mergedParams.context = this.gridOptionsContext;
->>>>>>> a381279a
 
                 return callback(mergedParams);
             };
@@ -626,11 +607,7 @@
     public getGridCommonParams<TData = any, TContext = any>(): AgGridCommon<TData, TContext> {
         return {
             api: this.api,
-<<<<<<< HEAD
-            context: this.gridOptions.context,
-=======
             context: this.gridOptionsContext,
->>>>>>> a381279a
         };
     }
 
@@ -639,11 +616,7 @@
     ): T {
         const updatedParams = params as T;
         updatedParams.api = this.api;
-<<<<<<< HEAD
-        updatedParams.context = this.gridOptions.context;
-=======
         updatedParams.context = this.gridOptionsContext;
->>>>>>> a381279a
         return updatedParams;
     }
 }