--- conflicted
+++ resolved
@@ -6,12 +6,7 @@
 import type { DomLayoutType, GridOptions } from './entities/gridOptions';
 import type { Environment } from './environment';
 import type { AgEvent, GridOptionsChangedEvent } from './events';
-<<<<<<< HEAD
-import { ALWAYS_SYNC_GLOBAL_EVENTS, Events } from './events';
-=======
 import { ALWAYS_SYNC_GLOBAL_EVENTS } from './events';
-import type { GridApi } from './gridApi';
->>>>>>> 485d9439
 import type {
     GetGroupAggFilteringParams,
     GetGroupIncludeFooterParams,
