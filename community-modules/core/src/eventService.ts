<<<<<<< HEAD
import { BeanStub } from './context/beanStub';
import { Bean, Optional } from './context/context';
import { AgEvent, AgEventListener, AgGlobalEventListener } from './events';
import { AgGridCommon } from './interfaces/iCommon';
import { IEventEmitter } from './interfaces/iEventEmitter';
import { LocalEventService } from './localEventService';
=======
import { Bean, Qualifier } from './context/context';
import type { AgEvent, AgEventListener, AgGlobalEventListener, AgGridEvent } from './events';
import type { GridOptionsService } from './gridOptionsService';
import type { IEventEmitter } from './interfaces/iEventEmitter';
import type { IFrameworkOverrides } from './interfaces/iFrameworkOverrides';
>>>>>>> c75d6e7b

@Bean('eventService')
export class EventService extends BeanStub implements IEventEmitter {
    @Optional('globalEventListener') globalEventListener?: AgGlobalEventListener;
    @Optional('globalSyncEventListener') globalSyncEventListener?: AgGlobalEventListener;

    private readonly globalEventService: LocalEventService = new LocalEventService();

    public postConstruct(): void {
        if (this.globalEventListener) {
            const async = this.gos.useAsyncEvents();
            this.addGlobalListener(this.globalEventListener, async);
        }

        if (this.globalSyncEventListener) {
            this.addGlobalListener(this.globalSyncEventListener, false);
        }
    }

    public addEventListener(eventType: string, listener: AgEventListener, async?: boolean): void {
        this.globalEventService.addEventListener(eventType, listener, async);
    }

    public removeEventListener(eventType: string, listener: AgEventListener, async?: boolean): void {
        this.globalEventService.removeEventListener(eventType, listener, async);
    }

    public addGlobalListener(listener: AgGlobalEventListener, async = false): void {
        this.globalEventService.addGlobalListener(listener, async);
    }

    public removeGlobalListener(listener: AgGlobalEventListener, async = false): void {
        this.globalEventService.removeGlobalListener(listener, async);
    }

    public dispatchEvent(event: AgEvent): void {
        this.globalEventService.dispatchEvent(this.gos.addGridCommonParams<AgEvent & AgGridCommon<any, any>>(event));
    }

    public dispatchEventOnce(event: AgEvent): void {
        this.globalEventService.dispatchEventOnce(event);
    }
}<|MERGE_RESOLUTION|>--- conflicted
+++ resolved
@@ -1,17 +1,9 @@
-<<<<<<< HEAD
 import { BeanStub } from './context/beanStub';
 import { Bean, Optional } from './context/context';
-import { AgEvent, AgEventListener, AgGlobalEventListener } from './events';
-import { AgGridCommon } from './interfaces/iCommon';
-import { IEventEmitter } from './interfaces/iEventEmitter';
+import type { AgEvent, AgEventListener, AgGlobalEventListener } from './events';
+import type { AgGridCommon } from './interfaces/iCommon';
+import type { IEventEmitter } from './interfaces/iEventEmitter';
 import { LocalEventService } from './localEventService';
-=======
-import { Bean, Qualifier } from './context/context';
-import type { AgEvent, AgEventListener, AgGlobalEventListener, AgGridEvent } from './events';
-import type { GridOptionsService } from './gridOptionsService';
-import type { IEventEmitter } from './interfaces/iEventEmitter';
-import type { IFrameworkOverrides } from './interfaces/iFrameworkOverrides';
->>>>>>> c75d6e7b
 
 @Bean('eventService')
 export class EventService extends BeanStub implements IEventEmitter {
