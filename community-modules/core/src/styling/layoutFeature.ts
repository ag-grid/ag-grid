import { BeanStub } from '../context/beanStub';
<<<<<<< HEAD
import { DomLayoutType } from '../entities/gridOptions';
=======
import { PostConstruct } from '../context/context';
import type { DomLayoutType } from '../entities/gridOptions';
>>>>>>> c75d6e7b
import { _warnOnce } from '../utils/function';

export interface LayoutView {
    updateLayoutClasses(layoutClass: string, params: UpdateLayoutClassesParams): void;
}

export enum LayoutCssClasses {
    AUTO_HEIGHT = 'ag-layout-auto-height',
    NORMAL = 'ag-layout-normal',
    PRINT = 'ag-layout-print',
}

export interface UpdateLayoutClassesParams {
    autoHeight: boolean;
    normal: boolean;
    print: boolean;
}

export class LayoutFeature extends BeanStub {
    private view: LayoutView;

    constructor(view: LayoutView) {
        super();
        this.view = view;
    }

    public postConstruct(): void {
        this.addManagedPropertyListener('domLayout', this.updateLayoutClasses.bind(this));
        this.updateLayoutClasses();
    }

    private updateLayoutClasses(): void {
        const domLayout = this.getDomLayout();
        const params = {
            autoHeight: domLayout === 'autoHeight',
            normal: domLayout === 'normal',
            print: domLayout === 'print',
        };
        const cssClass = params.autoHeight
            ? LayoutCssClasses.AUTO_HEIGHT
            : params.print
              ? LayoutCssClasses.PRINT
              : LayoutCssClasses.NORMAL;
        this.view.updateLayoutClasses(cssClass, params);
    }

    // returns either 'print', 'autoHeight' or 'normal' (normal is the default)
    private getDomLayout(): DomLayoutType {
        const domLayout: DomLayoutType = this.gos.get('domLayout') ?? 'normal';
        const validLayouts: DomLayoutType[] = ['normal', 'print', 'autoHeight'];

        if (validLayouts.indexOf(domLayout) === -1) {
            _warnOnce(`${domLayout} is not valid for DOM Layout, valid values are 'normal', 'autoHeight', 'print'.`);
            return 'normal';
        }

        return domLayout;
    }
}<|MERGE_RESOLUTION|>--- conflicted
+++ resolved
@@ -1,10 +1,5 @@
 import { BeanStub } from '../context/beanStub';
-<<<<<<< HEAD
-import { DomLayoutType } from '../entities/gridOptions';
-=======
-import { PostConstruct } from '../context/context';
 import type { DomLayoutType } from '../entities/gridOptions';
->>>>>>> c75d6e7b
 import { _warnOnce } from '../utils/function';
 
 export interface LayoutView {
