import { HorizontalDirection, VerticalDirection } from '../constants/direction';
import { BeanStub } from '../context/beanStub';
<<<<<<< HEAD
import { Autowired, Bean } from '../context/context';
import { IAggFunc } from '../entities/colDef';
import { Column } from '../entities/column';
import { GridApi } from '../gridApi';
import { MouseEventService } from '../gridBodyComp/mouseEventService';
import { RowDropZoneParams } from '../gridBodyComp/rowDragFeature';
import { IRowNode } from '../interfaces/iRowNode';
=======
import { Autowired, Bean, PostConstruct, PreDestroy } from '../context/context';
import type { IAggFunc } from '../entities/colDef';
import type { Column } from '../entities/column';
import type { GridApi } from '../gridApi';
import type { MouseEventService } from '../gridBodyComp/mouseEventService';
import type { RowDropZoneParams } from '../gridBodyComp/rowDragFeature';
import type { IRowNode } from '../interfaces/iRowNode';
>>>>>>> c75d6e7b
import { _flatten, _removeFromArray } from '../utils/array';
import { _getBodyHeight, _getBodyWidth } from '../utils/browser';
import { _clearElement, _getElementRectWithOffset, _loadTemplate } from '../utils/dom';
import { _isFunction } from '../utils/function';
import { _createIcon } from '../utils/icon';
import { _escapeString } from '../utils/string';
import type { DragListenerParams, DragService } from './dragService';

export interface DragItem<TValue = any> {
    /**
     * When dragging a row, this contains the row node being dragged
     * When dragging multiple rows, this contains the row that started the drag.
     */
    rowNode?: IRowNode;

    /** When dragging multiple rows, this contains all rows being dragged */
    rowNodes?: IRowNode[];

    /** When dragging columns, this contains the columns being dragged */
    columns?: Column[];

    /** When dragging columns, this contains the visible state of the columns */
    visibleState?: { [key: string]: boolean };

    /** When dragging columns, this contains the pivot state of the columns. This is only populated/used in column tool panel */
    pivotState?: {
        [key: string]: {
            pivot?: boolean;
            rowGroup?: boolean;
            aggFunc?: string | IAggFunc | null;
        };
    };

    /** Additional state */
    value?: TValue;
}

export enum DragSourceType {
    ToolPanel,
    HeaderCell,
    RowDrag,
    ChartPanel,
    AdvancedFilterBuilder,
}

export interface DragSource {
    /**
     * The type of the drag source, used by the drop target to know where the
     * drag originated from.
     */
    type: DragSourceType;
    /** Can be used to identify a specific component as the source */
    sourceId?: string;
    /**
     * Element which, when dragged, will kick off the DnD process
     */
    eElement: Element;
    /**
     * If eElement is dragged, then the dragItem is the object that gets passed around.
     */
    getDragItem: () => DragItem;
    /**
     * This name appears in the ghost icon when dragging.
     */
    dragItemName: string | (() => string) | null;
    /**
     * Icon to show when not over a drop zone
     */
    getDefaultIconName?: () => string;
    /**
     * The drag source DOM Data Key, this is useful to detect if the origin grid is the same
     * as the target grid.
     */
    dragSourceDomDataKey?: string;
    /**
     * After how many pixels of dragging should the drag operation start. Default is 4.
     */
    dragStartPixels?: number;
    /**
     * Callback for drag started
     */
    onDragStarted?: () => void;
    /**
     * Callback for drag stopped
     */
    onDragStopped?: () => void;
    /**
     * Callback for entering the grid
     */
    onGridEnter?: (dragItem: DragItem | null) => void;
    /**
     * Callback for exiting the grid
     */
    onGridExit?: (dragItem: DragItem | null) => void;
}

export interface DropTarget {
    /** The main container that will get the drop. */
    getContainer(): HTMLElement;
    /** If any secondary containers. For example when moving columns in AG Grid, we listen for drops
     * in the header as well as the body (main rows and pinned rows) of the grid. */
    getSecondaryContainers?(): HTMLElement[][];
    /** Icon to show when drag is over */
    getIconName?(): string | null;

    isInterestedIn(type: DragSourceType, el: Element): boolean;

    /**
     * If `true`, the DragSources will only be allowed to be dragged within the DragTarget that contains them.
     * This is useful for changing order of items within a container, and not moving items across containers.
     * @default false
     */
    targetContainsSource?: boolean;

    /** Callback for when drag enters */
    onDragEnter?(params: DraggingEvent): void;
    /** Callback for when drag leaves */
    onDragLeave?(params: DraggingEvent): void;
    /** Callback for when dragging */
    onDragging?(params: DraggingEvent): void;
    /** Callback for when drag stops */
    onDragStop?(params: DraggingEvent): void;
    external?: boolean;
}

export interface DraggingEvent {
    event: MouseEvent;
    x: number;
    y: number;
    vDirection: VerticalDirection | null;
    hDirection: HorizontalDirection | null;
    dragSource: DragSource;
    dragItem: DragItem;
    fromNudge: boolean;
    api: GridApi;
    dropZoneTarget: HTMLElement;
}

@Bean('dragAndDropService')
export class DragAndDropService extends BeanStub {
    @Autowired('dragService') private dragService: DragService;
    @Autowired('mouseEventService') private readonly mouseEventService: MouseEventService;
    @Autowired('gridApi') private gridApi: GridApi;

    public static ICON_PINNED = 'pinned';
    public static ICON_MOVE = 'move';
    public static ICON_LEFT = 'left';
    public static ICON_RIGHT = 'right';
    public static ICON_GROUP = 'group';
    public static ICON_AGGREGATE = 'aggregate';
    public static ICON_PIVOT = 'pivot';
    public static ICON_NOT_ALLOWED = 'notAllowed';
    public static ICON_HIDE = 'hide';

    public static GHOST_TEMPLATE /* html */ = `<div class="ag-dnd-ghost ag-unselectable">
            <span class="ag-dnd-ghost-icon ag-shake-left-to-right"></span>
            <div class="ag-dnd-ghost-label"></div>
        </div>`;

    private dragSourceAndParamsList: { params: DragListenerParams; dragSource: DragSource }[] = [];

    private dragItem: DragItem | null;
    private eventLastTime: MouseEvent | null;
    private dragSource: DragSource;
    private dragging: boolean;

    private eGhost: HTMLElement | null;
    private eGhostParent: HTMLElement | ShadowRoot;
    private eGhostIcon: HTMLElement;

    private dropTargets: DropTarget[] = [];
    private lastDropTarget: DropTarget | null | undefined;

    private ePinnedIcon: Element;
    private eHideIcon: Element;
    private eMoveIcon: Element;
    private eLeftIcon: Element;
    private eRightIcon: Element;
    private eGroupIcon: Element;
    private eAggregateIcon: Element;
    private ePivotIcon: Element;
    private eDropNotAllowedIcon: Element;

    public postConstruct(): void {
        this.ePinnedIcon = _createIcon('columnMovePin', this.gos, null);
        this.eHideIcon = _createIcon('columnMoveHide', this.gos, null);
        this.eMoveIcon = _createIcon('columnMoveMove', this.gos, null);
        this.eLeftIcon = _createIcon('columnMoveLeft', this.gos, null);
        this.eRightIcon = _createIcon('columnMoveRight', this.gos, null);
        this.eGroupIcon = _createIcon('columnMoveGroup', this.gos, null);
        this.eAggregateIcon = _createIcon('columnMoveValue', this.gos, null);
        this.ePivotIcon = _createIcon('columnMovePivot', this.gos, null);
        this.eDropNotAllowedIcon = _createIcon('dropNotAllowed', this.gos, null);
    }

    public addDragSource(dragSource: DragSource, allowTouch = false): void {
        const params: DragListenerParams = {
            eElement: dragSource.eElement,
            dragStartPixels: dragSource.dragStartPixels,
            onDragStart: this.onDragStart.bind(this, dragSource),
            onDragStop: this.onDragStop.bind(this),
            onDragging: this.onDragging.bind(this),
            includeTouch: allowTouch,
        };

        this.dragSourceAndParamsList.push({ params: params, dragSource: dragSource });

        this.dragService.addDragSource(params);
    }

    public removeDragSource(dragSource: DragSource): void {
        const sourceAndParams = this.dragSourceAndParamsList.find((item) => item.dragSource === dragSource);

        if (sourceAndParams) {
            this.dragService.removeDragSource(sourceAndParams.params);
            _removeFromArray(this.dragSourceAndParamsList, sourceAndParams);
        }
    }

    public override destroy(): void {
        this.dragSourceAndParamsList.forEach((sourceAndParams) =>
            this.dragService.removeDragSource(sourceAndParams.params)
        );
        this.dragSourceAndParamsList.length = 0;
        this.dropTargets.length = 0;
        super.destroy();
    }

    public nudge(): void {
        if (this.dragging) {
            this.onDragging(this.eventLastTime!, true);
        }
    }

    private onDragStart(dragSource: DragSource, mouseEvent: MouseEvent): void {
        this.dragging = true;
        this.dragSource = dragSource;
        this.eventLastTime = mouseEvent;
        this.dragItem = this.dragSource.getDragItem();

        if (this.dragSource.onDragStarted) {
            this.dragSource.onDragStarted();
        }

        this.createGhost();
    }

    private onDragStop(mouseEvent: MouseEvent): void {
        this.eventLastTime = null;
        this.dragging = false;

        if (this.dragSource.onDragStopped) {
            this.dragSource.onDragStopped();
        }

        if (this.lastDropTarget && this.lastDropTarget.onDragStop) {
            const draggingEvent = this.createDropTargetEvent(this.lastDropTarget, mouseEvent, null, null, false);
            this.lastDropTarget.onDragStop(draggingEvent);
        }

        this.lastDropTarget = undefined;
        this.dragItem = null;
        this.removeGhost();
    }

    private onDragging(mouseEvent: MouseEvent, fromNudge: boolean): void {
        const hDirection = this.getHorizontalDirection(mouseEvent);
        const vDirection = this.getVerticalDirection(mouseEvent);

        this.eventLastTime = mouseEvent;
        this.positionGhost(mouseEvent);

        // check if mouseEvent intersects with any of the drop targets
        const validDropTargets = this.dropTargets.filter((target) => this.isMouseOnDropTarget(mouseEvent, target));
        const dropTarget: DropTarget | null = this.findCurrentDropTarget(mouseEvent, validDropTargets);

        if (dropTarget !== this.lastDropTarget) {
            this.leaveLastTargetIfExists(mouseEvent, hDirection, vDirection, fromNudge);

            if (this.lastDropTarget !== null && dropTarget === null) {
                this.dragSource.onGridExit?.(this.dragItem);
            }
            if (this.lastDropTarget === null && dropTarget !== null) {
                this.dragSource.onGridEnter?.(this.dragItem);
            }
            this.enterDragTargetIfExists(dropTarget, mouseEvent, hDirection, vDirection, fromNudge);

            this.lastDropTarget = dropTarget;
        } else if (dropTarget && dropTarget.onDragging) {
            const draggingEvent = this.createDropTargetEvent(dropTarget, mouseEvent, hDirection, vDirection, fromNudge);
            dropTarget.onDragging(draggingEvent);
        }
    }

    private getAllContainersFromDropTarget(dropTarget: DropTarget): HTMLElement[][] {
        const secondaryContainers = dropTarget.getSecondaryContainers ? dropTarget.getSecondaryContainers() : null;
        const containers: HTMLElement[][] = [[dropTarget.getContainer()]];

        return secondaryContainers ? containers.concat(secondaryContainers) : containers;
    }

    private allContainersIntersect(mouseEvent: MouseEvent, containers: HTMLElement[]) {
        for (const container of containers) {
            const rect = container.getBoundingClientRect();

            // if element is not visible, then width and height are zero
            if (rect.width === 0 || rect.height === 0) {
                return false;
            }

            const horizontalFit = mouseEvent.clientX >= rect.left && mouseEvent.clientX < rect.right;
            const verticalFit = mouseEvent.clientY >= rect.top && mouseEvent.clientY < rect.bottom;

            if (!horizontalFit || !verticalFit) {
                return false;
            }
        }
        return true;
    }

    // checks if the mouse is on the drop target. it checks eContainer and eSecondaryContainers
    private isMouseOnDropTarget(mouseEvent: MouseEvent, dropTarget: DropTarget): boolean {
        const allContainersFromDropTarget = this.getAllContainersFromDropTarget(dropTarget);
        let mouseOverTarget = false;

        for (const currentContainers of allContainersFromDropTarget) {
            if (this.allContainersIntersect(mouseEvent, currentContainers)) {
                mouseOverTarget = true;
                break;
            }
        }

        if (dropTarget.targetContainsSource && !dropTarget.getContainer().contains(this.dragSource.eElement)) {
            return false;
        }

        return mouseOverTarget && dropTarget.isInterestedIn(this.dragSource.type, this.dragSource.eElement);
    }

    private findCurrentDropTarget(mouseEvent: MouseEvent, validDropTargets: DropTarget[]): DropTarget | null {
        const len = validDropTargets.length;

        if (len === 0) {
            return null;
        }
        if (len === 1) {
            return validDropTargets[0];
        }

        const rootNode = this.gos.getRootNode();

        // elementsFromPoint return a list of elements under
        // the mouseEvent sorted from topMost to bottomMost
        const elementStack = rootNode.elementsFromPoint(mouseEvent.clientX, mouseEvent.clientY) as HTMLElement[];

        // loop over the sorted elementStack to find which dropTarget comes first
        for (const el of elementStack) {
            for (const dropTarget of validDropTargets) {
                const containers = _flatten(this.getAllContainersFromDropTarget(dropTarget));
                if (containers.indexOf(el) !== -1) {
                    return dropTarget;
                }
            }
        }

        // we should never hit this point of the code because only
        // valid dropTargets should be provided to this method.
        return null;
    }

    private enterDragTargetIfExists(
        dropTarget: DropTarget | null,
        mouseEvent: MouseEvent,
        hDirection: HorizontalDirection | null,
        vDirection: VerticalDirection | null,
        fromNudge: boolean
    ): void {
        if (!dropTarget) {
            return;
        }

        if (dropTarget.onDragEnter) {
            const dragEnterEvent = this.createDropTargetEvent(
                dropTarget,
                mouseEvent,
                hDirection,
                vDirection,
                fromNudge
            );

            dropTarget.onDragEnter(dragEnterEvent);
        }

        this.setGhostIcon(dropTarget.getIconName ? dropTarget.getIconName() : null);
    }

    private leaveLastTargetIfExists(
        mouseEvent: MouseEvent,
        hDirection: HorizontalDirection | null,
        vDirection: VerticalDirection | null,
        fromNudge: boolean
    ): void {
        if (!this.lastDropTarget) {
            return;
        }

        if (this.lastDropTarget.onDragLeave) {
            const dragLeaveEvent = this.createDropTargetEvent(
                this.lastDropTarget,
                mouseEvent,
                hDirection,
                vDirection,
                fromNudge
            );

            this.lastDropTarget.onDragLeave(dragLeaveEvent);
        }

        this.setGhostIcon(null);
    }

    public addDropTarget(dropTarget: DropTarget) {
        this.dropTargets.push(dropTarget);
    }

    public removeDropTarget(dropTarget: DropTarget) {
        this.dropTargets = this.dropTargets.filter((target) => target.getContainer() !== dropTarget.getContainer());
    }

    public hasExternalDropZones(): boolean {
        return this.dropTargets.some((zones) => zones.external);
    }

    public findExternalZone(params: RowDropZoneParams): DropTarget | null {
        const externalTargets = this.dropTargets.filter((target) => target.external);

        return externalTargets.find((zone) => zone.getContainer() === params.getContainer()) || null;
    }

    public getHorizontalDirection(event: MouseEvent): HorizontalDirection | null {
        const clientX = this.eventLastTime && this.eventLastTime.clientX;
        const eClientX = event.clientX;

        if (clientX === eClientX) {
            return null;
        }

        return clientX! > eClientX ? HorizontalDirection.Left : HorizontalDirection.Right;
    }

    public getVerticalDirection(event: MouseEvent): VerticalDirection | null {
        const clientY = this.eventLastTime && this.eventLastTime.clientY;
        const eClientY = event.clientY;

        if (clientY === eClientY) {
            return null;
        }

        return clientY! > eClientY ? VerticalDirection.Up : VerticalDirection.Down;
    }

    public createDropTargetEvent(
        dropTarget: DropTarget,
        event: MouseEvent,
        hDirection: HorizontalDirection | null,
        vDirection: VerticalDirection | null,
        fromNudge: boolean
    ): DraggingEvent {
        // localise x and y to the target
        const dropZoneTarget = dropTarget.getContainer();
        const rect = dropZoneTarget.getBoundingClientRect();
        const { gridApi: api, dragItem, dragSource } = this;
        const x = event.clientX - rect.left;
        const y = event.clientY - rect.top;

        return {
            event,
            x,
            y,
            vDirection,
            hDirection,
            dragSource,
            fromNudge,
            dragItem: dragItem as DragItem,
            api,
            dropZoneTarget,
        };
    }

    private positionGhost(event: MouseEvent): void {
        const ghost = this.eGhost;

        if (!ghost) {
            return;
        }

        const ghostRect = ghost.getBoundingClientRect();
        const ghostHeight = ghostRect.height;

        const browserWidth = _getBodyWidth() - 2; // 2px for 1px borderLeft and 1px borderRight
        const browserHeight = _getBodyHeight() - 2; // 2px for 1px borderTop and 1px borderBottom

        const offsetParentSize = _getElementRectWithOffset(ghost.offsetParent as HTMLElement);

        const { clientY, clientX } = event;

        let top = clientY - offsetParentSize.top - ghostHeight / 2;
        let left = clientX - offsetParentSize.left - 10;

        const eDocument = this.gos.getDocument();
        const win = eDocument.defaultView || window;
        const windowScrollY = win.pageYOffset || eDocument.documentElement.scrollTop;
        const windowScrollX = win.pageXOffset || eDocument.documentElement.scrollLeft;

        // check ghost is not positioned outside of the browser
        if (browserWidth > 0 && left + ghost.clientWidth > browserWidth + windowScrollX) {
            left = browserWidth + windowScrollX - ghost.clientWidth;
        }

        if (left < 0) {
            left = 0;
        }

        if (browserHeight > 0 && top + ghost.clientHeight > browserHeight + windowScrollY) {
            top = browserHeight + windowScrollY - ghost.clientHeight;
        }

        if (top < 0) {
            top = 0;
        }

        ghost.style.left = `${left}px`;
        ghost.style.top = `${top}px`;
    }

    private removeGhost(): void {
        if (this.eGhost && this.eGhostParent) {
            this.eGhostParent.removeChild(this.eGhost);
        }

        this.eGhost = null;
    }

    private createGhost(): void {
        this.eGhost = _loadTemplate(DragAndDropService.GHOST_TEMPLATE);
        this.mouseEventService.stampTopLevelGridCompWithGridInstance(this.eGhost);

        this.environment.applyThemeClasses(this.eGhost);

        this.eGhostIcon = this.eGhost.querySelector('.ag-dnd-ghost-icon') as HTMLElement;
        this.setGhostIcon(null);

        const eText = this.eGhost.querySelector('.ag-dnd-ghost-label') as HTMLElement;
        let dragItemName = this.dragSource.dragItemName;

        if (_isFunction(dragItemName)) {
            dragItemName = (dragItemName as () => string)();
        }

        eText.innerHTML = _escapeString(dragItemName as string) || '';

        this.eGhost.style.height = '25px';
        this.eGhost.style.top = '20px';
        this.eGhost.style.left = '20px';

        const eDocument = this.gos.getDocument();
        let rootNode: Document | ShadowRoot | HTMLElement | null = null;
        let targetEl: HTMLElement | ShadowRoot | null = null;

        try {
            rootNode = eDocument.fullscreenElement as HTMLElement;
        } catch (e) {
            // some environments like SalesForce will throw errors
            // simply by trying to read the fullscreenElement property
        } finally {
            if (!rootNode) {
                rootNode = this.gos.getRootNode();
            }
            const body = rootNode.querySelector('body');
            if (body) {
                targetEl = body;
            } else if (rootNode instanceof ShadowRoot) {
                targetEl = rootNode;
            } else if (rootNode instanceof Document) {
                targetEl = rootNode?.documentElement;
            } else {
                targetEl = rootNode;
            }
        }

        this.eGhostParent = targetEl;

        if (!this.eGhostParent) {
            console.warn('AG Grid: could not find document body, it is needed for dragging columns');
        } else {
            this.eGhostParent.appendChild(this.eGhost);
        }
    }

    public setGhostIcon(iconName: string | null, shake = false): void {
        _clearElement(this.eGhostIcon);

        let eIcon: Element | null = null;

        if (!iconName) {
            iconName = this.dragSource.getDefaultIconName
                ? this.dragSource.getDefaultIconName()
                : DragAndDropService.ICON_NOT_ALLOWED;
        }
        switch (iconName) {
            case DragAndDropService.ICON_PINNED:
                eIcon = this.ePinnedIcon;
                break;
            case DragAndDropService.ICON_MOVE:
                eIcon = this.eMoveIcon;
                break;
            case DragAndDropService.ICON_LEFT:
                eIcon = this.eLeftIcon;
                break;
            case DragAndDropService.ICON_RIGHT:
                eIcon = this.eRightIcon;
                break;
            case DragAndDropService.ICON_GROUP:
                eIcon = this.eGroupIcon;
                break;
            case DragAndDropService.ICON_AGGREGATE:
                eIcon = this.eAggregateIcon;
                break;
            case DragAndDropService.ICON_PIVOT:
                eIcon = this.ePivotIcon;
                break;
            case DragAndDropService.ICON_NOT_ALLOWED:
                eIcon = this.eDropNotAllowedIcon;
                break;
            case DragAndDropService.ICON_HIDE:
                eIcon = this.eHideIcon;
                break;
        }

        this.eGhostIcon.classList.toggle('ag-shake-left-to-right', shake);

        if (eIcon === this.eHideIcon && this.gos.get('suppressDragLeaveHidesColumns')) {
            return;
        }
        if (eIcon) {
            this.eGhostIcon.appendChild(eIcon);
        }
    }
}<|MERGE_RESOLUTION|>--- conflicted
+++ resolved
@@ -1,22 +1,12 @@
 import { HorizontalDirection, VerticalDirection } from '../constants/direction';
 import { BeanStub } from '../context/beanStub';
-<<<<<<< HEAD
 import { Autowired, Bean } from '../context/context';
-import { IAggFunc } from '../entities/colDef';
-import { Column } from '../entities/column';
-import { GridApi } from '../gridApi';
-import { MouseEventService } from '../gridBodyComp/mouseEventService';
-import { RowDropZoneParams } from '../gridBodyComp/rowDragFeature';
-import { IRowNode } from '../interfaces/iRowNode';
-=======
-import { Autowired, Bean, PostConstruct, PreDestroy } from '../context/context';
 import type { IAggFunc } from '../entities/colDef';
 import type { Column } from '../entities/column';
 import type { GridApi } from '../gridApi';
 import type { MouseEventService } from '../gridBodyComp/mouseEventService';
 import type { RowDropZoneParams } from '../gridBodyComp/rowDragFeature';
 import type { IRowNode } from '../interfaces/iRowNode';
->>>>>>> c75d6e7b
 import { _flatten, _removeFromArray } from '../utils/array';
 import { _getBodyHeight, _getBodyWidth } from '../utils/browser';
 import { _clearElement, _getElementRectWithOffset, _loadTemplate } from '../utils/dom';
