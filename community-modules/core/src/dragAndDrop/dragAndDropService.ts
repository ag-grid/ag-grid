import { HorizontalDirection, VerticalDirection } from '../constants/direction';
import { BeanStub } from '../context/beanStub';
import type { BeanCollection, BeanName } from '../context/context';
import type { IAggFunc } from '../entities/colDef';
import type { Column } from '../entities/column';
import type { MouseEventService } from '../gridBodyComp/mouseEventService';
import type { RowDropZoneParams } from '../gridBodyComp/rowDragFeature';
import type { AgGridCommon } from '../interfaces/iCommon';
import type { IRowNode } from '../interfaces/iRowNode';
import { _flatten, _removeFromArray } from '../utils/array';
import { _getBodyHeight, _getBodyWidth } from '../utils/browser';
import { _clearElement, _getElementRectWithOffset, _loadTemplate } from '../utils/dom';
import { _isFunction } from '../utils/function';
import { _createIcon } from '../utils/icon';
import { _escapeString } from '../utils/string';
import type { DragListenerParams, DragService } from './dragService';

export interface DragItem<TValue = any> {
    /**
     * When dragging a row, this contains the row node being dragged
     * When dragging multiple rows, this contains the row that started the drag.
     */
    rowNode?: IRowNode;

    /** When dragging multiple rows, this contains all rows being dragged */
    rowNodes?: IRowNode[];

    /** When dragging columns, this contains the columns being dragged */
    columns?: Column[];

    /** When dragging columns, this contains the visible state of the columns */
    visibleState?: { [key: string]: boolean };

    /** When dragging columns, this contains the pivot state of the columns. This is only populated/used in column tool panel */
    pivotState?: {
        [key: string]: {
            pivot?: boolean;
            rowGroup?: boolean;
            aggFunc?: string | IAggFunc | null;
        };
    };

    /** Additional state */
    value?: TValue;
}

export enum DragSourceType {
    ToolPanel,
    HeaderCell,
    RowDrag,
    ChartPanel,
    AdvancedFilterBuilder,
}

export interface DragSource {
    /**
     * The type of the drag source, used by the drop target to know where the
     * drag originated from.
     */
    type: DragSourceType;
    /** Can be used to identify a specific component as the source */
    sourceId?: string;
    /**
     * Element which, when dragged, will kick off the DnD process
     */
    eElement: Element;
    /**
     * If eElement is dragged, then the dragItem is the object that gets passed around.
     */
    getDragItem: () => DragItem;
    /**
     * This name appears in the ghost icon when dragging.
     */
    dragItemName: string | (() => string) | null;
    /**
     * Icon to show when not over a drop zone
     */
    getDefaultIconName?: () => string;
    /**
     * The drag source DOM Data Key, this is useful to detect if the origin grid is the same
     * as the target grid.
     */
    dragSourceDomDataKey?: string;
    /**
     * After how many pixels of dragging should the drag operation start. Default is 4.
     */
    dragStartPixels?: number;
    /**
     * Callback for drag started
     */
    onDragStarted?: () => void;
    /**
     * Callback for drag stopped
     */
    onDragStopped?: () => void;
    /**
     * Callback for entering the grid
     */
    onGridEnter?: (dragItem: DragItem | null) => void;
    /**
     * Callback for exiting the grid
     */
    onGridExit?: (dragItem: DragItem | null) => void;
}

export interface DropTarget {
    /** The main container that will get the drop. */
    getContainer(): HTMLElement;
    /** If any secondary containers. For example when moving columns in AG Grid, we listen for drops
     * in the header as well as the body (main rows and pinned rows) of the grid. */
    getSecondaryContainers?(): HTMLElement[][];
    /** Icon to show when drag is over */
    getIconName?(): string | null;

    isInterestedIn(type: DragSourceType, el: Element): boolean;

    /**
     * If `true`, the DragSources will only be allowed to be dragged within the DragTarget that contains them.
     * This is useful for changing order of items within a container, and not moving items across containers.
     * @default false
     */
    targetContainsSource?: boolean;

    /** Callback for when drag enters */
    onDragEnter?(params: DraggingEvent): void;
    /** Callback for when drag leaves */
    onDragLeave?(params: DraggingEvent): void;
    /** Callback for when dragging */
    onDragging?(params: DraggingEvent): void;
    /** Callback for when drag stops */
    onDragStop?(params: DraggingEvent): void;
    external?: boolean;
}

export interface DraggingEvent<TData = any, TContext = any> extends AgGridCommon<TData, TContext> {
    event: MouseEvent;
    x: number;
    y: number;
    vDirection: VerticalDirection | null;
    hDirection: HorizontalDirection | null;
    dragSource: DragSource;
    dragItem: DragItem;
    fromNudge: boolean;
    dropZoneTarget: HTMLElement;
}

export class DragAndDropService extends BeanStub {
<<<<<<< HEAD
    @Autowired('dragService') private dragService: DragService;
    @Autowired('mouseEventService') private readonly mouseEventService: MouseEventService;
=======
    beanName: BeanName = 'dragAndDropService';

    private dragService: DragService;
    private mouseEventService: MouseEventService;
    private gridApi: GridApi;

    public wireBeans(beans: BeanCollection): void {
        super.wireBeans(beans);
        this.dragService = beans.dragService;
        this.mouseEventService = beans.mouseEventService;
        this.gridApi = beans.gridApi;
    }
>>>>>>> ba111f00

    public static ICON_PINNED = 'pinned';
    public static ICON_MOVE = 'move';
    public static ICON_LEFT = 'left';
    public static ICON_RIGHT = 'right';
    public static ICON_GROUP = 'group';
    public static ICON_AGGREGATE = 'aggregate';
    public static ICON_PIVOT = 'pivot';
    public static ICON_NOT_ALLOWED = 'notAllowed';
    public static ICON_HIDE = 'hide';

    public static GHOST_TEMPLATE /* html */ = `<div class="ag-dnd-ghost ag-unselectable">
            <span class="ag-dnd-ghost-icon ag-shake-left-to-right"></span>
            <div class="ag-dnd-ghost-label"></div>
        </div>`;

    private dragSourceAndParamsList: { params: DragListenerParams; dragSource: DragSource }[] = [];

    private dragItem: DragItem | null;
    private eventLastTime: MouseEvent | null;
    private dragSource: DragSource;
    private dragging: boolean;

    private eGhost: HTMLElement | null;
    private eGhostParent: HTMLElement | ShadowRoot;
    private eGhostIcon: HTMLElement;

    private dropTargets: DropTarget[] = [];
    private lastDropTarget: DropTarget | null | undefined;

    private ePinnedIcon: Element;
    private eHideIcon: Element;
    private eMoveIcon: Element;
    private eLeftIcon: Element;
    private eRightIcon: Element;
    private eGroupIcon: Element;
    private eAggregateIcon: Element;
    private ePivotIcon: Element;
    private eDropNotAllowedIcon: Element;

    public postConstruct(): void {
        this.ePinnedIcon = _createIcon('columnMovePin', this.gos, null);
        this.eHideIcon = _createIcon('columnMoveHide', this.gos, null);
        this.eMoveIcon = _createIcon('columnMoveMove', this.gos, null);
        this.eLeftIcon = _createIcon('columnMoveLeft', this.gos, null);
        this.eRightIcon = _createIcon('columnMoveRight', this.gos, null);
        this.eGroupIcon = _createIcon('columnMoveGroup', this.gos, null);
        this.eAggregateIcon = _createIcon('columnMoveValue', this.gos, null);
        this.ePivotIcon = _createIcon('columnMovePivot', this.gos, null);
        this.eDropNotAllowedIcon = _createIcon('dropNotAllowed', this.gos, null);
    }

    public addDragSource(dragSource: DragSource, allowTouch = false): void {
        const params: DragListenerParams = {
            eElement: dragSource.eElement,
            dragStartPixels: dragSource.dragStartPixels,
            onDragStart: this.onDragStart.bind(this, dragSource),
            onDragStop: this.onDragStop.bind(this),
            onDragging: this.onDragging.bind(this),
            includeTouch: allowTouch,
        };

        this.dragSourceAndParamsList.push({ params: params, dragSource: dragSource });

        this.dragService.addDragSource(params);
    }

    public removeDragSource(dragSource: DragSource): void {
        const sourceAndParams = this.dragSourceAndParamsList.find((item) => item.dragSource === dragSource);

        if (sourceAndParams) {
            this.dragService.removeDragSource(sourceAndParams.params);
            _removeFromArray(this.dragSourceAndParamsList, sourceAndParams);
        }
    }

    public override destroy(): void {
        this.dragSourceAndParamsList.forEach((sourceAndParams) =>
            this.dragService.removeDragSource(sourceAndParams.params)
        );
        this.dragSourceAndParamsList.length = 0;
        this.dropTargets.length = 0;
        super.destroy();
    }

    public nudge(): void {
        if (this.dragging) {
            this.onDragging(this.eventLastTime!, true);
        }
    }

    private onDragStart(dragSource: DragSource, mouseEvent: MouseEvent): void {
        this.dragging = true;
        this.dragSource = dragSource;
        this.eventLastTime = mouseEvent;
        this.dragItem = this.dragSource.getDragItem();

        if (this.dragSource.onDragStarted) {
            this.dragSource.onDragStarted();
        }

        this.createGhost();
    }

    private onDragStop(mouseEvent: MouseEvent): void {
        this.eventLastTime = null;
        this.dragging = false;

        if (this.dragSource.onDragStopped) {
            this.dragSource.onDragStopped();
        }

        if (this.lastDropTarget && this.lastDropTarget.onDragStop) {
            const draggingEvent = this.createDropTargetEvent(this.lastDropTarget, mouseEvent, null, null, false);
            this.lastDropTarget.onDragStop(draggingEvent);
        }

        this.lastDropTarget = undefined;
        this.dragItem = null;
        this.removeGhost();
    }

    private onDragging(mouseEvent: MouseEvent, fromNudge: boolean): void {
        const hDirection = this.getHorizontalDirection(mouseEvent);
        const vDirection = this.getVerticalDirection(mouseEvent);

        this.eventLastTime = mouseEvent;
        this.positionGhost(mouseEvent);

        // check if mouseEvent intersects with any of the drop targets
        const validDropTargets = this.dropTargets.filter((target) => this.isMouseOnDropTarget(mouseEvent, target));
        const dropTarget: DropTarget | null = this.findCurrentDropTarget(mouseEvent, validDropTargets);

        if (dropTarget !== this.lastDropTarget) {
            this.leaveLastTargetIfExists(mouseEvent, hDirection, vDirection, fromNudge);

            if (this.lastDropTarget !== null && dropTarget === null) {
                this.dragSource.onGridExit?.(this.dragItem);
            }
            if (this.lastDropTarget === null && dropTarget !== null) {
                this.dragSource.onGridEnter?.(this.dragItem);
            }
            this.enterDragTargetIfExists(dropTarget, mouseEvent, hDirection, vDirection, fromNudge);

            this.lastDropTarget = dropTarget;
        } else if (dropTarget && dropTarget.onDragging) {
            const draggingEvent = this.createDropTargetEvent(dropTarget, mouseEvent, hDirection, vDirection, fromNudge);
            dropTarget.onDragging(draggingEvent);
        }
    }

    private getAllContainersFromDropTarget(dropTarget: DropTarget): HTMLElement[][] {
        const secondaryContainers = dropTarget.getSecondaryContainers ? dropTarget.getSecondaryContainers() : null;
        const containers: HTMLElement[][] = [[dropTarget.getContainer()]];

        return secondaryContainers ? containers.concat(secondaryContainers) : containers;
    }

    private allContainersIntersect(mouseEvent: MouseEvent, containers: HTMLElement[]) {
        for (const container of containers) {
            const rect = container.getBoundingClientRect();

            // if element is not visible, then width and height are zero
            if (rect.width === 0 || rect.height === 0) {
                return false;
            }

            const horizontalFit = mouseEvent.clientX >= rect.left && mouseEvent.clientX < rect.right;
            const verticalFit = mouseEvent.clientY >= rect.top && mouseEvent.clientY < rect.bottom;

            if (!horizontalFit || !verticalFit) {
                return false;
            }
        }
        return true;
    }

    // checks if the mouse is on the drop target. it checks eContainer and eSecondaryContainers
    private isMouseOnDropTarget(mouseEvent: MouseEvent, dropTarget: DropTarget): boolean {
        const allContainersFromDropTarget = this.getAllContainersFromDropTarget(dropTarget);
        let mouseOverTarget = false;

        for (const currentContainers of allContainersFromDropTarget) {
            if (this.allContainersIntersect(mouseEvent, currentContainers)) {
                mouseOverTarget = true;
                break;
            }
        }

        if (dropTarget.targetContainsSource && !dropTarget.getContainer().contains(this.dragSource.eElement)) {
            return false;
        }

        return mouseOverTarget && dropTarget.isInterestedIn(this.dragSource.type, this.dragSource.eElement);
    }

    private findCurrentDropTarget(mouseEvent: MouseEvent, validDropTargets: DropTarget[]): DropTarget | null {
        const len = validDropTargets.length;

        if (len === 0) {
            return null;
        }
        if (len === 1) {
            return validDropTargets[0];
        }

        const rootNode = this.gos.getRootNode();

        // elementsFromPoint return a list of elements under
        // the mouseEvent sorted from topMost to bottomMost
        const elementStack = rootNode.elementsFromPoint(mouseEvent.clientX, mouseEvent.clientY) as HTMLElement[];

        // loop over the sorted elementStack to find which dropTarget comes first
        for (const el of elementStack) {
            for (const dropTarget of validDropTargets) {
                const containers = _flatten(this.getAllContainersFromDropTarget(dropTarget));
                if (containers.indexOf(el) !== -1) {
                    return dropTarget;
                }
            }
        }

        // we should never hit this point of the code because only
        // valid dropTargets should be provided to this method.
        return null;
    }

    private enterDragTargetIfExists(
        dropTarget: DropTarget | null,
        mouseEvent: MouseEvent,
        hDirection: HorizontalDirection | null,
        vDirection: VerticalDirection | null,
        fromNudge: boolean
    ): void {
        if (!dropTarget) {
            return;
        }

        if (dropTarget.onDragEnter) {
            const dragEnterEvent = this.createDropTargetEvent(
                dropTarget,
                mouseEvent,
                hDirection,
                vDirection,
                fromNudge
            );

            dropTarget.onDragEnter(dragEnterEvent);
        }

        this.setGhostIcon(dropTarget.getIconName ? dropTarget.getIconName() : null);
    }

    private leaveLastTargetIfExists(
        mouseEvent: MouseEvent,
        hDirection: HorizontalDirection | null,
        vDirection: VerticalDirection | null,
        fromNudge: boolean
    ): void {
        if (!this.lastDropTarget) {
            return;
        }

        if (this.lastDropTarget.onDragLeave) {
            const dragLeaveEvent = this.createDropTargetEvent(
                this.lastDropTarget,
                mouseEvent,
                hDirection,
                vDirection,
                fromNudge
            );

            this.lastDropTarget.onDragLeave(dragLeaveEvent);
        }

        this.setGhostIcon(null);
    }

    public addDropTarget(dropTarget: DropTarget) {
        this.dropTargets.push(dropTarget);
    }

    public removeDropTarget(dropTarget: DropTarget) {
        this.dropTargets = this.dropTargets.filter((target) => target.getContainer() !== dropTarget.getContainer());
    }

    public hasExternalDropZones(): boolean {
        return this.dropTargets.some((zones) => zones.external);
    }

    public findExternalZone(params: RowDropZoneParams): DropTarget | null {
        const externalTargets = this.dropTargets.filter((target) => target.external);

        return externalTargets.find((zone) => zone.getContainer() === params.getContainer()) || null;
    }

    public getHorizontalDirection(event: MouseEvent): HorizontalDirection | null {
        const clientX = this.eventLastTime && this.eventLastTime.clientX;
        const eClientX = event.clientX;

        if (clientX === eClientX) {
            return null;
        }

        return clientX! > eClientX ? HorizontalDirection.Left : HorizontalDirection.Right;
    }

    public getVerticalDirection(event: MouseEvent): VerticalDirection | null {
        const clientY = this.eventLastTime && this.eventLastTime.clientY;
        const eClientY = event.clientY;

        if (clientY === eClientY) {
            return null;
        }

        return clientY! > eClientY ? VerticalDirection.Up : VerticalDirection.Down;
    }

    public createDropTargetEvent(
        dropTarget: DropTarget,
        event: MouseEvent,
        hDirection: HorizontalDirection | null,
        vDirection: VerticalDirection | null,
        fromNudge: boolean
    ): DraggingEvent {
        // localise x and y to the target
        const dropZoneTarget = dropTarget.getContainer();
        const rect = dropZoneTarget.getBoundingClientRect();
        const { dragItem, dragSource } = this;
        const x = event.clientX - rect.left;
        const y = event.clientY - rect.top;

        return this.gos.addGridCommonParams({
            event,
            x,
            y,
            vDirection,
            hDirection,
            dragSource,
            fromNudge,
            dragItem: dragItem as DragItem,
            dropZoneTarget,
        });
    }

    private positionGhost(event: MouseEvent): void {
        const ghost = this.eGhost;

        if (!ghost) {
            return;
        }

        const ghostRect = ghost.getBoundingClientRect();
        const ghostHeight = ghostRect.height;

        const browserWidth = _getBodyWidth() - 2; // 2px for 1px borderLeft and 1px borderRight
        const browserHeight = _getBodyHeight() - 2; // 2px for 1px borderTop and 1px borderBottom

        const offsetParentSize = _getElementRectWithOffset(ghost.offsetParent as HTMLElement);

        const { clientY, clientX } = event;

        let top = clientY - offsetParentSize.top - ghostHeight / 2;
        let left = clientX - offsetParentSize.left - 10;

        const eDocument = this.gos.getDocument();
        const win = eDocument.defaultView || window;
        const windowScrollY = win.pageYOffset || eDocument.documentElement.scrollTop;
        const windowScrollX = win.pageXOffset || eDocument.documentElement.scrollLeft;

        // check ghost is not positioned outside of the browser
        if (browserWidth > 0 && left + ghost.clientWidth > browserWidth + windowScrollX) {
            left = browserWidth + windowScrollX - ghost.clientWidth;
        }

        if (left < 0) {
            left = 0;
        }

        if (browserHeight > 0 && top + ghost.clientHeight > browserHeight + windowScrollY) {
            top = browserHeight + windowScrollY - ghost.clientHeight;
        }

        if (top < 0) {
            top = 0;
        }

        ghost.style.left = `${left}px`;
        ghost.style.top = `${top}px`;
    }

    private removeGhost(): void {
        if (this.eGhost && this.eGhostParent) {
            this.eGhostParent.removeChild(this.eGhost);
        }

        this.eGhost = null;
    }

    private createGhost(): void {
        this.eGhost = _loadTemplate(DragAndDropService.GHOST_TEMPLATE);
        this.mouseEventService.stampTopLevelGridCompWithGridInstance(this.eGhost);

        this.environment.applyThemeClasses(this.eGhost);

        this.eGhostIcon = this.eGhost.querySelector('.ag-dnd-ghost-icon') as HTMLElement;
        this.setGhostIcon(null);

        const eText = this.eGhost.querySelector('.ag-dnd-ghost-label') as HTMLElement;
        let dragItemName = this.dragSource.dragItemName;

        if (_isFunction(dragItemName)) {
            dragItemName = (dragItemName as () => string)();
        }

        eText.innerHTML = _escapeString(dragItemName as string) || '';

        this.eGhost.style.height = '25px';
        this.eGhost.style.top = '20px';
        this.eGhost.style.left = '20px';

        const eDocument = this.gos.getDocument();
        let rootNode: Document | ShadowRoot | HTMLElement | null = null;
        let targetEl: HTMLElement | ShadowRoot | null = null;

        try {
            rootNode = eDocument.fullscreenElement as HTMLElement;
        } catch (e) {
            // some environments like SalesForce will throw errors
            // simply by trying to read the fullscreenElement property
        } finally {
            if (!rootNode) {
                rootNode = this.gos.getRootNode();
            }
            const body = rootNode.querySelector('body');
            if (body) {
                targetEl = body;
            } else if (rootNode instanceof ShadowRoot) {
                targetEl = rootNode;
            } else if (rootNode instanceof Document) {
                targetEl = rootNode?.documentElement;
            } else {
                targetEl = rootNode;
            }
        }

        this.eGhostParent = targetEl;

        if (!this.eGhostParent) {
            console.warn('AG Grid: could not find document body, it is needed for dragging columns');
        } else {
            this.eGhostParent.appendChild(this.eGhost);
        }
    }

    public setGhostIcon(iconName: string | null, shake = false): void {
        _clearElement(this.eGhostIcon);

        let eIcon: Element | null = null;

        if (!iconName) {
            iconName = this.dragSource.getDefaultIconName
                ? this.dragSource.getDefaultIconName()
                : DragAndDropService.ICON_NOT_ALLOWED;
        }
        switch (iconName) {
            case DragAndDropService.ICON_PINNED:
                eIcon = this.ePinnedIcon;
                break;
            case DragAndDropService.ICON_MOVE:
                eIcon = this.eMoveIcon;
                break;
            case DragAndDropService.ICON_LEFT:
                eIcon = this.eLeftIcon;
                break;
            case DragAndDropService.ICON_RIGHT:
                eIcon = this.eRightIcon;
                break;
            case DragAndDropService.ICON_GROUP:
                eIcon = this.eGroupIcon;
                break;
            case DragAndDropService.ICON_AGGREGATE:
                eIcon = this.eAggregateIcon;
                break;
            case DragAndDropService.ICON_PIVOT:
                eIcon = this.ePivotIcon;
                break;
            case DragAndDropService.ICON_NOT_ALLOWED:
                eIcon = this.eDropNotAllowedIcon;
                break;
            case DragAndDropService.ICON_HIDE:
                eIcon = this.eHideIcon;
                break;
        }

        this.eGhostIcon.classList.toggle('ag-shake-left-to-right', shake);

        if (eIcon === this.eHideIcon && this.gos.get('suppressDragLeaveHidesColumns')) {
            return;
        }
        if (eIcon) {
            this.eGhostIcon.appendChild(eIcon);
        }
    }
}<|MERGE_RESOLUTION|>--- conflicted
+++ resolved
@@ -145,23 +145,16 @@
 }
 
 export class DragAndDropService extends BeanStub {
-<<<<<<< HEAD
-    @Autowired('dragService') private dragService: DragService;
-    @Autowired('mouseEventService') private readonly mouseEventService: MouseEventService;
-=======
     beanName: BeanName = 'dragAndDropService';
 
     private dragService: DragService;
     private mouseEventService: MouseEventService;
-    private gridApi: GridApi;
 
     public wireBeans(beans: BeanCollection): void {
         super.wireBeans(beans);
         this.dragService = beans.dragService;
         this.mouseEventService = beans.mouseEventService;
-        this.gridApi = beans.gridApi;
-    }
->>>>>>> ba111f00
+    }
 
     public static ICON_PINNED = 'pinned';
     public static ICON_MOVE = 'move';
