import { AutoScrollService } from '../autoScrollService';
import { BeanStub } from '../context/beanStub';
<<<<<<< HEAD
import { Autowired } from '../context/context';
import { AgEvent } from '../events';
import { IEventEmitter } from '../interfaces/iEventEmitter';
=======
import { Autowired, PostConstruct } from '../context/context';
import type { AgEvent } from '../events';
import type { IEventEmitter } from '../interfaces/iEventEmitter';
>>>>>>> c75d6e7b
import { _radioCssClass } from '../utils/dom';
import type { Component } from '../widgets/component';
import type { VirtualList } from '../widgets/virtualList';
import type { DragSourceType, DraggingEvent, DropTarget } from './dragAndDropService';
import { DragAndDropService } from './dragAndDropService';

const LIST_ITEM_HOVERED = 'ag-list-item-hovered';

export interface VirtualListDragItem<R extends Component> {
    rowIndex: number;
    position: 'top' | 'bottom';
    component: R;
}

export interface VirtualListDragParams<C extends Component, R extends Component, V, E extends AgEvent> {
    eventSource: Window | HTMLElement | IEventEmitter;
    listItemDragStartEvent: string;
    listItemDragEndEvent: string;
    dragSourceType: DragSourceType;
    getCurrentDragValue: (listItemDragStartEvent: E) => V;
    isMoveBlocked: (currentDragValue: V | null) => boolean;
    getNumRows: (comp: C) => number;
    moveItem: (currentDragValue: V | null, lastHoveredListItem: VirtualListDragItem<R> | null) => void;
}

export class VirtualListDragFeature<C extends Component, R extends Component, V, E extends AgEvent> extends BeanStub {
    @Autowired('dragAndDropService') private dragAndDropService: DragAndDropService;

    private currentDragValue: V | null = null;
    private lastHoveredListItem: VirtualListDragItem<R> | null = null;
    private autoScrollService: AutoScrollService;
    private moveBlocked: boolean;

    constructor(
        private readonly comp: C,
        private readonly virtualList: VirtualList,
        private readonly params: VirtualListDragParams<C, R, V, E>
    ) {
        super();
    }

    public postConstruct(): void {
        this.addManagedListener(
            this.params.eventSource,
            this.params.listItemDragStartEvent,
            this.listItemDragStart.bind(this)
        );
        this.addManagedListener(
            this.params.eventSource,
            this.params.listItemDragEndEvent,
            this.listItemDragEnd.bind(this)
        );

        this.createDropTarget();
        this.createAutoScrollService();
    }

    private listItemDragStart(event: E): void {
        this.currentDragValue = this.params.getCurrentDragValue(event);
        this.moveBlocked = this.params.isMoveBlocked(this.currentDragValue);
    }

    private listItemDragEnd(): void {
        window.setTimeout(() => {
            this.currentDragValue = null;
            this.moveBlocked = false;
        }, 10);
    }

    private createDropTarget(): void {
        const dropTarget: DropTarget = {
            isInterestedIn: (type: DragSourceType) => type === this.params.dragSourceType,
            getIconName: () => (this.moveBlocked ? DragAndDropService.ICON_PINNED : DragAndDropService.ICON_MOVE),
            getContainer: () => this.comp.getGui(),
            onDragging: (e) => this.onDragging(e),
            onDragStop: () => this.onDragStop(),
            onDragLeave: () => this.onDragLeave(),
        };

        this.dragAndDropService.addDropTarget(dropTarget);
    }

    private createAutoScrollService(): void {
        const virtualListGui = this.virtualList.getGui();
        this.autoScrollService = new AutoScrollService({
            scrollContainer: virtualListGui,
            scrollAxis: 'y',
            getVerticalPosition: () => virtualListGui.scrollTop,
            setVerticalPosition: (position) => (virtualListGui.scrollTop = position),
        });
    }

    private onDragging(e: DraggingEvent) {
        if (!this.currentDragValue || this.moveBlocked) {
            return;
        }

        const hoveredListItem = this.getListDragItem(e);
        const comp = this.virtualList.getComponentAt(hoveredListItem.rowIndex);

        if (!comp) {
            return;
        }

        const el = comp!.getGui().parentElement as HTMLElement;

        if (
            this.lastHoveredListItem &&
            this.lastHoveredListItem.rowIndex === hoveredListItem.rowIndex &&
            this.lastHoveredListItem.position === hoveredListItem.position
        ) {
            return;
        }

        this.autoScrollService.check(e.event);
        this.clearHoveredItems();
        this.lastHoveredListItem = hoveredListItem;

        _radioCssClass(el, LIST_ITEM_HOVERED);
        _radioCssClass(el, `ag-item-highlight-${hoveredListItem.position}`);
    }

    private getListDragItem(e: DraggingEvent): VirtualListDragItem<R> {
        const virtualListGui = this.virtualList.getGui();
        const paddingTop = parseFloat(window.getComputedStyle(virtualListGui).paddingTop as string);
        const rowHeight = this.virtualList.getRowHeight();
        const scrollTop = this.virtualList.getScrollTop();
        const rowIndex = Math.max(0, (e.y - paddingTop + scrollTop) / rowHeight);
        const maxLen = this.params.getNumRows(this.comp) - 1;
        const normalizedRowIndex = Math.min(maxLen, rowIndex) | 0;

        return {
            rowIndex: normalizedRowIndex,
            position: Math.round(rowIndex) > rowIndex || rowIndex > maxLen ? 'bottom' : 'top',
            component: this.virtualList.getComponentAt(normalizedRowIndex) as R,
        };
    }

    private onDragStop() {
        if (this.moveBlocked) {
            return;
        }

        this.params.moveItem(this.currentDragValue, this.lastHoveredListItem);

        this.clearHoveredItems();
        this.autoScrollService.ensureCleared();
    }

    private onDragLeave() {
        this.clearHoveredItems();
        this.autoScrollService.ensureCleared();
    }

    private clearHoveredItems(): void {
        const virtualListGui = this.virtualList.getGui();
        virtualListGui.querySelectorAll(`.${LIST_ITEM_HOVERED}`).forEach((el) => {
            [LIST_ITEM_HOVERED, 'ag-item-highlight-top', 'ag-item-highlight-bottom'].forEach((cls) => {
                (el as HTMLElement).classList.remove(cls);
            });
        });
        this.lastHoveredListItem = null;
    }
}<|MERGE_RESOLUTION|>--- conflicted
+++ resolved
@@ -1,14 +1,8 @@
 import { AutoScrollService } from '../autoScrollService';
 import { BeanStub } from '../context/beanStub';
-<<<<<<< HEAD
 import { Autowired } from '../context/context';
-import { AgEvent } from '../events';
-import { IEventEmitter } from '../interfaces/iEventEmitter';
-=======
-import { Autowired, PostConstruct } from '../context/context';
 import type { AgEvent } from '../events';
 import type { IEventEmitter } from '../interfaces/iEventEmitter';
->>>>>>> c75d6e7b
 import { _radioCssClass } from '../utils/dom';
 import type { Component } from '../widgets/component';
 import type { VirtualList } from '../widgets/virtualList';
