--- conflicted
+++ resolved
@@ -1,13 +1,7 @@
 import { KeyCode } from '../constants/keyCode';
-<<<<<<< HEAD
 import { Autowired } from '../context/context';
-import { FocusService } from '../focusService';
-import { IAfterGuiAttachedParams } from '../interfaces/iAfterGuiAttachedParams';
-=======
-import { Autowired, PostConstruct } from '../context/context';
 import type { FocusService } from '../focusService';
 import type { IAfterGuiAttachedParams } from '../interfaces/iAfterGuiAttachedParams';
->>>>>>> c75d6e7b
 import { _setAriaLabel, _setAriaRole } from '../utils/aria';
 import { _clearElement } from '../utils/dom';
 import { _createIconNoSpan } from '../utils/icon';
