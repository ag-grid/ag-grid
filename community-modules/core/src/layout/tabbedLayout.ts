import { KeyCode } from '../constants/keyCode';
import { Autowired, PostConstruct } from '../context/context';
import type { FocusService } from '../focusService';
import type { IAfterGuiAttachedParams } from '../interfaces/iAfterGuiAttachedParams';
import { _setAriaLabel, _setAriaRole } from '../utils/aria';
import { _clearElement } from '../utils/dom';
import { _createIconNoSpan } from '../utils/icon';
<<<<<<< HEAD
import { AgPromise } from '../utils/promise';
import { RefPlaceholder } from '../widgets/component';
=======
import type { AgPromise } from '../utils/promise';
import { RefSelector } from '../widgets/componentAnnotations';
>>>>>>> c75d6e7b
import { TabGuardComp } from '../widgets/tabGuardComp';

export class TabbedLayout extends TabGuardComp {
    @Autowired('focusService') private focusService: FocusService;

    private readonly eHeader: HTMLElement = RefPlaceholder;
    private readonly eBody: HTMLElement = RefPlaceholder;

    private eTabHeader: HTMLElement;
    private eCloseButton?: HTMLElement;

    private params: TabbedLayoutParams;
    private afterAttachedParams: IAfterGuiAttachedParams;
    private items: TabbedItemWrapper[] = [];
    private activeItem: TabbedItemWrapper;
    private lastScrollListener: (() => null) | null | undefined;
    private readonly tabbedItemScrollMap = new Map<string, number>();

    constructor(params: TabbedLayoutParams) {
        super(TabbedLayout.getTemplate(params.cssClass));
        this.params = params;
    }

    @PostConstruct
    private postConstruct() {
        this.setupHeader();

        if (this.params.items) {
            this.params.items.forEach((item) => this.addItem(item));
        }

        this.initialiseTabGuard({
            onTabKeyDown: this.onTabKeyDown.bind(this),
            handleKeyDown: this.handleKeyDown.bind(this),
            focusInnerElement: this.focusInnerElement.bind(this),
            focusTrapActive: true,
        });

        this.addDestroyFunc(() => this.activeItem?.tabbedItem?.afterDetachedCallback?.());
    }

    private static getTemplate(cssClass?: string) {
        return /* html */ `<div class="ag-tabs ${cssClass}">
            <div data-ref="eHeader"></div>
            <div data-ref="eBody" role="presentation" class="ag-tabs-body ${cssClass ? `${cssClass}-body` : ''}"></div>
        </div>`;
    }

    private setupHeader(): void {
        const { enableCloseButton, cssClass } = this.params;
        const addCssClasses = (el: HTMLElement, suffix: string) => {
            el.classList.add(`ag-tabs-${suffix}`);
            if (cssClass) {
                el.classList.add(`${cssClass}-${suffix}`);
            }
        };
        if (enableCloseButton) {
            this.setupCloseButton(addCssClasses);
            this.eTabHeader = this.gos.getDocument().createElement('div');
            addCssClasses(this.eHeader, 'header-wrapper');
            _setAriaRole(this.eHeader, 'presentation');
            this.eHeader.appendChild(this.eTabHeader);
        } else {
            this.eTabHeader = this.eHeader;
        }
        _setAriaRole(this.eTabHeader, 'tablist');
        addCssClasses(this.eTabHeader, 'header');
    }

    private setupCloseButton(addCssClasses: (el: HTMLElement, suffix: string) => void): void {
        const eDocument = this.gos.getDocument();
        const eCloseButton = eDocument.createElement('button');
        addCssClasses(eCloseButton, 'close-button');
        const eIcon = _createIconNoSpan('close', this.gos, undefined, true)!;
        _setAriaLabel(eCloseButton, this.params.closeButtonAriaLabel);
        eCloseButton.appendChild(eIcon);
        this.addManagedListener(eCloseButton, 'click', () => this.params.onCloseClicked?.());
        const eCloseButtonWrapper = eDocument.createElement('div');
        addCssClasses(eCloseButtonWrapper, 'close-button-wrapper');
        _setAriaRole(eCloseButtonWrapper, 'presentation');
        eCloseButtonWrapper.appendChild(eCloseButton);
        this.eHeader.appendChild(eCloseButtonWrapper);
        this.eCloseButton = eCloseButton;
    }

    protected handleKeyDown(e: KeyboardEvent): void {
        switch (e.key) {
            case KeyCode.RIGHT:
            case KeyCode.LEFT:
                if (!this.eTabHeader.contains(this.gos.getActiveDomElement())) {
                    return;
                }
                const isRightKey = e.key === KeyCode.RIGHT;
                const isRtl = this.gos.get('enableRtl');
                const currentPosition = this.items.indexOf(this.activeItem);
                const nextPosition =
                    isRightKey !== isRtl
                        ? Math.min(currentPosition + 1, this.items.length - 1)
                        : Math.max(currentPosition - 1, 0);

                if (currentPosition === nextPosition) {
                    return;
                }

                e.preventDefault();

                const nextItem = this.items[nextPosition];

                this.showItemWrapper(nextItem);
                nextItem.eHeaderButton.focus();
                break;
            case KeyCode.UP:
            case KeyCode.DOWN:
                e.stopPropagation();
                break;
        }
    }

    protected onTabKeyDown(e: KeyboardEvent) {
        if (e.defaultPrevented) {
            return;
        }

        const { focusService, eHeader, eBody, activeItem, params } = this;
        const { suppressTrapFocus, enableCloseButton } = params;

        const activeElement = this.gos.getActiveDomElement();
        const target = e.target as HTMLElement;
        const backwards = e.shiftKey;

        if (eHeader.contains(activeElement)) {
            e.preventDefault();
            if (enableCloseButton && backwards && !this.eCloseButton?.contains(activeElement)) {
                this.eCloseButton?.focus();
            } else if (suppressTrapFocus && backwards) {
                this.focusService.findFocusableElementBeforeTabGuard(this.gos.getDocument().body, target)?.focus();
            } else {
                // focus is in header, move into body of popup
                this.focusBody(e.shiftKey);
            }
            return;
        }

        let nextEl: HTMLElement | null = null;

        if (focusService.isTargetUnderManagedComponent(eBody, target)) {
            if (backwards) {
                nextEl = this.focusService.findFocusableElementBeforeTabGuard(eBody, target);
            }

            if (!nextEl && !suppressTrapFocus) {
                nextEl = activeItem.eHeaderButton;
            }
        }

        if (!nextEl && eBody.contains(activeElement)) {
            nextEl = focusService.findNextFocusableElement(eBody, false, backwards);

            if (!nextEl) {
                e.preventDefault();
                if (suppressTrapFocus && !backwards) {
                    this.forceFocusOutOfContainer(backwards);
                } else if (enableCloseButton && !backwards) {
                    this.eCloseButton?.focus();
                } else {
                    this.focusHeader();
                }
                return;
            }
        }

        if (nextEl) {
            e.preventDefault();
            nextEl.focus();
        }
    }

    private focusInnerElement(fromBottom?: boolean): void {
        if (fromBottom) {
            this.focusHeader();
        } else {
            this.focusBody(true);
        }
    }

    public focusHeader(preventScroll?: boolean): void {
        this.activeItem.eHeaderButton.focus({ preventScroll });
    }

    private focusBody(fromBottom?: boolean): void {
        this.focusService.focusInto(this.eBody, fromBottom);
    }

    public setAfterAttachedParams(params: IAfterGuiAttachedParams): void {
        this.afterAttachedParams = params;
    }

    public showFirstItem(): void {
        if (this.items.length > 0) {
            this.showItemWrapper(this.items[0]);
        }
    }

    private addItem(item: TabbedItem): void {
        const eHeaderButton = document.createElement('span');

        _setAriaRole(eHeaderButton, 'tab');
        eHeaderButton.setAttribute('tabindex', '-1');
        eHeaderButton.appendChild(item.title);
        eHeaderButton.classList.add('ag-tab');

        this.eTabHeader.appendChild(eHeaderButton);
        _setAriaLabel(eHeaderButton, item.titleLabel);

        const wrapper: TabbedItemWrapper = {
            tabbedItem: item,
            eHeaderButton: eHeaderButton,
        };
        this.items.push(wrapper);

        eHeaderButton.addEventListener('click', this.showItemWrapper.bind(this, wrapper));
    }

    public showItem(tabbedItem: TabbedItem): void {
        const itemWrapper = this.items.find((wrapper) => wrapper.tabbedItem === tabbedItem);

        if (itemWrapper) {
            this.showItemWrapper(itemWrapper);
        }
    }

    private showItemWrapper(wrapper: TabbedItemWrapper): void {
        const { tabbedItem, eHeaderButton } = wrapper;

        this.params.onItemClicked?.({ item: tabbedItem });

        if (this.activeItem === wrapper) {
            this.params.onActiveItemClicked?.();
            return;
        }

        if (this.lastScrollListener) {
            this.lastScrollListener = this.lastScrollListener();
        }

        _clearElement(this.eBody);

        tabbedItem.bodyPromise.then((body: HTMLElement) => {
            this.eBody.appendChild(body);
            const onlyUnmanaged = !this.focusService.isKeyboardMode();

            if (!this.params.suppressFocusBodyOnOpen) {
                this.focusService.focusInto(this.eBody, false, onlyUnmanaged);
            }

            if (tabbedItem.afterAttachedCallback) {
                tabbedItem.afterAttachedCallback(this.afterAttachedParams);
            }

            if (this.params.keepScrollPosition) {
                const scrollableContainer =
                    (tabbedItem.getScrollableContainer && tabbedItem.getScrollableContainer()) || body;
                this.lastScrollListener = this.addManagedListener(scrollableContainer, 'scroll', () => {
                    this.tabbedItemScrollMap.set(tabbedItem.name, scrollableContainer.scrollTop);
                });
                const scrollPosition = this.tabbedItemScrollMap.get(tabbedItem.name);
                if (scrollPosition !== undefined) {
                    // Safari needs a small timeout or it will fire a scroll event to position 0
                    setTimeout(() => {
                        scrollableContainer.scrollTop = scrollPosition;
                    }, 0);
                }
            }
        });

        if (this.activeItem) {
            this.activeItem.eHeaderButton.classList.remove('ag-tab-selected');
            this.activeItem.tabbedItem.afterDetachedCallback?.();
        }

        eHeaderButton.classList.add('ag-tab-selected');

        this.activeItem = wrapper;
    }
}

export interface TabbedLayoutParams {
    items: TabbedItem[];
    cssClass?: string;
    keepScrollPosition?: boolean;
    onItemClicked?: (event: { item: TabbedItem }) => void;
    onActiveItemClicked?: () => void;
    suppressFocusBodyOnOpen?: boolean;
    suppressTrapFocus?: boolean;
    enableCloseButton?: boolean;
    closeButtonAriaLabel?: string;
    onCloseClicked?: () => void;
}

export interface TabbedItem {
    title: Element;
    titleLabel: string;
    bodyPromise: AgPromise<HTMLElement>;
    name: string;
    getScrollableContainer?: () => HTMLElement;
    afterAttachedCallback?: (params: IAfterGuiAttachedParams) => void;
    afterDetachedCallback?: () => void;
}

interface TabbedItemWrapper {
    tabbedItem: TabbedItem;
    eHeaderButton: HTMLElement;
}<|MERGE_RESOLUTION|>--- conflicted
+++ resolved
@@ -5,13 +5,8 @@
 import { _setAriaLabel, _setAriaRole } from '../utils/aria';
 import { _clearElement } from '../utils/dom';
 import { _createIconNoSpan } from '../utils/icon';
-<<<<<<< HEAD
-import { AgPromise } from '../utils/promise';
+import type { AgPromise } from '../utils/promise';
 import { RefPlaceholder } from '../widgets/component';
-=======
-import type { AgPromise } from '../utils/promise';
-import { RefSelector } from '../widgets/componentAnnotations';
->>>>>>> c75d6e7b
 import { TabGuardComp } from '../widgets/tabGuardComp';
 
 export class TabbedLayout extends TabGuardComp {
