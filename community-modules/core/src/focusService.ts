import type { ColumnModel } from './columns/columnModel';
import type { VisibleColsService } from './columns/visibleColsService';
import { BeanStub } from './context/beanStub';
<<<<<<< HEAD
import type { BeanCollection, BeanName } from './context/context';
=======
import { Autowired, Bean, Optional } from './context/context';
>>>>>>> a381279a
import type { CtrlsService } from './ctrlsService';
import type { CellPosition, CellPositionUtils } from './entities/cellPositionUtils';
import type { Column } from './entities/column';
import type { ColumnGroup } from './entities/columnGroup';
import type { RowNode } from './entities/rowNode';
import type { RowPositionUtils } from './entities/rowPositionUtils';
import type { CellFocusClearedEvent, CellFocusedEvent, CellFocusedParams, CommonCellFocusParams} from './events';
import { Events } from './events';
import type { FilterManager } from './filter/filterManager';
import type { NavigationService } from './gridBodyComp/navigationService';
import type { GridCtrl } from './gridComp/gridCtrl';
import { AbstractHeaderCellCtrl } from './headerRendering/cells/abstractCell/abstractHeaderCellCtrl';
import type { HeaderCellCtrl } from './headerRendering/cells/column/headerCellCtrl';
import type { HeaderNavigationService } from './headerRendering/common/headerNavigationService';
import type { HeaderPosition, HeaderPositionUtils } from './headerRendering/common/headerPosition';
import type { IRangeService } from './interfaces/IRangeService';
import type { IAdvancedFilterService } from './interfaces/iAdvancedFilterService';
import type { NavigateToNextHeaderParams, TabToNextHeaderParams } from './interfaces/iCallbackParams';
import type { WithoutGridCommon } from './interfaces/iCommon';
import { RowCtrl } from './rendering/row/rowCtrl';
import type { RowRenderer } from './rendering/rowRenderer';
import { _last } from './utils/array';
import { _getTabIndex } from './utils/browser';
import { FOCUSABLE_EXCLUDE, FOCUSABLE_SELECTOR, _isVisible } from './utils/dom';
import { _warnOnce } from './utils/function';
import { _makeNull } from './utils/generic';
import { ManagedFocusFeature } from './widgets/managedFocusFeature';
import { TabGuardClassNames } from './widgets/tabGuardCtrl';

export class FocusService extends BeanStub {
    static BeanName: BeanName = 'focusService';

    private eGridDiv: HTMLElement;
    private columnModel: ColumnModel;
    private visibleColsService: VisibleColsService;
    private headerNavigationService: HeaderNavigationService;
    private headerPositionUtils: HeaderPositionUtils;
    private rowRenderer: RowRenderer;
    private rowPositionUtils: RowPositionUtils;
    private cellPositionUtils: CellPositionUtils;
    private navigationService: NavigationService;
    private ctrlsService: CtrlsService;
    private filterManager: FilterManager;

    public wireBeans(beans: BeanCollection): void {
        super.wireBeans(beans);
        this.eGridDiv = beans.eGridDiv;
        this.columnModel = beans.columnModel;
        this.visibleColsService = beans.visibleColsService;
        this.headerNavigationService = beans.headerNavigationService;
        this.headerPositionUtils = beans.headerPositionUtils;
        this.rowRenderer = beans.rowRenderer;
        this.rowPositionUtils = beans.rowPositionUtils;
        this.cellPositionUtils = beans.cellPositionUtils;
        this.navigationService = beans.navigationService;
        this.ctrlsService = beans.ctrlsService;
        this.filterManager = beans.filterManager;
    }

    private rangeService?: IRangeService;
    private advancedFilterService?: IAdvancedFilterService;

    private gridCtrl: GridCtrl;
    private focusedCellPosition: CellPosition | null;
    private restoredFocusedCellPosition: CellPosition | null;
    private focusedHeaderPosition: HeaderPosition | null;
    /** the column that had focus before it moved into the advanced filter */
    private advancedFilterFocusColumn: Column | undefined;

    private static keyboardModeActive: boolean = false;
    private static instanceCount: number = 0;

    private static addKeyboardModeEvents(doc: Document): void {
        if (this.instanceCount > 0) {
            return;
        }
        doc.addEventListener('keydown', FocusService.toggleKeyboardMode);
        doc.addEventListener('mousedown', FocusService.toggleKeyboardMode);
    }

    private static removeKeyboardModeEvents(doc: Document): void {
        if (this.instanceCount > 0) return;
        doc.addEventListener('keydown', FocusService.toggleKeyboardMode);
        doc.addEventListener('mousedown', FocusService.toggleKeyboardMode);
    }

    private static toggleKeyboardMode(event: KeyboardEvent | MouseEvent | TouchEvent): void {
        const isKeyboardActive = FocusService.keyboardModeActive;
        const isKeyboardEvent = event.type === 'keydown';

        if (isKeyboardEvent) {
            // the following keys should not toggle keyboard mode.
            if (event.ctrlKey || event.metaKey || event.altKey) {
                return;
            }
        }

        if (isKeyboardActive === isKeyboardEvent) {
            return;
        }

        FocusService.keyboardModeActive = isKeyboardEvent;
    }

    private static unregisterGridCompController(doc: Document): void {
        FocusService.removeKeyboardModeEvents(doc);
    }

    public postConstruct(): void {
        const clearFocusedCellListener = this.clearFocusedCell.bind(this);

        this.addManagedListener(this.eventService, Events.EVENT_COLUMN_PIVOT_MODE_CHANGED, clearFocusedCellListener);
        this.addManagedListener(
            this.eventService,
            Events.EVENT_NEW_COLUMNS_LOADED,
            this.onColumnEverythingChanged.bind(this)
        );
        this.addManagedListener(this.eventService, Events.EVENT_COLUMN_GROUP_OPENED, clearFocusedCellListener);
        this.addManagedListener(this.eventService, Events.EVENT_COLUMN_ROW_GROUP_CHANGED, clearFocusedCellListener);
        this.registerKeyboardFocusEvents();

        this.ctrlsService.whenReady((p) => {
            this.gridCtrl = p.gridCtrl;
        });
    }

    private registerKeyboardFocusEvents(): void {
        const eDocument = this.gos.getDocument();
        FocusService.addKeyboardModeEvents(eDocument);

        FocusService.instanceCount++;
        this.addDestroyFunc(() => {
            FocusService.instanceCount--;
            FocusService.unregisterGridCompController(eDocument);
        });
    }

    public onColumnEverythingChanged(): void {
        // if the columns change, check and see if this column still exists. if it does, then
        // we can keep the focused cell. if it doesn't, then we need to drop the focused cell.
        if (!this.focusedCellPosition) {
            return;
        }

        const col = this.focusedCellPosition.column;
        const colFromColumnModel = this.columnModel.getCol(col.getId());

        if (col !== colFromColumnModel) {
            this.clearFocusedCell();
        }
    }

    public isKeyboardMode(): boolean {
        return FocusService.keyboardModeActive;
    }

    // we check if the browser is focusing something, and if it is, and
    // it's the cell we think is focused, then return the cell. so this
    // methods returns the cell if a) we think it has focus and b) the
    // browser thinks it has focus. this then returns nothing if we
    // first focus a cell, then second click outside the grid, as then the
    // grid cell will still be focused as far as the grid is concerned,
    // however the browser focus will have moved somewhere else.
    public getFocusCellToUseAfterRefresh(): CellPosition | null {
        if (this.gos.get('suppressFocusAfterRefresh') || !this.focusedCellPosition) {
            return null;
        }

        // we check that the browser is actually focusing on the grid, if it is not, then
        // we have nothing to worry about. we check for ROW data, as this covers both focused Rows (for Full Width Rows)
        // and Cells (covers cells as cells live in rows)
        if (this.isDomDataMissingInHierarchy(this.gos.getActiveDomElement(), RowCtrl.DOM_DATA_KEY_ROW_CTRL)) {
            return null;
        }

        return this.focusedCellPosition;
    }

    public getFocusHeaderToUseAfterRefresh(): HeaderPosition | null {
        if (this.gos.get('suppressFocusAfterRefresh') || !this.focusedHeaderPosition) {
            return null;
        }

        // we check that the browser is actually focusing on the grid, if it is not, then
        // we have nothing to worry about
        if (
            this.isDomDataMissingInHierarchy(
                this.gos.getActiveDomElement(),
                AbstractHeaderCellCtrl.DOM_DATA_KEY_HEADER_CTRL
            )
        ) {
            return null;
        }

        return this.focusedHeaderPosition;
    }

    private isDomDataMissingInHierarchy(eBrowserCell: Node | null, key: string): boolean {
        let ePointer = eBrowserCell;

        while (ePointer) {
            const data = this.gos.getDomData(ePointer, key);

            if (data) {
                return false;
            }

            ePointer = ePointer.parentNode;
        }

        return true;
    }

    public getFocusedCell(): CellPosition | null {
        return this.focusedCellPosition;
    }

    public shouldRestoreFocus(cell: CellPosition): boolean {
        if (this.isCellRestoreFocused(cell)) {
            setTimeout(() => {
                // Clear the restore focused cell position after the timeout to avoid
                // the cell being focused again and stealing focus from another part of the app.
                this.restoredFocusedCellPosition = null;
            }, 0);
            return true;
        }
        return false;
    }

    private isCellRestoreFocused(cellPosition: CellPosition): boolean {
        if (this.restoredFocusedCellPosition == null) {
            return false;
        }

        return this.cellPositionUtils.equals(cellPosition, this.restoredFocusedCellPosition);
    }

    public setRestoreFocusedCell(cellPosition: CellPosition): void {
        if (this.getFrameworkOverrides().renderingEngine === 'react') {
            // The restoredFocusedCellPosition is used in the React Rendering engine as we have to be able
            // to support restoring focus after an async rendering.
            this.restoredFocusedCellPosition = cellPosition;
        }
    }

    private getFocusEventParams(): CommonCellFocusParams {
        const { rowIndex, rowPinned, column } = this.focusedCellPosition!;

        const params: CommonCellFocusParams = {
            rowIndex: rowIndex,
            rowPinned: rowPinned,
            column: column,
            isFullWidthCell: false,
        };

        const rowCtrl = this.rowRenderer.getRowByPosition({ rowIndex, rowPinned });

        if (rowCtrl) {
            params.isFullWidthCell = rowCtrl.isFullWidth();
        }

        return params;
    }

    public clearFocusedCell(): void {
        this.restoredFocusedCellPosition = null;
        if (this.focusedCellPosition == null) {
            return;
        }

        const event: WithoutGridCommon<CellFocusClearedEvent> = {
            type: Events.EVENT_CELL_FOCUS_CLEARED,
            ...this.getFocusEventParams(),
        };

        this.focusedCellPosition = null;

        this.eventService.dispatchEvent(event);
    }

    public setFocusedCell(params: CellFocusedParams): void {
        const { column, rowIndex, rowPinned, forceBrowserFocus = false, preventScrollOnBrowserFocus = false } = params;

        const gridColumn = this.columnModel.getCol(column!);

        // if column doesn't exist, then blank the focused cell and return. this can happen when user sets new columns,
        // and the focused cell is in a column that no longer exists. after columns change, the grid refreshes and tries
        // to re-focus the focused cell.
        if (!gridColumn) {
            this.focusedCellPosition = null;
            return;
        }

        this.focusedCellPosition = gridColumn
            ? {
                  rowIndex: rowIndex!,
                  rowPinned: _makeNull(rowPinned),
                  column: gridColumn,
              }
            : null;

        const event: WithoutGridCommon<CellFocusedEvent> = {
            type: Events.EVENT_CELL_FOCUSED,
            ...this.getFocusEventParams(),
            forceBrowserFocus,
            preventScrollOnBrowserFocus,
            floating: null,
        };

        this.eventService.dispatchEvent(event);
    }

    public isCellFocused(cellPosition: CellPosition): boolean {
        if (this.focusedCellPosition == null) {
            return false;
        }

        return this.cellPositionUtils.equals(cellPosition, this.focusedCellPosition);
    }

    public isRowNodeFocused(rowNode: RowNode): boolean {
        return this.isRowFocused(rowNode.rowIndex!, rowNode.rowPinned);
    }

    public isHeaderWrapperFocused(headerCtrl: HeaderCellCtrl): boolean {
        if (this.focusedHeaderPosition == null) {
            return false;
        }

        const column = headerCtrl.getColumnGroupChild();
        const headerRowIndex = headerCtrl.getRowIndex();
        const pinned = headerCtrl.getPinned();

        const { column: focusedColumn, headerRowIndex: focusedHeaderRowIndex } = this.focusedHeaderPosition;

        return (
            column === focusedColumn && headerRowIndex === focusedHeaderRowIndex && pinned == focusedColumn.getPinned()
        );
    }

    public clearFocusedHeader(): void {
        this.focusedHeaderPosition = null;
    }

    public getFocusedHeader(): HeaderPosition | null {
        return this.focusedHeaderPosition;
    }

    public setFocusedHeader(headerRowIndex: number, column: ColumnGroup | Column): void {
        this.focusedHeaderPosition = { headerRowIndex, column };
    }

    public focusHeaderPosition(params: {
        headerPosition: HeaderPosition | null;
        direction?: 'Before' | 'After' | null;
        fromTab?: boolean;
        allowUserOverride?: boolean;
        event?: KeyboardEvent;
        fromCell?: boolean;
        rowWithoutSpanValue?: number;
    }): boolean {
        if (this.gos.get('suppressHeaderFocus')) {
            return false;
        }

        const { direction, fromTab, allowUserOverride, event, fromCell, rowWithoutSpanValue } = params;
        let { headerPosition } = params;

        if (fromCell && this.filterManager.isAdvancedFilterHeaderActive()) {
            return this.focusAdvancedFilter(headerPosition);
        }

        if (allowUserOverride) {
            const currentPosition = this.getFocusedHeader();
            const headerRowCount = this.headerNavigationService.getHeaderRowCount();

            if (fromTab) {
                const userFunc = this.gos.getCallback('tabToNextHeader');
                if (userFunc) {
                    headerPosition = this.getHeaderPositionFromUserFunc({
                        userFunc,
                        direction,
                        currentPosition,
                        headerPosition,
                        headerRowCount,
                    });
                }
            } else {
                const userFunc = this.gos.getCallback('navigateToNextHeader');
                if (userFunc && event) {
                    const params: WithoutGridCommon<NavigateToNextHeaderParams> = {
                        key: event.key,
                        previousHeaderPosition: currentPosition,
                        nextHeaderPosition: headerPosition,
                        headerRowCount,
                        event,
                    };
                    headerPosition = userFunc(params);
                }
            }
        }

        if (!headerPosition) {
            return false;
        }

        return this.focusProvidedHeaderPosition({
            headerPosition,
            direction,
            event,
            fromCell,
            rowWithoutSpanValue,
        });
    }

    public focusHeaderPositionFromUserFunc(params: {
        userFunc: (params: WithoutGridCommon<TabToNextHeaderParams>) => boolean | HeaderPosition | null;
        headerPosition: HeaderPosition | null;
        direction?: 'Before' | 'After' | null;
        event?: KeyboardEvent;
    }): boolean {
        if (this.gos.get('suppressHeaderFocus')) {
            return false;
        }
        const { userFunc, headerPosition, direction, event } = params;
        const currentPosition = this.getFocusedHeader();
        const headerRowCount = this.headerNavigationService.getHeaderRowCount();
        const newHeaderPosition = this.getHeaderPositionFromUserFunc({
            userFunc,
            direction,
            currentPosition,
            headerPosition,
            headerRowCount,
        });
        return (
            !!newHeaderPosition &&
            this.focusProvidedHeaderPosition({
                headerPosition: newHeaderPosition,
                direction,
                event,
            })
        );
    }

    private getHeaderPositionFromUserFunc(params: {
        userFunc: (params: WithoutGridCommon<TabToNextHeaderParams>) => boolean | HeaderPosition | null;
        direction?: 'Before' | 'After' | null;
        currentPosition: HeaderPosition | null;
        headerPosition: HeaderPosition | null;
        headerRowCount: number;
    }): HeaderPosition | null {
        const { userFunc, direction, currentPosition, headerPosition, headerRowCount } = params;
        const userFuncParams: WithoutGridCommon<TabToNextHeaderParams> = {
            backwards: direction === 'Before',
            previousHeaderPosition: currentPosition,
            nextHeaderPosition: headerPosition,
            headerRowCount,
        };
        const userResult = userFunc(userFuncParams);
        if (userResult === true || userResult === null) {
            if (userResult === null) {
                _warnOnce(
                    'Since v31.3 Returning `null` from tabToNextHeader is deprecated. Return `true` to stay on the current header, or `false` to let the browser handle the tab behaviour.'
                );
            }
            return currentPosition;
        }
        if (userResult === false) {
            return null;
        }
        return userResult;
    }

    private focusProvidedHeaderPosition(params: {
        headerPosition: HeaderPosition;
        direction?: 'Before' | 'After' | null;
        event?: KeyboardEvent;
        fromCell?: boolean;
        rowWithoutSpanValue?: number;
    }): boolean {
        const { headerPosition, direction, fromCell, rowWithoutSpanValue, event } = params;
        if (headerPosition.headerRowIndex === -1) {
            if (this.filterManager.isAdvancedFilterHeaderActive()) {
                return this.focusAdvancedFilter(headerPosition);
            }
            return this.focusGridView(headerPosition.column as Column);
        }

        this.headerNavigationService.scrollToColumn(headerPosition.column, direction);

        const headerRowContainerCtrl = this.ctrlsService.getHeaderRowContainerCtrl(headerPosition.column.getPinned());

        // this will automatically call the setFocusedHeader method above
        const focusSuccess = headerRowContainerCtrl.focusHeader(
            headerPosition.headerRowIndex,
            headerPosition.column,
            event
        );

        if (focusSuccess && (rowWithoutSpanValue != null || fromCell)) {
            this.headerNavigationService.setCurrentHeaderRowWithoutSpan(rowWithoutSpanValue ?? -1);
        }

        return focusSuccess;
    }

    public focusFirstHeader(): boolean {
        let firstColumn: Column | ColumnGroup = this.visibleColsService.getAllCols()[0];
        if (!firstColumn) {
            return false;
        }

        if (firstColumn.getParent()) {
            firstColumn = this.visibleColsService.getColGroupAtLevel(firstColumn, 0)!;
        }

        const headerPosition = this.headerPositionUtils.getHeaderIndexToFocus(firstColumn, 0);

        return this.focusHeaderPosition({
            headerPosition,
            rowWithoutSpanValue: 0,
        });
    }

    public focusLastHeader(event?: KeyboardEvent): boolean {
        const headerRowIndex = this.headerNavigationService.getHeaderRowCount() - 1;
        const column = _last(this.visibleColsService.getAllCols());

        return this.focusHeaderPosition({
            headerPosition: { headerRowIndex, column },
            rowWithoutSpanValue: -1,
            event,
        });
    }

    public focusPreviousFromFirstCell(event?: KeyboardEvent): boolean {
        if (this.filterManager.isAdvancedFilterHeaderActive()) {
            return this.focusAdvancedFilter(null);
        }
        return this.focusLastHeader(event);
    }

    public isAnyCellFocused(): boolean {
        return !!this.focusedCellPosition;
    }

    public isRowFocused(rowIndex: number, floating?: string | null): boolean {
        if (this.focusedCellPosition == null) {
            return false;
        }

        return (
            this.focusedCellPosition.rowIndex === rowIndex && this.focusedCellPosition.rowPinned === _makeNull(floating)
        );
    }

    public findFocusableElements(rootNode: HTMLElement, exclude?: string | null, onlyUnmanaged = false): HTMLElement[] {
        const focusableString = FOCUSABLE_SELECTOR;
        let excludeString = FOCUSABLE_EXCLUDE;

        if (exclude) {
            excludeString += ', ' + exclude;
        }

        if (onlyUnmanaged) {
            excludeString += ', [tabindex="-1"]';
        }

        const nodes = Array.prototype.slice
            .apply(rootNode.querySelectorAll(focusableString))
            .filter((node: HTMLElement) => {
                return _isVisible(node);
            }) as HTMLElement[];
        const excludeNodes = Array.prototype.slice.apply(rootNode.querySelectorAll(excludeString)) as HTMLElement[];

        if (!excludeNodes.length) {
            return nodes;
        }

        const diff = (a: HTMLElement[], b: HTMLElement[]) => a.filter((element) => b.indexOf(element) === -1);
        return diff(nodes, excludeNodes);
    }

    public focusInto(rootNode: HTMLElement, up = false, onlyUnmanaged = false): boolean {
        const focusableElements = this.findFocusableElements(rootNode, null, onlyUnmanaged);
        const toFocus = up ? _last(focusableElements) : focusableElements[0];

        if (toFocus) {
            toFocus.focus({ preventScroll: true });
            return true;
        }

        return false;
    }

    public findFocusableElementBeforeTabGuard(
        rootNode: HTMLElement,
        referenceElement?: HTMLElement
    ): HTMLElement | null {
        if (!referenceElement) {
            return null;
        }

        const focusableElements = this.findFocusableElements(rootNode);
        const referenceIndex = focusableElements.indexOf(referenceElement);

        if (referenceIndex === -1) {
            return null;
        }

        let lastTabGuardIndex = -1;
        for (let i = referenceIndex - 1; i >= 0; i--) {
            if (focusableElements[i].classList.contains(TabGuardClassNames.TAB_GUARD_TOP)) {
                lastTabGuardIndex = i;
                break;
            }
        }

        if (lastTabGuardIndex <= 0) {
            return null;
        }

        return focusableElements[lastTabGuardIndex - 1];
    }

    public findNextFocusableElement(
        rootNode: HTMLElement = this.eGridDiv,
        onlyManaged?: boolean | null,
        backwards?: boolean
    ): HTMLElement | null {
        const focusable = this.findFocusableElements(rootNode, onlyManaged ? ':not([tabindex="-1"])' : null);
        const activeEl = this.gos.getActiveDomElement() as HTMLElement;
        let currentIndex: number;

        if (onlyManaged) {
            currentIndex = focusable.findIndex((el) => el.contains(activeEl));
        } else {
            currentIndex = focusable.indexOf(activeEl);
        }

        const nextIndex = currentIndex + (backwards ? -1 : 1);

        if (nextIndex < 0 || nextIndex >= focusable.length) {
            return null;
        }

        return focusable[nextIndex];
    }

    public isTargetUnderManagedComponent(rootNode: HTMLElement, target?: HTMLElement): boolean {
        if (!target) {
            return false;
        }

        const managedContainers = rootNode.querySelectorAll(`.${ManagedFocusFeature.FOCUS_MANAGED_CLASS}`);

        if (!managedContainers.length) {
            return false;
        }

        for (let i = 0; i < managedContainers.length; i++) {
            if (managedContainers[i].contains(target)) {
                return true;
            }
        }

        return false;
    }

    public findTabbableParent(node: HTMLElement | null, limit: number = 5): HTMLElement | null {
        let counter = 0;

        while (node && _getTabIndex(node) === null && ++counter <= limit) {
            node = node.parentElement;
        }

        if (_getTabIndex(node) === null) {
            return null;
        }

        return node;
    }

    public focusGridView(column?: Column, backwards?: boolean): boolean {
        // if suppressCellFocus is `true`, it means the user does not want to
        // navigate between the cells using tab. Instead, we put focus on either
        // the header or after the grid, depending on whether tab or shift-tab was pressed.
        if (this.gos.get('suppressCellFocus')) {
            if (backwards) {
                if (!this.gos.get('suppressHeaderFocus')) {
                    return this.focusLastHeader();
                }
                return this.focusNextGridCoreContainer(true, true);
            }

            return this.focusNextGridCoreContainer(false);
        }

        const nextRow = backwards ? this.rowPositionUtils.getLastRow() : this.rowPositionUtils.getFirstRow();

        if (!nextRow) {
            return false;
        }

        const { rowIndex, rowPinned } = nextRow;
        const focusedHeader = this.getFocusedHeader();

        if (!column && focusedHeader) {
            column = focusedHeader.column as Column;
        }

        if (rowIndex == null || !column) {
            return false;
        }

        this.navigationService.ensureCellVisible({ rowIndex, column, rowPinned });

        this.setFocusedCell({
            rowIndex,
            column,
            rowPinned: _makeNull(rowPinned),
            forceBrowserFocus: true,
        });

        this.rangeService?.setRangeToCell({ rowIndex, rowPinned, column });

        return true;
    }

    public focusNextGridCoreContainer(backwards: boolean, forceOut: boolean = false): boolean {
        if (!forceOut && this.gridCtrl.focusNextInnerContainer(backwards)) {
            return true;
        }

        if (forceOut || (!backwards && !this.gridCtrl.isDetailGrid())) {
            this.gridCtrl.forceFocusOutOfContainer(backwards);
        }

        return false;
    }

    private focusAdvancedFilter(position: HeaderPosition | null): boolean {
        this.advancedFilterFocusColumn = position?.column as Column | undefined;
        return this.advancedFilterService?.getCtrl().focusHeaderComp() ?? false;
    }

    public focusNextFromAdvancedFilter(backwards?: boolean, forceFirstColumn?: boolean): boolean {
        const column =
            (forceFirstColumn ? undefined : this.advancedFilterFocusColumn) ??
            this.visibleColsService.getAllCols()?.[0];
        if (backwards) {
            return this.focusHeaderPosition({
                headerPosition: {
                    column: column,
                    headerRowIndex: this.headerNavigationService.getHeaderRowCount() - 1,
                },
            });
        } else {
            return this.focusGridView(column);
        }
    }

    public clearAdvancedFilterColumn(): void {
        this.advancedFilterFocusColumn = undefined;
    }
}<|MERGE_RESOLUTION|>--- conflicted
+++ resolved
@@ -1,18 +1,14 @@
 import type { ColumnModel } from './columns/columnModel';
 import type { VisibleColsService } from './columns/visibleColsService';
 import { BeanStub } from './context/beanStub';
-<<<<<<< HEAD
 import type { BeanCollection, BeanName } from './context/context';
-=======
-import { Autowired, Bean, Optional } from './context/context';
->>>>>>> a381279a
 import type { CtrlsService } from './ctrlsService';
 import type { CellPosition, CellPositionUtils } from './entities/cellPositionUtils';
 import type { Column } from './entities/column';
 import type { ColumnGroup } from './entities/columnGroup';
 import type { RowNode } from './entities/rowNode';
 import type { RowPositionUtils } from './entities/rowPositionUtils';
-import type { CellFocusClearedEvent, CellFocusedEvent, CellFocusedParams, CommonCellFocusParams} from './events';
+import type { CellFocusClearedEvent, CellFocusedEvent, CellFocusedParams, CommonCellFocusParams } from './events';
 import { Events } from './events';
 import type { FilterManager } from './filter/filterManager';
 import type { NavigationService } from './gridBodyComp/navigationService';
