import type { ColumnModel } from '../columns/columnModel';
import type { ShowRowGroupColsService } from '../columns/showRowGroupColsService';
import { BeanStub } from '../context/beanStub';
<<<<<<< HEAD
import { Autowired, Bean } from '../context/context';
import { Column } from '../entities/column';
import { RowNode } from '../entities/rowNode';
=======
import { Autowired, Bean, PostConstruct } from '../context/context';
import type { Column } from '../entities/column';
import type { RowNode } from '../entities/rowNode';
>>>>>>> c75d6e7b
import { _defaultComparator } from '../utils/generic';
import type { ValueService } from '../valueService/valueService';

export interface SortOption {
    sort: 'asc' | 'desc';
    column: Column;
}

export interface SortedRowNode {
    currentPos: number;
    rowNode: RowNode;
}

// this logic is used by both SSRM and CSRM

@Bean('rowNodeSorter')
export class RowNodeSorter extends BeanStub {
    @Autowired('valueService') private valueService: ValueService;
    @Autowired('columnModel') private columnModel: ColumnModel;
    @Autowired('showRowGroupColsService') private showRowGroupColsService: ShowRowGroupColsService;

    private isAccentedSort: boolean;
    private primaryColumnsSortGroups: boolean;

    public postConstruct(): void {
        this.isAccentedSort = this.gos.get('accentedSort');
        this.primaryColumnsSortGroups = this.gos.isColumnsSortingCoupledToGroup();

        this.addManagedPropertyListener(
            'accentedSort',
            (propChange) => (this.isAccentedSort = propChange.currentValue)
        );
        this.addManagedPropertyListener(
            'autoGroupColumnDef',
            () => (this.primaryColumnsSortGroups = this.gos.isColumnsSortingCoupledToGroup())
        );
    }

    public doFullSort(rowNodes: RowNode[], sortOptions: SortOption[]): RowNode[] {
        const mapper = (rowNode: RowNode, pos: number) => ({ currentPos: pos, rowNode: rowNode });
        const sortedRowNodes: SortedRowNode[] = rowNodes.map(mapper);

        sortedRowNodes.sort(this.compareRowNodes.bind(this, sortOptions));

        return sortedRowNodes.map((item) => item.rowNode);
    }

    public compareRowNodes(sortOptions: SortOption[], sortedNodeA: SortedRowNode, sortedNodeB: SortedRowNode): number {
        const nodeA: RowNode = sortedNodeA.rowNode;
        const nodeB: RowNode = sortedNodeB.rowNode;

        // Iterate columns, return the first that doesn't match
        for (let i = 0, len = sortOptions.length; i < len; i++) {
            const sortOption = sortOptions[i];
            const isDescending = sortOption.sort === 'desc';

            const valueA: any = this.getValue(nodeA, sortOption.column);
            const valueB: any = this.getValue(nodeB, sortOption.column);

            let comparatorResult: number;
            const providedComparator = this.getComparator(sortOption, nodeA);
            if (providedComparator) {
                //if comparator provided, use it
                comparatorResult = providedComparator(valueA, valueB, nodeA, nodeB, isDescending);
            } else {
                //otherwise do our own comparison
                comparatorResult = _defaultComparator(valueA, valueB, this.isAccentedSort);
            }

            // user provided comparators can return 'NaN' if they don't correctly handle 'undefined' values, this
            // typically occurs when the comparator is used on a group row
            const validResult = !isNaN(comparatorResult);

            if (validResult && comparatorResult !== 0) {
                return sortOption.sort === 'asc' ? comparatorResult : comparatorResult * -1;
            }
        }
        // All matched, we make is so that the original sort order is kept:
        return sortedNodeA.currentPos - sortedNodeB.currentPos;
    }

    private getComparator(
        sortOption: SortOption,
        rowNode: RowNode
    ): ((valueA: any, valueB: any, nodeA: RowNode, nodeB: RowNode, isDescending: boolean) => number) | undefined {
        const column = sortOption.column;

        // comparator on col get preference over everything else
        const comparatorOnCol = column.getColDef().comparator;
        if (comparatorOnCol != null) {
            return comparatorOnCol;
        }

        if (!column.getColDef().showRowGroup) {
            return;
        }

        // if a 'field' is supplied on the autoGroupColumnDef we need to use the associated column comparator
        const groupLeafField = !rowNode.group && column.getColDef().field;
        if (!groupLeafField) {
            return;
        }

        const primaryColumn = this.columnModel.getColDefCol(groupLeafField);
        if (!primaryColumn) {
            return;
        }

        return primaryColumn.getColDef().comparator;
    }

    private getValue(node: RowNode, column: Column): any {
        if (!this.primaryColumnsSortGroups) {
            return this.valueService.getValue(column, node, false, false);
        }

        const isNodeGroupedAtLevel = node.rowGroupColumn === column;
        if (isNodeGroupedAtLevel) {
            const isGroupRows = this.gos.isGroupUseEntireRow(this.columnModel.isPivotActive());
            // because they're group rows, no display cols exist, so groupData never populated.
            // instead delegate to getting value from leaf child.
            if (isGroupRows) {
                const leafChild = node.allLeafChildren?.[0];
                if (leafChild) {
                    return this.valueService.getValue(column, leafChild, false, false);
                }
                return undefined;
            }

            const displayCol = this.showRowGroupColsService.getShowRowGroupCol(column.getId());
            if (!displayCol) {
                return undefined;
            }
            return node.groupData?.[displayCol.getId()];
        }

        if (node.group && column.getColDef().showRowGroup) {
            return undefined;
        }

        return this.valueService.getValue(column, node, false, false);
    }
}<|MERGE_RESOLUTION|>--- conflicted
+++ resolved
@@ -1,15 +1,9 @@
 import type { ColumnModel } from '../columns/columnModel';
 import type { ShowRowGroupColsService } from '../columns/showRowGroupColsService';
 import { BeanStub } from '../context/beanStub';
-<<<<<<< HEAD
 import { Autowired, Bean } from '../context/context';
-import { Column } from '../entities/column';
-import { RowNode } from '../entities/rowNode';
-=======
-import { Autowired, Bean, PostConstruct } from '../context/context';
 import type { Column } from '../entities/column';
 import type { RowNode } from '../entities/rowNode';
->>>>>>> c75d6e7b
 import { _defaultComparator } from '../utils/generic';
 import type { ValueService } from '../valueService/valueService';
 
