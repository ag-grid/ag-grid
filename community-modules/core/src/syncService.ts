--- conflicted
+++ resolved
@@ -1,15 +1,9 @@
 import type { ColumnModel } from './columns/columnModel';
 import { convertSourceType } from './columns/columnModel';
 import { BeanStub } from './context/beanStub';
-<<<<<<< HEAD
 import { Autowired, Bean } from './context/context';
-import { CtrlsService } from './ctrlsService';
-import { ColDef, ColGroupDef } from './entities/colDef';
-=======
-import { Autowired, Bean, PostConstruct } from './context/context';
 import type { CtrlsService } from './ctrlsService';
 import type { ColDef, ColGroupDef } from './entities/colDef';
->>>>>>> c75d6e7b
 import { Events } from './eventKeys';
 import type { GridReadyEvent } from './events';
 import type { PropertyValueChangedEvent } from './gridOptionsService';
