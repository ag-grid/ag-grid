--- conflicted
+++ resolved
@@ -6,12 +6,8 @@
     public static STRING_PROPERTIES = [
         'sortingOrder', 'rowClass', 'rowSelection', 'overlayLoadingTemplate', 'overlayNoRowsTemplate',
         'quickFilterText', 'rowModelType', 'editType', 'domLayout', 'clipboardDeliminator', 'rowGroupPanelShow',
-<<<<<<< HEAD
-        'multiSortKey', 'pivotColumnGroupTotals', 'pivotRowTotals', 'pivotPanelShow', 'fillHandleDirection'
-=======
         'multiSortKey', 'pivotColumnGroupTotals', 'pivotRowTotals', 'pivotPanelShow', 'fillHandleDirection',
         'serverSideStoreType'
->>>>>>> 338ea6d7
     ];
 
     public static OBJECT_PROPERTIES = [
@@ -77,12 +73,8 @@
         'loadingCellRenderer', 'loadingCellRendererFramework', 'loadingOverlayComponent', 'loadingOverlayComponentFramework', 'noRowsOverlayComponent',
         'noRowsOverlayComponentFramework', 'detailCellRenderer', 'detailCellRendererFramework', 'defaultGroupSortComparator', 'isRowMaster',
         'isRowSelectable', 'postSort', 'processHeaderForClipboard', 'paginationNumberFormatter', 'processDataFromClipboard', 'getServerSideGroupKey',
-<<<<<<< HEAD
-        'isServerSideGroup', 'suppressKeyboardEvent', 'createChartContainer', 'processChartOptions', 'getChartToolbarItems', 'fillOperation'
-=======
         'isServerSideGroup', 'suppressKeyboardEvent', 'createChartContainer', 'processChartOptions', 'getChartToolbarItems', 'fillOperation',
         'isApplyServerSideTransaction', 'getServerSideStoreParams', 'isServerSideGroupOpenByDefault'
->>>>>>> 338ea6d7
     ];
 
     public static ALL_PROPERTIES = [
