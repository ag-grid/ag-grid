import { TextFilter, TextFilterModel } from './textFilter';
import { TextInputFloatingFilter } from '../../floating/provided/textInputFloatingFilter';
import { PostConstruct, Autowired } from '../../../context/context';
import { RefSelector } from '../../../widgets/componentAnnotations';
import { AgInputTextField } from '../../../widgets/agInputTextField';
export class TextFloatingFilter extends TextInputFloatingFilter {
<<<<<<< HEAD

    @RefSelector('eFloatingFilterInput') protected eFloatingFilterInput: AgInputTextField;
    @PostConstruct
    private postConstruct(): void {
        this.setTemplate(/* html */`
            <div class="ag-floating-filter-input" role="presentation">
                <ag-input-text-field ref="eFloatingFilterInput"></ag-input-text-field>
            </div>`);
    }


=======
>>>>>>> 69c4e84a
    protected conditionToString(condition: TextFilterModel): string {
        // it's not possible to have 'in range' for string, so no need to check for it.
        // also cater for when the type doesn't need a value
        if (condition.filter != null) {
            return `${condition.filter}`;
        } else {
            return `${condition.type}`;
        }
    }

    protected getDefaultFilterOptions(): string[] {
        return TextFilter.DEFAULT_FILTER_OPTIONS;
    }
}<|MERGE_RESOLUTION|>--- conflicted
+++ resolved
@@ -4,8 +4,7 @@
 import { RefSelector } from '../../../widgets/componentAnnotations';
 import { AgInputTextField } from '../../../widgets/agInputTextField';
 export class TextFloatingFilter extends TextInputFloatingFilter {
-<<<<<<< HEAD
-
+  
     @RefSelector('eFloatingFilterInput') protected eFloatingFilterInput: AgInputTextField;
     @PostConstruct
     private postConstruct(): void {
@@ -15,9 +14,6 @@
             </div>`);
     }
 
-
-=======
->>>>>>> 69c4e84a
     protected conditionToString(condition: TextFilterModel): string {
         // it's not possible to have 'in range' for string, so no need to check for it.
         // also cater for when the type doesn't need a value
