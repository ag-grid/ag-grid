--- conflicted
+++ resolved
@@ -30,11 +30,7 @@
             if (isBrowserIE()) {
                 console.warn('ag-grid: browserDatePicker is specified to true, but it is not supported in IE 11; reverting to text date picker');
             } else {
-<<<<<<< HEAD
-                (this.eDateInput.getInputElement() as HTMLInputElement).type = 'date';
-=======
                 inputElement.type = 'date';
->>>>>>> 338ea6d7
             }
         }
 
@@ -72,10 +68,7 @@
         } else {
             return isBrowserChrome() || isBrowserFirefox();
         }
-<<<<<<< HEAD
-=======
 
         return isBrowserChrome() || isBrowserFirefox();
->>>>>>> 338ea6d7
     }
 }