<<<<<<< HEAD
import { Constants } from "../constants/constants";
import { Autowired, Bean, PostConstruct } from "../context/context";
=======
import { Autowired, Bean } from "../context/context";
>>>>>>> 338ea6d7
import { GridCore } from "../gridCore";
import { PostProcessPopupParams } from "../entities/gridOptions";
import { RowNode } from "../entities/rowNode";
import { Column } from "../entities/column";
import { Environment } from "../environment";
import { Events } from '../events';
import { BeanStub } from "../context/beanStub";
import { addCssClass, removeCssClass, getAbsoluteHeight, getAbsoluteWidth, containsClass, addOrRemoveCssClass } from '../utils/dom';
import { forEach, findIndex, last } from '../utils/array';
import { isElementInEventPath } from '../utils/event';
import { KeyCode } from '../constants/keyCode';

export interface PopupEventParams {
    originalMouseEvent?: MouseEvent | Touch;
    mouseEvent?: MouseEvent;
    touchEvent?: TouchEvent;
    keyboardEvent?: KeyboardEvent;
}

interface AgPopup {
    element: HTMLElement;
    hideFunc: () => void;
    stopAnchoringFunc?: () => void;
}

interface Rect {
    top: number;
    left: number;
    right: number;
    bottom: number;
}

export interface AfterGuiAttachedParams {
    hidePopup: () => void;
}

export interface AddPopupParams {
    // if true then listens to background checking for clicks, so that when the background is clicked,
    // the child is removed again, giving a model look to popups.
    modal?: boolean;
    // the element to place in the popup
    eChild: any;
    // if hitting ESC should close the popup
    closeOnEsc?: boolean;
    // a callback that gets called when the popup is closed
    closedCallback?: (e?: MouseEvent | TouchEvent | KeyboardEvent) => void;
    // if a clicked caused the popup (eg click a button) then the click that caused it
    click?: MouseEvent | Touch | null;
    alwaysOnTop?: boolean;
    afterGuiAttached?: (params: AfterGuiAttachedParams) => void;
    // this gets called after the popup is created. the called could just call positionCallback themselves,
    // however it needs to be called first before anchorToElement is called, so must provide this callback
    // here if setting anchorToElement
    positionCallback?: () => void;
    // if the underlying anchorToElement moves, the popup will follow it. for example if context menu
    // showing, and the whole grid moves (browser is scrolled down) then we want the popup to stay above
    // the cell it appeared on. make sure though if setting, don't anchor to a temporary or moving element,
    // eg if cellComp element is passed, what happens if row moves (sorting, filtering etc)? best anchor against
    // the grid, not the cell.
    anchorToElement?: HTMLElement;
}

export interface AddPopupResult {
    hideFunc: () => void;
    stopAnchoringFunc?: () => void;
}

@Bean('popupService')
export class PopupService extends BeanStub {

    // really this should be using eGridDiv, not sure why it's not working.
    // maybe popups in the future should be parent to the body??
    @Autowired('environment') private environment: Environment;

    private gridCore: GridCore;
    private popupList: AgPopup[] = [];

    public registerGridCore(gridCore: GridCore): void {
        this.gridCore = gridCore;

        this.addManagedListener(this.gridCore, Events.EVENT_KEYBOARD_FOCUS, () => {
            forEach(this.popupList, popup => addCssClass(popup.element, 'ag-keyboard-focus'));
        });

        this.addManagedListener(this.gridCore, Events.EVENT_MOUSE_FOCUS, () => {
            forEach(this.popupList, popup => removeCssClass(popup.element, 'ag-keyboard-focus'));
        });
    }

    public getPopupParent(): HTMLElement {
        const ePopupParent = this.gridOptionsWrapper.getPopupParent();

        if (ePopupParent) { return ePopupParent; }

        return this.gridCore.getRootGui();
    }

    public positionPopupForMenu(params: { eventSource: HTMLElement, ePopup: HTMLElement; }): void {
        const sourceRect = params.eventSource.getBoundingClientRect();
        const parentRect = this.getParentRect();
        const y = this.keepYWithinBounds(params, sourceRect.top - parentRect.top);

        const minWidth = (params.ePopup.clientWidth > 0) ? params.ePopup.clientWidth : 200;
        params.ePopup.style.minWidth = `${minWidth}px`;
        const widthOfParent = parentRect.right - parentRect.left;
        const maxX = widthOfParent - minWidth;

        // the x position of the popup depends on RTL or LTR. for normal cases, LTR, we put the child popup
        // to the right, unless it doesn't fit and we then put it to the left. for RTL it's the other way around,
        // we try place it first to the left, and then if not to the right.
        let x: number;
        if (this.gridOptionsWrapper.isEnableRtl()) {
            // for RTL, try left first
            x = xLeftPosition();
            if (x < 0) {
                x = xRightPosition();
            }
            if (x > maxX) {
                x = 0;
            }
        } else {
            // for LTR, try right first
            x = xRightPosition();
            if (x > maxX) {
                x = xLeftPosition();
            }
            if (x < 0) {
                x = 0;
            }
        }

        params.ePopup.style.left = `${x}px`;
        params.ePopup.style.top = `${y}px`;

        function xRightPosition(): number {
            return sourceRect.right - parentRect.left - 2;
        }

        function xLeftPosition(): number {
            return sourceRect.left - parentRect.left - minWidth;
        }
    }

    public positionPopupUnderMouseEvent(params: {
        rowNode?: RowNode,
        column?: Column,
        type: string,
        mouseEvent: MouseEvent | Touch,
        nudgeX?: number,
        nudgeY?: number,
        ePopup: HTMLElement,
    }): void {

        const { x, y } = this.calculatePointerAlign(params.mouseEvent);
        const { ePopup, nudgeX, nudgeY } = params;

        this.positionPopup({
            ePopup: ePopup,
            x,
            y,
            nudgeX,
            nudgeY,
            keepWithinBounds: true
        });

        this.callPostProcessPopup(params.type, params.ePopup, null, params.mouseEvent, params.column, params.rowNode);
    }

    private calculatePointerAlign(e: MouseEvent | Touch): { x: number, y: number; } {
        const parentRect = this.getParentRect();

        return {
            x: e.clientX - parentRect.left,
            y: e.clientY - parentRect.top
        };
    }

    public positionPopupUnderComponent(params: {
        type: string,
        eventSource: HTMLElement,
        ePopup: HTMLElement,
        column?: Column,
        rowNode?: RowNode,
        minWidth?: number,
        minHeight?: number,
        nudgeX?: number,
        nudgeY?: number,
        alignSide?: 'left' | 'right',
        keepWithinBounds?: boolean;
    }) {
        const sourceRect = params.eventSource.getBoundingClientRect();
        const alignSide = params.alignSide || 'left';
        const parentRect = this.getParentRect();

        let x = sourceRect.left - parentRect.left;

        if (alignSide === 'right') {
            x -= (params.ePopup.offsetWidth - sourceRect.width);
        }

        this.positionPopup({
            ePopup: params.ePopup,
            minWidth: params.minWidth,
            minHeight: params.minHeight,
            nudgeX: params.nudgeX,
            nudgeY: params.nudgeY,
            x,
            y: sourceRect.top - parentRect.top + sourceRect.height,
            keepWithinBounds: params.keepWithinBounds
        });

        this.callPostProcessPopup(params.type, params.ePopup, params.eventSource, null, params.column, params.rowNode);
    }

    public positionPopupOverComponent(params: {
        type: string,
        eventSource: HTMLElement,
        ePopup: HTMLElement | null,
        column: Column,
        rowNode: RowNode,
        minWidth?: number,
        nudgeX?: number,
        nudgeY?: number,
        keepWithinBounds?: boolean;
    }) {
        const sourceRect = params.eventSource.getBoundingClientRect();
        const parentRect = this.getParentRect();

        this.positionPopup({
            ePopup: params.ePopup,
            minWidth: params.minWidth,
            nudgeX: params.nudgeX,
            nudgeY: params.nudgeY,
            x: sourceRect.left - parentRect.left,
            y: sourceRect.top - parentRect.top,
            keepWithinBounds: params.keepWithinBounds
        });

        this.callPostProcessPopup(params.type, params.ePopup, params.eventSource, null, params.column, params.rowNode);
    }

    private callPostProcessPopup(
        type: string,
        ePopup?: HTMLElement,
        eventSource?: HTMLElement,
        mouseEvent?: MouseEvent | Touch,
        column?: Column,
        rowNode?: RowNode
    ): void {
        const callback = this.gridOptionsWrapper.getPostProcessPopupFunc();
        if (callback) {
            const params: PostProcessPopupParams = {
                column: column,
                rowNode: rowNode,
                ePopup: ePopup,
                type: type,
                eventSource: eventSource,
                mouseEvent: mouseEvent
            };
            callback(params);
        }
    }

    public positionPopup(params: {
        ePopup: HTMLElement | null,
        minWidth?: number,
        minHeight?: number,
        nudgeX?: number,
        nudgeY?: number,
        x: number,
        y: number,
        keepWithinBounds?: boolean;
    }): void {

        let x = params.x;
        let y = params.y;

        if (params.nudgeX) {
            x += params.nudgeX;
        }
        if (params.nudgeY) {
            y += params.nudgeY;
        }

        // if popup is overflowing to the bottom, move it up
        if (params.keepWithinBounds) {
            x = this.keepXWithinBounds(params, x);
            y = this.keepYWithinBounds(params, y);
        }

        params.ePopup!.style.left = `${x}px`;
        params.ePopup!.style.top = `${y}px`;
    }

    public getActivePopups(): HTMLElement[] {
        return this.popupList.map((popup) => popup.element);
    }

    private getParentRect(): Rect {
        // subtract the popup parent borders, because popupParent.getBoundingClientRect
        // returns the rect outside the borders, but the 0,0 coordinate for absolute
        // positioning is inside the border, leading the popup to be off by the width
        // of the border
        let popupParent = this.getPopupParent();
        const eDocument = this.gridOptionsWrapper.getDocument();
        if (popupParent === eDocument.body) {
            popupParent = eDocument.documentElement;
        }
        const style = getComputedStyle(popupParent);
        const bounds = popupParent.getBoundingClientRect();
        return {
            top: bounds.top + parseFloat(style.borderTopWidth) || 0,
            left: bounds.left + parseFloat(style.borderLeftWidth) || 0,
            right: bounds.right + parseFloat(style.borderRightWidth) || 0,
            bottom: bounds.bottom + parseFloat(style.borderBottomWidth) || 0,
        };
    }

    private keepYWithinBounds(params: { ePopup: HTMLElement | null, minHeight?: number; }, y: number): number {
        const eDocument = this.gridOptionsWrapper.getDocument();
        const docElement = eDocument.documentElement;
        const popupParent = this.getPopupParent();
        const parentRect = popupParent.getBoundingClientRect();
        const documentRect = eDocument.documentElement!.getBoundingClientRect();
        const isBody = popupParent === eDocument.body;

        let minHeight = Math.min(200, parentRect.height);
        let diff = 0;

        if (params.minHeight && params.minHeight < minHeight) {
            minHeight = params.minHeight;
        } else if (params.ePopup!.offsetHeight > 0) {
            minHeight = params.ePopup!.clientHeight;
            diff = getAbsoluteHeight(params.ePopup) - minHeight;
        }

        let heightOfParent = isBody ? (getAbsoluteHeight(docElement) + docElement!.scrollTop) : parentRect.height;

        if (isBody) {
            heightOfParent -= Math.abs(documentRect.top - parentRect.top);
        }

        const maxY = heightOfParent - minHeight - diff;

        return Math.min(Math.max(y, 0), Math.abs(maxY));
    }

    private keepXWithinBounds(params: { minWidth?: number, ePopup: HTMLElement; }, x: number): number {
        const eDocument = this.gridOptionsWrapper.getDocument();
        const docElement = eDocument.documentElement;
        const popupParent = this.getPopupParent();
        const parentRect = popupParent.getBoundingClientRect();
        const documentRect = eDocument.documentElement!.getBoundingClientRect();
        const isBody = popupParent === eDocument.body;
        const ePopup = params.ePopup;

        let minWidth = Math.min(200, parentRect.width);
        let diff = 0;

        if (params.minWidth && params.minWidth < minWidth) {
            minWidth = params.minWidth;
        } else if (ePopup.offsetWidth > 0) {
            minWidth = ePopup.offsetWidth;
            ePopup.style.minWidth = `${minWidth}px`;
            diff = getAbsoluteWidth(ePopup) - minWidth;
        }

        let widthOfParent = isBody ? (getAbsoluteWidth(docElement!) + docElement!.scrollLeft) : parentRect.width;

        if (isBody) {
            widthOfParent -= Math.abs(documentRect.left - parentRect.left);
        }

        const maxX = widthOfParent - minWidth - diff;

        return Math.min(Math.max(x, 0), Math.abs(maxX));
    }

    private keepPopupPositionedRelativeTo(params: {
        ePopup: HTMLElement,
        element: HTMLElement,
        hidePopup: () => void;
    }): () => void {
        const eParent = this.getPopupParent();
        const parentRect = eParent.getBoundingClientRect();

        const sourceRect = params.element.getBoundingClientRect();
        const initialDiffTop = parentRect.top - sourceRect.top;
        const initialDiffLeft = parentRect.left - sourceRect.left;

        let lastDiffTop = initialDiffTop;
        let lastDiffLeft = initialDiffLeft;

        const topPx = params.ePopup.style.top;
        const top = parseInt(topPx.substring(0, topPx.length - 1), 10);

<<<<<<< HEAD
        const intervalId = window.setInterval(() => {

            const parentRect = eParent.getBoundingClientRect();
            const sourceRect = params.element.getBoundingClientRect();

            const currentDiffTop = parentRect.top - sourceRect.top;
=======
        const leftPx = params.ePopup.style.left;
        const left = parseInt(leftPx!.substring(0, leftPx!.length - 1), 10);

        let intervalId: number | undefined = window.setInterval(() => {
            const pRect = eParent.getBoundingClientRect();
            const sRect = params.element.getBoundingClientRect();

            const elementNotInDom = sRect.top == 0 && sRect.left == 0 && sRect.height == 0 && sRect.width == 0;
            if (elementNotInDom) {
                params.hidePopup();
                return;
            }

            const currentDiffTop = pRect.top - sRect.top;
>>>>>>> 338ea6d7
            if (currentDiffTop != lastDiffTop) {
                const newTop = top + initialDiffTop - currentDiffTop;
                params.ePopup.style.top = `${newTop}px`;
            }
            lastDiffTop = currentDiffTop;

            const currentDiffLeft = pRect.left - sRect.left;
            if (currentDiffLeft != lastDiffLeft) {
                const newLeft = left + initialDiffLeft - currentDiffLeft;
                params.ePopup.style.left = `${newLeft}px`;
            }
            lastDiffLeft = currentDiffLeft;

        }, 200);

        const res = () => {
            if (intervalId != null) {
                window.clearInterval(intervalId);
            }
            intervalId = undefined;
        };

        return res;
    }

<<<<<<< HEAD
    public addPopup(params: AddPopupParams): (params?: PopupEventParams) => void {

        const {modal, eChild, closeOnEsc, closedCallback, click, alwaysOnTop, positionCallback, anchorToElement} = params;
=======
    public addPopup(params: AddPopupParams): AddPopupResult | undefined {
        const {
            modal,
            eChild,
            closeOnEsc,
            closedCallback,
            click,
            alwaysOnTop,
            afterGuiAttached,
            positionCallback,
            anchorToElement
        } = params;
>>>>>>> 338ea6d7

        const eDocument = this.gridOptionsWrapper.getDocument();

        if (!eDocument) {
            console.warn('ag-grid: could not find the document, document is empty');
            return;
        }

        const pos = findIndex(this.popupList, popup => popup.element === eChild);

        if (pos !== -1) {
            const popup = this.popupList[pos];
            return { hideFunc: popup.hideFunc, stopAnchoringFunc: popup.stopAnchoringFunc };
        }

        const ePopupParent = this.getPopupParent();

        // for angular specifically, but shouldn't cause an issue with js or other fw's
        // https://github.com/angular/angular/issues/8563
        ePopupParent.appendChild(eChild);

        if (eChild.style.top == null) {
            eChild.style.top = '0px';
        }
        if (eChild.style.left == null) {
            eChild.style.left = '0px';
        }

        // add env CSS class to child, in case user provided a popup parent, which means
        // theme class may be missing
        const eWrapper = document.createElement('div');
        const { theme } = this.environment.getTheme();

        if (theme) {
            addCssClass(eWrapper, theme);
        }

        addCssClass(eWrapper, 'ag-popup');
        addCssClass(eChild, this.gridOptionsWrapper.isEnableRtl() ? 'ag-rtl' : 'ag-ltr');
        addCssClass(eChild, 'ag-popup-child');

        eWrapper.appendChild(eChild);
        ePopupParent.appendChild(eWrapper);

        if (alwaysOnTop) {
            this.setAlwaysOnTop(eWrapper, true);
        } else {
            this.bringPopupToFront(eWrapper);
        }

        let popupHidden = false;

        const hidePopupOnKeyboardEvent = (event: KeyboardEvent) => {
            if (!eWrapper.contains(document.activeElement)) { return; }

            const key = event.which || event.keyCode;

            if (key === KeyCode.ESCAPE) {
                hidePopup({ keyboardEvent: event });
            }
        };

        const hidePopupOnMouseEvent = (event: MouseEvent) => hidePopup({ mouseEvent: event });
        const hidePopupOnTouchEvent = (event: TouchEvent) => hidePopup({ touchEvent: event });

        let destroyPositionTracker: (() => void) | undefined;

        const hidePopup = (params: PopupEventParams = {}) => {
            const { mouseEvent, touchEvent, keyboardEvent } = params;
            if (
                // we don't hide popup if the event was on the child, or any
                // children of this child
                this.isEventFromCurrentPopup({ mouseEvent, touchEvent }, eChild) ||
                // if the event to close is actually the open event, then ignore it
                this.isEventSameChainAsOriginalEvent({ originalMouseEvent: click, mouseEvent, touchEvent }) ||
                // this method should only be called once. the client can have different
                // paths, each one wanting to close, so this method may be called multiple times.
                popupHidden
            ) {
                return;
            }

            popupHidden = true;

            ePopupParent.removeChild(eWrapper);

            eDocument.removeEventListener('keydown', hidePopupOnKeyboardEvent);
            eDocument.removeEventListener('mousedown', hidePopupOnMouseEvent);
            eDocument.removeEventListener('touchstart', hidePopupOnTouchEvent);
            eDocument.removeEventListener('contextmenu', hidePopupOnMouseEvent);

            this.eventService.removeEventListener(Events.EVENT_DRAG_STARTED, hidePopupOnMouseEvent);

            if (closedCallback) {
                closedCallback(mouseEvent || touchEvent || keyboardEvent);
            }

            this.popupList = this.popupList.filter(popup => popup.element !== eChild);

            if (destroyPositionTracker) {
                destroyPositionTracker();
            }
        };

        if (afterGuiAttached) {
            afterGuiAttached({ hidePopup });
        }

        // if we add these listeners now, then the current mouse
        // click will be included, which we don't want
        window.setTimeout(() => {
            if (closeOnEsc) {
                eDocument.addEventListener('keydown', hidePopupOnKeyboardEvent);
            }

            if (modal) {
                eDocument.addEventListener('mousedown', hidePopupOnMouseEvent);
                this.eventService.addEventListener(Events.EVENT_DRAG_STARTED, hidePopupOnMouseEvent);
                eDocument.addEventListener('touchstart', hidePopupOnTouchEvent);
                eDocument.addEventListener('contextmenu', hidePopupOnMouseEvent);
            }
        }, 0);

        if (positionCallback) {
            positionCallback();
        }

        if (anchorToElement) {
            // keeps popup positioned under created, eg if context menu, if user scrolls
            // using touchpad and the cell moves, it moves the popup to keep it with the cell.
            destroyPositionTracker = this.keepPopupPositionedRelativeTo({
                element: anchorToElement,
                ePopup: eChild,
                hidePopup
            });
        }

        this.popupList.push({
            element: eChild,
            hideFunc: hidePopup,
            stopAnchoringFunc: destroyPositionTracker
        });

        return {
            hideFunc: hidePopup,
            stopAnchoringFunc: destroyPositionTracker
        };
    }

    private isEventFromCurrentPopup(params: PopupEventParams, target: HTMLElement): boolean {
        const { mouseEvent, touchEvent } = params;

        const event = mouseEvent ? mouseEvent : touchEvent;

        if (!event) {
            return false;
        }

        const indexOfThisChild = findIndex(this.popupList, popup => popup.element === target);

        if (indexOfThisChild === -1) {
            return false;
        }

        for (let i = indexOfThisChild; i < this.popupList.length; i++) {
            const popup = this.popupList[i];

            if (isElementInEventPath(popup.element, event)) {
                return true;
            }
        }

        // if the user did not write their own Custom Element to be rendered as popup
        // and this component has an additional popup element, they should have the
        // `ag-custom-component-popup` class to be detected as part of the Custom Component
        return this.isElementWithinCustomPopup(event.target as HTMLElement);
    }

    public isElementWithinCustomPopup(el: HTMLElement): boolean {
        if (!this.popupList.length) { return false; }

        while (el && el !== document.body) {
            if (el.classList.contains('ag-custom-component-popup') || el.parentElement === null) { return true; }
            el = el.parentElement;
        }

        return false;
    }

    // in some browsers, the context menu event can be fired before the click event, which means
    // the context menu event could open the popup, but then the click event closes it straight away.
    private isEventSameChainAsOriginalEvent(params: PopupEventParams): boolean {
        const { originalMouseEvent, mouseEvent, touchEvent } = params;
        // we check the coordinates of the event, to see if it's the same event. there is a 1 / 1000 chance that
        // the event is a different event, however that is an edge case that is not very relevant (the user clicking
        // twice on the same location isn't a normal path).

        // event could be mouse event or touch event.
        let mouseEventOrTouch: MouseEvent | Touch | null = null;

        if (mouseEvent) {
            // mouse event can be used direction, it has coordinates
            mouseEventOrTouch = mouseEvent;
        } else if (touchEvent) {
            // touch event doesn't have coordinates, need it's touch object
            mouseEventOrTouch = touchEvent.touches[0];
        }
        if (mouseEventOrTouch && originalMouseEvent) {
            // for x, allow 4px margin, to cover iPads, where touch (which opens menu) is followed
            // by browser click (when you finger up, touch is interrupted as click in browser)
            const screenX = mouseEvent ? mouseEvent.screenX : 0;
            const screenY = mouseEvent ? mouseEvent.screenY : 0;

            const xMatch = Math.abs(originalMouseEvent.screenX - screenX) < 5;
            const yMatch = Math.abs(originalMouseEvent.screenY - screenY) < 5;

            if (xMatch && yMatch) {
                return true;
            }
        }

        return false;
    }

    private getWrapper(ePopup: HTMLElement): HTMLElement | null {
        while (!containsClass(ePopup, 'ag-popup') && ePopup.parentElement) {
            ePopup = ePopup.parentElement;
        }

        return containsClass(ePopup, 'ag-popup') ? ePopup : null;
    }

    public setAlwaysOnTop(ePopup: HTMLElement, alwaysOnTop?: boolean): void {
        const eWrapper = this.getWrapper(ePopup);

        if (!eWrapper) { return; }

        addOrRemoveCssClass(eWrapper, 'ag-always-on-top', !!alwaysOnTop);

        if (alwaysOnTop) {
            this.bringPopupToFront(eWrapper);
        }
    }

    public bringPopupToFront(ePopup: HTMLElement) {
        const parent = this.getPopupParent();
        const popupList = Array.prototype.slice.call(parent.querySelectorAll('.ag-popup'));
        const popupLen = popupList.length;
        const alwaysOnTopList = Array.prototype.slice.call(parent.querySelectorAll('.ag-popup.ag-always-on-top'));
        const onTopLength = alwaysOnTopList.length;
        const eWrapper = this.getWrapper(ePopup);

        if (!eWrapper || popupLen <= 1 || !parent.contains(ePopup)) { return; }

        const pos = popupList.indexOf(eWrapper);

        if (onTopLength) {
            const isPopupAlwaysOnTop = containsClass(eWrapper, 'ag-always-on-top');

            if (isPopupAlwaysOnTop) {
                if (pos !== popupLen - 1) {
                    (last(alwaysOnTopList) as HTMLElement).insertAdjacentElement('afterend', eWrapper);
                }
            } else if (pos !== popupLen - onTopLength - 1) {
                alwaysOnTopList[0].insertAdjacentElement('beforebegin', eWrapper);
            }
        } else if (pos !== popupLen - 1) {
            (last(popupList) as HTMLElement).insertAdjacentElement('afterend', eWrapper);
        }

        const params = {
            type: 'popupToFront',
            api: this.gridOptionsWrapper.getApi(),
            columnApi: this.gridOptionsWrapper.getColumnApi(),
            eWrapper
        };

        this.eventService.dispatchEvent(params);
    }
}<|MERGE_RESOLUTION|>--- conflicted
+++ resolved
@@ -1,9 +1,4 @@
-<<<<<<< HEAD
-import { Constants } from "../constants/constants";
-import { Autowired, Bean, PostConstruct } from "../context/context";
-=======
 import { Autowired, Bean } from "../context/context";
->>>>>>> 338ea6d7
 import { GridCore } from "../gridCore";
 import { PostProcessPopupParams } from "../entities/gridOptions";
 import { RowNode } from "../entities/rowNode";
@@ -400,14 +395,6 @@
         const topPx = params.ePopup.style.top;
         const top = parseInt(topPx.substring(0, topPx.length - 1), 10);
 
-<<<<<<< HEAD
-        const intervalId = window.setInterval(() => {
-
-            const parentRect = eParent.getBoundingClientRect();
-            const sourceRect = params.element.getBoundingClientRect();
-
-            const currentDiffTop = parentRect.top - sourceRect.top;
-=======
         const leftPx = params.ePopup.style.left;
         const left = parseInt(leftPx!.substring(0, leftPx!.length - 1), 10);
 
@@ -422,7 +409,6 @@
             }
 
             const currentDiffTop = pRect.top - sRect.top;
->>>>>>> 338ea6d7
             if (currentDiffTop != lastDiffTop) {
                 const newTop = top + initialDiffTop - currentDiffTop;
                 params.ePopup.style.top = `${newTop}px`;
@@ -448,11 +434,6 @@
         return res;
     }
 
-<<<<<<< HEAD
-    public addPopup(params: AddPopupParams): (params?: PopupEventParams) => void {
-
-        const {modal, eChild, closeOnEsc, closedCallback, click, alwaysOnTop, positionCallback, anchorToElement} = params;
-=======
     public addPopup(params: AddPopupParams): AddPopupResult | undefined {
         const {
             modal,
@@ -465,7 +446,6 @@
             positionCallback,
             anchorToElement
         } = params;
->>>>>>> 338ea6d7
 
         const eDocument = this.gridOptionsWrapper.getDocument();
 
