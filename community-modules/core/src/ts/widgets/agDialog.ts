import { Autowired } from "../context/context";
import { PanelOptions, AgPanel } from "./agPanel";
import { Component } from "./component";
import { setDisplayed } from "../utils/dom";
import { createIconNoSpan } from "../utils/icon";
import { PopupService } from "./popupService";
import { ResizableStructure } from "../rendering/features/positionableFeature";
import { getLocaleTextFunc } from '../localeFunctions';

export type ResizableSides = 'topLeft' |
    'top' |
    'topRight' |
    'right' |
    'bottomRight' |
    'bottom' |
    'bottomLeft' |
    'left';

export interface DialogOptions extends PanelOptions {
    eWrapper?: HTMLElement;
    modal?: boolean;
    movable?: boolean;
    alwaysOnTop?: boolean;
    maximizable?: boolean;
}

export class AgDialog extends AgPanel {

    @Autowired('popupService') private popupService: PopupService;

    private isMaximizable: boolean = false;
    private isMaximized: boolean = false;
    private maximizeListeners: (() => void)[] = [];
    private maximizeButtonComp: Component | undefined;
    private maximizeIcon: HTMLElement | undefined;
    private minimizeIcon: HTMLElement | undefined;
    private resizeListenerDestroy: (() => void) | null | undefined = null;

    private lastPosition = {
        x: 0,
        y: 0,
        width: 0,
        height: 0
    };

    protected config: DialogOptions | undefined;

    constructor(config: DialogOptions) {
        super({...config, popup: true });
    }

    protected postConstruct() {
        const eGui = this.getGui();
        const { movable, resizable, maximizable } = this.config as DialogOptions;

        this.addCssClass('ag-dialog');

        super.postConstruct();

        this.addManagedListener(eGui, 'focusin', (e: FocusEvent) => {
            if (eGui.contains(e.relatedTarget as HTMLElement)) { return; }
            this.popupService.bringPopupToFront(eGui);
        });

        if (movable) { this.setMovable(movable); }
        if (maximizable) { this.setMaximizable(maximizable); }
        if (resizable) { this.setResizable(resizable); }
    }

    protected renderComponent() {
        const eGui = this.getGui();
        const { alwaysOnTop, modal, title } = this.config as DialogOptions;
        const translate = getLocaleTextFunc(this.gridOptionsService);

        const addPopupRes = this.popupService.addPopup({
            modal,
            eChild: eGui,
            closeOnEsc: true,
            closedCallback: this.destroy.bind(this),
            alwaysOnTop,
            ariaLabel: title || translate('ariaLabelDialog', 'Dialog')
        });

        if (addPopupRes) {
            this.close = addPopupRes.hideFunc;
        }
    }

    private toggleMaximize() {
        const position = this.positionableFeature.getPosition();
        if (this.isMaximized) {
            const { x, y, width, height } = this.lastPosition;
            this.setWidth(width);
            this.setHeight(height);
            this.positionableFeature.offsetElement(x, y);
        } else {
            this.lastPosition.width = this.getWidth()!;
            this.lastPosition.height = this.getHeight()!;
            this.lastPosition.x = position.x;
            this.lastPosition.y = position.y;
            this.positionableFeature.offsetElement(0, 0);
            this.setHeight('100%');
            this.setWidth('100%');
        }

        this.isMaximized = !this.isMaximized;
        this.refreshMaximizeIcon();
    }

    private refreshMaximizeIcon() {
        setDisplayed(this.maximizeIcon!, !this.isMaximized);
        setDisplayed(this.minimizeIcon!, this.isMaximized);
    }

    private clearMaximizebleListeners() {
        if (this.maximizeListeners.length) {
            this.maximizeListeners.forEach(destroyListener => destroyListener());
            this.maximizeListeners.length = 0;
        }

        if (this.resizeListenerDestroy) {
            this.resizeListenerDestroy();
            this.resizeListenerDestroy = null;
        }
    }

    protected destroy(): void {
        this.maximizeButtonComp = this.destroyBean(this.maximizeButtonComp);

        this.clearMaximizebleListeners();
        super.destroy();
    }

    public setResizable(resizable: boolean | ResizableStructure) {
        this.positionableFeature.setResizable(resizable);
    }

    public setMovable(movable: boolean) {
        this.positionableFeature.setMovable(movable, this.eTitleBar);
    }

    public setMaximizable(maximizable: boolean) {
        if (!maximizable) {
            this.clearMaximizebleListeners();

            if (this.maximizeButtonComp) {
                this.destroyBean(this.maximizeButtonComp);
                this.maximizeButtonComp = this.maximizeIcon = this.minimizeIcon = undefined;
            }

            return;
        }

        const eTitleBar = this.eTitleBar;

        if (!eTitleBar || maximizable === this.isMaximizable) { return; }

        const maximizeButtonComp = this.maximizeButtonComp =
            this.createBean(new Component(/* html */`<div class="ag-dialog-button"></span>`));

        const eGui = maximizeButtonComp.getGui();

        eGui.appendChild(this.maximizeIcon = createIconNoSpan('maximize', this.gridOptionsService)!);
        this.maximizeIcon.classList.add('ag-panel-title-bar-button-icon');

<<<<<<< HEAD
        eGui.appendChild(this.minimizeIcon = createIconNoSpan('minimize', this.gridOptionsService)!);
        this.minimizeIcon.classList.add('ag-panel-title-bar-button-icon', 'ag-hidden');
=======
        eGui.appendChild(this.minimizeIcon = createIconNoSpan('minimize', this.gridOptionsWrapper)!);
        this.minimizeIcon.classList.add('ag-panel-title-bar-button-icon');
        setDisplayed(this.minimizeIcon, false);
>>>>>>> 44151b7a

        maximizeButtonComp.addManagedListener(eGui, 'click', this.toggleMaximize.bind(this));

        this.addTitleBarButton(maximizeButtonComp, 0);

        this.maximizeListeners.push(
            this.addManagedListener(eTitleBar, 'dblclick', this.toggleMaximize.bind(this))!
        );

        this.resizeListenerDestroy = this.addManagedListener(this, 'resize', () => {
            this.isMaximized = false;
            this.refreshMaximizeIcon();
        });
    }
}<|MERGE_RESOLUTION|>--- conflicted
+++ resolved
@@ -46,7 +46,7 @@
     protected config: DialogOptions | undefined;
 
     constructor(config: DialogOptions) {
-        super({...config, popup: true });
+        super({ ...config, popup: true });
     }
 
     protected postConstruct() {
@@ -163,14 +163,9 @@
         eGui.appendChild(this.maximizeIcon = createIconNoSpan('maximize', this.gridOptionsService)!);
         this.maximizeIcon.classList.add('ag-panel-title-bar-button-icon');
 
-<<<<<<< HEAD
         eGui.appendChild(this.minimizeIcon = createIconNoSpan('minimize', this.gridOptionsService)!);
-        this.minimizeIcon.classList.add('ag-panel-title-bar-button-icon', 'ag-hidden');
-=======
-        eGui.appendChild(this.minimizeIcon = createIconNoSpan('minimize', this.gridOptionsWrapper)!);
         this.minimizeIcon.classList.add('ag-panel-title-bar-button-icon');
         setDisplayed(this.minimizeIcon, false);
->>>>>>> 44151b7a
 
         maximizeButtonComp.addManagedListener(eGui, 'click', this.toggleMaximize.bind(this));
 
