--- conflicted
+++ resolved
@@ -40,7 +40,7 @@
         }
 
         const undoRedoLimit = this.gridOptionsWrapper.getUndoRedoCellEditingLimit();
-        if (undoRedoLimit <= 0) {
+        if (undoRedoLimit! <= 0) {
             return;
         }
 
@@ -103,7 +103,7 @@
             return;
         }
 
-        const undoAction: UndoRedoAction = this.undoStack.pop();
+        const undoAction: UndoRedoAction | undefined = this.undoStack.pop();
         if (!undoAction || !undoAction.cellValueChanges) {
             return;
         }
@@ -124,7 +124,7 @@
             return;
         }
 
-        const redoAction: UndoRedoAction = this.redoStack.pop();
+        const redoAction: UndoRedoAction | undefined = this.redoStack.pop();
         if (!redoAction || !redoAction.cellValueChanges) {
             return;
         }
@@ -147,36 +147,34 @@
             const currentRow = this.getRowNode(rowPosition);
 
             // checks if the row has been filtered out
-<<<<<<< HEAD
-            if (currentRow.rowTop == null) {
-=======
             if (!currentRow!.displayed) {
->>>>>>> 558c6ff6
                 return;
             }
 
-            currentRow.setDataValue(columnId, valueExtractor(cellValueChange));
+            currentRow!.setDataValue(columnId, valueExtractor(cellValueChange));
         });
     }
 
     private processRangeAndCellFocus(cellValueChanges: CellValueChange[], range?: CellRange) {
+        let lastFocusedCell: LastFocusedCell;
+
         if (range) {
             const startRow = range.startRow;
             const endRow = range.endRow;
 
-            const lastFocusedCell: LastFocusedCell = {
-                rowPinned: startRow.rowPinned,
-                rowIndex: startRow.rowIndex,
+            lastFocusedCell = {
+                rowPinned: startRow!.rowPinned,
+                rowIndex: startRow!.rowIndex,
                 columnId: range.startColumn.getColId()
             };
 
             this.setLastFocusedCell(lastFocusedCell);
 
             const cellRangeParams: CellRangeParams = {
-                rowStartIndex: startRow.rowIndex,
-                rowStartPinned: startRow.rowPinned,
-                rowEndIndex: endRow.rowIndex,
-                rowEndPinned: endRow.rowPinned,
+                rowStartIndex: startRow!.rowIndex,
+                rowStartPinned: startRow!.rowPinned,
+                rowEndIndex: endRow!.rowIndex,
+                rowEndPinned: endRow!.rowPinned,
                 columnStart: range.startColumn,
                 columns: range.columns
             };
@@ -191,9 +189,9 @@
         const rowPosition: RowPosition = { rowIndex, rowPinned };
         const row = this.getRowNode(rowPosition);
 
-        const lastFocusedCell: LastFocusedCell = {
+        lastFocusedCell = {
             rowPinned: cellValueChange.rowPinned,
-            rowIndex: row.rowIndex,
+            rowIndex: row!.rowIndex!,
             columnId: cellValueChange.columnId
         };
 
