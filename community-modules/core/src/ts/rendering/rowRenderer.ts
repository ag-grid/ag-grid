import { GridOptionsWrapper } from "../gridOptionsWrapper";
import { RowCtrl } from "./row/rowCtrl";
import { Column } from "../entities/column";
import { RowNode } from "../entities/rowNode";
import {
    CellFocusedEvent,
    DisplayedRowsChangedEvent,
    Events,
    FirstDataRenderedEvent,
    ModelUpdatedEvent,
    ViewportChangedEvent
} from "../events";
import { Constants } from "../constants/constants";
import { Autowired, Bean, PostConstruct } from "../context/context";
import { ColumnModel } from "../columns/columnModel";
import { FocusService } from "../focusService";
import { CellPosition } from "../entities/cellPosition";
import { BeanStub } from "../context/beanStub";
import { PaginationProxy } from "../pagination/paginationProxy";
import { Beans } from "./beans";
import { RowContainerHeightService } from "./rowContainerHeightService";
import { ICellRenderer } from "./cellRenderers/iCellRenderer";
import { ICellEditor } from "../interfaces/iCellEditor";
import { IRowModel } from "../interfaces/iRowModel";
import { RowPosition } from "../entities/rowPosition";
import { PinnedRowModel } from "../pinnedRowModel/pinnedRowModel";
import { exists, missing } from "../utils/generic";
import { getAllValuesInObject, iterateObject } from "../utils/object";
import { createArrayOfNumbers } from "../utils/number";
import { doOnce, executeInAWhile } from "../utils/function";
import { CtrlsService } from "../ctrlsService";
import { GridBodyCtrl } from "../gridBodyComp/gridBodyCtrl";
import { CellCtrl } from "./cell/cellCtrl";
import { removeFromArray } from "../utils/array";
import { StickyRowFeature } from "./features/stickyRowFeature";
import { AnimationFrameService } from "../misc/animationFrameService";
import { browserSupportsPreventScroll } from "../utils/browser";
import { WithoutGridCommon } from "../interfaces/iCommon";

export interface RowCtrlMap {
    [key: string]: RowCtrl;
}

interface RowNodeMap {
    [id: string]: RowNode;
}

const DEFAULT_KEEP_DETAIL_ROW_COUNT = 10;
export interface GetCellsParams<TData = any> {
    /** Optional list of row nodes to restrict operation to */
    rowNodes?: RowNode<TData>[];
    /** Optional list of columns to restrict operation to */
    columns?: (string | Column)[];
}

export interface RefreshCellsParams<TData = any> extends GetCellsParams<TData> {
    /** Skip change detection, refresh everything. */
    force?: boolean;
    /** Skip cell flashing, if cell flashing is enabled. */
    suppressFlash?: boolean;
}

export interface FlashCellsParams<TData = any> extends GetCellsParams<TData> {
    flashDelay?: number;
    fadeDelay?: number;
}

export interface GetCellRendererInstancesParams<TData = any> extends GetCellsParams<TData> { }

export interface GetCellEditorInstancesParams<TData = any> extends GetCellsParams<TData> { }

export interface RedrawRowsParams<TData = any> {
    /** Row nodes to redraw */
    rowNodes?: RowNode<TData>[];
}

@Bean("rowRenderer")
export class RowRenderer extends BeanStub {

    @Autowired("animationFrameService") private animationFrameService: AnimationFrameService;
    @Autowired("paginationProxy") private paginationProxy: PaginationProxy;
    @Autowired("columnModel") private columnModel: ColumnModel;
    @Autowired("pinnedRowModel") private pinnedRowModel: PinnedRowModel;
    @Autowired("rowModel") private rowModel: IRowModel;
    @Autowired("focusService") private focusService: FocusService;
    @Autowired("beans") private beans: Beans;
    @Autowired("rowContainerHeightService") private rowContainerHeightService: RowContainerHeightService;
    @Autowired("ctrlsService") private ctrlsService: CtrlsService;

    private gridBodyCtrl: GridBodyCtrl;

    private destroyFuncsForColumnListeners: (() => void)[] = [];

    private firstRenderedRow: number;
    private lastRenderedRow: number;

    // map of row ids to row objects. keeps track of which elements
    // are rendered for which rows in the dom.
    private rowCtrlsByRowIndex: RowCtrlMap = {};
    private zombieRowCtrls: RowCtrlMap = {};
    private cachedRowCtrls: RowCtrlCache;
    private allRowCtrls: RowCtrl[] = [];

    private topRowCtrls: RowCtrl[] = [];
    private bottomRowCtrls: RowCtrl[] = [];

    private pinningLeft: boolean;
    private pinningRight: boolean;

    private firstVisibleVPixel: number;

    // we only allow one refresh at a time, otherwise the internal memory structure here
    // will get messed up. this can happen if the user has a cellRenderer, and inside the
    // renderer they call an API method that results in another pass of the refresh,
    // then it will be trying to draw rows in the middle of a refresh.
    private refreshInProgress = false;

    private printLayout: boolean;
    private embedFullWidthRows: boolean;
    private stickyRowFeature: StickyRowFeature;

    private dataFirstRenderedFired = false;

    @PostConstruct
    private postConstruct(): void {
        this.ctrlsService.whenReady(() => {
            this.gridBodyCtrl = this.ctrlsService.getGridBodyCtrl();
            this.initialise();
        });
    }

    private initialise(): void {
        this.addManagedListener(this.eventService, Events.EVENT_PAGINATION_CHANGED, this.onPageLoaded.bind(this));
        this.addManagedListener(this.eventService, Events.EVENT_PINNED_ROW_DATA_CHANGED, this.onPinnedRowDataChanged.bind(this));
        this.addManagedListener(this.eventService, Events.EVENT_DISPLAYED_COLUMNS_CHANGED, this.onDisplayedColumnsChanged.bind(this));
        this.addManagedListener(this.eventService, Events.EVENT_BODY_SCROLL, this.redrawAfterScroll.bind(this));
        this.addManagedListener(this.eventService, Events.EVENT_BODY_HEIGHT_CHANGED, this.redrawAfterScroll.bind(this));
        this.addManagedPropertyListener('domLayout', this.onDomLayoutChanged.bind(this));
        this.addManagedPropertyListener('rowClass', this.redrawRows.bind(this));

        if (this.gridOptionsService.is('groupRowsSticky')) {
            if (this.rowModel.getType() != Constants.ROW_MODEL_TYPE_CLIENT_SIDE) {
                doOnce(() => console.warn('AG Grid: The feature Sticky Row Groups only works with the Client Side Row Model'), 'rowRenderer.stickyWorksWithCsrmOnly');
            } else if (this.gridOptionsService.is('treeData')) {
                doOnce(() => console.warn('AG Grid: The feature Sticky Row Groups does not work with Tree Data.'), 'rowRenderer.stickyDoesNotWorkWithTreeData');
            } else {
                this.stickyRowFeature = this.createManagedBean(new StickyRowFeature(
                    this.createRowCon.bind(this),
                    this.destroyRowCtrls.bind(this)
                ));
            }
        }

        this.registerCellEventListeners();

        this.initialiseCache();
        this.printLayout = this.gridOptionsWrapper.getDomLayout() === Constants.DOM_LAYOUT_PRINT;
        this.embedFullWidthRows = this.printLayout || this.gridOptionsService.is('embedFullWidthRows');

        this.redrawAfterModelUpdate();
    }

    private initialiseCache(): void {
        if (this.gridOptionsService.is('keepDetailRows')) {
            const countProp = this.getKeepDetailRowsCount();
            const count = countProp != null ? countProp : 3;
            this.cachedRowCtrls = new RowCtrlCache(count);
        }
    }

    private getKeepDetailRowsCount(): number | undefined {
        const keepDetailRowsCount = this.gridOptionsService.getNum('keepDetailRowsCount');
        if (exists(keepDetailRowsCount) && keepDetailRowsCount > 0) {
            return keepDetailRowsCount;
        }

        return DEFAULT_KEEP_DETAIL_ROW_COUNT;
    }

    public getRowCtrls(): RowCtrl[] {
        return this.allRowCtrls;
    }

    public getStickyTopRowCtrls(): RowCtrl[] {
        if (!this.stickyRowFeature) { return []; }

        return this.stickyRowFeature.getStickyRowCtrls();
    }

    private updateAllRowCtrls(): void {
        const liveList = getAllValuesInObject(this.rowCtrlsByRowIndex);
<<<<<<< HEAD
        if (this.gridOptionsService.is('ensureDomOrder')) {
=======
        const isEnsureDomOrder = this.gridOptionsWrapper.isEnsureDomOrder();
        const isPrintLayout = this.gridOptionsWrapper.getDomLayout() === Constants.DOM_LAYOUT_PRINT;

        if (isEnsureDomOrder || isPrintLayout) {
>>>>>>> 9373c264
            liveList.sort((a, b) => a.getRowNode().rowIndex - b.getRowNode.rowIndex);
        }
        const zombieList = getAllValuesInObject(this.zombieRowCtrls);
        const cachedList = this.cachedRowCtrls ? this.cachedRowCtrls.getEntries() : [];
        this.allRowCtrls = [...liveList, ...zombieList, ...cachedList];
    }

    // in a clean design, each cell would register for each of these events. however when scrolling, all the cells
    // registering and de-registering for events is a performance bottleneck. so we register here once and inform
    // all active cells.
    private registerCellEventListeners(): void {
        this.addManagedListener(this.eventService, Events.EVENT_CELL_FOCUSED, (event: CellFocusedEvent) => {
            this.getAllCellCtrls().forEach(cellCtrl => cellCtrl.onCellFocused(event));
            this.getFullWidthRowCtrls().forEach(rowCtrl => {
                rowCtrl.onFullWidthRowFocused(event);
            });
        });

        this.addManagedListener(this.eventService, Events.EVENT_FLASH_CELLS, event => {
            this.getAllCellCtrls().forEach(cellCtrl => cellCtrl.onFlashCells(event));
        });

        this.addManagedListener(this.eventService, Events.EVENT_COLUMN_HOVER_CHANGED, () => {
            this.getAllCellCtrls().forEach(cellCtrl => cellCtrl.onColumnHover());
        });

        this.addManagedListener(this.eventService, Events.EVENT_DISPLAYED_COLUMNS_CHANGED, () => {
            this.getAllCellCtrls().forEach(cellCtrl => cellCtrl.onDisplayedColumnsChanged());
        });

        // only for printLayout - because we are rendering all the cells in the same row, regardless of pinned state,
        // then changing the width of the containers will impact left position. eg the center cols all have their
        // left position adjusted by the width of the left pinned column, so if the pinned left column width changes,
        // all the center cols need to be shifted to accommodate this. when in normal layout, the pinned cols are
        // in different containers so doesn't impact.
        this.addManagedListener(this.eventService, Events.EVENT_DISPLAYED_COLUMNS_WIDTH_CHANGED, () => {
            if (this.printLayout) {
                this.getAllCellCtrls().forEach(cellCtrl => cellCtrl.onLeftChanged());
            }
        });

        const rangeSelectionEnabled = this.gridOptionsService.is('enableRangeSelection');
        if (rangeSelectionEnabled) {

            this.addManagedListener(this.eventService, Events.EVENT_RANGE_SELECTION_CHANGED, () => {
                this.getAllCellCtrls().forEach(cellCtrl => cellCtrl.onRangeSelectionChanged());
            });
            this.addManagedListener(this.eventService, Events.EVENT_COLUMN_MOVED, () => {
                this.getAllCellCtrls().forEach(cellCtrl => cellCtrl.updateRangeBordersIfRangeCount());
            });
            this.addManagedListener(this.eventService, Events.EVENT_COLUMN_PINNED, () => {
                this.getAllCellCtrls().forEach(cellCtrl => cellCtrl.updateRangeBordersIfRangeCount());
            });
            this.addManagedListener(this.eventService, Events.EVENT_COLUMN_VISIBLE, () => {
                this.getAllCellCtrls().forEach(cellCtrl => cellCtrl.updateRangeBordersIfRangeCount());
            });

        }

        // add listeners to the grid columns
        this.refreshListenersToColumnsForCellComps();
        // if the grid columns change, then refresh the listeners again
        this.addManagedListener(this.eventService, Events.EVENT_GRID_COLUMNS_CHANGED, this.refreshListenersToColumnsForCellComps.bind(this));

        this.addDestroyFunc(this.removeGridColumnListeners.bind(this));
    }

    // executes all functions in destroyFuncsForColumnListeners and then clears the list
    private removeGridColumnListeners(): void {
        this.destroyFuncsForColumnListeners.forEach(func => func());
        this.destroyFuncsForColumnListeners.length = 0;
    }

    // this function adds listeners onto all the grid columns, which are the column that we could have cellComps for.
    // when the grid columns change, we add listeners again. in an ideal design, each CellComp would just register to
    // the column it belongs to on creation, however this was a bottleneck with the number of cells, so do it here
    // once instead.
    private refreshListenersToColumnsForCellComps(): void {
        this.removeGridColumnListeners();

        const cols = this.columnModel.getAllGridColumns();

        if (!cols) { return; }

        cols.forEach(col => {
            const forEachCellWithThisCol = (callback: (cellCtrl: CellCtrl) => void) => {
                this.getAllCellCtrls().forEach(cellCtrl => {
                    if (cellCtrl.getColumn() === col) {
                        callback(cellCtrl);
                    }
                });
            };

            const leftChangedListener = () => {
                forEachCellWithThisCol(cellCtrl => cellCtrl.onLeftChanged());
            };
            const widthChangedListener = () => {
                forEachCellWithThisCol(cellCtrl => cellCtrl.onWidthChanged());
            };
            const firstRightPinnedChangedListener = () => {
                forEachCellWithThisCol(cellCtrl => cellCtrl.onFirstRightPinnedChanged());
            };
            const lastLeftPinnedChangedListener = () => {
                forEachCellWithThisCol(cellCtrl => cellCtrl.onLastLeftPinnedChanged());
            };
            const colDefChangedListener = () => {
                forEachCellWithThisCol(cellCtrl => cellCtrl.onColDefChanged());
            };

            col.addEventListener(Column.EVENT_LEFT_CHANGED, leftChangedListener);
            col.addEventListener(Column.EVENT_WIDTH_CHANGED, widthChangedListener);
            col.addEventListener(Column.EVENT_FIRST_RIGHT_PINNED_CHANGED, firstRightPinnedChangedListener);
            col.addEventListener(Column.EVENT_LAST_LEFT_PINNED_CHANGED, lastLeftPinnedChangedListener);
            col.addEventListener(Column.EVENT_COL_DEF_CHANGED, colDefChangedListener);

            this.destroyFuncsForColumnListeners.push(() => {
                col.removeEventListener(Column.EVENT_LEFT_CHANGED, leftChangedListener);
                col.removeEventListener(Column.EVENT_WIDTH_CHANGED, widthChangedListener);
                col.removeEventListener(Column.EVENT_FIRST_RIGHT_PINNED_CHANGED, firstRightPinnedChangedListener);
                col.removeEventListener(Column.EVENT_LAST_LEFT_PINNED_CHANGED, lastLeftPinnedChangedListener);
                col.removeEventListener(Column.EVENT_COL_DEF_CHANGED, colDefChangedListener);
            });
        });
    }

    private onDomLayoutChanged(): void {
        const printLayout = this.gridOptionsWrapper.getDomLayout() === Constants.DOM_LAYOUT_PRINT;
        const embedFullWidthRows = printLayout || this.gridOptionsService.is('embedFullWidthRows');

        // if moving towards or away from print layout, means we need to destroy all rows, as rows are not laid
        // out using absolute positioning when doing print layout
        const destroyRows = embedFullWidthRows !== this.embedFullWidthRows || this.printLayout !== printLayout;

        this.printLayout = printLayout;
        this.embedFullWidthRows = embedFullWidthRows;

        if (destroyRows) {
            this.redrawAfterModelUpdate({ domLayoutChanged: true });
        }
    }

    // for row models that have datasources, when we update the datasource, we need to force the rowRenderer
    // to redraw all rows. otherwise the old rows from the old datasource will stay displayed.
    public datasourceChanged(): void {
        this.firstRenderedRow = 0;
        this.lastRenderedRow = -1;
        const rowIndexesToRemove = Object.keys(this.rowCtrlsByRowIndex);
        this.removeRowCtrls(rowIndexesToRemove);
    }

    private onPageLoaded(event: ModelUpdatedEvent): void {
        const params: RefreshViewParams = {
            recycleRows: event.keepRenderedRows,
            animate: event.animate,
            newData: event.newData,
            newPage: event.newPage,
            // because this is a model updated event (not pinned rows), we
            // can skip updating the pinned rows. this is needed so that if user
            // is doing transaction updates, the pinned rows are not getting constantly
            // trashed - or editing cells in pinned rows are not refreshed and put into read mode
            onlyBody: true
        };
        this.redrawAfterModelUpdate(params);
    }

    public getAllCellsForColumn(column: Column): HTMLElement[] {
        const res: HTMLElement[] = [];

        this.getAllRowCtrls().forEach(rowCtrl => {
            const eCell = rowCtrl.getCellElement(column);
            if (eCell) { res.push(eCell); }
        });

        return res;
    }

    public refreshFloatingRowComps(): void {
        this.refreshFloatingRows(
            this.topRowCtrls,
            this.pinnedRowModel.getPinnedTopRowData()
        );

        this.refreshFloatingRows(
            this.bottomRowCtrls,
            this.pinnedRowModel.getPinnedBottomRowData()
        );
    }

    public getTopRowCtrls(): RowCtrl[] {
        return this.topRowCtrls;
    }

    public getBottomRowCtrls(): RowCtrl[] {
        return this.bottomRowCtrls;
    }

    private refreshFloatingRows(rowComps: RowCtrl[], rowNodes: RowNode[]): void {
        rowComps.forEach((row: RowCtrl) => {
            row.destroyFirstPass();
            row.destroySecondPass();
        });

        rowComps.length = 0;

        if (!rowNodes) { return; }

        rowNodes.forEach(rowNode => {
            const rowCtrl = new RowCtrl(
                rowNode,
                this.beans,
                false,
                false,
                this.printLayout
            );

            rowComps.push(rowCtrl);
        });
    }

    private onPinnedRowDataChanged(): void {
        // recycling rows in order to ensure cell editing is not cancelled
        const params: RefreshViewParams = {
            recycleRows: true
        };

        this.redrawAfterModelUpdate(params);
    }

    // if the row nodes are not rendered, no index is returned
    private getRenderedIndexesForRowNodes(rowNodes: RowNode[]): string[] {
        const result: string[] = [];

        if (missing(rowNodes)) { return result; }

        iterateObject(this.rowCtrlsByRowIndex, (index: string, renderedRow: RowCtrl) => {
            const rowNode = renderedRow.getRowNode();
            if (rowNodes.indexOf(rowNode) >= 0) {
                result.push(index);
            }
        });

        return result;
    }

    public redrawRows(rowNodes?: RowNode[]): void {
        // if no row nodes provided, then refresh everything
        const partialRefresh = rowNodes != null && rowNodes.length > 0;

        if (partialRefresh) {
            const indexesToRemove = this.getRenderedIndexesForRowNodes(rowNodes!);
            // remove the rows
            this.removeRowCtrls(indexesToRemove);
        }

        // add draw them again
        this.redrawAfterModelUpdate({
            recycleRows: partialRefresh
        });
    }

    private getCellToRestoreFocusToAfterRefresh(params?: RefreshViewParams): CellPosition | null {
        const focusedCell = (params?.suppressKeepFocus) ? null : this.focusService.getFocusCellToUseAfterRefresh();

        if (focusedCell == null) { return null; }

        // if the dom is not actually focused on a cell, then we don't try to refocus. the problem this
        // solves is with editing - if the user is editing, eg focus is on a text field, and not on the
        // cell itself, then the cell can be registered as having focus, however it's the text field that
        // has the focus and not the cell div. therefore, when the refresh is finished, the grid will focus
        // the cell, and not the textfield. that means if the user is in a text field, and the grid refreshes,
        // the focus is lost from the text field. we do not want this.
        const eDocument = this.gridOptionsWrapper.getDocument();
        const activeElement = eDocument.activeElement;
        const cellDomData = this.gridOptionsWrapper.getDomData(activeElement, CellCtrl.DOM_DATA_KEY_CELL_CTRL);
        const rowDomData = this.gridOptionsWrapper.getDomData(activeElement, RowCtrl.DOM_DATA_KEY_ROW_CTRL);

        const gridElementFocused = cellDomData || rowDomData;

        return gridElementFocused ? focusedCell : null;
    }

    // gets called from:
    // +) initialisation (in registerGridComp) params = null
    // +) onDomLayoutChanged, params = null
    // +) onPageLoaded, recycleRows, animate, newData, newPage from event, onlyBody=true
    // +) onPinnedRowDataChanged, recycleRows = true
    // +) redrawRows (from Grid API), recycleRows = true/false
    private redrawAfterModelUpdate(params: RefreshViewParams = {}): void {
        this.getLockOnRefresh();

        const focusedCell: CellPosition | null = this.getCellToRestoreFocusToAfterRefresh(params);

        this.updateContainerHeights();
        this.scrollToTopIfNewData(params);

<<<<<<< HEAD
        // never recycle rows when print layout, we draw each row again from scratch. this is because print layout
        // uses normal dom layout to put cells into dom - it doesn't allow reordering rows.
        const recycleRows = !this.printLayout && !!params.recycleRows;
        const animate = params.animate && this.gridOptionsService.is('animateRows');
=======
        // never recycle rows on layout change as rows could change from normal DOM layout
        // back to the grid's row positioning.
        const recycleRows: boolean = !params.domLayoutChanged && !!params.recycleRows;
        const animate = params.animate && this.gridOptionsWrapper.isAnimateRows();
>>>>>>> 9373c264

        // after modelUpdate, row indexes can change, so we clear out the rowsByIndex map,
        // however we can reuse the rows, so we keep them but index by rowNode.id
        const rowsToRecycle = recycleRows ? this.recycleRows() : null;
        if (!recycleRows) {
            this.removeAllRowComps();
        }

        const isFocusedCellGettingRecycled = () => {
            if (focusedCell == null || rowsToRecycle == null) { return false; }
            let res = false;

            iterateObject(rowsToRecycle, (key: string, rowComp: RowCtrl) => {
                const rowNode = rowComp.getRowNode();
                const rowIndexEqual = rowNode.rowIndex == focusedCell.rowIndex;
                const pinnedEqual = rowNode.rowPinned == focusedCell.rowPinned;
                if (rowIndexEqual && pinnedEqual) {
                    res = true;
                }
            });

            return res;
        };

        const focusedCellRecycled = isFocusedCellGettingRecycled();

        this.redraw(rowsToRecycle, animate);

        this.gridBodyCtrl.updateRowCount();

        if (!params.onlyBody) {
            this.refreshFloatingRowComps();
        }

        this.dispatchDisplayedRowsChanged();

        // if we focus a cell that's already focused, then we get an unnecessary 'cellFocused' event fired.
        // this was happening when user clicked 'expand' on a rowGroup, then cellFocused was getting fired twice.
        if (!focusedCellRecycled) {
            this.restoreFocusedCell(focusedCell);
        }

        this.releaseLockOnRefresh();
    }

    private scrollToTopIfNewData(params: RefreshViewParams): void {
        const scrollToTop = params.newData || params.newPage;
        const suppressScrollToTop = this.gridOptionsService.is('suppressScrollOnNewData');

        if (scrollToTop && !suppressScrollToTop) {
            this.gridBodyCtrl.getScrollFeature().scrollToTop();
        }
    }

    private updateContainerHeights(): void {
        // when doing print layout, we don't explicitly set height on the containers
        if (this.printLayout) {
            this.rowContainerHeightService.setModelHeight(null);
            return;
        }

        let containerHeight = this.paginationProxy.getCurrentPageHeight();
        // we need at least 1 pixel for the horizontal scroll to work. so if there are now rows,
        // we still want the scroll to be present, otherwise there would be no way to scroll the header
        // which might be needed us user wants to access columns
        // on the RHS - and if that was where the filter was that cause no rows to be presented, there
        // is no way to remove the filter.
        if (containerHeight === 0) {
            containerHeight = 1;
        }

        this.rowContainerHeightService.setModelHeight(containerHeight);
    }

    private getLockOnRefresh(): void {
        if (this.refreshInProgress) {
            throw new Error(
                "AG Grid: cannot get grid to draw rows when it is in the middle of drawing rows. " +
                "Your code probably called a grid API method while the grid was in the render stage. To overcome " +
                "this, put the API call into a timeout, e.g. instead of api.redrawRows(), " +
                "call setTimeout(function() { api.redrawRows(); }, 0). To see what part of your code " +
                "that caused the refresh check this stacktrace."
            );
        }

        this.refreshInProgress = true;
    }

    private releaseLockOnRefresh(): void {
        this.refreshInProgress = false;
    }

    public isRefreshInProgress(): boolean {
        return this.refreshInProgress;
    }

    // sets the focus to the provided cell, if the cell is provided. this way, the user can call refresh without
    // worry about the focus been lost. this is important when the user is using keyboard navigation to do edits
    // and the cellEditor is calling 'refresh' to get other cells to update (as other cells might depend on the
    // edited cell).
    private restoreFocusedCell(cellPosition: CellPosition | null): void {
        if (cellPosition) {
            this.focusService.setFocusedCell({
                rowIndex: cellPosition.rowIndex,
                column: cellPosition.column,
                rowPinned: cellPosition.rowPinned,
                forceBrowserFocus: true,
                preventScrollOnBrowserFocus: true
            });
        }
    }

    public stopEditing(cancel: boolean = false) {
        this.getAllRowCtrls().forEach(rowCtrl => {
            rowCtrl.stopEditing(cancel);
        });
    }

    public getAllCellCtrls(): CellCtrl[] {
        let res: CellCtrl[] = [];
        this.getAllRowCtrls().forEach(rowCtrl => res = res.concat(rowCtrl.getAllCellCtrls()));
        return res;
    }

    private getAllRowCtrls(): RowCtrl[] {
        const stickyRowCtrls = (this.stickyRowFeature && this.stickyRowFeature.getStickyRowCtrls()) || [];
        const res = [...this.topRowCtrls, ...this.bottomRowCtrls, ...stickyRowCtrls];

        Object.keys(this.rowCtrlsByRowIndex).forEach(key => res.push(this.rowCtrlsByRowIndex[key]));
        return res;
    }

    public addRenderedRowListener(eventName: string, rowIndex: number, callback: Function): void {
        const rowComp = this.rowCtrlsByRowIndex[rowIndex];
        if (rowComp) {
            rowComp.addEventListener(eventName, callback);
        }
    }

    public flashCells(params: FlashCellsParams = {}): void {
        const { flashDelay, fadeDelay } = params;
        this.getCellCtrls(params.rowNodes, params.columns)
            .forEach(cellCtrl => cellCtrl.flashCell({ flashDelay, fadeDelay }));
    }

    public refreshCells(params: RefreshCellsParams = {}): void {
        const refreshCellParams = {
            forceRefresh: params.force,
            newData: false,
            suppressFlash: params.suppressFlash
        };
        this.getCellCtrls(params.rowNodes, params.columns)
            .forEach(cellCtrl => {
                if (cellCtrl.refreshShouldDestroy()) {
                    const rowCtrl = cellCtrl.getRowCtrl();
                    if (rowCtrl) {
                        rowCtrl.refreshCell(cellCtrl);
                    }
                } else {
                    cellCtrl.refreshCell(refreshCellParams);
                }
            });
        this.getFullWidthRowCtrls(params.rowNodes).forEach(fullWidthRowCtrl => {
            fullWidthRowCtrl.refreshFullWidth();
        });
    }

    public getCellRendererInstances(params: GetCellRendererInstancesParams): ICellRenderer[] {
        const res = this.getCellCtrls(params.rowNodes, params.columns)
            .map(cellCtrl => cellCtrl.getCellRenderer())
            .filter(renderer => renderer != null) as ICellRenderer[];
        return res;
    }

    public getCellEditorInstances(params: GetCellRendererInstancesParams): ICellEditor[] {

        const res: ICellEditor[] = [];

        this.getCellCtrls(params.rowNodes, params.columns).forEach(cellCtrl => {
            const cellEditor = cellCtrl.getCellEditor() as ICellEditor;

            if (cellEditor) {
                res.push(cellEditor);
            }
        });

        return res;
    }

    public getEditingCells(): CellPosition[] {
        const res: CellPosition[] = [];

        this.getAllCellCtrls().forEach(cellCtrl => {
            if (cellCtrl.isEditing()) {
                const cellPosition = cellCtrl.getCellPosition();
                res.push(cellPosition);
            }
        });

        return res;
    }

    private mapRowNodes(rowNodes?: RowNode[] | null): { top: RowNodeMap, bottom: RowNodeMap, normal: RowNodeMap } | undefined {
        if (!rowNodes) { return; }

        const res: { top: RowNodeMap, bottom: RowNodeMap, normal: RowNodeMap } = {
            top: {},
            bottom: {},
            normal: {}
        };

        rowNodes.forEach(rowNode => {
            const id = rowNode.id!;
            if (rowNode.rowPinned === Constants.PINNED_TOP) {
                res.top[id] = rowNode;
            } else if (rowNode.rowPinned === Constants.PINNED_BOTTOM) {
                res.bottom[id] = rowNode;
            } else {
                res.normal[id] = rowNode;
            }
        });

        return res;
    }

    private isRowInMap(rowNode: RowNode, rowIdsMap: { top: RowNodeMap, bottom: RowNodeMap, normal: RowNodeMap }): boolean {
        // skip this row if it is missing from the provided list
        const id = rowNode.id!;
        const floating = rowNode.rowPinned;

        if (floating === Constants.PINNED_BOTTOM) {
            return rowIdsMap.bottom[id] != null;
        }

        if (floating === Constants.PINNED_TOP) {
            return rowIdsMap.top[id] != null;
        }

        return rowIdsMap.normal[id] != null;
    }

    // returns CellCtrl's that match the provided rowNodes and columns. eg if one row node
    // and two columns provided, that identifies 4 cells, so 4 CellCtrl's returned.
    private getCellCtrls(rowNodes?: RowNode[] | null, columns?: (string | Column)[]): CellCtrl[] {
        const rowIdsMap = this.mapRowNodes(rowNodes);
        const res: CellCtrl[] = [];

        let colIdsMap: any;

        if (exists(columns)) {
            colIdsMap = {};
            columns.forEach((colKey: string | Column) => {
                const column: Column | null = this.columnModel.getGridColumn(colKey);
                if (exists(column)) {
                    colIdsMap[column.getId()] = true;
                }
            });
        }

        const processRow = (rowComp: RowCtrl) => {
            const rowNode: RowNode = rowComp.getRowNode();

            // skip this row if it is missing from the provided list
            if (rowIdsMap != null && !this.isRowInMap(rowNode, rowIdsMap)) { return; }

            rowComp.getAllCellCtrls().forEach(cellCtrl => {
                const colId: string = cellCtrl.getColumn().getId();
                const excludeColFromRefresh = colIdsMap && !colIdsMap[colId];

                if (excludeColFromRefresh) { return; }

                res.push(cellCtrl);
            });
        };

        iterateObject(this.rowCtrlsByRowIndex, (index: string, rowComp: RowCtrl) => {
            processRow(rowComp);
        });

        if (this.topRowCtrls) {
            this.topRowCtrls.forEach(processRow);
        }

        if (this.bottomRowCtrls) {
            this.bottomRowCtrls.forEach(processRow);
        }

        return res;
    }

    protected destroy(): void {
        this.removeAllRowComps();
        super.destroy();
    }

    private removeAllRowComps(): void {
        const rowIndexesToRemove = Object.keys(this.rowCtrlsByRowIndex);
        this.removeRowCtrls(rowIndexesToRemove);
    }

    private recycleRows(): RowCtrlMap {
        // remove all stub nodes, they can't be reused, as no rowNode id
        const stubNodeIndexes: string[] = [];
        iterateObject(this.rowCtrlsByRowIndex, (index: string, rowComp: RowCtrl) => {
            const stubNode = rowComp.getRowNode().id == null;
            if (stubNode) {
                stubNodeIndexes.push(index);
            }
        });
        this.removeRowCtrls(stubNodeIndexes);

        // then clear out rowCompsByIndex, but before that take a copy, but index by id, not rowIndex
        const ctrlsByIdMap: RowCtrlMap = {};
        iterateObject(this.rowCtrlsByRowIndex, (index: string, rowComp: RowCtrl) => {
            const rowNode = rowComp.getRowNode();
            ctrlsByIdMap[rowNode.id!] = rowComp;
        });
        this.rowCtrlsByRowIndex = {};

        return ctrlsByIdMap;
    }

    // takes array of row indexes
    private removeRowCtrls(rowsToRemove: any[]) {
        // if no fromIndex then set to -1, which will refresh everything
        // let realFromIndex = -1;
        rowsToRemove.forEach(indexToRemove => {
            const rowCtrl = this.rowCtrlsByRowIndex[indexToRemove];
            if (rowCtrl) {
                rowCtrl.destroyFirstPass();
                rowCtrl.destroySecondPass();
            }
            delete this.rowCtrlsByRowIndex[indexToRemove];
        });
    }

    // gets called when rows don't change, but viewport does, so after:
    // 1) height of grid body changes, ie number of displayed rows has changed
    // 2) grid scrolled to new position
    // 3) ensure index visible (which is a scroll)
    public redrawAfterScroll() {
        let cellFocused: CellPosition | undefined;

        // only try to refocus cells shifting in and out of sticky container
        // if the browser supports focus ({ preventScroll })
        if (this.stickyRowFeature && browserSupportsPreventScroll()) {
            cellFocused = this.getCellToRestoreFocusToAfterRefresh() || undefined;
        }

        this.getLockOnRefresh();
        this.redraw(null, false, true);
        this.releaseLockOnRefresh();
        this.dispatchDisplayedRowsChanged();

        if (cellFocused != null) {
            const newFocusedCell = this.getCellToRestoreFocusToAfterRefresh();

            if (cellFocused != null && newFocusedCell == null) {
                this.animationFrameService.flushAllFrames();
                this.restoreFocusedCell(cellFocused);
            }
        }
    }

    private removeRowCompsNotToDraw(indexesToDraw: number[]): void {
        // for speedy lookup, dump into map
        const indexesToDrawMap: { [index: string]: boolean; } = {};
        indexesToDraw.forEach(index => (indexesToDrawMap[index] = true));

        const existingIndexes = Object.keys(this.rowCtrlsByRowIndex);
        const indexesNotToDraw: string[] = existingIndexes.filter(index => !indexesToDrawMap[index]);

        this.removeRowCtrls(indexesNotToDraw);
    }

    private calculateIndexesToDraw(rowsToRecycle?: { [key: string]: RowCtrl; } | null): number[] {
        // all in all indexes in the viewport
        let indexesToDraw = createArrayOfNumbers(this.firstRenderedRow, this.lastRenderedRow);

        const checkRowToDraw = (indexStr: string, rowComp: RowCtrl) => {
            const index = rowComp.getRowNode().rowIndex;
            if (index == null) { return; }
            if (index < this.firstRenderedRow || index > this.lastRenderedRow) {
                if (this.doNotUnVirtualiseRow(rowComp)) {
                    indexesToDraw.push(index);
                }
            }
        };

        // if we are redrawing due to scrolling change, then old rows are in this.rowCompsByIndex
        iterateObject(this.rowCtrlsByRowIndex, checkRowToDraw);

        // if we are redrawing due to model update, then old rows are in rowsToRecycle
        iterateObject(rowsToRecycle, checkRowToDraw);

        indexesToDraw.sort((a: number, b: number) => a - b);

        indexesToDraw = indexesToDraw.filter(index => {
            const rowNode = this.paginationProxy.getRow(index);
            return rowNode && !rowNode.sticky;
        });

        return indexesToDraw;
    }

    private redraw(rowsToRecycle?: { [key: string]: RowCtrl; } | null, animate = false, afterScroll = false) {
        this.rowContainerHeightService.updateOffset();
        this.workOutFirstAndLastRowsToRender();

        if (this.stickyRowFeature) {
            this.stickyRowFeature.checkStickyRows();
        }

        // the row can already exist and be in the following:
        // rowsToRecycle -> if model change, then the index may be different, however row may
        //                         exist here from previous time (mapped by id).
        // this.rowCompsByIndex -> if just a scroll, then this will contain what is currently in the viewport

        // this is all the indexes we want, including those that already exist, so this method
        // will end up going through each index and drawing only if the row doesn't already exist
        const indexesToDraw = this.calculateIndexesToDraw(rowsToRecycle);

        this.removeRowCompsNotToDraw(indexesToDraw);

        // never animate when doing print layout - as we want to get things ready to print as quickly as possible,
        // otherwise we risk the printer printing a row that's half faded (half way through fading in)
        if (this.printLayout) {
            animate = false;
        }

        // add in new rows
        const rowCtrls: RowCtrl[] = [];

        indexesToDraw.forEach(rowIndex => {
            const rowCtrl = this.createOrUpdateRowCtrl(rowIndex, rowsToRecycle, animate, afterScroll);
            if (exists(rowCtrl)) {
                rowCtrls.push(rowCtrl);
            }
        });

        if (rowsToRecycle) {
            const useAnimationFrame = afterScroll && !this.gridOptionsService.is('suppressAnimationFrame') && !this.printLayout;
            if (useAnimationFrame) {
                this.beans.animationFrameService.addDestroyTask(() => {
                    this.destroyRowCtrls(rowsToRecycle, animate);
                    this.updateAllRowCtrls();
                    this.dispatchDisplayedRowsChanged();
                });
            } else {
                this.destroyRowCtrls(rowsToRecycle, animate);
            }
        }

        this.updateAllRowCtrls();
    }

    private dispatchDisplayedRowsChanged(): void {
        const event: WithoutGridCommon<DisplayedRowsChangedEvent> = { type: Events.EVENT_DISPLAYED_ROWS_CHANGED };
        this.eventService.dispatchEvent(event);
    }

    private onDisplayedColumnsChanged(): void {
        const pinningLeft = this.columnModel.isPinningLeft();
        const pinningRight = this.columnModel.isPinningRight();
        const atLeastOneChanged = this.pinningLeft !== pinningLeft || pinningRight !== this.pinningRight;

        if (atLeastOneChanged) {
            this.pinningLeft = pinningLeft;
            this.pinningRight = pinningRight;

            if (this.embedFullWidthRows) {
                this.redrawFullWidthEmbeddedRows();
            }
        }
    }

    // when embedding, what gets showed in each section depends on what is pinned. eg if embedding group expand / collapse,
    // then it should go into the pinned left area if pinning left, or the center area if not pinning.
    private redrawFullWidthEmbeddedRows(): void {
        // if either of the pinned panels has shown / hidden, then need to redraw the fullWidth bits when
        // embedded, as what appears in each section depends on whether we are pinned or not
        const rowsToRemove: string[] = [];

        this.getFullWidthRowCtrls().forEach(fullWidthCtrl => {
            const rowIndex = fullWidthCtrl.getRowNode().rowIndex;
            rowsToRemove.push(rowIndex!.toString());
        });

        this.refreshFloatingRowComps();
        this.removeRowCtrls(rowsToRemove);
        this.redrawAfterScroll();
    }

    public getFullWidthRowCtrls(rowNodes?: RowNode[]): RowCtrl[] {
        const rowNodesMap = this.mapRowNodes(rowNodes);
        return getAllValuesInObject(this.rowCtrlsByRowIndex).filter((rowCtrl: RowCtrl) => {
            // include just full width
            if (!rowCtrl.isFullWidth()) { return false; }

            // if Row Nodes provided, we exclude where Row Node is missing
            const rowNode = rowCtrl.getRowNode();
            if (rowNodesMap != null && !this.isRowInMap(rowNode, rowNodesMap)) { return false; }

            return true;
        });
    }

    public refreshFullWidthRows(rowNodesToRefresh?: RowNode[]): void {
        const rowsToRemove: string[] = [];

        const selectivelyRefreshing = !!rowNodesToRefresh;
        const idsToRefresh: { [id: string]: boolean; } | undefined = selectivelyRefreshing ? {} : undefined;

        if (selectivelyRefreshing && idsToRefresh) {
            rowNodesToRefresh!.forEach(r => idsToRefresh[r.id!] = true);
        }

        this.getFullWidthRowCtrls().forEach(fullWidthRowCtrl => {
            const rowNode = fullWidthRowCtrl.getRowNode();

            if (selectivelyRefreshing && idsToRefresh) {
                // we refresh if a) this node is present or b) this parents nodes is present. checking parent
                // node is important for master/detail, as we want detail to refresh on changes to parent node.
                // it's also possible, if user is provider their own fullWidth, that details panels contain
                // some info on the parent, eg if in tree data and child row shows some data from parent row also.
                const parentId = (rowNode.level > 0 && rowNode.parent) ? rowNode.parent.id : undefined;
                const skipThisNode = !idsToRefresh[rowNode.id!] && !idsToRefresh[parentId!];
                if (skipThisNode) { return; }
            }

            const fullWidthRowsRefreshed = fullWidthRowCtrl.refreshFullWidth();
            if (!fullWidthRowsRefreshed) {
                const rowIndex = fullWidthRowCtrl.getRowNode().rowIndex;

                rowsToRemove.push(rowIndex!.toString());
            }
        });

        this.removeRowCtrls(rowsToRemove);
        this.redrawAfterScroll();
    }

    private createOrUpdateRowCtrl(
        rowIndex: number,
        rowsToRecycle: { [key: string]: RowCtrl | null; } | null | undefined,
        animate: boolean,
        afterScroll: boolean
    ): RowCtrl | null | undefined {
        let rowNode: RowNode | undefined;
        let rowCtrl: RowCtrl | null = this.rowCtrlsByRowIndex[rowIndex];

        // if no row comp, see if we can get it from the previous rowComps
        if (!rowCtrl) {
            rowNode = this.paginationProxy.getRow(rowIndex);
            if (exists(rowNode) && exists(rowsToRecycle) && rowsToRecycle[rowNode.id!] && rowNode.alreadyRendered) {
                rowCtrl = rowsToRecycle[rowNode.id!];
                rowsToRecycle[rowNode.id!] = null;
            }
        }

        const creatingNewRowCtrl = !rowCtrl;

        if (creatingNewRowCtrl) {
            // create a new one
            if (!rowNode) {
                rowNode = this.paginationProxy.getRow(rowIndex);
            }

            if (exists(rowNode)) {
                rowCtrl = this.createRowCon(rowNode, animate, afterScroll);
            } else {
                // this should never happen - if somehow we are trying to create
                // a row for a rowNode that does not exist.
                return;
            }
        }

        if (rowNode) {
            // set node as 'alreadyRendered' to ensure we only recycle rowComps that have been rendered, this ensures
            // we don't reuse rowComps that have been removed and then re-added in the same batch transaction.
            rowNode.alreadyRendered = true;
        }

        this.rowCtrlsByRowIndex[rowIndex] = rowCtrl!;

        return rowCtrl;
    }

    private destroyRowCtrls(rowCtrlsMap: RowCtrlMap | null | undefined, animate: boolean): void {
        const executeInAWhileFuncs: (() => void)[] = [];
        iterateObject(rowCtrlsMap, (nodeId: string, rowCtrl: RowCtrl) => {
            // if row was used, then it's null
            if (!rowCtrl) { return; }

            if (this.cachedRowCtrls && rowCtrl.isCacheable()) {
                this.cachedRowCtrls.addRow(rowCtrl);
                return;
            }

            rowCtrl.destroyFirstPass();
            if (animate) {
                this.zombieRowCtrls[rowCtrl.getInstanceId()] = rowCtrl;
                executeInAWhileFuncs.push(() => {
                    rowCtrl.destroySecondPass();
                    delete this.zombieRowCtrls[rowCtrl.getInstanceId()];
                });
            } else {
                rowCtrl.destroySecondPass();
            }
        });
        if (animate) {
            // this ensures we fire displayedRowsChanged AFTER all the 'executeInAWhileFuncs' get
            // executed, as we added it to the end of the list.
            executeInAWhileFuncs.push(() => {
                this.updateAllRowCtrls();
                this.dispatchDisplayedRowsChanged();
            });
            executeInAWhile(executeInAWhileFuncs);
        }
    }

    private workOutFirstAndLastRowsToRender(): void {
        let newFirst: number;
        let newLast: number;

        if (!this.paginationProxy.isRowsToRender()) {
            newFirst = 0;
            newLast = -1; // setting to -1 means nothing in range
        } else if (this.printLayout) {
            newFirst = this.paginationProxy.getPageFirstRow();
            newLast = this.paginationProxy.getPageLastRow();
        } else {
            const bufferPixels = this.gridOptionsWrapper.getRowBufferInPixels();
            const gridBodyCtrl = this.ctrlsService.getGridBodyCtrl();
            const suppressRowVirtualisation = this.gridOptionsService.is('suppressRowVirtualisation');

            let rowHeightsChanged = false;
            let firstPixel: number;
            let lastPixel: number;
            do {
                const paginationOffset = this.paginationProxy.getPixelOffset();
                const { pageFirstPixel, pageLastPixel } = this.paginationProxy.getCurrentPagePixelRange();
                const divStretchOffset = this.rowContainerHeightService.getDivStretchOffset();

                const bodyVRange = gridBodyCtrl.getScrollFeature().getVScrollPosition();
                const bodyTopPixel = bodyVRange.top;
                const bodyBottomPixel = bodyVRange.bottom;

                if (suppressRowVirtualisation) {
                    firstPixel = pageFirstPixel + divStretchOffset;
                    lastPixel = pageLastPixel + divStretchOffset;
                } else {
                    firstPixel = Math.max(bodyTopPixel + paginationOffset - bufferPixels, pageFirstPixel) + divStretchOffset;
                    lastPixel = Math.min(bodyBottomPixel + paginationOffset + bufferPixels, pageLastPixel) + divStretchOffset;
                }

                this.firstVisibleVPixel = Math.max(bodyTopPixel + paginationOffset, pageFirstPixel) + divStretchOffset;

                // if the rows we are about to display get their heights changed, then that upsets the calcs from above.
                rowHeightsChanged = this.ensureAllRowsInRangeHaveHeightsCalculated(firstPixel, lastPixel);

            } while (rowHeightsChanged);

            let firstRowIndex = this.paginationProxy.getRowIndexAtPixel(firstPixel);
            let lastRowIndex = this.paginationProxy.getRowIndexAtPixel(lastPixel);

            const pageFirstRow = this.paginationProxy.getPageFirstRow();
            const pageLastRow = this.paginationProxy.getPageLastRow();

            // adjust, in case buffer extended actual size
            if (firstRowIndex < pageFirstRow) {
                firstRowIndex = pageFirstRow;
            }

            if (lastRowIndex > pageLastRow) {
                lastRowIndex = pageLastRow;
            }

            newFirst = firstRowIndex;
            newLast = lastRowIndex;
        }

        // sometimes user doesn't set CSS right and ends up with grid with no height and grid ends up
        // trying to render all the rows, eg 10,000+ rows. this will kill the browser. so instead of
        // killing the browser, we limit the number of rows. just in case some use case we didn't think
        // of, we also have a property to not do this operation.
        const rowLayoutNormal = this.gridOptionsWrapper.getDomLayout() === Constants.DOM_LAYOUT_NORMAL;
        const suppressRowCountRestriction = this.gridOptionsService.is('suppressMaxRenderedRowRestriction');
        const rowBufferMaxSize = Math.max(this.gridOptionsWrapper.getRowBuffer(), 500);

        if (rowLayoutNormal && !suppressRowCountRestriction) {
            if (newLast - newFirst > rowBufferMaxSize) {
                newLast = newFirst + rowBufferMaxSize;
            }
        }

        const firstDiffers = newFirst !== this.firstRenderedRow;
        const lastDiffers = newLast !== this.lastRenderedRow;

        if (firstDiffers || lastDiffers) {
            this.firstRenderedRow = newFirst;
            this.lastRenderedRow = newLast;

            const event: WithoutGridCommon<ViewportChangedEvent> = {
                type: Events.EVENT_VIEWPORT_CHANGED,
                firstRow: newFirst,
                lastRow: newLast
            };

            this.eventService.dispatchEvent(event);
        }
    }

    /**
     * This event will only be fired once, and is queued until after the browser next renders.
     * This allows us to fire an event during the start of the render cycle, when we first see data being rendered
     * but not execute the event until all of the data has finished being rendered to the dom.
     */
    public dispatchFirstDataRenderedEvent() {
        if (this.dataFirstRenderedFired) { return; }
        this.dataFirstRenderedFired = true;

        const event: WithoutGridCommon<FirstDataRenderedEvent> = {
            type: Events.EVENT_FIRST_DATA_RENDERED,
            firstRow: this.firstRenderedRow,
            lastRow: this.lastRenderedRow,
        };

        // See AG-7018
        window.requestAnimationFrame(() => {
            this.beans.eventService.dispatchEvent(event);
        });
    }

    private ensureAllRowsInRangeHaveHeightsCalculated(topPixel: number, bottomPixel: number): boolean {
        // ensureRowHeightsVisible only works with CSRM, as it's the only row model that allows lazy row height calcs.
        // all the other row models just hard code so the method just returns back false
        const res = this.paginationProxy.ensureRowHeightsValid(topPixel, bottomPixel, -1, -1);

        if (res) {
            this.updateContainerHeights();
        }

        return res;
    }

    public getFirstVisibleVerticalPixel(): number {
        return this.firstVisibleVPixel;
    }

    public getFirstVirtualRenderedRow() {
        return this.firstRenderedRow;
    }

    public getLastVirtualRenderedRow() {
        return this.lastRenderedRow;
    }

    // check that none of the rows to remove are editing or focused as:
    // a) if editing, we want to keep them, otherwise the user will loose the context of the edit,
    //    eg user starts editing, enters some text, then scrolls down and then up, next time row rendered
    //    the edit is reset - so we want to keep it rendered.
    // b) if focused, we want ot keep keyboard focus, so if user ctrl+c, it goes to clipboard,
    //    otherwise the user can range select and drag (with focus cell going out of the viewport)
    //    and then ctrl+c, nothing will happen if cell is removed from dom.
    // c) if detail record of master detail, as users complained that the context of detail rows
    //    was getting lost when detail row out of view. eg user expands to show detail row,
    //    then manipulates the detail panel (eg sorts the detail grid), then context is lost
    //    after detail panel is scrolled out of / into view.
    private doNotUnVirtualiseRow(rowComp: RowCtrl): boolean {
        const REMOVE_ROW: boolean = false;
        const KEEP_ROW: boolean = true;
        const rowNode = rowComp.getRowNode();

        const rowHasFocus = this.focusService.isRowNodeFocused(rowNode);
        const rowIsEditing = rowComp.isEditing();
        const rowIsDetail = rowNode.detail;

        const mightWantToKeepRow = rowHasFocus || rowIsEditing || rowIsDetail;

        // if we deffo don't want to keep it,
        if (!mightWantToKeepRow) {
            return REMOVE_ROW;
        }

        // editing row, only remove if it is no longer rendered, eg filtered out or new data set.
        // the reason we want to keep is if user is scrolling up and down, we don't want to loose
        // the context of the editing in process.
        const rowNodePresent = this.paginationProxy.isRowPresent(rowNode);
        return rowNodePresent ? KEEP_ROW : REMOVE_ROW;
    }

    private createRowCon(rowNode: RowNode, animate: boolean, afterScroll: boolean): RowCtrl {

        const rowCtrlFromCache = this.cachedRowCtrls ? this.cachedRowCtrls.getRow(rowNode) : null;
        if (rowCtrlFromCache) { return rowCtrlFromCache; }

        // we don't use animations frames for printing, so the user can put the grid into print mode
        // and immediately print - otherwise the user would have to wait for the rows to draw in the background
        // (via the animation frames) which is awkward to do from code.

        // we only do the animation frames after scrolling, as this is where we want the smooth user experience.
        // having animation frames for other times makes the grid look 'jumpy'.

        const suppressAnimationFrame = this.gridOptionsService.is('suppressAnimationFrame');
        const useAnimationFrameForCreate = afterScroll && !suppressAnimationFrame && !this.printLayout;

        const res = new RowCtrl(
            rowNode,
            this.beans,
            animate,
            useAnimationFrameForCreate,
            this.printLayout
        );

        return res;
    }

    public getRenderedNodes() {
        const renderedRows = this.rowCtrlsByRowIndex;

        return Object.keys(renderedRows).map(key => renderedRows[key]!.getRowNode());
    }

    public getRowByPosition(rowPosition: RowPosition): RowCtrl | null {
        let rowCtrl: RowCtrl | null;
        const { rowIndex } = rowPosition;
        switch (rowPosition.rowPinned) {
            case Constants.PINNED_TOP:
                rowCtrl = this.topRowCtrls[rowIndex];
                break;
            case Constants.PINNED_BOTTOM:
                rowCtrl = this.bottomRowCtrls[rowIndex];
                break;
            default:
                rowCtrl = this.rowCtrlsByRowIndex[rowIndex];
                if (!rowCtrl) {
                    rowCtrl = this.getStickyTopRowCtrls().find(ctrl => ctrl.getRowNode().rowIndex === rowIndex) || null;
                }
                break;
        }

        return rowCtrl;
    }

    public getRowNode(gridRow: RowPosition): RowNode | undefined {
        switch (gridRow.rowPinned) {
            case Constants.PINNED_TOP:
                return this.pinnedRowModel.getPinnedTopRowData()[gridRow.rowIndex];
            case Constants.PINNED_BOTTOM:
                return this.pinnedRowModel.getPinnedBottomRowData()[gridRow.rowIndex];
            default:
                return this.rowModel.getRow(gridRow.rowIndex);
        }
    }

    // returns true if any row between startIndex and endIndex is rendered. used by
    // SSRM or IRM, as they don't want to purge visible blocks from cache.
    public isRangeInRenderedViewport(startIndex: number, endIndex: number): boolean {

        // parent closed means the parent node is not expanded, thus these blocks are not visible
        const parentClosed = startIndex == null || endIndex == null;
        if (parentClosed) { return false; }

        const blockAfterViewport = startIndex > this.lastRenderedRow;
        const blockBeforeViewport = endIndex < this.firstRenderedRow;
        const blockInsideViewport = !blockBeforeViewport && !blockAfterViewport;

        return blockInsideViewport;
    }
}

class RowCtrlCache {

    // map for fast access
    private entriesMap: RowCtrlMap = {};

    // list for keeping order
    private entriesList: RowCtrl[] = [];

    private readonly maxCount: number;

    constructor(maxCount: number) {
        this.maxCount = maxCount;
    }

    public addRow(rowCtrl: RowCtrl): void {
        this.entriesMap[rowCtrl.getRowNode().id!] = rowCtrl;
        this.entriesList.push(rowCtrl);
        rowCtrl.setCached(true);

        if (this.entriesList.length > this.maxCount) {
            const rowCtrlToDestroy = this.entriesList[0];
            rowCtrlToDestroy.destroyFirstPass();
            rowCtrlToDestroy.destroySecondPass();
            this.removeFromCache(rowCtrlToDestroy);
        }
    }

    public getRow(rowNode: RowNode): RowCtrl | null {
        if (rowNode == null || rowNode.id == null) { return null; }

        const res = this.entriesMap[rowNode.id];

        if (!res) { return null; }

        this.removeFromCache(res);
        res.setCached(false);

        // this can happen if user reloads data, and a new RowNode is reusing
        // the same ID as the old one
        const rowNodeMismatch = res.getRowNode() != rowNode;

        return rowNodeMismatch ? null : res;
    }

    private removeFromCache(rowCtrl: RowCtrl): void {
        const rowNodeId = rowCtrl.getRowNode().id!;
        delete this.entriesMap[rowNodeId];
        removeFromArray(this.entriesList, rowCtrl);
    }

    public getEntries(): RowCtrl[] {
        return this.entriesList;
    }
}

export interface RefreshViewParams {
    recycleRows?: boolean;
    animate?: boolean;
    suppressKeepFocus?: boolean;
    onlyBody?: boolean;
    // when new data, grid scrolls back to top
    newData?: boolean;
    newPage?: boolean;
    domLayoutChanged?: boolean;
}<|MERGE_RESOLUTION|>--- conflicted
+++ resolved
@@ -189,14 +189,10 @@
 
     private updateAllRowCtrls(): void {
         const liveList = getAllValuesInObject(this.rowCtrlsByRowIndex);
-<<<<<<< HEAD
-        if (this.gridOptionsService.is('ensureDomOrder')) {
-=======
         const isEnsureDomOrder = this.gridOptionsWrapper.isEnsureDomOrder();
         const isPrintLayout = this.gridOptionsWrapper.getDomLayout() === Constants.DOM_LAYOUT_PRINT;
 
         if (isEnsureDomOrder || isPrintLayout) {
->>>>>>> 9373c264
             liveList.sort((a, b) => a.getRowNode().rowIndex - b.getRowNode.rowIndex);
         }
         const zombieList = getAllValuesInObject(this.zombieRowCtrls);
@@ -492,17 +488,10 @@
         this.updateContainerHeights();
         this.scrollToTopIfNewData(params);
 
-<<<<<<< HEAD
-        // never recycle rows when print layout, we draw each row again from scratch. this is because print layout
-        // uses normal dom layout to put cells into dom - it doesn't allow reordering rows.
-        const recycleRows = !this.printLayout && !!params.recycleRows;
-        const animate = params.animate && this.gridOptionsService.is('animateRows');
-=======
         // never recycle rows on layout change as rows could change from normal DOM layout
         // back to the grid's row positioning.
         const recycleRows: boolean = !params.domLayoutChanged && !!params.recycleRows;
         const animate = params.animate && this.gridOptionsWrapper.isAnimateRows();
->>>>>>> 9373c264
 
         // after modelUpdate, row indexes can change, so we clear out the rowsByIndex map,
         // however we can reuse the rows, so we keep them but index by rowNode.id
