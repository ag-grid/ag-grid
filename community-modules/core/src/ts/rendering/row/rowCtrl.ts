--- conflicted
+++ resolved
@@ -17,11 +17,7 @@
 import { isElementChildOfClass } from "../../utils/dom";
 import { isStopPropagationForAgGrid } from "../../utils/event";
 import { doOnce, executeNextVMTurn } from "../../utils/function";
-<<<<<<< HEAD
-import { exists } from "../../utils/generic";
-=======
 import { exists, makeNull } from "../../utils/generic";
->>>>>>> 17f50426
 import { escapeString } from "../../utils/string";
 import { Beans } from "../beans";
 import { CellCtrl } from "../cell/cellCtrl";
