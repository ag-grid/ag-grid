--- conflicted
+++ resolved
@@ -26,18 +26,14 @@
 import { setAriaExpanded, setAriaSelected, setAriaLabel, setAriaRowIndex } from "../../utils/aria";
 import { escapeString } from "../../utils/string";
 import { removeCssClass, addCssClass, addOrRemoveCssClass, setDomChildOrder, appendHtml, isElementChildOfClass, addStylesToElement } from "../../utils/dom";
-import { removeFromArray, pushAll } from "../../utils/array";
+import { removeFromArray } from "../../utils/array";
 import { missing, exists } from "../../utils/generic";
 import { isStopPropagationForAgGrid } from "../../utils/event";
 import { iterateObject, assign } from "../../utils/object";
 import { cssStyleObjectToMarkup } from "../../utils/general";
-<<<<<<< HEAD
-import {AngularRowUtils} from "./angularRowUtils";
-=======
 import { AngularRowUtils } from "./angularRowUtils";
 import { CellPosition } from "../../entities/cellPosition";
 import { RowPosition } from "../../entities/rowPosition";
->>>>>>> 558c6ff6
 
 interface CellTemplate {
     template: string;
@@ -78,10 +74,10 @@
     private readonly pinnedLeftContainerComp: RowContainerComponent;
     private readonly pinnedRightContainerComp: RowContainerComponent;
 
-    private fullWidthRowComponent: ICellRendererComp;
-    private fullWidthRowComponentBody: ICellRendererComp;
-    private fullWidthRowComponentLeft: ICellRendererComp;
-    private fullWidthRowComponentRight: ICellRendererComp;
+    private fullWidthRowComponent: ICellRendererComp | null | undefined;
+    private fullWidthRowComponentBody: ICellRendererComp | null | undefined;
+    private fullWidthRowComponentLeft: ICellRendererComp | null | undefined;
+    private fullWidthRowComponentRight: ICellRendererComp | null | undefined;
 
     private fullWidthRowDestroyFuncs: (() => void)[] = [];
 
@@ -99,7 +95,7 @@
     private refreshNeeded = false;
     private columnRefreshPending = false;
 
-    private cellComps: { [key: string]: CellComp; } = {};
+    private cellComps: { [key: string]: CellComp | null; } = {};
 
     // for animations, there are bits we want done in the next VM turn, to all DOM to update first.
     // instead of each row doing a setTimeout(func,0), we put the functions here and the rowRenderer
@@ -157,7 +153,7 @@
         this.pinnedRightContainerComp = pinnedRightContainerComp;
         this.fullWidthContainerComp = fullWidthContainerComp;
         this.rowNode = rowNode;
-        this.rowIsEven = this.rowNode.rowIndex % 2 === 0;
+        this.rowIsEven = this.rowNode.rowIndex! % 2 === 0;
         this.paginationPage = this.beans.paginationProxy.getCurrentPage();
         this.useAnimationFrameForCreate = useAnimationFrameForCreate;
         this.printLayout = printLayout;
@@ -167,7 +163,7 @@
     }
 
     public init(): void {
-        this.rowFocused = this.beans.focusController.isRowFocused(this.rowNode.rowIndex, this.rowNode.rowPinned);
+        this.rowFocused = this.beans.focusController.isRowFocused(this.rowNode.rowIndex!, this.rowNode.rowPinned);
         this.setupAngular1Scope();
         this.rowLevel = this.beans.rowCssClassCalculator.calculateRowLevel(this.rowNode);
 
@@ -194,21 +190,21 @@
         }
     }
 
-    private createTemplate(contents: string, extraCssClass: string = null): string {
+    private createTemplate(contents: string, extraCssClass: string | null = null): string {
         const templateParts: string[] = [];
         const rowHeight = this.rowNode.rowHeight;
-        const rowClasses = this.getInitialRowClasses(extraCssClass).join(' ');
-        const rowIdSanitised = escapeString(this.rowNode.id);
+        const rowClasses = this.getInitialRowClasses(extraCssClass!).join(' ');
+        const rowIdSanitised = escapeString(this.rowNode.id!);
         const userRowStyles = this.preProcessStylesFromGridOptions();
         const businessKey = this.getRowBusinessKey();
-        const businessKeySanitised = escapeString(businessKey);
+        const businessKeySanitised = escapeString(businessKey!);
         const rowTopStyle = this.getInitialRowTopStyle();
         const rowIdx = this.rowNode.getRowIndexString();
         const headerRowCount = this.beans.headerNavigationService.getHeaderRowCount();
 
         templateParts.push(`<div`);
         templateParts.push(` role="row"`);
-        templateParts.push(` row-index="${rowIdx}" aria-rowindex="${headerRowCount + this.rowNode.rowIndex + 1}"`);
+        templateParts.push(` row-index="${rowIdx}" aria-rowindex="${headerRowCount + this.rowNode.rowIndex! + 1}"`);
         templateParts.push(rowIdSanitised ? ` row-id="${rowIdSanitised}"` : ``);
         templateParts.push(businessKey ? ` row-business-key="${businessKeySanitised}"` : ``);
         templateParts.push(` comp-id="${this.getCompId()}"`);
@@ -235,7 +231,7 @@
         return templateParts.join('');
     }
 
-    public getCellForCol(column: Column): HTMLElement {
+    public getCellForCol(column: Column): HTMLElement | null {
         const cellComp = this.cellComps[column.getColId()];
 
         return cellComp ? cellComp.getGui() : null;
@@ -257,10 +253,10 @@
             ePinnedLeftRow: this.ePinnedLeftRow,
             ePinnedRightRow: this.ePinnedRightRow,
             node: this.rowNode,
-            api: this.beans.gridOptionsWrapper.getApi(),
-            rowIndex: this.rowNode.rowIndex,
+            api: this.beans.gridOptionsWrapper.getApi()!,
+            rowIndex: this.rowNode.rowIndex!,
             addRenderedRowListener: this.addEventListener.bind(this),
-            columnApi: this.beans.gridOptionsWrapper.getColumnApi(),
+            columnApi: this.beans.gridOptionsWrapper.getColumnApi()!,
             context: this.beans.gridOptionsWrapper.getContext()
         };
         func(params);
@@ -271,8 +267,8 @@
         if (this.printLayout) { return ''; }
 
         // if sliding in, we take the old row top. otherwise we just set the current row top.
-        const pixels = this.slideRowIn ? this.roundRowTopToBounds(this.rowNode.oldRowTop) : this.rowNode.rowTop;
-        const afterPaginationPixels = this.applyPaginationOffset(pixels);
+        const pixels = this.slideRowIn ? this.roundRowTopToBounds(this.rowNode.oldRowTop!) : this.rowNode.rowTop;
+        const afterPaginationPixels = this.applyPaginationOffset(pixels!);
         // we don't apply scaling if row is pinned
         const afterScalingPixels = this.rowNode.isRowPinned() ? afterPaginationPixels : this.beans.maxDivHeightScaler.getRealPixelPosition(afterPaginationPixels);
         const isSuppressRowTransform = this.beans.gridOptionsWrapper.isSuppressRowTransform();
@@ -280,7 +276,7 @@
         return isSuppressRowTransform ? `top: ${afterScalingPixels}px; ` : `transform: translateY(${afterScalingPixels}px);`;
     }
 
-    private getRowBusinessKey(): string {
+    private getRowBusinessKey(): string | undefined {
         const businessKeyForNodeFunc = this.beans.gridOptionsWrapper.getBusinessKeyForNodeFunc();
         if (typeof businessKeyForNodeFunc !== 'function') { return; }
 
@@ -320,14 +316,14 @@
         // and then all the callbacks are called. this is NOT done in an animation frame.
         rowContainerComp.appendRowTemplate(rowTemplate, () => {
             const eRow: HTMLElement = rowContainerComp.getRowElement(this.getCompId());
-            this.refreshAriaLabel(eRow, this.rowNode.isSelected());
+            this.refreshAriaLabel(eRow, !!this.rowNode.isSelected());
             this.afterRowAttached(rowContainerComp, eRow);
             callback(eRow);
 
             if (useAnimationsFrameForCreate) {
                 this.beans.taskQueue.createTask(
                     this.lazyCreateCells.bind(this, cols, eRow),
-                    this.rowNode.rowIndex,
+                    this.rowNode.rowIndex!,
                     'createTasksP1'
                 );
             } else {
@@ -379,12 +375,12 @@
         this.createRowContainer(this.pinnedLeftContainerComp, leftCols, eRow => this.ePinnedLeftRow = eRow);
     }
 
-    private createFullWidthRows(type: string, name: string, detailRow: boolean): void {
+    private createFullWidthRows(type: string, name: string | null, detailRow: boolean): void {
         this.fullWidthRow = true;
 
         if (this.embedFullWidth) {
             this.createFullWidthRowContainer(this.bodyContainerComp, null,
-                null, type, name,
+                null, type, name!,
                 (eRow: HTMLElement) => {
                     this.eFullWidthRowBody = eRow;
                 },
@@ -397,7 +393,7 @@
             if (this.printLayout) { return; }
 
             this.createFullWidthRowContainer(this.pinnedLeftContainerComp, Constants.PINNED_LEFT,
-                'ag-cell-last-left-pinned', type, name,
+                'ag-cell-last-left-pinned', type, name!,
                 (eRow: HTMLElement) => {
                     this.eFullWidthRowLeft = eRow;
                 },
@@ -406,7 +402,7 @@
                 },
                 detailRow);
             this.createFullWidthRowContainer(this.pinnedRightContainerComp, Constants.PINNED_RIGHT,
-                'ag-cell-first-right-pinned', type, name,
+                'ag-cell-first-right-pinned', type, name!,
                 (eRow: HTMLElement) => {
                     this.eFullWidthRowRight = eRow;
                 },
@@ -418,7 +414,7 @@
             // otherwise we add to the fullWidth container as normal
             // let previousFullWidth = ensureDomOrder ? this.lastPlacedElements.eFullWidth : null;
             this.createFullWidthRowContainer(this.fullWidthContainerComp, null,
-                null, type, name,
+                null, type, name!,
                 (eRow: HTMLElement) => {
                     this.eFullWidthRow = eRow;
                 },
@@ -458,7 +454,7 @@
     public refreshFullWidth(): boolean {
 
         // returns 'true' if refresh succeeded
-        const tryRefresh = (eRow: HTMLElement, cellComp: ICellRendererComp, pinned: string): boolean => {
+        const tryRefresh = (eRow: HTMLElement, cellComp: ICellRendererComp | null | undefined, pinned: string | null): boolean => {
             if (!eRow || !cellComp) { return true; } // no refresh needed
 
             // no refresh method present, so can't refresh, hard refresh needed
@@ -695,7 +691,7 @@
 
             this.beans.taskQueue.createTask(
                 this.refreshCellsInAnimationFrame.bind(this),
-                this.rowNode.rowIndex,
+                this.rowNode.rowIndex!,
                 'createTasksP1'
             );
         }
@@ -787,7 +783,7 @@
         const element = cellComp.getGui();
         const column = cellComp.getColumn();
         const pinnedType = column.getPinned();
-        const eContainer = this.getContainerForCell(pinnedType);
+        const eContainer = this.getContainerForCell(pinnedType!);
 
         // if in wrong container, remove it
         const eOldContainer = cellComp.getParentRow();
@@ -804,7 +800,7 @@
 
     private isCellInWrongRow(cellComp: CellComp): boolean {
         const column = cellComp.getColumn();
-        const rowWeWant = this.getContainerForCell(column.getPinned());
+        const rowWeWant = this.getContainerForCell(column.getPinned()!);
         const oldRow = cellComp.getParentRow(); // if in wrong container, remove it
 
         return oldRow !== rowWeWant;
@@ -878,11 +874,11 @@
             type: type,
             node: this.rowNode,
             data: this.rowNode.data,
-            rowIndex: this.rowNode.rowIndex,
+            rowIndex: this.rowNode.rowIndex!,
             rowPinned: this.rowNode.rowPinned,
             context: this.beans.gridOptionsWrapper.getContext(),
-            api: this.beans.gridOptionsWrapper.getApi(),
-            columnApi: this.beans.gridOptionsWrapper.getColumnApi(),
+            api: this.beans.gridOptionsWrapper.getApi()!,
+            columnApi: this.beans.gridOptionsWrapper.getColumnApi()!,
             event: domEvent
         };
     }
@@ -983,8 +979,10 @@
 
     private createFullWidthRowContainer(
         rowContainerComp: RowContainerComponent,
-        pinned: string,
-        extraCssClass: string, cellRendererType: string, cellRendererName: string,
+        pinned: string | null,
+        extraCssClass: string | null,
+        cellRendererType: string,
+        cellRendererName: string,
         eRowCallback: (eRow: HTMLElement) => void,
         cellRendererCallback: (comp: ICellRendererComp) => void,
         detailRow: boolean
@@ -1072,7 +1070,7 @@
         this.beans.$compile(element)(this.scope);
     }
 
-    private createFullWidthParams(eRow: HTMLElement, pinned: string): any {
+    private createFullWidthParams(eRow: HTMLElement, pinned: string | null): any {
         const params = {
             fullWidth: true,
             data: this.rowNode.data,
@@ -1276,7 +1274,7 @@
     }
 
     private onRowSelected(): void {
-        const selected = this.rowNode.isSelected();
+        const selected = this.rowNode.isSelected()!;
         this.eAllRowContainers.forEach((row) => {
             setAriaSelected(row, selected);
             addOrRemoveCssClass(row, 'ag-row-selected', selected);
@@ -1342,7 +1340,7 @@
         if (this.useAnimationFrameForCreate) {
             this.beans.taskQueue.createTask(
                 this.addHoverFunctionality.bind(this, eRow),
-                this.rowNode.rowIndex,
+                this.rowNode.rowIndex!,
                 'createTasksP2'
             );
         } else {
@@ -1466,7 +1464,7 @@
     }
 
     private onCellFocusChanged(): void {
-        const rowFocused = this.beans.focusController.isRowFocused(this.rowNode.rowIndex, this.rowNode.rowPinned);
+        const rowFocused = this.beans.focusController.isRowFocused(this.rowNode.rowIndex!, this.rowNode.rowPinned);
 
         if (rowFocused !== this.rowFocused) {
             this.eAllRowContainers.forEach(row => addOrRemoveCssClass(row, 'ag-row-focus', rowFocused));
@@ -1491,7 +1489,7 @@
     }
 
     private onTopChanged(): void {
-        this.setRowTop(this.rowNode.rowTop);
+        this.setRowTop(this.rowNode.rowTop!);
     }
 
     private onPaginationPixelOffsetChanged(): void {
@@ -1543,11 +1541,7 @@
         return this.rowNode;
     }
 
-<<<<<<< HEAD
-    public getRenderedCellForColumn(column: Column): CellComp | undefined {
-=======
     public getRenderedCellForColumn(column: Column): CellComp | null {
->>>>>>> 558c6ff6
         const cellComp = this.cellComps[column.getColId()];
 
         if (cellComp) { return cellComp; }
@@ -1571,7 +1565,7 @@
 
     private updateRowIndexes(): void {
         const rowIndexStr = this.rowNode.getRowIndexString();
-        const rowIsEven = this.rowNode.rowIndex % 2 === 0;
+        const rowIsEven = this.rowNode.rowIndex! % 2 === 0;
         const rowIsEvenChanged = this.rowIsEven !== rowIsEven;
         const headerRowCount = this.beans.headerNavigationService.getHeaderRowCount();
 
@@ -1581,7 +1575,7 @@
 
         this.eAllRowContainers.forEach(eRow => {
             eRow.setAttribute('row-index', rowIndexStr);
-            setAriaRowIndex(eRow, headerRowCount + this.rowNode.rowIndex + 1);
+            setAriaRowIndex(eRow, headerRowCount + this.rowNode.rowIndex! + 1);
 
             if (!rowIsEvenChanged) { return; }
             addOrRemoveCssClass(eRow, 'ag-row-even', rowIsEven);
