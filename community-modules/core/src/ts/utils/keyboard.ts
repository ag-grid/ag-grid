import { GridOptionsService } from '../gridOptionsService';
import { RowNode } from '../entities/rowNode';
import { Column } from '../entities/column';
import { SuppressHeaderKeyboardEventParams, SuppressKeyboardEventParams } from '../entities/colDef';
import { isBrowserEdge, isMacOsUserAgent } from './browser';
import { ColumnGroup } from '../entities/columnGroup';
import { exists } from './generic';
import { KeyCode } from '../constants/keyCode';

const NUMPAD_DEL_NUMLOCK_ON_KEY = 'Del';

// Using legacy values to match AZERTY keyboards
const NUMPAD_DEL_NUMLOCK_ON_KEYCODE = 46;
const A_KEYCODE = 65;
const C_KEYCODE = 67;
const V_KEYCODE = 86;
const D_KEYCODE = 68;
const Z_KEYCODE = 90;
const Y_KEYCODE = 89;

export function isEventFromPrintableCharacter(event: KeyboardEvent): boolean {
    // no allowed printable chars have alt or ctrl key combinations
    if (event.altKey || event.ctrlKey || event.metaKey) { return false; }

    // if key is length 1, eg if it is 'a' for the a key, or '2' for the '2' key.
    // non-printable characters have names, eg 'Enter' or 'Backspace'.
    const printableCharacter = event.key.length === 1;

    // IE11 & Edge treat the numpad del key differently - with numlock on we get "Del" for key,
    // so this addition checks if its IE11/Edge and handles that specific case the same was as all other browsers
    const numpadDelWithNumlockOnForEdgeOrIe = isNumpadDelWithNumLockOnForEdge(event);

    return printableCharacter || numpadDelWithNumlockOnForEdgeOrIe;
}

/**
 * Allows user to tell the grid to skip specific keyboard events
 * @param {GridOptionsService} gridOptionsService
 * @param {KeyboardEvent} keyboardEvent
 * @param {RowNode} rowNode
 * @param {Column} column
 * @param {boolean} editing
 * @returns {boolean}
 */
export function isUserSuppressingKeyboardEvent(
    gridOptionsService: GridOptionsService,
    keyboardEvent: KeyboardEvent,
    rowNode: RowNode,
    column: Column,
    editing: boolean
): boolean {
<<<<<<< HEAD
    const gridOptionsFunc = gridOptionsService.getCallback('suppressKeyboardEvent');
=======
>>>>>>> 9373c264
    const colDefFunc = column ? column.getColDef().suppressKeyboardEvent : undefined;

    // if no callbacks provided by user, then do nothing
    if (!colDefFunc) { return false; }

    const params: SuppressKeyboardEventParams = {
        event: keyboardEvent,
        editing,
        column,
        node: rowNode,
        data: rowNode.data,
        colDef: column.getColDef(),
        api: gridOptionsService.get('api')!,
        columnApi: gridOptionsService.get('columnApi')!,
        context: gridOptionsService.get('context'),
    };

    // colDef get first preference on suppressing events
    if (colDefFunc) {
        const colDefFuncResult = colDefFunc(params);
        // if colDef func suppressed, then return now, no need to call gridOption func
        if (colDefFuncResult) { return true; }
    }

    // otherwise return false, don't suppress, as colDef didn't suppress and no func on gridOptions
    return false;
}

export function isUserSuppressingHeaderKeyboardEvent(
    gridOptionsService: GridOptionsService,
    keyboardEvent: KeyboardEvent,
    headerRowIndex: number,
    column: Column | ColumnGroup
): boolean {
    const colDef = column.getDefinition();
    const colDefFunc = colDef && colDef.suppressHeaderKeyboardEvent;

    if (!exists(colDefFunc)) { return false; }

    const params: SuppressHeaderKeyboardEventParams = {
        api: gridOptionsService.get('api')!,
        columnApi: gridOptionsService.get('columnApi')!,
        context: gridOptionsService.get('context'),
        colDef: colDef,
        column,
        headerRowIndex,
        event: keyboardEvent
    };

    return !!colDefFunc(params);
}

function isNumpadDelWithNumLockOnForEdge(event: KeyboardEvent) {
    return (isBrowserEdge()) &&
        event.key === NUMPAD_DEL_NUMLOCK_ON_KEY &&
        event.charCode === NUMPAD_DEL_NUMLOCK_ON_KEYCODE;
}

export function normaliseQwertyAzerty(keyboardEvent: KeyboardEvent): string {
    const { keyCode } = keyboardEvent;
    let code: string;

    switch (keyCode) {
        case A_KEYCODE:
            code = KeyCode.A;
            break;
        case C_KEYCODE:
            code = KeyCode.C;
            break;
        case V_KEYCODE:
            code = KeyCode.V;
            break;
        case D_KEYCODE:
            code = KeyCode.D;
            break;
        case Z_KEYCODE:
            code = KeyCode.Z;
            break;
        case Y_KEYCODE:
            code = KeyCode.Y;
            break;
        default:
            code = keyboardEvent.code;
    }

    return code;
}

export function isDeleteKey(key: string, alwaysReturnFalseOnBackspace = false) {
    if (key === KeyCode.DELETE) { return true; }
    if (!alwaysReturnFalseOnBackspace && key === KeyCode.BACKSPACE) {
        return isMacOsUserAgent();
    }
    return false;
}<|MERGE_RESOLUTION|>--- conflicted
+++ resolved
@@ -49,10 +49,6 @@
     column: Column,
     editing: boolean
 ): boolean {
-<<<<<<< HEAD
-    const gridOptionsFunc = gridOptionsService.getCallback('suppressKeyboardEvent');
-=======
->>>>>>> 9373c264
     const colDefFunc = column ? column.getColDef().suppressKeyboardEvent : undefined;
 
     // if no callbacks provided by user, then do nothing
