--- conflicted
+++ resolved
@@ -37,13 +37,8 @@
         (this.eGridDiv as any)[MouseEventService.GRID_DOM_KEY] = this.gridInstanceId;
     }
 
-<<<<<<< HEAD
-    public getRenderedCellForEvent(event: Event): CellComp {
-        return getCellCompForEvent(this.gridOptionsWrapper, event);
-=======
     public getRenderedCellForEvent(event: Event): CellComp | null {
         return getComponentForEvent<CellComp>(this.gridOptionsWrapper, event, 'cellComp');
->>>>>>> 558c6ff6
     }
 
     // walks the path of the event, and returns true if this grid is the first one that it finds. if doing
@@ -65,7 +60,7 @@
         return false;
     }
 
-    public getCellPositionForEvent(event: MouseEvent | KeyboardEvent): CellPosition {
+    public getCellPositionForEvent(event: MouseEvent | KeyboardEvent): CellPosition | null {
         const cellComp = this.getRenderedCellForEvent(event);
         return cellComp ? cellComp.getCellPosition() : null;
     }
