<<<<<<< HEAD
import { BaseBean } from '../context/bean';
import { CellPosition } from '../entities/cellPositionUtils';
import { Column } from '../entities/column';
import { RowPosition } from '../entities/rowPositionUtils';
import { RowPinnedType } from '../interfaces/iRowNode';
import { CellCtrl } from '../rendering/cell/cellCtrl';
=======
import type { CellPosition } from '../entities/cellPositionUtils';
import type { Column } from '../entities/column';
import type { RowPosition } from '../entities/rowPositionUtils';
import type { RowPinnedType } from '../interfaces/iRowNode';
import type { CellCtrl } from '../rendering/cell/cellCtrl';
>>>>>>> c75d6e7b

export interface IRangeService {
    isEmpty(): boolean;
    removeAllCellRanges(silent?: boolean): void;
    getCellRangeCount(cell: CellPosition): number;
    isCellInAnyRange(cell: CellPosition): boolean;
    isCellInSpecificRange(cell: CellPosition, range: CellRange): boolean;
    isBottomRightCell(cellRange: CellRange, cell: CellPosition): boolean;
    isContiguousRange(cellRange: CellRange): boolean;
    isMoreThanOneCell(): boolean;
    areAllRangesAbleToMerge(): boolean;
    onDragStart(mouseEvent: MouseEvent): void;
    onDragStop(): void;
    onDragging(mouseEvent: MouseEvent): void;
    getCellRanges(): CellRange[];
    setRangeToCell(cell: CellPosition, appendRange?: boolean): void;
    intersectLastRange(fromMouseClick?: boolean): void;
    setCellRange(params: CellRangeParams): void;
    addCellRange(params: CellRangeParams): void;
    extendLatestRangeInDirection(event: KeyboardEvent): CellPosition | undefined;
    extendLatestRangeToCell(cell: CellPosition): void;
    updateRangeEnd(cellRange: CellRange, cellPosition: CellPosition, silent?: boolean): void;
    getRangeStartRow(cellRange: PartialCellRange): RowPosition;
    getRangeEndRow(cellRange: PartialCellRange): RowPosition;
    createCellRangeFromCellRangeParams(params: CellRangeParams): CellRange | undefined;
    createPartialCellRangeFromRangeParams(
        params: CellRangeParams,
        allowEmptyColumns: boolean
    ): PartialCellRange | undefined;
    setCellRanges(cellRanges: CellRange[]): void;
    clearCellRangeCellValues(params: ClearCellRangeParams): void;
}

export interface ISelectionHandle extends BaseBean {
    getGui(): HTMLElement;
    getType(): SelectionHandleType;
    refresh(cellCtrl: CellCtrl): void;
}

export interface ISelectionHandleFactory {
    createSelectionHandle(type: SelectionHandleType): ISelectionHandle;
}

export enum SelectionHandleType {
    FILL,
    RANGE,
}

export enum CellRangeType {
    VALUE,
    DIMENSION,
}

export interface CellRange {
    id?: string;
    type?: CellRangeType;
    /** The start row of the range */
    startRow?: RowPosition;
    /** The end row of the range */
    endRow?: RowPosition;
    /** The columns in the range */
    columns: Column[];
    /** The start column for the range */
    startColumn: Column;
}

export type PartialCellRange = Omit<CellRange, 'startColumn'> & Partial<Pick<CellRange, 'startColumn'>>;

export interface CellRangeParams {
    /** Start row index */
    rowStartIndex: number | null;
    /** Pinned state of start row. Either 'top', 'bottom' or null */
    rowStartPinned?: RowPinnedType;
    /** End row index */
    rowEndIndex: number | null;
    /** Pinned state of end row. Either 'top', 'bottom' or null */
    rowEndPinned?: RowPinnedType;

    /** Starting column for range */
    columnStart?: string | Column;
    /** End column for range */
    columnEnd?: string | Column;
    /** Specify Columns to include instead of using `columnStart` and `columnEnd` */
    columns?: (string | Column)[];
}

export interface ClearCellRangeParams {
    cellRanges?: CellRange[];
    /** Source passed to `cellValueChanged` event */
    cellEventSource?: string;
    /** `true` to dispatch `rangeDeleteStart` and `rangeDeleteEnd` events */
    dispatchWrapperEvents?: boolean;
    /** Source passed to `rangeDeleteStart` and `rangeDeleteEnd` events */
    wrapperEventSource?: 'deleteKey';
}<|MERGE_RESOLUTION|>--- conflicted
+++ resolved
@@ -1,17 +1,9 @@
-<<<<<<< HEAD
-import { BaseBean } from '../context/bean';
-import { CellPosition } from '../entities/cellPositionUtils';
-import { Column } from '../entities/column';
-import { RowPosition } from '../entities/rowPositionUtils';
-import { RowPinnedType } from '../interfaces/iRowNode';
-import { CellCtrl } from '../rendering/cell/cellCtrl';
-=======
+import type { BaseBean } from '../context/bean';
 import type { CellPosition } from '../entities/cellPositionUtils';
 import type { Column } from '../entities/column';
 import type { RowPosition } from '../entities/rowPositionUtils';
 import type { RowPinnedType } from '../interfaces/iRowNode';
 import type { CellCtrl } from '../rendering/cell/cellCtrl';
->>>>>>> c75d6e7b
 
 export interface IRangeService {
     isEmpty(): boolean;
