--- conflicted
+++ resolved
@@ -2,11 +2,7 @@
 import type { IProvidedFilter, IProvidedFilterParams } from '../filter/provided/iProvidedFilter';
 import type { Column } from '../interfaces/iColumn';
 import type { ITooltipParams } from '../rendering/tooltipComponent';
-<<<<<<< HEAD
-=======
-import type { AgPromise } from '../utils/promise';
 import type { AgGridCommon } from './iCommon';
->>>>>>> 71b1bbe7
 import type { IFilterParams, ProvidedFilterModel } from './iFilter';
 
 export type SetFilterModelValue = (string | null)[];
