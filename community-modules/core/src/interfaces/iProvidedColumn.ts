// Implemented by Column and ProvidedColumnGroup. Allows the groups to contain a list of this type for it's children.
// See the note at the top of Column class.
<<<<<<< HEAD
import { BaseBean } from '../context/bean';
import { ColumnInstanceId } from '../entities/column';
import { ColumnGroupShowType } from '../entities/columnGroup';
import { ProvidedColumnGroup } from '../entities/providedColumnGroup';
=======
import type { ColumnInstanceId } from '../entities/column';
import type { ColumnGroupShowType } from '../entities/columnGroup';
import type { ProvidedColumnGroup } from '../entities/providedColumnGroup';
>>>>>>> c75d6e7b

export interface IProvidedColumn extends BaseBean {
    isVisible(): boolean;
    getInstanceId(): ColumnInstanceId;
    getColumnGroupShow(): ColumnGroupShowType | undefined;
    getId(): string;
    setOriginalParent(originalParent: ProvidedColumnGroup | null): void;
}<|MERGE_RESOLUTION|>--- conflicted
+++ resolved
@@ -1,15 +1,9 @@
 // Implemented by Column and ProvidedColumnGroup. Allows the groups to contain a list of this type for it's children.
 // See the note at the top of Column class.
-<<<<<<< HEAD
-import { BaseBean } from '../context/bean';
-import { ColumnInstanceId } from '../entities/column';
-import { ColumnGroupShowType } from '../entities/columnGroup';
-import { ProvidedColumnGroup } from '../entities/providedColumnGroup';
-=======
+import type { BaseBean } from '../context/bean';
 import type { ColumnInstanceId } from '../entities/column';
 import type { ColumnGroupShowType } from '../entities/columnGroup';
 import type { ProvidedColumnGroup } from '../entities/providedColumnGroup';
->>>>>>> c75d6e7b
 
 export interface IProvidedColumn extends BaseBean {
     isVisible(): boolean;
