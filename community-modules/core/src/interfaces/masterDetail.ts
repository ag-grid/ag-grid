<<<<<<< HEAD
import { BaseBean } from '../context/bean';
import { GridOptions } from '../entities/gridOptions';
import { GridApi } from '../gridApi';
import { ICellRendererParams } from '../rendering/cellRenderers/iCellRenderer';
import { IRowNode } from './iRowNode';
=======
import type { GridOptions } from '../entities/gridOptions';
import type { GridApi } from '../gridApi';
import type { ICellRendererParams } from '../rendering/cellRenderers/iCellRenderer';
import type { IRowNode } from './iRowNode';
>>>>>>> c75d6e7b

export interface IDetailCellRenderer<TData = any> {
    addOrRemoveCssClass(cssClassName: string, on: boolean): void;
    addOrRemoveDetailGridCssClass(cssClassName: string, on: boolean): void;
    setDetailGrid(gridOptions: GridOptions<TData>): void;
    setRowData(rowData: TData[]): void;
    getGui(): HTMLElement;
}

export interface IDetailCellRendererParams<TData = any, TDetail = any> extends ICellRendererParams<TData> {
    /**
     * Provide Grid Options to use for the Detail Grid.
     */
    detailGridOptions: GridOptions<TDetail>;
    /** A function that provides what rows to display in the Detail Grid. */
    getDetailRowData: GetDetailRowData<TData, TDetail>;
    /** Defines how to refresh the Detail Grids as data is changing in the Master Grid. */
    refreshStrategy: 'rows' | 'everything' | 'nothing';
    /** Allows changing the template used around the Detail Grid. */
    template: string | TemplateFunc<TData>;

    agGridReact: any;
    frameworkComponentWrapper: any;
    pinned: 'left' | 'right' | null | undefined;
}

export interface GetDetailRowData<TData = any, TDetail = any> {
    (params: GetDetailRowDataParams<TData, TDetail>): void;
}

export interface GetDetailRowDataParams<TData = any, TDetail = any> {
    /** Row node for the details request. */
    node: IRowNode<TData>;
    /** Data for the current row. */
    data: TData;
    /** Success callback: pass the rows back for the grid request.  */
    successCallback(rowData: TDetail[]): void;
}

interface TemplateFunc<TData = any> {
    (params: ICellRendererParams<TData>): string;
}

export interface IDetailCellRendererCtrl extends BaseBean {
    init(comp: IDetailCellRenderer, params: IDetailCellRendererParams): void;
    registerDetailWithMaster(api: GridApi): void;
    refresh(): boolean;
}<|MERGE_RESOLUTION|>--- conflicted
+++ resolved
@@ -1,15 +1,8 @@
-<<<<<<< HEAD
-import { BaseBean } from '../context/bean';
-import { GridOptions } from '../entities/gridOptions';
-import { GridApi } from '../gridApi';
-import { ICellRendererParams } from '../rendering/cellRenderers/iCellRenderer';
-import { IRowNode } from './iRowNode';
-=======
+import type { BaseBean } from '../context/bean';
 import type { GridOptions } from '../entities/gridOptions';
 import type { GridApi } from '../gridApi';
 import type { ICellRendererParams } from '../rendering/cellRenderers/iCellRenderer';
 import type { IRowNode } from './iRowNode';
->>>>>>> c75d6e7b
 
 export interface IDetailCellRenderer<TData = any> {
     addOrRemoveCssClass(cssClassName: string, on: boolean): void;
