--- conflicted
+++ resolved
@@ -1,10 +1,4 @@
-<<<<<<< HEAD
-export type FrameworkOverridesIncomingSource = 'resize-observer' | 'ensureVisible';
-=======
-import type { AgPromise } from '../utils/promise';
-
 export type FrameworkOverridesIncomingSource = 'resize-observer' | 'ensureVisible' | 'popupPositioning';
->>>>>>> 71b1bbe7
 
 export interface IFrameworkOverrides {
     setInterval(action: any, interval?: any): Promise<number>;
