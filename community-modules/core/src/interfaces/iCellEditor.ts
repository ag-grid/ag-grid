import type { ColDef } from '../entities/colDef';
import type { Column } from '../interfaces/iColumn';
import type { AgGridCommon } from './iCommon';
import type { IPopupComponent } from './iPopupComponent';
import type { IRowNode } from './iRowNode';

<<<<<<< HEAD
// eslint-disable-next-line @typescript-eslint/no-unused-vars
export interface BaseCellEditor<TData = any, TValue = any, TContext = any> {
=======
export interface BaseCellEditor {
>>>>>>> 34b7212f
    /** Optional: Gets called once after initialised. If you return true, the editor will not be
     * used and the grid will continue editing. Use this to make a decision on editing
     * inside the init() function, eg maybe you want to only start editing if the user
     * hits a numeric key, but not a letter, if the editor is for numbers.
     */
    isCancelBeforeStart?(): boolean;

    /** Optional: Gets called once after editing is complete. If your return true, then the new
     * value will not be used. The editing will have no impact on the record. Use this
     * if you do not want a new value from your gui, i.e. you want to cancel the editing.
     */
    isCancelAfterEnd?(): boolean;

    /**
     * Optional: If doing full line edit, then gets called when focus should be put into the editor
     */
    focusIn?(): void;

    /**
     * Optional: If doing full line edit, then gets called when focus is leaving the editor
     */
    focusOut?(): void;
}

export interface ICellEditor<TValue = any> extends BaseCellEditor {
    /**
     * Return the final value - called by the grid once after editing is complete
     */
    getValue(): TValue | null | undefined;

    /**
     * Optional: Gets called with the latest cell editor params every time they update
     */
    refresh?(params: ICellEditorParams<any, TValue>): void;

    /**
     * Optional: A hook to perform any necessary operation just after the GUI for this component has been rendered on the screen.
     * This method is called each time the edit component is activated.
     * This is useful for any logic that requires attachment before executing, such as putting focus on a particular DOM element.
     */
    afterGuiAttached?(): void;

    /** Optional: Gets called once after initialised. If you return true, the editor will
     * appear in a popup, so is not constrained to the boundaries of the cell.
     * This is great if you want to, for example, provide you own custom dropdown list
     * for selection. Default is false (ie if you don't provide the method).
     */
    isPopup?(): boolean;

    /** Optional: Gets called once, only if isPopup() returns true. Return "over" if the popup
     * should cover the cell, or "under" if it should be positioned below leaving the
     * cell value visible. If this method is not present, the default is "over".
     */
    getPopupPosition?(): 'over' | 'under' | undefined;
}

export interface ICellEditorParams<TData = any, TValue = any, TContext = any> extends AgGridCommon<TData, TContext> {
    /** Current value of the cell */
    value: TValue | null | undefined;
    /** Key value of key that started the edit, eg 'Enter' or 'F2' - non-printable
     *  characters appear here */
    eventKey: string | null;
    /** Grid column */
    column: Column<TValue>;
    /** Column definition */
    colDef: ColDef<TData, TValue>;
    /** Row node for the cell */
    node: IRowNode<TData>;
    /** Row data */
    data: TData;
    /** Editing row index */
    rowIndex: number;
    /** If doing full row edit, this is true if the cell is the one that started the edit
     *  (eg it is the cell the use double clicked on, or pressed a key on etc). */
    cellStartedEdit: boolean;
    /** callback to tell grid a key was pressed - useful to pass control key events (tab,
     *  arrows etc) back to grid - however you do */
    onKeyDown: (event: KeyboardEvent) => void;
    /** Callback to tell grid to stop editing the current cell. Call with input parameter
     * true to prevent focus from moving to the next cell after editing stops in case the
     * grid property `enterNavigatesVerticallyAfterEdit=true` */
    stopEditing: (suppressNavigateAfterEdit?: boolean) => void;
    /** A reference to the DOM element representing the grid cell that your component
     *  will live inside. Useful if you want to add event listeners or classes at this level.
     *  This is the DOM element that gets browser focus when selecting cells. */
    eGridCell: HTMLElement;
    /** Utility function to parse a value using the column's `colDef.valueParser` */
    parseValue: (value: string) => TValue | null | undefined;
    /** Utility function to format a value using the column's `colDef.valueFormatter` */
    formatValue: (value: TValue | null | undefined) => string;
}

export interface ICellEditorComp<TData = any, TValue = any, TContext = any>
    extends ICellEditor<TValue>,
        IPopupComponent<ICellEditorParams<TData, TValue, TContext>> {}<|MERGE_RESOLUTION|>--- conflicted
+++ resolved
@@ -4,12 +4,7 @@
 import type { IPopupComponent } from './iPopupComponent';
 import type { IRowNode } from './iRowNode';
 
-<<<<<<< HEAD
-// eslint-disable-next-line @typescript-eslint/no-unused-vars
-export interface BaseCellEditor<TData = any, TValue = any, TContext = any> {
-=======
 export interface BaseCellEditor {
->>>>>>> 34b7212f
     /** Optional: Gets called once after initialised. If you return true, the editor will not be
      * used and the grid will continue editing. Use this to make a decision on editing
      * inside the init() function, eg maybe you want to only start editing if the user
