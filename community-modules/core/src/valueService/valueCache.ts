import { BeanStub } from '../context/beanStub';
<<<<<<< HEAD
import { Bean } from '../context/context';
import { RowNode } from '../entities/rowNode';
=======
import { Bean, PostConstruct } from '../context/context';
import type { RowNode } from '../entities/rowNode';
>>>>>>> c75d6e7b

@Bean('valueCache')
export class ValueCache extends BeanStub {
    private cacheVersion = 0;
    private active: boolean;
    private neverExpires: boolean;

    public postConstruct(): void {
        this.active = this.gos.get('valueCache');
        this.neverExpires = this.gos.get('valueCacheNeverExpires');
    }

    public onDataChanged(): void {
        if (this.neverExpires) {
            return;
        }

        this.expire();
    }

    public expire(): void {
        this.cacheVersion++;
    }

    public setValue(rowNode: RowNode, colId: string, value: any): any {
        if (this.active) {
            if (rowNode.__cacheVersion !== this.cacheVersion) {
                rowNode.__cacheVersion = this.cacheVersion;
                rowNode.__cacheData = {};
            }

            rowNode.__cacheData[colId] = value;
        }
    }

    public getValue(rowNode: RowNode, colId: string): any {
        if (!this.active || rowNode.__cacheVersion !== this.cacheVersion) {
            return undefined;
        }

        return rowNode.__cacheData[colId];
    }
}<|MERGE_RESOLUTION|>--- conflicted
+++ resolved
@@ -1,11 +1,6 @@
 import { BeanStub } from '../context/beanStub';
-<<<<<<< HEAD
 import { Bean } from '../context/context';
-import { RowNode } from '../entities/rowNode';
-=======
-import { Bean, PostConstruct } from '../context/context';
 import type { RowNode } from '../entities/rowNode';
->>>>>>> c75d6e7b
 
 @Bean('valueCache')
 export class ValueCache extends BeanStub {
