--- conflicted
+++ resolved
@@ -1,12 +1,7 @@
 import { BeanStub } from '../context/beanStub';
-<<<<<<< HEAD
 import { Bean } from '../context/context';
-import { ALWAYS_SYNC_GLOBAL_EVENTS, AgEventListener, AgGlobalEventListener } from '../events';
-=======
-import { Bean, PostConstruct } from '../context/context';
 import type { AgEventListener, AgGlobalEventListener } from '../events';
 import { ALWAYS_SYNC_GLOBAL_EVENTS } from '../events';
->>>>>>> c75d6e7b
 import { FrameworkEventListenerService } from './frameworkEventListenerService';
 
 @Bean('apiEventService')
