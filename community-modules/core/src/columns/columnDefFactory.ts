import type { NamedBean } from '../context/bean';
import { BeanStub } from '../context/beanStub';
<<<<<<< HEAD
import type { BeanName } from '../context/context';
import type { AgColumn } from '../entities/agColumn';
import type { AgProvidedColumnGroup } from '../entities/agProvidedColumnGroup';
=======
>>>>>>> 34b7212f
import type { ColDef, ColGroupDef } from '../entities/colDef';
import { _deepCloneDefinition } from '../utils/object';

export class ColumnDefFactory extends BeanStub implements NamedBean {
    beanName = 'columnDefFactory' as const;

    public buildColumnDefs(
        cols: AgColumn[],
        rowGroupColumns: AgColumn[],
        pivotColumns: AgColumn[]
    ): (ColDef | ColGroupDef)[] {
        const res: (ColDef | ColGroupDef)[] = [];

        const colGroupDefs: { [id: string]: ColGroupDef } = {};

        cols.forEach((col: AgColumn) => {
            const colDef = this.createDefFromColumn(col, rowGroupColumns, pivotColumns);

            let addToResult = true;

            let childDef: ColDef | ColGroupDef = colDef;

            let pointer = col.getOriginalParent();
            let lastPointer: AgProvidedColumnGroup | null = null;
            while (pointer) {
                let parentDef: ColGroupDef | null | undefined = null;

                // we don't include padding groups, as the column groups provided
                // by application didn't have these. the whole point of padding groups
                // is to balance the column tree that the user provided.
                if (pointer.isPadding()) {
                    pointer = pointer.getOriginalParent();
                    continue;
                }

                // if colDef for this group already exists, use it
                const existingParentDef = colGroupDefs[pointer.getGroupId()];
                if (existingParentDef) {
                    existingParentDef.children.push(childDef);
                    // if we added to result, it would be the second time we did it
                    addToResult = false;
                    // we don't want to continue up the tree, as it has already been
                    // done for this group
                    break;
                }

                parentDef = this.createDefFromGroup(pointer);

                if (parentDef) {
                    parentDef.children = [childDef];
                    colGroupDefs[parentDef.groupId!] = parentDef;
                    childDef = parentDef;
                    pointer = pointer.getOriginalParent();
                }

                if (pointer != null && lastPointer === pointer) {
                    addToResult = false;
                    break;
                }
                // Ensure we don't get stuck in an infinite loop
                lastPointer = pointer;
            }

            if (addToResult) {
                res.push(childDef);
            }
        });

        return res;
    }

    private createDefFromGroup(group: AgProvidedColumnGroup): ColGroupDef | null | undefined {
        const defCloned = _deepCloneDefinition(group.getColGroupDef(), ['children']);

        if (defCloned) {
            defCloned.groupId = group.getGroupId();
        }

        return defCloned;
    }

    private createDefFromColumn(col: AgColumn, rowGroupColumns: AgColumn[], pivotColumns: AgColumn[]): ColDef {
        const colDefCloned = _deepCloneDefinition(col.getColDef())!;

        colDefCloned.colId = col.getColId();

        colDefCloned.width = col.getActualWidth();
        colDefCloned.rowGroup = col.isRowGroupActive();
        colDefCloned.rowGroupIndex = col.isRowGroupActive() ? rowGroupColumns.indexOf(col) : null;
        colDefCloned.pivot = col.isPivotActive();
        colDefCloned.pivotIndex = col.isPivotActive() ? pivotColumns.indexOf(col) : null;
        colDefCloned.aggFunc = col.isValueActive() ? col.getAggFunc() : null;
        colDefCloned.hide = col.isVisible() ? undefined : true;
        colDefCloned.pinned = col.isPinned() ? col.getPinned() : null;

        colDefCloned.sort = col.getSort() ? col.getSort() : null;
        colDefCloned.sortIndex = col.getSortIndex() != null ? col.getSortIndex() : null;

        return colDefCloned;
    }
}<|MERGE_RESOLUTION|>--- conflicted
+++ resolved
@@ -1,11 +1,7 @@
 import type { NamedBean } from '../context/bean';
 import { BeanStub } from '../context/beanStub';
-<<<<<<< HEAD
-import type { BeanName } from '../context/context';
 import type { AgColumn } from '../entities/agColumn';
 import type { AgProvidedColumnGroup } from '../entities/agProvidedColumnGroup';
-=======
->>>>>>> 34b7212f
 import type { ColDef, ColGroupDef } from '../entities/colDef';
 import { _deepCloneDefinition } from '../utils/object';
 
