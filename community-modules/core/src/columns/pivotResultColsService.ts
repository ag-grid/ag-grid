import { BeanStub } from '../context/beanStub';
<<<<<<< HEAD
import type { BeanCollection, BeanName } from '../context/context';
import type { AgColumn } from '../entities/agColumn';
import { type AgProvidedColumnGroup } from '../entities/agProvidedColumnGroup';
=======
import type { BeanCollection, BeanName, Context } from '../context/context';
>>>>>>> 52f3a882
import type { AbstractColDef, ColDef, ColGroupDef } from '../entities/colDef';
import type { ColumnEventType } from '../events';
import { _areEqual } from '../utils/array';
import { _exists } from '../utils/generic';
import type { ColumnFactory } from './columnFactory';
import type { ColKey, ColumnCollections, ColumnModel } from './columnModel';
import { destroyColumnTree, getColumnsFromTree } from './columnUtils';
import type { VisibleColsService } from './visibleColsService';

export class PivotResultColsService extends BeanStub {
    beanName: BeanName = 'pivotResultColsService';

    private context: Context;
    private columnModel: ColumnModel;
    private columnFactory: ColumnFactory;
    private visibleColsService: VisibleColsService;

    public wireBeans(beans: BeanCollection): void {
        super.wireBeans(beans);
        this.context = beans.context;
        this.columnModel = beans.columnModel;
        this.columnFactory = beans.columnFactory;
        this.visibleColsService = beans.visibleColsService;
    }

    // if pivoting, these are the generated columns as a result of the pivot
    private pivotResultCols: ColumnCollections | null;

    // private pivotResultColTree: IProvidedColumn[] | null;
    // private pivotResultColTreeDept = -1;
    // private pivotResultCols_old: Column[] | null;
    // private pivotResultColsMap: { [id: string]: Column };

    // Saved when pivot is disabled, available to re-use when pivot is restored
    private previousPivotResultCols: (AgColumn | AgProvidedColumnGroup)[] | null;

    public override destroy(): void {
        destroyColumnTree(this.context, this.pivotResultCols?.tree);
        super.destroy();
    }

    public isPivotResultColsPresent(): boolean {
        return this.pivotResultCols != null;
    }

    public lookupPivotResultCol(pivotKeys: string[], valueColKey: ColKey): AgColumn | null {
        if (this.pivotResultCols == null) {
            return null;
        }

        const valueColumnToFind = this.columnModel.getColDefCol(valueColKey);

        let foundColumn: AgColumn | null = null;

        this.pivotResultCols.list.forEach((column) => {
            const thisPivotKeys = column.getColDef().pivotKeys;
            const pivotValueColumn = column.getColDef().pivotValueColumn;

            const pivotKeyMatches = _areEqual(thisPivotKeys, pivotKeys);
            const pivotValueMatches = pivotValueColumn === valueColumnToFind;

            if (pivotKeyMatches && pivotValueMatches) {
                foundColumn = column;
            }
        });

        return foundColumn;
    }

    public getPivotResultCols(): ColumnCollections | null {
        return this.pivotResultCols;
    }

    public getPivotResultCol(key: ColKey): AgColumn | null {
        if (!this.pivotResultCols) {
            return null;
        }
        return this.columnModel.getColFromCollection(key, this.pivotResultCols);
    }

    public setPivotResultCols(colDefs: (ColDef | ColGroupDef)[] | null, source: ColumnEventType): void {
        if (!this.columnModel.isReady()) {
            return;
        }

        // if no cols passed, and we had no cols anyway, then do nothing
        if (colDefs == null && this.pivotResultCols == null) {
            return;
        }

        if (colDefs) {
            this.processPivotResultColDef(colDefs);
            const balancedTreeResult = this.columnFactory.createColumnTree(
                colDefs,
                false,
                this.pivotResultCols?.tree || this.previousPivotResultCols || undefined,
                source
            );
            destroyColumnTree(this.context, this.pivotResultCols?.tree, balancedTreeResult.columnTree);

            const tree = balancedTreeResult.columnTree;
            const treeDepth = balancedTreeResult.treeDept;
            const list = getColumnsFromTree(tree);
            const map = {};

            this.pivotResultCols = { tree, treeDepth, list, map };
            this.pivotResultCols.list.forEach((col) => (this.pivotResultCols!.map[col.getId()] = col));
            this.previousPivotResultCols = null;
        } else {
            this.previousPivotResultCols = this.pivotResultCols ? this.pivotResultCols.tree : null;
            this.pivotResultCols = null;
        }

        this.columnModel.refreshCols();
        this.visibleColsService.refresh(source);
    }

    private processPivotResultColDef(colDefs: (ColDef | ColGroupDef)[] | null) {
        const columnCallback = this.gos.get('processPivotResultColDef');
        const groupCallback = this.gos.get('processPivotResultColGroupDef');

        if (!columnCallback && !groupCallback) {
            return undefined;
        }

        const searchForColDefs = (colDefs2: (ColDef | ColGroupDef)[]): void => {
            colDefs2.forEach((abstractColDef: AbstractColDef) => {
                const isGroup = _exists((abstractColDef as any).children);
                if (isGroup) {
                    const colGroupDef = abstractColDef as ColGroupDef;
                    if (groupCallback) {
                        groupCallback(colGroupDef);
                    }
                    searchForColDefs(colGroupDef.children);
                } else {
                    const colDef = abstractColDef as ColDef;
                    if (columnCallback) {
                        columnCallback(colDef);
                    }
                }
            });
        };

        if (colDefs) {
            searchForColDefs(colDefs);
        }
    }
}<|MERGE_RESOLUTION|>--- conflicted
+++ resolved
@@ -1,11 +1,7 @@
 import { BeanStub } from '../context/beanStub';
-<<<<<<< HEAD
-import type { BeanCollection, BeanName } from '../context/context';
+import type { BeanCollection, BeanName, Context } from '../context/context';
 import type { AgColumn } from '../entities/agColumn';
 import { type AgProvidedColumnGroup } from '../entities/agProvidedColumnGroup';
-=======
-import type { BeanCollection, BeanName, Context } from '../context/context';
->>>>>>> 52f3a882
 import type { AbstractColDef, ColDef, ColGroupDef } from '../entities/colDef';
 import type { ColumnEventType } from '../events';
 import { _areEqual } from '../utils/array';
