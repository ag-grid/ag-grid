import { BeanStub } from '../context/beanStub';
<<<<<<< HEAD
import { Autowired, Bean, PreDestroy } from '../context/context';
=======
import { Autowired, Bean } from '../context/context';
>>>>>>> 02fa42f8
import type { AbstractColDef, ColDef, ColGroupDef } from '../entities/colDef';
import type { Column } from '../entities/column';
import type { ColumnEventType } from '../events';
import type { IProvidedColumn } from '../interfaces/iProvidedColumn';
import { _areEqual } from '../utils/array';
import { _exists } from '../utils/generic';
import type { ColumnFactory } from './columnFactory';
import type { ColKey, ColumnCollections, ColumnModel } from './columnModel';
import { destroyColumnTree, getColumnsFromTree } from './columnUtils';
import type { VisibleColsService } from './visibleColsService';

@Bean('pivotResultColsService')
export class PivotResultColsService extends BeanStub {
    @Autowired('columnModel') private readonly columnModel: ColumnModel;
    @Autowired('columnFactory') private readonly columnFactory: ColumnFactory;
    @Autowired('visibleColsService') private readonly visibleColsService: VisibleColsService;

    // if pivoting, these are the generated columns as a result of the pivot
    private pivotResultCols: ColumnCollections | null;

    // private pivotResultColTree: IProvidedColumn[] | null;
    // private pivotResultColTreeDept = -1;
    // private pivotResultCols_old: Column[] | null;
    // private pivotResultColsMap: { [id: string]: Column };

    // Saved when pivot is disabled, available to re-use when pivot is restored
    private previousPivotResultCols: IProvidedColumn[] | null;

    public override destroy(): void {
        destroyColumnTree(this.getContext(), this.pivotResultCols?.tree);
        super.destroy();
    }

    public isPivotResultColsPresent(): boolean {
        return this.pivotResultCols != null;
    }

    public lookupPivotResultCol(pivotKeys: string[], valueColKey: ColKey): Column | null {
        if (this.pivotResultCols == null) {
            return null;
        }

        const valueColumnToFind = this.columnModel.getColDefCol(valueColKey);

        let foundColumn: Column | null = null;

        this.pivotResultCols.list.forEach((column) => {
            const thisPivotKeys = column.getColDef().pivotKeys;
            const pivotValueColumn = column.getColDef().pivotValueColumn;

            const pivotKeyMatches = _areEqual(thisPivotKeys, pivotKeys);
            const pivotValueMatches = pivotValueColumn === valueColumnToFind;

            if (pivotKeyMatches && pivotValueMatches) {
                foundColumn = column;
            }
        });

        return foundColumn;
    }

    public getPivotResultCols(): ColumnCollections | null {
        return this.pivotResultCols;
    }

    public getPivotResultCol(key: ColKey): Column | null {
        if (!this.pivotResultCols) {
            return null;
        }
        return this.columnModel.getColFromCollection(key, this.pivotResultCols);
    }

    public setPivotResultCols(colDefs: (ColDef | ColGroupDef)[] | null, source: ColumnEventType): void {
        if (!this.columnModel.isReady()) {
            return;
        }

        // if no cols passed, and we had no cols anyway, then do nothing
        if (colDefs == null && this.pivotResultCols == null) {
            return;
        }

        if (colDefs) {
            this.processPivotResultColDef(colDefs);
            const balancedTreeResult = this.columnFactory.createColumnTree(
                colDefs,
                false,
                this.pivotResultCols?.tree || this.previousPivotResultCols || undefined,
                source
            );
            destroyColumnTree(this.getContext(), this.pivotResultCols?.tree, balancedTreeResult.columnTree);

            const tree = balancedTreeResult.columnTree;
            const treeDepth = balancedTreeResult.treeDept;
            const list = getColumnsFromTree(tree);
            const map = {};

            this.pivotResultCols = { tree, treeDepth, list, map };
            this.pivotResultCols.list.forEach((col) => (this.pivotResultCols!.map[col.getId()] = col));
            this.previousPivotResultCols = null;
        } else {
            this.previousPivotResultCols = this.pivotResultCols ? this.pivotResultCols.tree : null;
            this.pivotResultCols = null;
        }

        this.columnModel.refreshCols();
        this.visibleColsService.refresh(source);
    }

    private processPivotResultColDef(colDefs: (ColDef | ColGroupDef)[] | null) {
        const columnCallback = this.gos.get('processPivotResultColDef');
        const groupCallback = this.gos.get('processPivotResultColGroupDef');

        if (!columnCallback && !groupCallback) {
            return undefined;
        }

        const searchForColDefs = (colDefs2: (ColDef | ColGroupDef)[]): void => {
            colDefs2.forEach((abstractColDef: AbstractColDef) => {
                const isGroup = _exists((abstractColDef as any).children);
                if (isGroup) {
                    const colGroupDef = abstractColDef as ColGroupDef;
                    if (groupCallback) {
                        groupCallback(colGroupDef);
                    }
                    searchForColDefs(colGroupDef.children);
                } else {
                    const colDef = abstractColDef as ColDef;
                    if (columnCallback) {
                        columnCallback(colDef);
                    }
                }
            });
        };

        if (colDefs) {
            searchForColDefs(colDefs);
        }
    }
}<|MERGE_RESOLUTION|>--- conflicted
+++ resolved
@@ -1,9 +1,5 @@
 import { BeanStub } from '../context/beanStub';
-<<<<<<< HEAD
-import { Autowired, Bean, PreDestroy } from '../context/context';
-=======
 import { Autowired, Bean } from '../context/context';
->>>>>>> 02fa42f8
 import type { AbstractColDef, ColDef, ColGroupDef } from '../entities/colDef';
 import type { Column } from '../entities/column';
 import type { ColumnEventType } from '../events';
