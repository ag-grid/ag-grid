import type { NamedBean } from '../context/bean';
import { BeanStub } from '../context/beanStub';
<<<<<<< HEAD
import type { BeanCollection, BeanName } from '../context/context';
import { type AgProvidedColumnGroup, isProvidedColumnGroup } from '../entities/agProvidedColumnGroup';
=======
import type { BeanCollection } from '../context/context';
import { ProvidedColumnGroup } from '../entities/providedColumnGroup';
>>>>>>> 34b7212f
import type { ColumnEventType } from '../events';
import type { Logger } from '../logger';
import type { ColumnAnimationService } from '../rendering/columnAnimationService';
import type { ColumnEventDispatcher } from './columnEventDispatcher';
import { depthFirstOriginalTreeSearch } from './columnFactory';
import type { ColumnModel } from './columnModel';
import type { VisibleColsService } from './visibleColsService';

export class ColumnGroupStateService extends BeanStub implements NamedBean {
    beanName = 'columnGroupStateService' as const;

    private columnModel: ColumnModel;
    private columnAnimationService: ColumnAnimationService;
    private eventDispatcher: ColumnEventDispatcher;
    private visibleColsService: VisibleColsService;

    private logger: Logger;

    public wireBeans(beans: BeanCollection): void {
        this.columnModel = beans.columnModel;
        this.columnAnimationService = beans.columnAnimationService;
        this.eventDispatcher = beans.columnEventDispatcher;
        this.visibleColsService = beans.visibleColsService;

        this.logger = beans.loggerFactory.create('columnModel');
    }

    public getColumnGroupState(): { groupId: string; open: boolean }[] {
        const columnGroupState: { groupId: string; open: boolean }[] = [];
        const gridBalancedTree = this.columnModel.getColTree();

        depthFirstOriginalTreeSearch(null, gridBalancedTree, (node) => {
            if (isProvidedColumnGroup(node)) {
                columnGroupState.push({
                    groupId: node.getGroupId(),
                    open: node.isExpanded(),
                });
            }
        });

        return columnGroupState;
    }

    public resetColumnGroupState(source: ColumnEventType): void {
        const primaryColumnTree = this.columnModel.getColDefColTree();
        if (!primaryColumnTree) {
            return;
        }

        const stateItems: { groupId: string; open: boolean | undefined }[] = [];

        depthFirstOriginalTreeSearch(null, primaryColumnTree, (child) => {
            if (isProvidedColumnGroup(child)) {
                const colGroupDef = child.getColGroupDef();
                const groupState = {
                    groupId: child.getGroupId(),
                    open: !colGroupDef ? undefined : colGroupDef.openByDefault,
                };
                stateItems.push(groupState);
            }
        });

        this.setColumnGroupState(stateItems, source);
    }

    public setColumnGroupState(
        stateItems: { groupId: string; open: boolean | undefined }[],
        source: ColumnEventType
    ): void {
        const gridBalancedTree = this.columnModel.getColTree();
        if (!gridBalancedTree) {
            return;
        }

        this.columnAnimationService.start();

        const impactedGroups: AgProvidedColumnGroup[] = [];

        stateItems.forEach((stateItem) => {
            const groupKey = stateItem.groupId;
            const newValue = stateItem.open;
            const providedColumnGroup = this.columnModel.getProvidedColGroup(groupKey);

            if (!providedColumnGroup) {
                return;
            }
            if (providedColumnGroup.isExpanded() === newValue) {
                return;
            }

            this.logger.log('columnGroupOpened(' + providedColumnGroup.getGroupId() + ',' + newValue + ')');
            providedColumnGroup.setExpanded(newValue);
            impactedGroups.push(providedColumnGroup);
        });

        this.visibleColsService.refresh(source, true);

        if (impactedGroups.length) {
            this.eventDispatcher.groupOpened(impactedGroups);
        }

        this.columnAnimationService.finish();
    }
}<|MERGE_RESOLUTION|>--- conflicted
+++ resolved
@@ -1,12 +1,7 @@
 import type { NamedBean } from '../context/bean';
 import { BeanStub } from '../context/beanStub';
-<<<<<<< HEAD
-import type { BeanCollection, BeanName } from '../context/context';
+import type { BeanCollection } from '../context/context';
 import { type AgProvidedColumnGroup, isProvidedColumnGroup } from '../entities/agProvidedColumnGroup';
-=======
-import type { BeanCollection } from '../context/context';
-import { ProvidedColumnGroup } from '../entities/providedColumnGroup';
->>>>>>> 34b7212f
 import type { ColumnEventType } from '../events';
 import type { Logger } from '../logger';
 import type { ColumnAnimationService } from '../rendering/columnAnimationService';
