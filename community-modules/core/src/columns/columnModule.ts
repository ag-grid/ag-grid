import type { _ColumnGridApi } from '../api/gridApi';
<<<<<<< HEAD
import { ColumnResizeService } from '../columnResize/columnResizeService';
import { HorizontalResizeModule } from '../dragAndDrop/dragModule';
=======
import { ColumnMoveService } from '../columnMove/columnMoveService';
>>>>>>> ac1a4d94
import { _defineModule } from '../interfaces/iModule';
import { VERSION } from '../version';
import {
    applyColumnState,
    autoSizeAllColumns,
    autoSizeColumn,
    autoSizeColumns,
    getAllDisplayedColumnGroups,
    getAllDisplayedColumns,
    getAllDisplayedVirtualColumns,
    getAllGridColumns,
    getCenterDisplayedColumnGroups,
    getColumn,
    getColumnDef,
    getColumnDefs,
    getColumnGroup,
    getColumnGroupState,
    getColumnState,
    getColumns,
    getDisplayNameForColumn,
    getDisplayNameForColumnGroup,
    getDisplayedCenterColumns,
    getDisplayedColAfter,
    getDisplayedColBefore,
    getDisplayedLeftColumns,
    getDisplayedRightColumns,
    getLeftDisplayedColumnGroups,
    getProvidedColumnGroup,
    getRightDisplayedColumnGroups,
    isPinning,
    isPinningLeft,
    isPinningRight,
    moveColumn,
    moveColumnByIndex,
    moveColumns,
    resetColumnGroupState,
    resetColumnState,
    setColumnGroupOpened,
    setColumnGroupState,
    setColumnPinned,
    setColumnVisible,
    setColumnWidth,
    setColumnWidths,
    setColumnsPinned,
    setColumnsVisible,
    sizeColumnsToFit,
} from './columnApi';
import { ColumnAutosizeService } from './columnAutosizeService';
import { ControlsColService } from './controlsColService';
import { DataTypeService } from './dataTypeService';

export const DataTypeModule = _defineModule({
    version: VERSION,
    moduleName: '@ag-grid-community/data-type',
    beans: [DataTypeService],
});

<<<<<<< HEAD
export const ColumnAutosizeModule = _defineModule({
    version: VERSION,
    moduleName: '@ag-grid-community/column-autosize',
    beans: [ColumnAutosizeService],
});

export const ControlsColumnModule = _defineModule({
    version: VERSION,
    moduleName: '@ag-grid-community/controls-column',
    beans: [ControlsColService],
});

export const ColumnResizeModule = _defineModule({
    version: VERSION,
    moduleName: '@ag-grid-community/column-resize',
    beans: [ColumnResizeService],
    dependantModules: [HorizontalResizeModule],
=======
export const ColumnMoveModule = _defineModule({
    version: VERSION,
    moduleName: '@ag-grid-community/column-move',
    beans: [ColumnMoveService],
>>>>>>> ac1a4d94
});

export const ColumnApiModule = _defineModule<_ColumnGridApi<any>>({
    version: VERSION,
    moduleName: '@ag-grid-community/column-api',
    apiFunctions: {
        getColumnDef,
        getColumnDefs,
        sizeColumnsToFit,
        setColumnGroupOpened,
        getColumnGroup,
        getProvidedColumnGroup,
        getDisplayNameForColumn,
        getDisplayNameForColumnGroup,
        getColumn,
        getColumns,
        applyColumnState,
        getColumnState,
        resetColumnState,
        getColumnGroupState,
        setColumnGroupState,
        resetColumnGroupState,
        isPinning,
        isPinningLeft,
        isPinningRight,
        getDisplayedColAfter,
        getDisplayedColBefore,
        setColumnVisible,
        setColumnsVisible,
        setColumnPinned,
        setColumnsPinned,
        getAllGridColumns,
        getDisplayedLeftColumns,
        getDisplayedCenterColumns,
        getDisplayedRightColumns,
        getAllDisplayedColumns,
        getAllDisplayedVirtualColumns,
        moveColumn,
        moveColumnByIndex,
        moveColumns,
        setColumnWidth,
        setColumnWidths,
        getLeftDisplayedColumnGroups,
        getCenterDisplayedColumnGroups,
        getRightDisplayedColumnGroups,
        getAllDisplayedColumnGroups,
        autoSizeColumn,
        autoSizeColumns,
        autoSizeAllColumns,
    },
});<|MERGE_RESOLUTION|>--- conflicted
+++ resolved
@@ -1,10 +1,7 @@
 import type { _ColumnGridApi } from '../api/gridApi';
-<<<<<<< HEAD
+import { ColumnMoveService } from '../columnMove/columnMoveService';
 import { ColumnResizeService } from '../columnResize/columnResizeService';
-import { HorizontalResizeModule } from '../dragAndDrop/dragModule';
-=======
-import { ColumnMoveService } from '../columnMove/columnMoveService';
->>>>>>> ac1a4d94
+import { DragAndDropModule, HorizontalResizeModule } from '../dragAndDrop/dragModule';
 import { _defineModule } from '../interfaces/iModule';
 import { VERSION } from '../version';
 import {
@@ -62,7 +59,13 @@
     beans: [DataTypeService],
 });
 
-<<<<<<< HEAD
+export const ColumnMoveModule = _defineModule({
+    version: VERSION,
+    moduleName: '@ag-grid-community/column-move',
+    beans: [ColumnMoveService],
+    dependantModules: [DragAndDropModule],
+});
+
 export const ColumnAutosizeModule = _defineModule({
     version: VERSION,
     moduleName: '@ag-grid-community/column-autosize',
@@ -80,12 +83,6 @@
     moduleName: '@ag-grid-community/column-resize',
     beans: [ColumnResizeService],
     dependantModules: [HorizontalResizeModule],
-=======
-export const ColumnMoveModule = _defineModule({
-    version: VERSION,
-    moduleName: '@ag-grid-community/column-move',
-    beans: [ColumnMoveService],
->>>>>>> ac1a4d94
 });
 
 export const ColumnApiModule = _defineModule<_ColumnGridApi<any>>({
