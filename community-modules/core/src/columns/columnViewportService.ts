import type { NamedBean } from '../context/bean';
import { BeanStub } from '../context/beanStub';
<<<<<<< HEAD
import type { BeanCollection, BeanName } from '../context/context';
import { type AgColumn, isColumn } from '../entities/agColumn';
import type { AgColumnGroup } from '../entities/agColumnGroup';
=======
import type { BeanCollection } from '../context/context';
import type { ColumnPinnedType } from '../entities/column';
import { Column } from '../entities/column';
import type { ColumnGroup } from '../entities/columnGroup';
>>>>>>> 34b7212f
import type { RowNode } from '../entities/rowNode';
import type { ColumnPinnedType } from '../interfaces/iColumn';
import { _exists } from '../utils/generic';
import type { ColumnEventDispatcher } from './columnEventDispatcher';
import type { ColumnModel } from './columnModel';
import type { VisibleColsService } from './visibleColsService';

export class ColumnViewportService extends BeanStub implements NamedBean {
    beanName = 'columnViewportService' as const;

    private visibleColsService: VisibleColsService;
    private columnModel: ColumnModel;
    private eventDispatcher: ColumnEventDispatcher;

    public wireBeans(beans: BeanCollection): void {
        this.visibleColsService = beans.visibleColsService;
        this.columnModel = beans.columnModel;
        this.eventDispatcher = beans.columnEventDispatcher;
    }

    // cols in center that are in the viewport
    private colsWithinViewport: AgColumn[] = [];
    // same as colsWithinViewport, except we always include columns with headerAutoHeight
    private headerColsWithinViewport: AgColumn[] = [];

    // A hash key to keep track of changes in viewport columns
    private colsWithinViewportHash: string = '';

    // all columns & groups to be rendered, index by row.
    // used by header rows to get all items to render for that row.
    private rowsOfHeadersToRenderLeft: { [row: number]: (AgColumn | AgColumnGroup)[] } = {};
    private rowsOfHeadersToRenderRight: { [row: number]: (AgColumn | AgColumnGroup)[] } = {};
    private rowsOfHeadersToRenderCenter: { [row: number]: (AgColumn | AgColumnGroup)[] } = {};

    private scrollWidth: number;
    private scrollPosition: number;

    private viewportLeft: number; // same as scrollPosition, except when doing RTL
    private viewportRight: number;

    private suppressColumnVirtualisation: boolean;

    public postConstruct(): void {
        this.suppressColumnVirtualisation = this.gos.get('suppressColumnVirtualisation');
    }

    public setScrollPosition(scrollWidth: number, scrollPosition: number, afterScroll: boolean = false): void {
        const bodyWidthDirty = this.visibleColsService.isBodyWidthDirty();

        const noChange = scrollWidth === this.scrollWidth && scrollPosition === this.scrollPosition && !bodyWidthDirty;
        if (noChange) {
            return;
        }

        this.scrollWidth = scrollWidth;
        this.scrollPosition = scrollPosition;
        // we need to call setVirtualViewportLeftAndRight() at least once after the body width changes,
        // as the viewport can stay the same, but in RTL, if body width changes, we need to work out the
        // virtual columns again
        this.visibleColsService.setBodyWidthDirty();

        if (this.gos.get('enableRtl')) {
            const bodyWidth = this.visibleColsService.getBodyContainerWidth();
            this.viewportLeft = bodyWidth - this.scrollPosition - this.scrollWidth;
            this.viewportRight = bodyWidth - this.scrollPosition;
        } else {
            this.viewportLeft = this.scrollPosition;
            this.viewportRight = this.scrollWidth + this.scrollPosition;
        }

        if (this.columnModel.isReady()) {
            this.checkViewportColumns(afterScroll);
        }
    }

    public getHeadersToRender(type: ColumnPinnedType, dept: number): (AgColumn | AgColumnGroup)[] {
        let result: (AgColumn | AgColumnGroup)[];

        switch (type) {
            case 'left':
                result = this.rowsOfHeadersToRenderLeft[dept];
                break;
            case 'right':
                result = this.rowsOfHeadersToRenderRight[dept];
                break;
            default:
                result = this.rowsOfHeadersToRenderCenter[dept];
                break;
        }

        return result || [];
    }

    private extractViewportColumns(): void {
        const displayedColumnsCenter = this.visibleColsService.getCenterCols();
        if (this.isColumnVirtualisationSuppressed()) {
            // no virtualisation, so don't filter
            this.colsWithinViewport = displayedColumnsCenter;
            this.headerColsWithinViewport = displayedColumnsCenter;
        } else {
            // filter out what should be visible
            this.colsWithinViewport = displayedColumnsCenter.filter(this.isColumnInRowViewport.bind(this));
            this.headerColsWithinViewport = displayedColumnsCenter.filter(this.isColumnInHeaderViewport.bind(this));
        }
    }

    private isColumnVirtualisationSuppressed() {
        // When running within jsdom the viewportRight is always 0, so we need to return true to allow
        // tests to validate all the columns.
        return this.suppressColumnVirtualisation || this.viewportRight === 0;
    }

    public clear(): void {
        this.rowsOfHeadersToRenderLeft = {};
        this.rowsOfHeadersToRenderRight = {};
        this.rowsOfHeadersToRenderCenter = {};
        this.colsWithinViewportHash = '';
    }

    private isColumnInHeaderViewport(col: AgColumn): boolean {
        // for headers, we never filter out autoHeaderHeight columns, if calculating
        if (col.isAutoHeaderHeight()) {
            return true;
        }

        return this.isColumnInRowViewport(col);
    }

    private isColumnInRowViewport(col: AgColumn): boolean {
        // we never filter out autoHeight columns, as we need them in the DOM for calculating Auto Height
        if (col.isAutoHeight()) {
            return true;
        }

        const columnLeft = col.getLeft() || 0;
        const columnRight = columnLeft + col.getActualWidth();

        // adding 200 for buffer size, so some cols off viewport are rendered.
        // this helps horizontal scrolling so user rarely sees white space (unless
        // they scroll horizontally fast). however we are conservative, as the more
        // buffer the slower the vertical redraw speed
        const leftBounds = this.viewportLeft - 200;
        const rightBounds = this.viewportRight + 200;

        const columnToMuchLeft = columnLeft < leftBounds && columnRight < leftBounds;
        const columnToMuchRight = columnLeft > rightBounds && columnRight > rightBounds;

        return !columnToMuchLeft && !columnToMuchRight;
    }

    // used by Grid API only
    public getViewportColumns(): AgColumn[] {
        const leftCols = this.visibleColsService.getLeftCols();
        const rightCols = this.visibleColsService.getRightCols();
        const res = this.colsWithinViewport.concat(leftCols).concat(rightCols);
        return res;
    }

    // + rowRenderer
    // if we are not column spanning, this just returns back the virtual centre columns,
    // however if we are column spanning, then different rows can have different virtual
    // columns, so we have to work out the list for each individual row.
    public getColsWithinViewport(rowNode: RowNode): AgColumn[] {
        if (!this.columnModel.isColSpanActive()) {
            return this.colsWithinViewport;
        }

        const emptySpaceBeforeColumn = (col: AgColumn) => {
            const left = col.getLeft();

            return _exists(left) && left > this.viewportLeft;
        };

        // if doing column virtualisation, then we filter based on the viewport.
        const inViewportCallback = this.isColumnVirtualisationSuppressed()
            ? null
            : this.isColumnInRowViewport.bind(this);
        const displayedColumnsCenter = this.visibleColsService.getColsCenter();

        return this.visibleColsService.getColsForRow(
            rowNode,
            displayedColumnsCenter,
            inViewportCallback,
            emptySpaceBeforeColumn
        );
    }

    // checks what columns are currently displayed due to column virtualisation. dispatches an event
    // if the list of columns has changed.
    // + setColumnWidth(), setViewportPosition(), setColumnDefs(), sizeColumnsToFit()
    public checkViewportColumns(afterScroll: boolean = false): void {
        const viewportColumnsChanged = this.extractViewport();
        if (viewportColumnsChanged) {
            this.eventDispatcher.virtualColumnsChanged(afterScroll);
        }
    }

    private calculateHeaderRows(): void {
        // go through each group, see if any of it's cols are displayed, and if yes,
        // then this group is included
        this.rowsOfHeadersToRenderLeft = {};
        this.rowsOfHeadersToRenderRight = {};
        this.rowsOfHeadersToRenderCenter = {};

        // for easy lookup when building the groups.
        const renderedColIds: { [key: string]: boolean } = {};

        const renderedColsLeft = this.visibleColsService.getLeftCols();
        const renderedColsRight = this.visibleColsService.getRightCols();
        const allRenderedCols = this.headerColsWithinViewport.concat(renderedColsLeft).concat(renderedColsRight);

        allRenderedCols.forEach((col) => (renderedColIds[col.getId()] = true));

        const testGroup = (
            children: (AgColumn | AgColumnGroup)[],
            result: { [row: number]: (AgColumn | AgColumnGroup)[] },
            dept: number
        ): boolean => {
            let returnValue = false;

            for (let i = 0; i < children.length; i++) {
                // see if this item is within viewport
                const child = children[i];
                let addThisItem = false;

                if (isColumn(child)) {
                    // for column, test if column is included
                    addThisItem = renderedColIds[child.getId()] === true;
                } else {
                    // if group, base decision on children
                    const columnGroup = child as AgColumnGroup;
                    const displayedChildren = columnGroup.getDisplayedChildren();

                    if (displayedChildren) {
                        addThisItem = testGroup(displayedChildren, result, dept + 1);
                    }
                }

                if (addThisItem) {
                    returnValue = true;
                    if (!result[dept]) {
                        result[dept] = [];
                    }
                    result[dept].push(child);
                }
            }
            return returnValue;
        };

        testGroup(this.visibleColsService.getTreeLeft(), this.rowsOfHeadersToRenderLeft, 0);
        testGroup(this.visibleColsService.getTreeRight(), this.rowsOfHeadersToRenderRight, 0);
        testGroup(this.visibleColsService.getTreeCenter(), this.rowsOfHeadersToRenderCenter, 0);
    }

    private extractViewport(): boolean {
        const hashColumn = (c: AgColumn) => `${c.getId()}-${c.getPinned() || 'normal'}`;

        this.extractViewportColumns();
        const newHash = this.getViewportColumns().map(hashColumn).join('#');
        const changed = this.colsWithinViewportHash !== newHash;

        if (changed) {
            this.colsWithinViewportHash = newHash;
            this.calculateHeaderRows();
        }

        return changed;
    }
}<|MERGE_RESOLUTION|>--- conflicted
+++ resolved
@@ -1,15 +1,8 @@
 import type { NamedBean } from '../context/bean';
 import { BeanStub } from '../context/beanStub';
-<<<<<<< HEAD
-import type { BeanCollection, BeanName } from '../context/context';
+import type { BeanCollection } from '../context/context';
 import { type AgColumn, isColumn } from '../entities/agColumn';
 import type { AgColumnGroup } from '../entities/agColumnGroup';
-=======
-import type { BeanCollection } from '../context/context';
-import type { ColumnPinnedType } from '../entities/column';
-import { Column } from '../entities/column';
-import type { ColumnGroup } from '../entities/columnGroup';
->>>>>>> 34b7212f
 import type { RowNode } from '../entities/rowNode';
 import type { ColumnPinnedType } from '../interfaces/iColumn';
 import { _exists } from '../utils/generic';
