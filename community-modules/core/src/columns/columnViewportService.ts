--- conflicted
+++ resolved
@@ -1,18 +1,10 @@
 import { BeanStub } from '../context/beanStub';
-<<<<<<< HEAD
 import { Autowired, Bean } from '../context/context';
-import { Column, ColumnPinnedType } from '../entities/column';
-import { ColumnGroup } from '../entities/columnGroup';
-import { RowNode } from '../entities/rowNode';
-import { IHeaderColumn } from '../interfaces/iHeaderColumn';
-=======
-import { Autowired, Bean, PostConstruct } from '../context/context';
 import type { ColumnPinnedType } from '../entities/column';
 import { Column } from '../entities/column';
 import type { ColumnGroup } from '../entities/columnGroup';
 import type { RowNode } from '../entities/rowNode';
 import type { IHeaderColumn } from '../interfaces/iHeaderColumn';
->>>>>>> c75d6e7b
 import { _exists } from '../utils/generic';
 import type { ColumnEventDispatcher } from './columnEventDispatcher';
 import type { ColumnModel } from './columnModel';
