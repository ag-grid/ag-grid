import type { NamedBean } from '../context/bean';
import { BeanStub } from '../context/beanStub';
<<<<<<< HEAD
import type { BeanName } from '../context/context';
import type { AgColumn } from '../entities/agColumn';
import type { AgProvidedColumnGroup } from '../entities/agProvidedColumnGroup';
=======
import type { Column } from '../entities/column';
import { ProvidedColumnGroup } from '../entities/providedColumnGroup';
>>>>>>> 34b7212f
import type {
    ColumnEvent,
    ColumnEventType,
    ColumnEverythingChangedEvent,
    ColumnGroupOpenedEvent,
    ColumnMovedEvent,
    ColumnPinnedEvent,
    ColumnPivotModeChangedEvent,
    ColumnResizedEvent,
    ColumnRowGroupChangedEvent,
    ColumnValueChangedEvent,
    ColumnVisibleEvent,
    DisplayedColumnsChangedEvent,
    GridColumnsChangedEvent,
    NewColumnsLoadedEvent,
    VirtualColumnsChangedEvent,
} from '../events';
import { Events } from '../events';
import type { WithoutGridCommon } from '../interfaces/iCommon';

/* 
Created this class to:
a) common methods, eg some methods here called by ColumnModel and also ColumnApplyStateService
b) to remove plumbing code from ColumnModel, to help make ColumnModel more maintainable
*/
export class ColumnEventDispatcher extends BeanStub implements NamedBean {
    beanName = 'columnEventDispatcher' as const;

    public visibleCols(): void {
        const event: WithoutGridCommon<DisplayedColumnsChangedEvent> = {
            type: Events.EVENT_DISPLAYED_COLUMNS_CHANGED,
        };
        this.eventService.dispatchEvent(event);
    }

    public gridColumns(): void {
        const event: WithoutGridCommon<GridColumnsChangedEvent> = {
            type: Events.EVENT_GRID_COLUMNS_CHANGED,
        };
        this.eventService.dispatchEvent(event);
    }

    public headerHeight(col: AgColumn): void {
        const event: WithoutGridCommon<ColumnEvent> = {
            type: Events.EVENT_COLUMN_HEADER_HEIGHT_CHANGED,
            column: col,
            columns: [col],
            source: 'autosizeColumnHeaderHeight',
        };
        this.eventService.dispatchEvent(event);
    }

    public groupOpened(impactedGroups: AgProvidedColumnGroup[]): void {
        const event: WithoutGridCommon<ColumnGroupOpenedEvent> = {
            type: Events.EVENT_COLUMN_GROUP_OPENED,
            columnGroup: impactedGroups.length === 1 ? impactedGroups[0] : undefined,
            columnGroups: impactedGroups,
        };
        this.eventService.dispatchEvent(event);
    }

    public rowGroupChanged(impactedColumns: AgColumn[], source: ColumnEventType): void {
        const event: WithoutGridCommon<ColumnRowGroupChangedEvent> = {
            type: Events.EVENT_COLUMN_ROW_GROUP_CHANGED,
            columns: impactedColumns,
            column: impactedColumns.length === 1 ? impactedColumns[0] : null,
            source: source,
        };

        this.eventService.dispatchEvent(event);
    }

    public genericColumnEvent(eventType: string, masterList: AgColumn[], source: ColumnEventType): void {
        const event: WithoutGridCommon<ColumnEvent> = {
            type: eventType,
            columns: masterList,
            column: masterList.length === 1 ? masterList[0] : null,
            source: source,
        };
        this.eventService.dispatchEvent(event);
    }

    public pivotModeChanged(): void {
        const event: WithoutGridCommon<ColumnPivotModeChangedEvent> = {
            type: Events.EVENT_COLUMN_PIVOT_MODE_CHANGED,
        };
        this.eventService.dispatchEvent(event);
    }

    public virtualColumnsChanged(afterScroll: boolean): void {
        const event: WithoutGridCommon<VirtualColumnsChangedEvent> = {
            type: Events.EVENT_VIRTUAL_COLUMNS_CHANGED,
            afterScroll,
        };

        this.eventService.dispatchEvent(event);
    }

    public newColumnsLoaded(source: ColumnEventType): void {
        const newColumnsLoadedEvent: WithoutGridCommon<NewColumnsLoadedEvent> = {
            type: Events.EVENT_NEW_COLUMNS_LOADED,
            source,
        };
        this.eventService.dispatchEvent(newColumnsLoadedEvent);
    }

    public everythingChanged(source: ColumnEventType): void {
        const eventEverythingChanged: WithoutGridCommon<ColumnEverythingChangedEvent> = {
            type: Events.EVENT_COLUMN_EVERYTHING_CHANGED,
            source,
        };
        this.eventService.dispatchEvent(eventEverythingChanged);
    }

    public columnMoved(params: {
        movedColumns: AgColumn[];
        source: ColumnEventType;
        toIndex?: number;
        finished: boolean;
    }): void {
        const { movedColumns, source, toIndex, finished } = params;

        const event: WithoutGridCommon<ColumnMovedEvent> = {
            type: Events.EVENT_COLUMN_MOVED,
            columns: movedColumns,
            column: movedColumns && movedColumns.length === 1 ? movedColumns[0] : null,
            toIndex,
            finished,
            source,
        };

        this.eventService.dispatchEvent(event);
    }

    public columnPinned(changedColumns: AgColumn[], source: ColumnEventType) {
        if (!changedColumns.length) {
            return;
        }

        // if just one column, we use this, otherwise we don't include the col
        const column: AgColumn | null = changedColumns.length === 1 ? changedColumns[0] : null;

        // only include visible if it's common in all columns
        const pinned = this.getCommonValue(changedColumns, (col) => col.getPinned());

        const event: WithoutGridCommon<ColumnPinnedEvent> = {
            type: Events.EVENT_COLUMN_PINNED,
            // mistake in typing, 'undefined' should be allowed, as 'null' means 'not pinned'
            pinned: pinned != null ? pinned : null,
            columns: changedColumns,
            column,
            source: source,
        };

        this.eventService.dispatchEvent(event);
    }

    public columnVisible(changedColumns: AgColumn[], source: ColumnEventType) {
        if (!changedColumns.length) {
            return;
        }

        // if just one column, we use this, otherwise we don't include the col
        const column: AgColumn | null = changedColumns.length === 1 ? changedColumns[0] : null;

        // only include visible if it's common in all columns
        const visible = this.getCommonValue(changedColumns, (col) => col.isVisible());

        const event: WithoutGridCommon<ColumnVisibleEvent> = {
            type: Events.EVENT_COLUMN_VISIBLE,
            visible,
            columns: changedColumns,
            column,
            source: source,
        };

        this.eventService.dispatchEvent(event);
    }

    private getCommonValue<T>(cols: AgColumn[], valueGetter: (col: AgColumn) => T): T | undefined {
        if (!cols || cols.length == 0) {
            return undefined;
        }

        // compare each value to the first value. if nothing differs, then value is common so return it.
        const firstValue = valueGetter(cols[0]);
        for (let i = 1; i < cols.length; i++) {
            if (firstValue !== valueGetter(cols[i])) {
                // values differ, no common value
                return undefined;
            }
        }

        return firstValue;
    }

    public columnChanged(type: string, columns: AgColumn[], source: ColumnEventType): void {
        const event: WithoutGridCommon<ColumnValueChangedEvent> = {
            type: type,
            columns: columns,
            column: columns && columns.length == 1 ? columns[0] : null,
            source: source,
        };
        this.eventService.dispatchEvent(event);
    }

    public columnResized(
        columns: AgColumn[] | null,
        finished: boolean,
        source: ColumnEventType,
        flexColumns: AgColumn[] | null = null
    ): void {
        if (columns && columns.length) {
            const event: WithoutGridCommon<ColumnResizedEvent> = {
                type: Events.EVENT_COLUMN_RESIZED,
                columns: columns,
                column: columns.length === 1 ? columns[0] : null,
                flexColumns: flexColumns,
                finished: finished,
                source: source,
            };
            this.eventService.dispatchEvent(event);
        }
    }
}<|MERGE_RESOLUTION|>--- conflicted
+++ resolved
@@ -1,13 +1,7 @@
 import type { NamedBean } from '../context/bean';
 import { BeanStub } from '../context/beanStub';
-<<<<<<< HEAD
-import type { BeanName } from '../context/context';
 import type { AgColumn } from '../entities/agColumn';
 import type { AgProvidedColumnGroup } from '../entities/agProvidedColumnGroup';
-=======
-import type { Column } from '../entities/column';
-import { ProvidedColumnGroup } from '../entities/providedColumnGroup';
->>>>>>> 34b7212f
 import type {
     ColumnEvent,
     ColumnEventType,
