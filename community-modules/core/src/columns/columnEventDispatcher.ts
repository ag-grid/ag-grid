--- conflicted
+++ resolved
@@ -3,28 +3,7 @@
 import type { AgColumn } from '../entities/agColumn';
 import type { AgColumnGroup } from '../entities/agColumnGroup';
 import type { AgProvidedColumnGroup } from '../entities/agProvidedColumnGroup';
-<<<<<<< HEAD
-import type { AgEventType } from '../eventTypes';
-import type {
-    ColumnEvent,
-    ColumnEventType,
-    ColumnEverythingChangedEvent,
-    ColumnGroupHeaderHeightChangedEvent,
-    ColumnGroupOpenedEvent,
-    ColumnMovedEvent,
-    ColumnPinnedEvent,
-    ColumnPivotModeChangedEvent,
-    ColumnResizedEvent,
-    ColumnRowGroupChangedEvent,
-    ColumnVisibleEvent,
-    DisplayedColumnsChangedEvent,
-    GridColumnsChangedEvent,
-    NewColumnsLoadedEvent,
-    VirtualColumnsChangedEvent,
-} from '../events';
-=======
 import type { ColumnEvent, ColumnEventType } from '../events';
->>>>>>> e777ab0f
 import type { WithoutGridCommon } from '../interfaces/iCommon';
 
 /* 
@@ -53,23 +32,15 @@
             column: col,
             columns: [col],
             source: 'autosizeColumnHeaderHeight',
-<<<<<<< HEAD
-        };
-
-        this.eventService.dispatchEvent(event);
+        });
     }
 
     public groupHeaderHeight(col: AgColumnGroup): void {
-        const event: WithoutGridCommon<ColumnGroupHeaderHeightChangedEvent> = {
+        this.eventService.dispatchEvent({
             type: 'columnGroupHeaderHeightChanged',
             columnGroup: col,
             source: 'autosizeColumnGroupHeaderHeight',
-        };
-
-        this.eventService.dispatchEvent(event);
-=======
-        });
->>>>>>> e777ab0f
+        });
     }
 
     public groupOpened(impactedGroups: AgProvidedColumnGroup[]): void {
