import { BeanStub } from '../context/beanStub';
import type { BeanCollection, BeanName } from '../context/context';
import { AgColumn } from '../entities/agColumn';
import { AgProvidedColumnGroup, isProvidedColumnGroup } from '../entities/agProvidedColumnGroup';
import type { ColDef, ColGroupDef } from '../entities/colDef';
import { DefaultColumnTypes } from '../entities/defaultColumnTypes';
import type { ColumnEventType } from '../events';
import type { Logger } from '../logger';
import { _warnOnce } from '../utils/function';
import { _attrToBoolean, _attrToNumber } from '../utils/generic';
import { _iterateObject, _mergeDeep } from '../utils/object';
import { ColumnKeyCreator } from './columnKeyCreator';
import type { DataTypeService } from './dataTypeService';

// takes ColDefs and ColGroupDefs and turns them into Columns and OriginalGroups
export class ColumnFactory extends BeanStub {
    beanName: BeanName = 'columnFactory';

    private dataTypeService: DataTypeService;

    private logger: Logger;

    public wireBeans(beans: BeanCollection): void {
        super.wireBeans(beans);
        this.dataTypeService = beans.dataTypeService;
        this.logger = beans.loggerFactory.create('ColumnFactory');
    }

    public createColumnTree(
        defs: (ColDef | ColGroupDef)[] | null,
        primaryColumns: boolean,
        existingTree: (AgColumn | AgProvidedColumnGroup)[] | undefined,
        source: ColumnEventType
    ): { columnTree: (AgColumn | AgProvidedColumnGroup)[]; treeDept: number } {
        // column key creator dishes out unique column id's in a deterministic way,
        // so if we have two grids (that could be master/slave) with same column definitions,
        // then this ensures the two grids use identical id's.
        const columnKeyCreator = new ColumnKeyCreator();

        const { existingCols, existingGroups, existingColKeys } = this.extractExistingTreeData(existingTree);
        columnKeyCreator.addExistingKeys(existingColKeys);

        // create am unbalanced tree that maps the provided definitions
        const unbalancedTree = this.recursivelyCreateColumns(
            defs,
            0,
            primaryColumns,
            existingCols,
            columnKeyCreator,
            existingGroups,
            source
        );
        const treeDept = this.findMaxDept(unbalancedTree, 0);
        this.logger.log('Number of levels for grouped columns is ' + treeDept);
        const columnTree = this.balanceColumnTree(unbalancedTree, 0, treeDept, columnKeyCreator);

        const deptFirstCallback = (child: AgColumn | AgProvidedColumnGroup, parent: AgProvidedColumnGroup) => {
            if (isProvidedColumnGroup(child)) {
                child.setupExpandable();
            }
            // we set the original parents at the end, rather than when we go along, as balancing the tree
            // adds extra levels into the tree. so we can only set parents when balancing is done.
            child.setOriginalParent(parent);
        };

        depthFirstOriginalTreeSearch(null, columnTree, deptFirstCallback);

        return {
            columnTree,
            treeDept,
        };
    }

    private extractExistingTreeData(existingTree?: (AgColumn | AgProvidedColumnGroup)[]): {
        existingCols: AgColumn[];
        existingGroups: AgProvidedColumnGroup[];
        existingColKeys: string[];
    } {
        const existingCols: AgColumn[] = [];
        const existingGroups: AgProvidedColumnGroup[] = [];
        const existingColKeys: string[] = [];

        if (existingTree) {
            depthFirstOriginalTreeSearch(null, existingTree, (item: AgColumn | AgProvidedColumnGroup) => {
                if (isProvidedColumnGroup(item)) {
                    const group = item;
                    existingGroups.push(group);
                } else {
                    const col = item;
                    existingColKeys.push(col.getId());
                    existingCols.push(col);
                }
            });
        }

        return { existingCols, existingGroups, existingColKeys };
    }

    public createForAutoGroups(
        autoGroupCols: AgColumn[],
        liveTree: (AgColumn | AgProvidedColumnGroup)[]
    ): [(AgColumn | AgProvidedColumnGroup)[], number] {
        const tree: (AgColumn | AgProvidedColumnGroup)[] = [];
        const dept = this.findDepth(liveTree);

        autoGroupCols.forEach((col) => {
            // at the end, this will be the top of the tree item.
            let nextChild: AgColumn | AgProvidedColumnGroup = col;

            for (let i = dept - 1; i >= 0; i--) {
                const autoGroup = new AgProvidedColumnGroup(null, `FAKE_PATH_${col.getId()}}_${i}`, true, i);
                this.createBean(autoGroup);
                autoGroup.setChildren([nextChild]);
                nextChild.setOriginalParent(autoGroup);
                nextChild = autoGroup;
            }

            if (dept === 0) {
                col.setOriginalParent(null);
            }

            // at this point, the nextChild is the top most item in the tree
            tree.push(nextChild);
        });

        return [tree, dept];
    }

    private findDepth(balancedColumnTree: (AgColumn | AgProvidedColumnGroup)[]): number {
        let dept = 0;
        let pointer = balancedColumnTree;

        while (pointer && pointer[0] && isProvidedColumnGroup(pointer[0])) {
            dept++;
            pointer = (pointer[0] as AgProvidedColumnGroup).getChildren();
        }
        return dept;
    }

    private balanceColumnTree(
        unbalancedTree: (AgColumn | AgProvidedColumnGroup)[],
        currentDept: number,
        columnDept: number,
        columnKeyCreator: ColumnKeyCreator
    ): (AgColumn | AgProvidedColumnGroup)[] {
        const result: (AgColumn | AgProvidedColumnGroup)[] = [];

        // go through each child, for groups, recurse a level deeper,
        // for columns we need to pad
        for (let i = 0; i < unbalancedTree.length; i++) {
            const child = unbalancedTree[i];
            if (isProvidedColumnGroup(child)) {
                // child is a group, all we do is go to the next level of recursion
                const originalGroup = child;
                const newChildren = this.balanceColumnTree(
                    originalGroup.getChildren(),
                    currentDept + 1,
                    columnDept,
                    columnKeyCreator
                );
                originalGroup.setChildren(newChildren);
                result.push(originalGroup);
            } else {
                // child is a column - so here we add in the padded column groups if needed
                let firstPaddedGroup: AgProvidedColumnGroup | undefined;
                let currentPaddedGroup: AgProvidedColumnGroup | undefined;

                // this for loop will NOT run any loops if no padded column groups are needed
                for (let j = columnDept - 1; j >= currentDept; j--) {
                    const newColId = columnKeyCreator.getUniqueKey(null, null);
                    const colGroupDefMerged = this.createMergedColGroupDef(null);

                    const paddedGroup = new AgProvidedColumnGroup(colGroupDefMerged, newColId, true, currentDept);
                    this.createBean(paddedGroup);

                    if (currentPaddedGroup) {
                        currentPaddedGroup.setChildren([paddedGroup]);
                    }

                    currentPaddedGroup = paddedGroup;

                    if (!firstPaddedGroup) {
                        firstPaddedGroup = currentPaddedGroup;
                    }
                }

                // likewise this if statement will not run if no padded groups
                if (firstPaddedGroup && currentPaddedGroup) {
                    result.push(firstPaddedGroup);
                    const hasGroups = unbalancedTree.some((leaf) => isProvidedColumnGroup(leaf));

                    if (hasGroups) {
                        currentPaddedGroup.setChildren([child]);
                        continue;
                    } else {
                        currentPaddedGroup.setChildren(unbalancedTree);
                        break;
                    }
                }

                result.push(child);
            }
        }

        return result;
    }

    private findMaxDept(treeChildren: (AgColumn | AgProvidedColumnGroup)[], dept: number): number {
        let maxDeptThisLevel = dept;

        for (let i = 0; i < treeChildren.length; i++) {
            const abstractColumn = treeChildren[i];
            if (isProvidedColumnGroup(abstractColumn)) {
                const originalGroup = abstractColumn;
                const newDept = this.findMaxDept(originalGroup.getChildren(), dept + 1);
                if (maxDeptThisLevel < newDept) {
                    maxDeptThisLevel = newDept;
                }
            }
        }

        return maxDeptThisLevel;
    }

    private recursivelyCreateColumns(
        defs: (ColDef | ColGroupDef)[] | null,
        level: number,
        primaryColumns: boolean,
        existingColsCopy: AgColumn[],
        columnKeyCreator: ColumnKeyCreator,
        existingGroups: AgProvidedColumnGroup[],
        source: ColumnEventType
    ): (AgColumn | AgProvidedColumnGroup)[] {
        if (!defs) return [];

        const result = new Array(defs.length);
        for (let i = 0; i < result.length; i++) {
            const def = defs[i];
            if (this.isColumnGroup(def)) {
                result[i] = this.createColumnGroup(
                    primaryColumns,
                    def as ColGroupDef,
                    level,
                    existingColsCopy,
                    columnKeyCreator,
                    existingGroups,
                    source
                );
            } else {
                result[i] = this.createColumn(
                    primaryColumns,
                    def as ColDef,
                    existingColsCopy,
                    columnKeyCreator,
                    source
                );
            }
        }
        return result;
    }

    private createColumnGroup(
        primaryColumns: boolean,
        colGroupDef: ColGroupDef,
        level: number,
        existingColumns: AgColumn[],
        columnKeyCreator: ColumnKeyCreator,
        existingGroups: AgProvidedColumnGroup[],
        source: ColumnEventType
    ): AgProvidedColumnGroup {
        const colGroupDefMerged = this.createMergedColGroupDef(colGroupDef);
        const groupId = columnKeyCreator.getUniqueKey(colGroupDefMerged.groupId || null, null);
        const providedGroup = new AgProvidedColumnGroup(colGroupDefMerged, groupId, false, level);
        this.createBean(providedGroup);
        const existingGroupAndIndex = this.findExistingGroup(colGroupDef, existingGroups);
        // make sure we remove, so if user provided duplicate id, then we don't have more than
        // one column instance for colDef with common id
        if (existingGroupAndIndex) {
            existingGroups.splice(existingGroupAndIndex.idx, 1);
        }

        const existingGroup = existingGroupAndIndex?.group;
        if (existingGroup) {
            providedGroup.setExpanded(existingGroup.isExpanded());
        }

        const children = this.recursivelyCreateColumns(
            colGroupDefMerged.children,
            level + 1,
            primaryColumns,
            existingColumns,
            columnKeyCreator,
            existingGroups,
            source
        );

        providedGroup.setChildren(children);

        return providedGroup;
    }

    private createMergedColGroupDef(colGroupDef: ColGroupDef | null): ColGroupDef {
        const colGroupDefMerged: ColGroupDef = {} as ColGroupDef;
        Object.assign(colGroupDefMerged, this.gos.get('defaultColGroupDef'));
        Object.assign(colGroupDefMerged, colGroupDef);

        return colGroupDefMerged;
    }

    private createColumn(
        primaryColumns: boolean,
        colDef: ColDef,
        existingColsCopy: AgColumn[] | null,
        columnKeyCreator: ColumnKeyCreator,
        source: ColumnEventType
    ): AgColumn {
        // see if column already exists
        const existingColAndIndex = this.findExistingColumn(colDef, existingColsCopy);

        // make sure we remove, so if user provided duplicate id, then we don't have more than
        // one column instance for colDef with common id
        if (existingColAndIndex) {
            existingColsCopy?.splice(existingColAndIndex.idx, 1);
        }

        let column = existingColAndIndex?.column;
        if (!column) {
            // no existing column, need to create one
            const colId = columnKeyCreator.getUniqueKey(colDef.colId, colDef.field);
            const colDefMerged = this.addColumnDefaultAndTypes(colDef, colId);
<<<<<<< HEAD
            column = new AgColumn(colDefMerged, colDef, colId, primaryColumns);
            this.context.createBean(column);
=======
            column = new Column(colDefMerged, colDef, colId, primaryColumns);
            this.createBean(column);
>>>>>>> 52f3a882
        } else {
            const colDefMerged = this.addColumnDefaultAndTypes(colDef, column.getColId());
            column.setColDef(colDefMerged, colDef, source);
            this.applyColumnState(column, colDefMerged, source);
        }

        this.dataTypeService.addColumnListeners(column);

        return column;
    }

    public applyColumnState(column: AgColumn, colDef: ColDef, source: ColumnEventType): void {
        // flex
        const flex = _attrToNumber(colDef.flex);
        if (flex !== undefined) {
            column.setFlex(flex);
        }

        // width - we only set width if column is not flexing
        const noFlexThisCol = column.getFlex() <= 0;
        if (noFlexThisCol) {
            // both null and undefined means we skip, as it's not possible to 'clear' width (a column must have a width)
            const width = _attrToNumber(colDef.width);
            if (width != null) {
                column.setActualWidth(width, source);
            } else {
                // otherwise set the width again, in case min or max width has changed,
                // and width needs to be adjusted.
                const widthBeforeUpdate = column.getActualWidth();
                column.setActualWidth(widthBeforeUpdate, source);
            }
        }

        // sort - anything but undefined will set sort, thus null or empty string will clear the sort
        if (colDef.sort !== undefined) {
            if (colDef.sort == 'asc' || colDef.sort == 'desc') {
                column.setSort(colDef.sort, source);
            } else {
                column.setSort(undefined, source);
            }
        }

        // sorted at - anything but undefined, thus null will clear the sortIndex
        const sortIndex = _attrToNumber(colDef.sortIndex);
        if (sortIndex !== undefined) {
            column.setSortIndex(sortIndex);
        }

        // hide - anything but undefined, thus null will clear the hide
        const hide = _attrToBoolean(colDef.hide);
        if (hide !== undefined) {
            column.setVisible(!hide, source);
        }

        // pinned - anything but undefined, thus null or empty string will remove pinned
        if (colDef.pinned !== undefined) {
            column.setPinned(colDef.pinned);
        }
    }

    private findExistingColumn(
        newColDef: ColDef,
        existingColsCopy: AgColumn[] | null
    ): { idx: number; column: AgColumn } | undefined {
        if (!existingColsCopy) return undefined;

        for (let i = 0; i < existingColsCopy.length; i++) {
            const def = existingColsCopy[i].getUserProvidedColDef();
            if (!def) continue;

            const newHasId = newColDef.colId != null;
            if (newHasId) {
                if (existingColsCopy[i].getId() === newColDef.colId) {
                    return { idx: i, column: existingColsCopy[i] };
                }
                continue;
            }

            const newHasField = newColDef.field != null;
            if (newHasField) {
                if (def.field === newColDef.field) {
                    return { idx: i, column: existingColsCopy[i] };
                }
                continue;
            }

            if (def === newColDef) {
                return { idx: i, column: existingColsCopy[i] };
            }
        }
        return undefined;
    }

    private findExistingGroup(
        newGroupDef: ColGroupDef,
        existingGroups: AgProvidedColumnGroup[]
    ): { idx: number; group: AgProvidedColumnGroup } | undefined {
        const newHasId = newGroupDef.groupId != null;
        if (!newHasId) {
            return undefined;
        }

        for (let i = 0; i < existingGroups.length; i++) {
            const existingGroup = existingGroups[i];
            const existingDef = existingGroup.getColGroupDef();
            if (!existingDef) {
                continue;
            }

            if (existingGroup.getId() === newGroupDef.groupId) {
                return { idx: i, group: existingGroup };
            }
        }
        return undefined;
    }

    public addColumnDefaultAndTypes(colDef: ColDef, colId: string): ColDef {
        // start with empty merged definition
        const res: ColDef = {} as ColDef;

        // merge properties from default column definitions
        const defaultColDef = this.gos.get('defaultColDef');
        _mergeDeep(res, defaultColDef, false, true);

        const columnType = this.dataTypeService.updateColDefAndGetColumnType(res, colDef, colId);

        if (columnType) {
            this.assignColumnTypes(columnType, res);
        }

        // merge properties from column definitions
        _mergeDeep(res, colDef, false, true);

        const autoGroupColDef = this.gos.get('autoGroupColumnDef');
        const isSortingCoupled = this.gos.isColumnsSortingCoupledToGroup();
        if (colDef.rowGroup && autoGroupColDef && isSortingCoupled) {
            // override the sort for row group columns where the autoGroupColDef defines these values.
            _mergeDeep(
                res,
                { sort: autoGroupColDef.sort, initialSort: autoGroupColDef.initialSort } as ColDef,
                false,
                true
            );
        }

        this.dataTypeService.validateColDef(res);

        return res;
    }

    private assignColumnTypes(typeKeys: string[], colDefMerged: ColDef) {
        if (!typeKeys.length) {
            return;
        }

        // merge user defined with default column types
        const allColumnTypes = Object.assign({}, DefaultColumnTypes);
        const userTypes = this.gos.get('columnTypes') || {};

        _iterateObject(userTypes, (key, value) => {
            if (key in allColumnTypes) {
                console.warn(`AG Grid: the column type '${key}' is a default column type and cannot be overridden.`);
            } else {
                const colType = value as any;
                if (colType.type) {
                    _warnOnce(
                        `Column type definitions 'columnTypes' with a 'type' attribute are not supported ` +
                            `because a column type cannot refer to another column type. Only column definitions ` +
                            `'columnDefs' can use the 'type' attribute to refer to a column type.`
                    );
                }

                allColumnTypes[key] = value;
            }
        });

        typeKeys.forEach((t) => {
            const typeColDef = allColumnTypes[t.trim()];
            if (typeColDef) {
                _mergeDeep(colDefMerged, typeColDef, false, true);
            } else {
                console.warn("AG Grid: colDef.type '" + t + "' does not correspond to defined gridOptions.columnTypes");
            }
        });
    }

    // if object has children, we assume it's a group
    private isColumnGroup(abstractColDef: ColDef | ColGroupDef): boolean {
        return (abstractColDef as ColGroupDef).children !== undefined;
    }
}

export function depthFirstOriginalTreeSearch(
    parent: AgProvidedColumnGroup | null,
    tree: (AgColumn | AgProvidedColumnGroup)[],
    callback: (treeNode: AgColumn | AgProvidedColumnGroup, parent: AgProvidedColumnGroup | null) => void
): void {
    if (!tree) {
        return;
    }

    for (let i = 0; i < tree.length; i++) {
        const child = tree[i];
        if (isProvidedColumnGroup(child)) {
            depthFirstOriginalTreeSearch(child, child.getChildren(), callback);
        }
        callback(child, parent);
    }
}<|MERGE_RESOLUTION|>--- conflicted
+++ resolved
@@ -328,13 +328,8 @@
             // no existing column, need to create one
             const colId = columnKeyCreator.getUniqueKey(colDef.colId, colDef.field);
             const colDefMerged = this.addColumnDefaultAndTypes(colDef, colId);
-<<<<<<< HEAD
             column = new AgColumn(colDefMerged, colDef, colId, primaryColumns);
-            this.context.createBean(column);
-=======
-            column = new Column(colDefMerged, colDef, colId, primaryColumns);
             this.createBean(column);
->>>>>>> 52f3a882
         } else {
             const colDefMerged = this.addColumnDefaultAndTypes(colDef, column.getColId());
             column.setColDef(colDefMerged, colDef, source);
