import { BeanStub } from '../context/beanStub';
import type { BeanCollection, BeanName } from '../context/context';
import { type AgColumn, isColumn } from '../entities/agColumn';
import { AgColumnGroup, createUniqueColumnGroupId, isColumnGroup } from '../entities/agColumnGroup';
import type { AgProvidedColumnGroup } from '../entities/agProvidedColumnGroup';
import type { RowNode } from '../entities/rowNode';
import type { ColumnContainerWidthChanged, ColumnEventType, DisplayedColumnsWidthChangedEvent } from '../events';
import { Events } from '../events';
import type { ColumnPinnedType, HeaderColumnId } from '../interfaces/iColumn';
import type { WithoutGridCommon } from '../interfaces/iCommon';
import { _last, _removeAllFromUnorderedArray } from '../utils/array';
import { _exists } from '../utils/generic';
import type { ColumnEventDispatcher } from './columnEventDispatcher';
import type { ColumnModel } from './columnModel';
import type { ColumnSizeService } from './columnSizeService';
import { getWidthOfColsInList } from './columnUtils';
import type { ColumnViewportService } from './columnViewportService';
import { GroupInstanceIdCreator } from './groupInstanceIdCreator';

// takes in a list of columns, as specified by the column definitions, and returns column groups
export class VisibleColsService extends BeanStub {
    beanName: BeanName = 'visibleColsService';

    private columnModel: ColumnModel;
    private columnSizeService: ColumnSizeService;
    private columnViewportService: ColumnViewportService;
    private eventDispatcher: ColumnEventDispatcher;

    public wireBeans(beans: BeanCollection): void {
        super.wireBeans(beans);
        this.columnModel = beans.columnModel;
        this.columnSizeService = beans.columnSizeService;
        this.columnViewportService = beans.columnViewportService;
        this.eventDispatcher = beans.columnEventDispatcher;
    }

    // tree of columns to be displayed for each section
    private treeLeft: (AgColumn | AgColumnGroup)[];
    private treeRight: (AgColumn | AgColumnGroup)[];
    private treeCenter: (AgColumn | AgColumnGroup)[];

    // for fast lookup, to see if a column or group is still visible
    private colsAndGroupsMap: { [id: HeaderColumnId]: AgColumn | AgColumnGroup } = {};

    // leave level columns of the displayed trees
    private columnsLeft: AgColumn[] = [];
    private columnsRight: AgColumn[] = [];
    private columnsCenter: AgColumn[] = [];
    // all three lists above combined
    private columns: AgColumn[] = [];

    private autoHeightCols: AgColumn[];

    private bodyWidth = 0;
    private leftWidth = 0;
    private rightWidth = 0;

    private bodyWidthDirty = true;

    // list of all columns (displayed and hidden) in visible order including pinned
    private ariaOrderColumns: AgColumn[];

    public refresh(source: ColumnEventType, skipTreeBuild = false): void {
        // when we open/close col group, skipTreeBuild=false, as we know liveCols haven't changed
        if (!skipTreeBuild) {
            this.buildTrees();
        }

        this.updateOpenClosedVisibilityInColumnGroups();

        this.columnsLeft = pickDisplayedCols(this.treeLeft);
        this.columnsCenter = pickDisplayedCols(this.treeCenter);
        this.columnsRight = pickDisplayedCols(this.treeRight);

        this.joinColsAriaOrder();
        this.joinCols();
        this.setLeftValues(source);
        this.autoHeightCols = this.columns.filter((col) => col.isAutoHeight());
        this.columnSizeService.refreshFlexedColumns();
        this.updateBodyWidths();
        this.columnViewportService.checkViewportColumns(false);
        this.setFirstRightAndLastLeftPinned(source);

        this.eventDispatcher.visibleCols();
    }

    // after setColumnWidth or updateGroupsAndPresentedCols
    public updateBodyWidths(): void {
        const newBodyWidth = getWidthOfColsInList(this.columnsCenter);
        const newLeftWidth = getWidthOfColsInList(this.columnsLeft);
        const newRightWidth = getWidthOfColsInList(this.columnsRight);

        // this is used by virtual col calculation, for RTL only, as a change to body width can impact displayed
        // columns, due to RTL inverting the y coordinates
        this.bodyWidthDirty = this.bodyWidth !== newBodyWidth;

        const atLeastOneChanged =
            this.bodyWidth !== newBodyWidth || this.leftWidth !== newLeftWidth || this.rightWidth !== newRightWidth;

        if (atLeastOneChanged) {
            this.bodyWidth = newBodyWidth;
            this.leftWidth = newLeftWidth;
            this.rightWidth = newRightWidth;

            // this event is fired to allow the grid viewport to resize before the
            // scrollbar tries to update its visibility.
            const evt: WithoutGridCommon<ColumnContainerWidthChanged> = {
                type: Events.EVENT_COLUMN_CONTAINER_WIDTH_CHANGED,
            };
            this.eventService.dispatchEvent(evt);

            // when this fires, it is picked up by the gridPanel, which ends up in
            // gridPanel calling setWidthAndScrollPosition(), which in turn calls setViewportPosition()
            const event: WithoutGridCommon<DisplayedColumnsWidthChangedEvent> = {
                type: Events.EVENT_DISPLAYED_COLUMNS_WIDTH_CHANGED,
            };
            this.eventService.dispatchEvent(event);
        }
    }

    // sets the left pixel position of each column
    public setLeftValues(source: ColumnEventType): void {
        this.setLeftValuesOfCols(source);
        this.setLeftValuesOfGroups();
    }

    private setFirstRightAndLastLeftPinned(source: ColumnEventType): void {
        let lastLeft: AgColumn | null;
        let firstRight: AgColumn | null;

        if (this.gos.get('enableRtl')) {
            lastLeft = this.columnsLeft ? this.columnsLeft[0] : null;
            firstRight = this.columnsRight ? _last(this.columnsRight) : null;
        } else {
            lastLeft = this.columnsLeft ? _last(this.columnsLeft) : null;
            firstRight = this.columnsRight ? this.columnsRight[0] : null;
        }

        this.columnModel.getCols().forEach((col) => {
            col.setLastLeftPinned(col === lastLeft, source);
            col.setFirstRightPinned(col === firstRight, source);
        });
    }

    private buildTrees() {
        const cols = this.columnModel.getColsToShow();

        const leftCols = cols.filter((col) => col.getPinned() == 'left');
        const rightCols = cols.filter((col) => col.getPinned() == 'right');
        const centerCols = cols.filter((col) => col.getPinned() != 'left' && col.getPinned() != 'right');

        const idCreator = new GroupInstanceIdCreator();

        this.treeLeft = this.createGroups(leftCols, idCreator, 'left', this.treeLeft);
        this.treeRight = this.createGroups(rightCols, idCreator, 'right', this.treeRight);
        this.treeCenter = this.createGroups(centerCols, idCreator, null, this.treeCenter);

        this.updateColsAndGroupsMap();
    }

    public clear(): void {
        this.columnsLeft = [];
        this.columnsRight = [];
        this.columnsCenter = [];
        this.columns = [];
        this.ariaOrderColumns = [];
    }

    private joinColsAriaOrder(): void {
        const allColumns = this.columnModel.getCols();
        const pinnedLeft: AgColumn[] = [];
        const center: AgColumn[] = [];
        const pinnedRight: AgColumn[] = [];

        for (const col of allColumns) {
            const pinned = col.getPinned();
            if (!pinned) {
                center.push(col);
            } else if (pinned === true || pinned === 'left') {
                pinnedLeft.push(col);
            } else {
                pinnedRight.push(col);
            }
        }

        this.ariaOrderColumns = pinnedLeft.concat(center).concat(pinnedRight);
    }

    public getAriaColIndex(colOrGroup: AgColumn | AgColumnGroup): number {
        let col: AgColumn;

        if (isColumnGroup(colOrGroup)) {
            col = colOrGroup.getLeafColumns()[0];
        } else {
            col = colOrGroup;
        }

        return this.ariaOrderColumns.indexOf(col) + 1;
    }

    public getAllAutoHeightCols(): AgColumn[] {
        return this.autoHeightCols;
    }

    private setLeftValuesOfGroups(): void {
        // a groups left value is the lest left value of it's children
        [this.treeLeft, this.treeRight, this.treeCenter].forEach((columns) => {
            columns.forEach((column) => {
                if (isColumnGroup(column)) {
                    const columnGroup = column;
                    columnGroup.checkLeft();
                }
            });
        });
    }

    private setLeftValuesOfCols(source: ColumnEventType): void {
        const primaryCols = this.columnModel.getColDefCols();
        if (!primaryCols) {
            return;
        }

        // go through each list of displayed columns
        const allColumns = this.columnModel.getCols().slice(0);

        // let totalColumnWidth = this.getWidthOfColsInList()
        const doingRtl = this.gos.get('enableRtl');

        [this.columnsLeft, this.columnsRight, this.columnsCenter].forEach((columns) => {
            if (doingRtl) {
                // when doing RTL, we start at the top most pixel (ie RHS) and work backwards
                let left = getWidthOfColsInList(columns);
                columns.forEach((column) => {
                    left -= column.getActualWidth();
                    column.setLeft(left, source);
                });
            } else {
                // otherwise normal LTR, we start at zero
                let left = 0;
                columns.forEach((column) => {
                    column.setLeft(left, source);
                    left += column.getActualWidth();
                });
            }
            _removeAllFromUnorderedArray(allColumns, columns);
        });

        // items left in allColumns are columns not displayed, so remove the left position. this is
        // important for the rows, as if a col is made visible, then taken out, then made visible again,
        // we don't want the animation of the cell floating in from the old position, whatever that was.
        allColumns.forEach((column) => {
            column.setLeft(null, source);
        });
    }

    private joinCols(): void {
        if (this.gos.get('enableRtl')) {
            this.columns = this.columnsRight.concat(this.columnsCenter).concat(this.columnsLeft);
        } else {
            this.columns = this.columnsLeft.concat(this.columnsCenter).concat(this.columnsRight);
        }
    }

    public getColsCenter(): AgColumn[] {
        return this.columnsCenter;
    }

    public getAllTrees(): (AgColumn | AgColumnGroup)[] | null {
        if (this.treeLeft && this.treeRight && this.treeCenter) {
            return this.treeLeft.concat(this.treeCenter).concat(this.treeRight);
        }

        return null;
    }

    // + headerRenderer -> setting pinned body width
    public getTreeLeft(): (AgColumn | AgColumnGroup)[] {
        return this.treeLeft;
    }

    // + headerRenderer -> setting pinned body width
    public getTreeRight(): (AgColumn | AgColumnGroup)[] {
        return this.treeRight;
    }

    // + headerRenderer -> setting pinned body width
    public getTreeCenter(): (AgColumn | AgColumnGroup)[] {
        return this.treeCenter;
    }

    // + csvCreator
    public getAllCols(): AgColumn[] {
        return this.columns;
    }

    // gridPanel -> ensureColumnVisible
    public isColDisplayed(column: AgColumn): boolean {
        return this.getAllCols().indexOf(column as AgColumn) >= 0;
    }

    public getLeftColsForRow(rowNode: RowNode): AgColumn[] {
        const colSpanActive = this.columnModel.isColSpanActive();
        if (!colSpanActive) {
            return this.columnsLeft;
        }

        return this.getColsForRow(rowNode, this.columnsLeft);
    }

    public getRightColsForRow(rowNode: RowNode): AgColumn[] {
        const colSpanActive = this.columnModel.isColSpanActive();
        if (!colSpanActive) {
            return this.columnsRight;
        }

        return this.getColsForRow(rowNode, this.columnsRight);
    }

    public getColsForRow(
        rowNode: RowNode,
        displayedColumns: AgColumn[],
        filterCallback?: (column: AgColumn) => boolean,
        emptySpaceBeforeColumn?: (column: AgColumn) => boolean
    ): AgColumn[] {
        const result: AgColumn[] = [];
        let lastConsideredCol: AgColumn | null = null;

        for (let i = 0; i < displayedColumns.length; i++) {
            const col = displayedColumns[i] as AgColumn;
            const maxAllowedColSpan = displayedColumns.length - i;
            const colSpan = Math.min(col.getColSpan(rowNode), maxAllowedColSpan);
            const columnsToCheckFilter: AgColumn[] = [col];

            if (colSpan > 1) {
                const colsToRemove = colSpan - 1;

                for (let j = 1; j <= colsToRemove; j++) {
                    columnsToCheckFilter.push(displayedColumns[i + j]);
                }

                i += colsToRemove;
            }

            // see which cols we should take out for column virtualisation
            let filterPasses: boolean;

            if (filterCallback) {
                // if user provided a callback, means some columns may not be in the viewport.
                // the user will NOT provide a callback if we are talking about pinned areas,
                // as pinned areas have no horizontal scroll and do not virtualise the columns.
                // if lots of columns, that means column spanning, and we set filterPasses = true
                // if one or more of the columns spanned pass the filter.
                filterPasses = false;
                columnsToCheckFilter.forEach((colForFilter) => {
                    if (filterCallback(colForFilter)) {
                        filterPasses = true;
                    }
                });
            } else {
                filterPasses = true;
            }

            if (filterPasses) {
                if (result.length === 0 && lastConsideredCol) {
                    const gapBeforeColumn = emptySpaceBeforeColumn ? emptySpaceBeforeColumn(col) : false;
                    if (gapBeforeColumn) {
                        result.push(lastConsideredCol);
                    }
                }
                result.push(col);
            }

            lastConsideredCol = col;
        }

        return result;
    }

    // used by:
    // + angularGrid -> for setting body width
    // + rowController -> setting main row widths (when inserting and resizing)
    // need to cache this
    public getBodyContainerWidth(): number {
        return this.bodyWidth;
    }

    public getContainerWidth(pinned: ColumnPinnedType): number {
        switch (pinned) {
            case 'left':
                return this.leftWidth;
            case 'right':
                return this.rightWidth;
            default:
                return this.bodyWidth;
        }
    }

    // + rowController -> while inserting rows
    public getCenterCols(): AgColumn[] {
        return this.columnsCenter;
    }

    // + rowController -> while inserting rows
    public getLeftCols(): AgColumn[] {
        return this.columnsLeft;
    }

    public getRightCols(): AgColumn[] {
        return this.columnsRight;
    }

    public getColBefore(col: AgColumn): AgColumn | null {
        const allDisplayedColumns = this.getAllCols();
        const oldIndex = allDisplayedColumns.indexOf(col as AgColumn);

        if (oldIndex > 0) {
            return allDisplayedColumns[oldIndex - 1];
        }

        return null;
    }

    public getGroupAtDirection(columnGroup: AgColumnGroup, direction: 'After' | 'Before'): AgColumnGroup | null {
        // pick the last displayed column in this group
        const requiredLevel = columnGroup.getProvidedColumnGroup().getLevel() + columnGroup.getPaddingLevel();
        const colGroupLeafColumns = columnGroup.getDisplayedLeafColumns();
        const col: AgColumn | null = direction === 'After' ? _last(colGroupLeafColumns) : colGroupLeafColumns[0];
        const getDisplayColMethod: 'getColAfter' | 'getColBefore' = `getCol${direction}` as any;

        while (true) {
            // keep moving to the next col, until we get to another group
            const column = this[getDisplayColMethod](col);

            if (!column) {
                return null;
            }

            const groupPointer = this.getColGroupAtLevel(column, requiredLevel);

            if (groupPointer !== columnGroup) {
                return groupPointer;
            }
        }
    }

    public getColGroupAtLevel(column: AgColumn, level: number): AgColumnGroup | null {
        // get group at same level as the one we are looking for
        let groupPointer: AgColumnGroup = column.getParent()!;
        let originalGroupLevel: number;
        let groupPointerLevel: number;

        while (true) {
            const groupPointerProvidedColumnGroup = groupPointer.getProvidedColumnGroup();
            originalGroupLevel = groupPointerProvidedColumnGroup.getLevel();
            groupPointerLevel = groupPointer.getPaddingLevel();

            if (originalGroupLevel + groupPointerLevel <= level) {
                break;
            }
            groupPointer = groupPointer.getParent()!;
        }

        return groupPointer;
    }

    public isPinningLeft(): boolean {
        return this.columnsLeft.length > 0;
    }

    public isPinningRight(): boolean {
        return this.columnsRight.length > 0;
    }

    private updateColsAndGroupsMap(): void {
        this.colsAndGroupsMap = {};

        const func = (child: AgColumn | AgColumnGroup) => {
            this.colsAndGroupsMap[child.getUniqueId()] = child;
        };

        depthFirstAllColumnTreeSearch(this.treeCenter, false, func);
        depthFirstAllColumnTreeSearch(this.treeLeft, false, func);
        depthFirstAllColumnTreeSearch(this.treeRight, false, func);
    }

    public isVisible(item: AgColumn | AgColumnGroup): boolean {
        const fromMap = this.colsAndGroupsMap[item.getUniqueId()];
        // check for reference, in case new column / group with same id is now present
        return fromMap === item;
    }

    private updateOpenClosedVisibilityInColumnGroups(): void {
        const allColumnGroups = this.getAllTrees();

        depthFirstAllColumnTreeSearch(allColumnGroups, false, (child) => {
            if (isColumnGroup(child)) {
                child.calculateDisplayedColumns();
            }
        });
    }

    public getFirstColumn(): AgColumn | null {
        const isRtl = this.gos.get('enableRtl');
        const queryOrder: ('getLeftCols' | 'getCenterCols' | 'getRightCols')[] = [
            'getLeftCols',
            'getCenterCols',
            'getRightCols',
        ];

        if (isRtl) {
            queryOrder.reverse();
        }

        for (let i = 0; i < queryOrder.length; i++) {
            const container = this[queryOrder[i]]();
            if (container.length) {
                return isRtl ? _last(container) : container[0];
            }
        }

        return null;
    }

    // returns the group with matching colId and instanceId. If instanceId is missing,
    // matches only on the colId.
    public getColumnGroup(colId: string | AgColumnGroup, partId?: number): AgColumnGroup | null {
        if (!colId) {
            return null;
        }
        if (isColumnGroup(colId)) {
            return colId;
        }

        const allColumnGroups = this.getAllTrees();
        const checkPartId = typeof partId === 'number';
        let result: AgColumnGroup | null = null;

        depthFirstAllColumnTreeSearch(allColumnGroups, false, (child) => {
            if (isColumnGroup(child)) {
                const columnGroup = child;
                let matched: boolean;

                if (checkPartId) {
                    matched = colId === columnGroup.getGroupId() && partId === columnGroup.getPartId();
                } else {
                    matched = colId === columnGroup.getGroupId();
                }

                if (matched) {
                    result = columnGroup;
                }
            }
        });

        return result;
    }

    // used by:
    // + rowRenderer -> for navigation
    public getColAfter(col: AgColumn): AgColumn | null {
        const allDisplayedColumns = this.getAllCols();
        const oldIndex = allDisplayedColumns.indexOf(col as AgColumn);

        if (oldIndex < allDisplayedColumns.length - 1) {
            return allDisplayedColumns[oldIndex + 1];
        }

        return null;
    }

    public isBodyWidthDirty(): boolean {
        return this.bodyWidthDirty;
    }

    public setBodyWidthDirty(): void {
        this.bodyWidthDirty = true;
    }

    // used by:
    // + angularGrid -> setting pinned body width
    // note: this should be cached
    public getColsLeftWidth() {
        return getWidthOfColsInList(this.columnsLeft);
    }

    // note: this should be cached
    public getDisplayedColumnsRightWidth() {
        return getWidthOfColsInList(this.columnsRight);
    }

    public isColAtEdge(col: AgColumn | AgColumnGroup, edge: 'first' | 'last'): boolean {
        const allColumns = this.getAllCols();
        if (!allColumns.length) {
            return false;
        }

        const isFirst = edge === 'first';

        let columnToCompare: AgColumn;
        if (isColumnGroup(col)) {
            const leafColumns = col.getDisplayedLeafColumns();
            if (!leafColumns.length) {
                return false;
            }

            columnToCompare = isFirst ? leafColumns[0] : _last(leafColumns);
        } else {
            columnToCompare = col;
        }

        return (isFirst ? allColumns[0] : _last(allColumns)) === columnToCompare;
    }

    public createGroups(
        // all displayed columns sorted - this is the columns the grid should show
        sortedVisibleColumns: AgColumn[],
        // creates unique id's for the group
        groupInstanceIdCreator: GroupInstanceIdCreator,
        // whether it's left, right or center col
        pinned: ColumnPinnedType,
        // we try to reuse old groups if we can, to allow gui to do animation
        oldDisplayedGroups?: (AgColumn | AgColumnGroup)[]
    ): (AgColumn | AgColumnGroup)[] {
        const oldColumnsMapped = this.mapOldGroupsById(oldDisplayedGroups!);

        /**
         * The following logic starts at the leaf level of columns, iterating through them to build their parent
         * groups when the parents match.
         *
         * The created groups are then added to an array, and similarly iterated on until we reach the top level.
         *
         * When row groups have no original parent, it's added to the result.
         */
        const topLevelResultCols: (AgColumn | AgColumnGroup)[] = [];

        // this is an array of cols or col groups at one level of depth, starting from leaf and ending at root
        let groupsOrColsAtCurrentLevel: (AgColumn | AgColumnGroup)[] = sortedVisibleColumns as AgColumn[];
        while (groupsOrColsAtCurrentLevel.length) {
            // store what's currently iterating so the function can build the next level of col groups
            const currentlyIterating = groupsOrColsAtCurrentLevel;
            groupsOrColsAtCurrentLevel = [];

            // store the index of the last row which was different from the previous row, this is used as a slice
            // index for finding the children to group together
            let lastGroupedColIdx = 0;

            // create a group of children from lastGroupedColIdx to the provided `to` parameter
            const createGroupToIndex = (to: number) => {
                const from = lastGroupedColIdx;
                lastGroupedColIdx = to;

                const previousNode = currentlyIterating[from];
                const previousNodeProvided = isColumnGroup(previousNode)
                    ? previousNode.getProvidedColumnGroup()
                    : previousNode;
                const previousNodeParent = previousNodeProvided.getOriginalParent() as AgProvidedColumnGroup | null;

                if (previousNodeParent == null) {
                    // if the last node was different, and had a null parent, then we add all the nodes to the final
                    // results)
                    for (let i = from; i < to; i++) {
                        topLevelResultCols.push(currentlyIterating[i]);
                    }
                    return;
                }

                // the parent differs from the previous node, so we create a group from the previous node
                // and add all to the result array, except the current node.
                const newGroup = this.createColGroup(
                    previousNodeParent,
                    groupInstanceIdCreator,
                    oldColumnsMapped,
                    pinned
                );

                for (let i = from; i < to; i++) {
                    newGroup.addChild(currentlyIterating[i]);
                }
                groupsOrColsAtCurrentLevel.push(newGroup);
            };

            for (let i = 1; i < currentlyIterating.length; i++) {
                const thisNode = currentlyIterating[i];
                const thisNodeProvided = isColumnGroup(thisNode) ? thisNode.getProvidedColumnGroup() : thisNode;
                const thisNodeParent = thisNodeProvided.getOriginalParent();

                const previousNode = currentlyIterating[lastGroupedColIdx];
                const previousNodeProvided = isColumnGroup(previousNode)
                    ? previousNode.getProvidedColumnGroup()
                    : previousNode;
                const previousNodeParent = previousNodeProvided.getOriginalParent();

                if (thisNodeParent !== previousNodeParent) {
                    createGroupToIndex(i);
                }
            }

            if (lastGroupedColIdx < currentlyIterating.length) {
                createGroupToIndex(currentlyIterating.length);
            }
        }
        this.setupParentsIntoCols(topLevelResultCols, null);
        return topLevelResultCols;
    }

    private createColGroup(
        providedGroup: AgProvidedColumnGroup,
        groupInstanceIdCreator: GroupInstanceIdCreator,
        oldColumnsMapped: { [key: string]: AgColumnGroup },
        pinned: ColumnPinnedType
    ): AgColumnGroup {
        const groupId = providedGroup.getGroupId();
        const instanceId = groupInstanceIdCreator.getInstanceIdForKey(groupId);
        const uniqueId = createUniqueColumnGroupId(groupId, instanceId);

        let columnGroup: AgColumnGroup | null = oldColumnsMapped[uniqueId];

        // if the user is setting new colDefs, it is possible that the id's overlap, and we
        // would have a false match from above. so we double check we are talking about the
        // same original column group.
        if (columnGroup && columnGroup.getProvidedColumnGroup() !== providedGroup) {
            columnGroup = null;
        }

        if (_exists(columnGroup)) {
            // clean out the old column group here, as we will be adding children into it again
            columnGroup.reset();
        } else {
<<<<<<< HEAD
            columnGroup = new AgColumnGroup(providedGroup, groupId, instanceId, pinned);
            this.context.createBean(columnGroup);
=======
            columnGroup = new ColumnGroup(providedGroup, groupId, instanceId, pinned);
            this.createBean(columnGroup);
>>>>>>> 52f3a882
        }

        return columnGroup;
    }

    // returns back a 2d map of ColumnGroup as follows: groupId -> instanceId -> ColumnGroup
    private mapOldGroupsById(displayedGroups: (AgColumn | AgColumnGroup)[]): {
        [uniqueId: string]: AgColumnGroup;
    } {
        const result: { [uniqueId: HeaderColumnId]: AgColumnGroup } = {};

        const recursive = (columnsOrGroups: (AgColumn | AgColumnGroup)[] | null) => {
            columnsOrGroups!.forEach((columnOrGroup) => {
                if (isColumnGroup(columnOrGroup)) {
                    const columnGroup = columnOrGroup;
                    result[columnOrGroup.getUniqueId()] = columnGroup;
                    recursive(columnGroup.getChildren());
                }
            });
        };

        if (displayedGroups) {
            recursive(displayedGroups);
        }

        return result;
    }

    private setupParentsIntoCols(
        columnsOrGroups: (AgColumn | AgColumnGroup)[] | null,
        parent: AgColumnGroup | null
    ): void {
        columnsOrGroups!.forEach((columnsOrGroup) => {
            columnsOrGroup.setParent(parent);
            if (isColumnGroup(columnsOrGroup)) {
                const columnGroup = columnsOrGroup;
                this.setupParentsIntoCols(columnGroup.getChildren(), columnGroup);
            }
        });
    }
}

function depthFirstAllColumnTreeSearch(
    tree: (AgColumn | AgColumnGroup)[] | null,
    useDisplayedChildren: boolean,
    callback: (treeNode: AgColumn | AgColumnGroup) => void
): void {
    if (!tree) {
        return;
    }

    for (let i = 0; i < tree.length; i++) {
        const child = tree[i];
        if (isColumnGroup(child)) {
            const childTree = useDisplayedChildren ? child.getDisplayedChildren() : child.getChildren();
            depthFirstAllColumnTreeSearch(childTree, useDisplayedChildren, callback);
        }
        callback(child);
    }
}

function pickDisplayedCols(tree: (AgColumn | AgColumnGroup)[]): AgColumn[] {
    const res: AgColumn[] = [];
    depthFirstAllColumnTreeSearch(tree, true, (child) => {
        if (isColumn(child)) {
            res.push(child);
        }
    });
    return res;
}<|MERGE_RESOLUTION|>--- conflicted
+++ resolved
@@ -726,13 +726,8 @@
             // clean out the old column group here, as we will be adding children into it again
             columnGroup.reset();
         } else {
-<<<<<<< HEAD
             columnGroup = new AgColumnGroup(providedGroup, groupId, instanceId, pinned);
-            this.context.createBean(columnGroup);
-=======
-            columnGroup = new ColumnGroup(providedGroup, groupId, instanceId, pinned);
             this.createBean(columnGroup);
->>>>>>> 52f3a882
         }
 
         return columnGroup;
