import type { NamedBean } from '../context/bean';
import { BeanStub } from '../context/beanStub';
<<<<<<< HEAD
import type { BeanCollection, BeanName } from '../context/context';
import { type AgColumn, isColumn } from '../entities/agColumn';
import { AgColumnGroup, createUniqueColumnGroupId, isColumnGroup } from '../entities/agColumnGroup';
import type { AgProvidedColumnGroup } from '../entities/agProvidedColumnGroup';
=======
import type { BeanCollection } from '../context/context';
import type { ColumnPinnedType } from '../entities/column';
import { Column } from '../entities/column';
import { ColumnGroup } from '../entities/columnGroup';
import type { ProvidedColumnGroup } from '../entities/providedColumnGroup';
>>>>>>> 34b7212f
import type { RowNode } from '../entities/rowNode';
import type { ColumnContainerWidthChanged, ColumnEventType, DisplayedColumnsWidthChangedEvent } from '../events';
import { Events } from '../events';
import type { ColumnPinnedType, HeaderColumnId } from '../interfaces/iColumn';
import type { WithoutGridCommon } from '../interfaces/iCommon';
import { _last, _removeAllFromUnorderedArray } from '../utils/array';
import { _exists } from '../utils/generic';
import type { ColumnEventDispatcher } from './columnEventDispatcher';
import type { ColumnModel } from './columnModel';
import type { ColumnSizeService } from './columnSizeService';
import { getWidthOfColsInList } from './columnUtils';
import type { ColumnViewportService } from './columnViewportService';
import { GroupInstanceIdCreator } from './groupInstanceIdCreator';

// takes in a list of columns, as specified by the column definitions, and returns column groups
export class VisibleColsService extends BeanStub implements NamedBean {
    beanName = 'visibleColsService' as const;

    private columnModel: ColumnModel;
    private columnSizeService: ColumnSizeService;
    private columnViewportService: ColumnViewportService;
    private eventDispatcher: ColumnEventDispatcher;

    public wireBeans(beans: BeanCollection): void {
        this.columnModel = beans.columnModel;
        this.columnSizeService = beans.columnSizeService;
        this.columnViewportService = beans.columnViewportService;
        this.eventDispatcher = beans.columnEventDispatcher;
    }

    // tree of columns to be displayed for each section
    private treeLeft: (AgColumn | AgColumnGroup)[];
    private treeRight: (AgColumn | AgColumnGroup)[];
    private treeCenter: (AgColumn | AgColumnGroup)[];

    // for fast lookup, to see if a column or group is still visible
    private colsAndGroupsMap: { [id: HeaderColumnId]: AgColumn | AgColumnGroup } = {};

    // leave level columns of the displayed trees
    private columnsLeft: AgColumn[] = [];
    private columnsRight: AgColumn[] = [];
    private columnsCenter: AgColumn[] = [];
    // all three lists above combined
    private columns: AgColumn[] = [];

    private autoHeightCols: AgColumn[];

    private bodyWidth = 0;
    private leftWidth = 0;
    private rightWidth = 0;

    private bodyWidthDirty = true;

    // list of all columns (displayed and hidden) in visible order including pinned
    private ariaOrderColumns: AgColumn[];

    public refresh(source: ColumnEventType, skipTreeBuild = false): void {
        // when we open/close col group, skipTreeBuild=false, as we know liveCols haven't changed
        if (!skipTreeBuild) {
            this.buildTrees();
        }

        this.updateOpenClosedVisibilityInColumnGroups();

        this.columnsLeft = pickDisplayedCols(this.treeLeft);
        this.columnsCenter = pickDisplayedCols(this.treeCenter);
        this.columnsRight = pickDisplayedCols(this.treeRight);

        this.joinColsAriaOrder();
        this.joinCols();
        this.setLeftValues(source);
        this.autoHeightCols = this.columns.filter((col) => col.isAutoHeight());
        this.columnSizeService.refreshFlexedColumns();
        this.updateBodyWidths();
        this.columnViewportService.checkViewportColumns(false);
        this.setFirstRightAndLastLeftPinned(source);

        this.eventDispatcher.visibleCols();
    }

    // after setColumnWidth or updateGroupsAndPresentedCols
    public updateBodyWidths(): void {
        const newBodyWidth = getWidthOfColsInList(this.columnsCenter);
        const newLeftWidth = getWidthOfColsInList(this.columnsLeft);
        const newRightWidth = getWidthOfColsInList(this.columnsRight);

        // this is used by virtual col calculation, for RTL only, as a change to body width can impact displayed
        // columns, due to RTL inverting the y coordinates
        this.bodyWidthDirty = this.bodyWidth !== newBodyWidth;

        const atLeastOneChanged =
            this.bodyWidth !== newBodyWidth || this.leftWidth !== newLeftWidth || this.rightWidth !== newRightWidth;

        if (atLeastOneChanged) {
            this.bodyWidth = newBodyWidth;
            this.leftWidth = newLeftWidth;
            this.rightWidth = newRightWidth;

            // this event is fired to allow the grid viewport to resize before the
            // scrollbar tries to update its visibility.
            const evt: WithoutGridCommon<ColumnContainerWidthChanged> = {
                type: Events.EVENT_COLUMN_CONTAINER_WIDTH_CHANGED,
            };
            this.eventService.dispatchEvent(evt);

            // when this fires, it is picked up by the gridPanel, which ends up in
            // gridPanel calling setWidthAndScrollPosition(), which in turn calls setViewportPosition()
            const event: WithoutGridCommon<DisplayedColumnsWidthChangedEvent> = {
                type: Events.EVENT_DISPLAYED_COLUMNS_WIDTH_CHANGED,
            };
            this.eventService.dispatchEvent(event);
        }
    }

    // sets the left pixel position of each column
    public setLeftValues(source: ColumnEventType): void {
        this.setLeftValuesOfCols(source);
        this.setLeftValuesOfGroups();
    }

    private setFirstRightAndLastLeftPinned(source: ColumnEventType): void {
        let lastLeft: AgColumn | null;
        let firstRight: AgColumn | null;

        if (this.gos.get('enableRtl')) {
            lastLeft = this.columnsLeft ? this.columnsLeft[0] : null;
            firstRight = this.columnsRight ? _last(this.columnsRight) : null;
        } else {
            lastLeft = this.columnsLeft ? _last(this.columnsLeft) : null;
            firstRight = this.columnsRight ? this.columnsRight[0] : null;
        }

        this.columnModel.getCols().forEach((col) => {
            col.setLastLeftPinned(col === lastLeft, source);
            col.setFirstRightPinned(col === firstRight, source);
        });
    }

    private buildTrees() {
        const cols = this.columnModel.getColsToShow();

        const leftCols = cols.filter((col) => col.getPinned() == 'left');
        const rightCols = cols.filter((col) => col.getPinned() == 'right');
        const centerCols = cols.filter((col) => col.getPinned() != 'left' && col.getPinned() != 'right');

        const idCreator = new GroupInstanceIdCreator();

        this.treeLeft = this.createGroups(leftCols, idCreator, 'left', this.treeLeft);
        this.treeRight = this.createGroups(rightCols, idCreator, 'right', this.treeRight);
        this.treeCenter = this.createGroups(centerCols, idCreator, null, this.treeCenter);

        this.updateColsAndGroupsMap();
    }

    public clear(): void {
        this.columnsLeft = [];
        this.columnsRight = [];
        this.columnsCenter = [];
        this.columns = [];
        this.ariaOrderColumns = [];
    }

    private joinColsAriaOrder(): void {
        const allColumns = this.columnModel.getCols();
        const pinnedLeft: AgColumn[] = [];
        const center: AgColumn[] = [];
        const pinnedRight: AgColumn[] = [];

        for (const col of allColumns) {
            const pinned = col.getPinned();
            if (!pinned) {
                center.push(col);
            } else if (pinned === true || pinned === 'left') {
                pinnedLeft.push(col);
            } else {
                pinnedRight.push(col);
            }
        }

        this.ariaOrderColumns = pinnedLeft.concat(center).concat(pinnedRight);
    }

    public getAriaColIndex(colOrGroup: AgColumn | AgColumnGroup): number {
        let col: AgColumn;

        if (isColumnGroup(colOrGroup)) {
            col = colOrGroup.getLeafColumns()[0];
        } else {
            col = colOrGroup;
        }

        return this.ariaOrderColumns.indexOf(col) + 1;
    }

    public getAllAutoHeightCols(): AgColumn[] {
        return this.autoHeightCols;
    }

    private setLeftValuesOfGroups(): void {
        // a groups left value is the lest left value of it's children
        [this.treeLeft, this.treeRight, this.treeCenter].forEach((columns) => {
            columns.forEach((column) => {
                if (isColumnGroup(column)) {
                    const columnGroup = column;
                    columnGroup.checkLeft();
                }
            });
        });
    }

    private setLeftValuesOfCols(source: ColumnEventType): void {
        const primaryCols = this.columnModel.getColDefCols();
        if (!primaryCols) {
            return;
        }

        // go through each list of displayed columns
        const allColumns = this.columnModel.getCols().slice(0);

        // let totalColumnWidth = this.getWidthOfColsInList()
        const doingRtl = this.gos.get('enableRtl');

        [this.columnsLeft, this.columnsRight, this.columnsCenter].forEach((columns) => {
            if (doingRtl) {
                // when doing RTL, we start at the top most pixel (ie RHS) and work backwards
                let left = getWidthOfColsInList(columns);
                columns.forEach((column) => {
                    left -= column.getActualWidth();
                    column.setLeft(left, source);
                });
            } else {
                // otherwise normal LTR, we start at zero
                let left = 0;
                columns.forEach((column) => {
                    column.setLeft(left, source);
                    left += column.getActualWidth();
                });
            }
            _removeAllFromUnorderedArray(allColumns, columns);
        });

        // items left in allColumns are columns not displayed, so remove the left position. this is
        // important for the rows, as if a col is made visible, then taken out, then made visible again,
        // we don't want the animation of the cell floating in from the old position, whatever that was.
        allColumns.forEach((column) => {
            column.setLeft(null, source);
        });
    }

    private joinCols(): void {
        if (this.gos.get('enableRtl')) {
            this.columns = this.columnsRight.concat(this.columnsCenter).concat(this.columnsLeft);
        } else {
            this.columns = this.columnsLeft.concat(this.columnsCenter).concat(this.columnsRight);
        }
    }

    public getColsCenter(): AgColumn[] {
        return this.columnsCenter;
    }

    public getAllTrees(): (AgColumn | AgColumnGroup)[] | null {
        if (this.treeLeft && this.treeRight && this.treeCenter) {
            return this.treeLeft.concat(this.treeCenter).concat(this.treeRight);
        }

        return null;
    }

    // + headerRenderer -> setting pinned body width
    public getTreeLeft(): (AgColumn | AgColumnGroup)[] {
        return this.treeLeft;
    }

    // + headerRenderer -> setting pinned body width
    public getTreeRight(): (AgColumn | AgColumnGroup)[] {
        return this.treeRight;
    }

    // + headerRenderer -> setting pinned body width
    public getTreeCenter(): (AgColumn | AgColumnGroup)[] {
        return this.treeCenter;
    }

    // + csvCreator
    public getAllCols(): AgColumn[] {
        return this.columns;
    }

    // gridPanel -> ensureColumnVisible
    public isColDisplayed(column: AgColumn): boolean {
        return this.getAllCols().indexOf(column as AgColumn) >= 0;
    }

    public getLeftColsForRow(rowNode: RowNode): AgColumn[] {
        const colSpanActive = this.columnModel.isColSpanActive();
        if (!colSpanActive) {
            return this.columnsLeft;
        }

        return this.getColsForRow(rowNode, this.columnsLeft);
    }

    public getRightColsForRow(rowNode: RowNode): AgColumn[] {
        const colSpanActive = this.columnModel.isColSpanActive();
        if (!colSpanActive) {
            return this.columnsRight;
        }

        return this.getColsForRow(rowNode, this.columnsRight);
    }

    public getColsForRow(
        rowNode: RowNode,
        displayedColumns: AgColumn[],
        filterCallback?: (column: AgColumn) => boolean,
        emptySpaceBeforeColumn?: (column: AgColumn) => boolean
    ): AgColumn[] {
        const result: AgColumn[] = [];
        let lastConsideredCol: AgColumn | null = null;

        for (let i = 0; i < displayedColumns.length; i++) {
            const col = displayedColumns[i] as AgColumn;
            const maxAllowedColSpan = displayedColumns.length - i;
            const colSpan = Math.min(col.getColSpan(rowNode), maxAllowedColSpan);
            const columnsToCheckFilter: AgColumn[] = [col];

            if (colSpan > 1) {
                const colsToRemove = colSpan - 1;

                for (let j = 1; j <= colsToRemove; j++) {
                    columnsToCheckFilter.push(displayedColumns[i + j]);
                }

                i += colsToRemove;
            }

            // see which cols we should take out for column virtualisation
            let filterPasses: boolean;

            if (filterCallback) {
                // if user provided a callback, means some columns may not be in the viewport.
                // the user will NOT provide a callback if we are talking about pinned areas,
                // as pinned areas have no horizontal scroll and do not virtualise the columns.
                // if lots of columns, that means column spanning, and we set filterPasses = true
                // if one or more of the columns spanned pass the filter.
                filterPasses = false;
                columnsToCheckFilter.forEach((colForFilter) => {
                    if (filterCallback(colForFilter)) {
                        filterPasses = true;
                    }
                });
            } else {
                filterPasses = true;
            }

            if (filterPasses) {
                if (result.length === 0 && lastConsideredCol) {
                    const gapBeforeColumn = emptySpaceBeforeColumn ? emptySpaceBeforeColumn(col) : false;
                    if (gapBeforeColumn) {
                        result.push(lastConsideredCol);
                    }
                }
                result.push(col);
            }

            lastConsideredCol = col;
        }

        return result;
    }

    // used by:
    // + angularGrid -> for setting body width
    // + rowController -> setting main row widths (when inserting and resizing)
    // need to cache this
    public getBodyContainerWidth(): number {
        return this.bodyWidth;
    }

    public getContainerWidth(pinned: ColumnPinnedType): number {
        switch (pinned) {
            case 'left':
                return this.leftWidth;
            case 'right':
                return this.rightWidth;
            default:
                return this.bodyWidth;
        }
    }

    // + rowController -> while inserting rows
    public getCenterCols(): AgColumn[] {
        return this.columnsCenter;
    }

    // + rowController -> while inserting rows
    public getLeftCols(): AgColumn[] {
        return this.columnsLeft;
    }

    public getRightCols(): AgColumn[] {
        return this.columnsRight;
    }

    public getColBefore(col: AgColumn): AgColumn | null {
        const allDisplayedColumns = this.getAllCols();
        const oldIndex = allDisplayedColumns.indexOf(col as AgColumn);

        if (oldIndex > 0) {
            return allDisplayedColumns[oldIndex - 1];
        }

        return null;
    }

    public getGroupAtDirection(columnGroup: AgColumnGroup, direction: 'After' | 'Before'): AgColumnGroup | null {
        // pick the last displayed column in this group
        const requiredLevel = columnGroup.getProvidedColumnGroup().getLevel() + columnGroup.getPaddingLevel();
        const colGroupLeafColumns = columnGroup.getDisplayedLeafColumns();
        const col: AgColumn | null = direction === 'After' ? _last(colGroupLeafColumns) : colGroupLeafColumns[0];
        const getDisplayColMethod: 'getColAfter' | 'getColBefore' = `getCol${direction}` as any;

        while (true) {
            // keep moving to the next col, until we get to another group
            const column = this[getDisplayColMethod](col);

            if (!column) {
                return null;
            }

            const groupPointer = this.getColGroupAtLevel(column, requiredLevel);

            if (groupPointer !== columnGroup) {
                return groupPointer;
            }
        }
    }

    public getColGroupAtLevel(column: AgColumn, level: number): AgColumnGroup | null {
        // get group at same level as the one we are looking for
        let groupPointer: AgColumnGroup = column.getParent()!;
        let originalGroupLevel: number;
        let groupPointerLevel: number;

        while (true) {
            const groupPointerProvidedColumnGroup = groupPointer.getProvidedColumnGroup();
            originalGroupLevel = groupPointerProvidedColumnGroup.getLevel();
            groupPointerLevel = groupPointer.getPaddingLevel();

            if (originalGroupLevel + groupPointerLevel <= level) {
                break;
            }
            groupPointer = groupPointer.getParent()!;
        }

        return groupPointer;
    }

    public isPinningLeft(): boolean {
        return this.columnsLeft.length > 0;
    }

    public isPinningRight(): boolean {
        return this.columnsRight.length > 0;
    }

    private updateColsAndGroupsMap(): void {
        this.colsAndGroupsMap = {};

        const func = (child: AgColumn | AgColumnGroup) => {
            this.colsAndGroupsMap[child.getUniqueId()] = child;
        };

        depthFirstAllColumnTreeSearch(this.treeCenter, false, func);
        depthFirstAllColumnTreeSearch(this.treeLeft, false, func);
        depthFirstAllColumnTreeSearch(this.treeRight, false, func);
    }

    public isVisible(item: AgColumn | AgColumnGroup): boolean {
        const fromMap = this.colsAndGroupsMap[item.getUniqueId()];
        // check for reference, in case new column / group with same id is now present
        return fromMap === item;
    }

    private updateOpenClosedVisibilityInColumnGroups(): void {
        const allColumnGroups = this.getAllTrees();

        depthFirstAllColumnTreeSearch(allColumnGroups, false, (child) => {
            if (isColumnGroup(child)) {
                child.calculateDisplayedColumns();
            }
        });
    }

    public getFirstColumn(): AgColumn | null {
        const isRtl = this.gos.get('enableRtl');
        const queryOrder: ('getLeftCols' | 'getCenterCols' | 'getRightCols')[] = [
            'getLeftCols',
            'getCenterCols',
            'getRightCols',
        ];

        if (isRtl) {
            queryOrder.reverse();
        }

        for (let i = 0; i < queryOrder.length; i++) {
            const container = this[queryOrder[i]]();
            if (container.length) {
                return isRtl ? _last(container) : container[0];
            }
        }

        return null;
    }

    // returns the group with matching colId and instanceId. If instanceId is missing,
    // matches only on the colId.
    public getColumnGroup(colId: string | AgColumnGroup, partId?: number): AgColumnGroup | null {
        if (!colId) {
            return null;
        }
        if (isColumnGroup(colId)) {
            return colId;
        }

        const allColumnGroups = this.getAllTrees();
        const checkPartId = typeof partId === 'number';
        let result: AgColumnGroup | null = null;

        depthFirstAllColumnTreeSearch(allColumnGroups, false, (child) => {
            if (isColumnGroup(child)) {
                const columnGroup = child;
                let matched: boolean;

                if (checkPartId) {
                    matched = colId === columnGroup.getGroupId() && partId === columnGroup.getPartId();
                } else {
                    matched = colId === columnGroup.getGroupId();
                }

                if (matched) {
                    result = columnGroup;
                }
            }
        });

        return result;
    }

    // used by:
    // + rowRenderer -> for navigation
    public getColAfter(col: AgColumn): AgColumn | null {
        const allDisplayedColumns = this.getAllCols();
        const oldIndex = allDisplayedColumns.indexOf(col as AgColumn);

        if (oldIndex < allDisplayedColumns.length - 1) {
            return allDisplayedColumns[oldIndex + 1];
        }

        return null;
    }

    public isBodyWidthDirty(): boolean {
        return this.bodyWidthDirty;
    }

    public setBodyWidthDirty(): void {
        this.bodyWidthDirty = true;
    }

    // used by:
    // + angularGrid -> setting pinned body width
    // note: this should be cached
    public getColsLeftWidth() {
        return getWidthOfColsInList(this.columnsLeft);
    }

    // note: this should be cached
    public getDisplayedColumnsRightWidth() {
        return getWidthOfColsInList(this.columnsRight);
    }

    public isColAtEdge(col: AgColumn | AgColumnGroup, edge: 'first' | 'last'): boolean {
        const allColumns = this.getAllCols();
        if (!allColumns.length) {
            return false;
        }

        const isFirst = edge === 'first';

        let columnToCompare: AgColumn;
        if (isColumnGroup(col)) {
            const leafColumns = col.getDisplayedLeafColumns();
            if (!leafColumns.length) {
                return false;
            }

            columnToCompare = isFirst ? leafColumns[0] : _last(leafColumns);
        } else {
            columnToCompare = col;
        }

        return (isFirst ? allColumns[0] : _last(allColumns)) === columnToCompare;
    }

    public createGroups(
        // all displayed columns sorted - this is the columns the grid should show
        sortedVisibleColumns: AgColumn[],
        // creates unique id's for the group
        groupInstanceIdCreator: GroupInstanceIdCreator,
        // whether it's left, right or center col
        pinned: ColumnPinnedType,
        // we try to reuse old groups if we can, to allow gui to do animation
        oldDisplayedGroups?: (AgColumn | AgColumnGroup)[]
    ): (AgColumn | AgColumnGroup)[] {
        const oldColumnsMapped = this.mapOldGroupsById(oldDisplayedGroups!);

        /**
         * The following logic starts at the leaf level of columns, iterating through them to build their parent
         * groups when the parents match.
         *
         * The created groups are then added to an array, and similarly iterated on until we reach the top level.
         *
         * When row groups have no original parent, it's added to the result.
         */
        const topLevelResultCols: (AgColumn | AgColumnGroup)[] = [];

        // this is an array of cols or col groups at one level of depth, starting from leaf and ending at root
        let groupsOrColsAtCurrentLevel: (AgColumn | AgColumnGroup)[] = sortedVisibleColumns as AgColumn[];
        while (groupsOrColsAtCurrentLevel.length) {
            // store what's currently iterating so the function can build the next level of col groups
            const currentlyIterating = groupsOrColsAtCurrentLevel;
            groupsOrColsAtCurrentLevel = [];

            // store the index of the last row which was different from the previous row, this is used as a slice
            // index for finding the children to group together
            let lastGroupedColIdx = 0;

            // create a group of children from lastGroupedColIdx to the provided `to` parameter
            const createGroupToIndex = (to: number) => {
                const from = lastGroupedColIdx;
                lastGroupedColIdx = to;

                const previousNode = currentlyIterating[from];
                const previousNodeProvided = isColumnGroup(previousNode)
                    ? previousNode.getProvidedColumnGroup()
                    : previousNode;
                const previousNodeParent = previousNodeProvided.getOriginalParent() as AgProvidedColumnGroup | null;

                if (previousNodeParent == null) {
                    // if the last node was different, and had a null parent, then we add all the nodes to the final
                    // results)
                    for (let i = from; i < to; i++) {
                        topLevelResultCols.push(currentlyIterating[i]);
                    }
                    return;
                }

                // the parent differs from the previous node, so we create a group from the previous node
                // and add all to the result array, except the current node.
                const newGroup = this.createColGroup(
                    previousNodeParent,
                    groupInstanceIdCreator,
                    oldColumnsMapped,
                    pinned
                );

                for (let i = from; i < to; i++) {
                    newGroup.addChild(currentlyIterating[i]);
                }
                groupsOrColsAtCurrentLevel.push(newGroup);
            };

            for (let i = 1; i < currentlyIterating.length; i++) {
                const thisNode = currentlyIterating[i];
                const thisNodeProvided = isColumnGroup(thisNode) ? thisNode.getProvidedColumnGroup() : thisNode;
                const thisNodeParent = thisNodeProvided.getOriginalParent();

                const previousNode = currentlyIterating[lastGroupedColIdx];
                const previousNodeProvided = isColumnGroup(previousNode)
                    ? previousNode.getProvidedColumnGroup()
                    : previousNode;
                const previousNodeParent = previousNodeProvided.getOriginalParent();

                if (thisNodeParent !== previousNodeParent) {
                    createGroupToIndex(i);
                }
            }

            if (lastGroupedColIdx < currentlyIterating.length) {
                createGroupToIndex(currentlyIterating.length);
            }
        }
        this.setupParentsIntoCols(topLevelResultCols, null);
        return topLevelResultCols;
    }

    private createColGroup(
        providedGroup: AgProvidedColumnGroup,
        groupInstanceIdCreator: GroupInstanceIdCreator,
        oldColumnsMapped: { [key: string]: AgColumnGroup },
        pinned: ColumnPinnedType
    ): AgColumnGroup {
        const groupId = providedGroup.getGroupId();
        const instanceId = groupInstanceIdCreator.getInstanceIdForKey(groupId);
        const uniqueId = createUniqueColumnGroupId(groupId, instanceId);

        let columnGroup: AgColumnGroup | null = oldColumnsMapped[uniqueId];

        // if the user is setting new colDefs, it is possible that the id's overlap, and we
        // would have a false match from above. so we double check we are talking about the
        // same original column group.
        if (columnGroup && columnGroup.getProvidedColumnGroup() !== providedGroup) {
            columnGroup = null;
        }

        if (_exists(columnGroup)) {
            // clean out the old column group here, as we will be adding children into it again
            columnGroup.reset();
        } else {
            columnGroup = new AgColumnGroup(providedGroup, groupId, instanceId, pinned);
            this.createBean(columnGroup);
        }

        return columnGroup;
    }

    // returns back a 2d map of ColumnGroup as follows: groupId -> instanceId -> ColumnGroup
    private mapOldGroupsById(displayedGroups: (AgColumn | AgColumnGroup)[]): {
        [uniqueId: string]: AgColumnGroup;
    } {
        const result: { [uniqueId: HeaderColumnId]: AgColumnGroup } = {};

        const recursive = (columnsOrGroups: (AgColumn | AgColumnGroup)[] | null) => {
            columnsOrGroups!.forEach((columnOrGroup) => {
                if (isColumnGroup(columnOrGroup)) {
                    const columnGroup = columnOrGroup;
                    result[columnOrGroup.getUniqueId()] = columnGroup;
                    recursive(columnGroup.getChildren());
                }
            });
        };

        if (displayedGroups) {
            recursive(displayedGroups);
        }

        return result;
    }

    private setupParentsIntoCols(
        columnsOrGroups: (AgColumn | AgColumnGroup)[] | null,
        parent: AgColumnGroup | null
    ): void {
        columnsOrGroups!.forEach((columnsOrGroup) => {
            columnsOrGroup.setParent(parent);
            if (isColumnGroup(columnsOrGroup)) {
                const columnGroup = columnsOrGroup;
                this.setupParentsIntoCols(columnGroup.getChildren(), columnGroup);
            }
        });
    }
}

function depthFirstAllColumnTreeSearch(
    tree: (AgColumn | AgColumnGroup)[] | null,
    useDisplayedChildren: boolean,
    callback: (treeNode: AgColumn | AgColumnGroup) => void
): void {
    if (!tree) {
        return;
    }

    for (let i = 0; i < tree.length; i++) {
        const child = tree[i];
        if (isColumnGroup(child)) {
            const childTree = useDisplayedChildren ? child.getDisplayedChildren() : child.getChildren();
            depthFirstAllColumnTreeSearch(childTree, useDisplayedChildren, callback);
        }
        callback(child);
    }
}

function pickDisplayedCols(tree: (AgColumn | AgColumnGroup)[]): AgColumn[] {
    const res: AgColumn[] = [];
    depthFirstAllColumnTreeSearch(tree, true, (child) => {
        if (isColumn(child)) {
            res.push(child);
        }
    });
    return res;
}<|MERGE_RESOLUTION|>--- conflicted
+++ resolved
@@ -1,17 +1,9 @@
 import type { NamedBean } from '../context/bean';
 import { BeanStub } from '../context/beanStub';
-<<<<<<< HEAD
-import type { BeanCollection, BeanName } from '../context/context';
+import type { BeanCollection } from '../context/context';
 import { type AgColumn, isColumn } from '../entities/agColumn';
 import { AgColumnGroup, createUniqueColumnGroupId, isColumnGroup } from '../entities/agColumnGroup';
 import type { AgProvidedColumnGroup } from '../entities/agProvidedColumnGroup';
-=======
-import type { BeanCollection } from '../context/context';
-import type { ColumnPinnedType } from '../entities/column';
-import { Column } from '../entities/column';
-import { ColumnGroup } from '../entities/columnGroup';
-import type { ProvidedColumnGroup } from '../entities/providedColumnGroup';
->>>>>>> 34b7212f
 import type { RowNode } from '../entities/rowNode';
 import type { ColumnContainerWidthChanged, ColumnEventType, DisplayedColumnsWidthChangedEvent } from '../events';
 import { Events } from '../events';
