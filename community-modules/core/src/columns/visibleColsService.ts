--- conflicted
+++ resolved
@@ -1,12 +1,7 @@
 import { BeanStub } from '../context/beanStub';
-<<<<<<< HEAD
 import { Autowired, Bean } from '../context/context';
-import { Column, ColumnPinnedType } from '../entities/column';
-=======
-import { Autowired, Bean, PostConstruct } from '../context/context';
 import type { ColumnPinnedType } from '../entities/column';
 import { Column } from '../entities/column';
->>>>>>> c75d6e7b
 import { ColumnGroup } from '../entities/columnGroup';
 import type { ProvidedColumnGroup } from '../entities/providedColumnGroup';
 import type { RowNode } from '../entities/rowNode';
