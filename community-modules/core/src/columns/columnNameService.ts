--- conflicted
+++ resolved
@@ -1,13 +1,9 @@
 import type { NamedBean } from '../context/bean';
 import { BeanStub } from '../context/beanStub';
-<<<<<<< HEAD
-import type { BeanCollection, BeanName } from '../context/context';
+import type { BeanCollection } from '../context/context';
 import type { AgColumn } from '../entities/agColumn';
 import type { AgColumnGroup } from '../entities/agColumnGroup';
 import type { AgProvidedColumnGroup } from '../entities/agProvidedColumnGroup';
-=======
-import type { BeanCollection } from '../context/context';
->>>>>>> 34b7212f
 import type { AbstractColDef, ColDef, HeaderLocation, HeaderValueGetterParams, IAggFunc } from '../entities/colDef';
 import { _exists } from '../utils/generic';
 import { _camelCaseToHumanText } from '../utils/string';
