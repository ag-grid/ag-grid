--- conflicted
+++ resolved
@@ -1,13 +1,9 @@
 import { BeanStub } from '../context/beanStub';
-<<<<<<< HEAD
 import type { BeanCollection, BeanName } from '../context/context';
-=======
-import { Autowired, Bean } from '../context/context';
->>>>>>> a381279a
 import type { IAggFunc } from '../entities/colDef';
 import type { ColumnPinnedType } from '../entities/column';
 import { Column } from '../entities/column';
-import type { ColumnEvent, ColumnEventType} from '../events';
+import type { ColumnEvent, ColumnEventType } from '../events';
 import { Events } from '../events';
 import type { WithoutGridCommon } from '../interfaces/iCommon';
 import type { ColumnAnimationService } from '../rendering/columnAnimationService';
