--- conflicted
+++ resolved
@@ -45,23 +45,8 @@
 
 // context
 export { BeanStub } from './context/beanStub';
-<<<<<<< HEAD
-export {
-    Context,
-    ComponentMeta,
-    Autowired,
-    PostConstruct,
-    PreConstruct,
-    Optional,
-    Bean,
-    Qualifier,
-    PreDestroy,
-} from './context/context';
-=======
 export { BaseBean } from './context/bean';
 export { Context, ComponentMeta, Autowired, Optional, Bean, Qualifier } from './context/context';
-export { RefSelector } from './widgets/componentAnnotations';
->>>>>>> 02fa42f8
 
 // excel
 export {
