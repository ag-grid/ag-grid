--- conflicted
+++ resolved
@@ -569,11 +569,8 @@
     GridCoreCreator,
     createGrid,
     provideGlobalGridOptions,
-<<<<<<< HEAD
     GlobalGridOptionsMergeStrategy,
-=======
     _getGlobalGridOption,
->>>>>>> e0369eb8
 } from './grid';
 export {
     GridApi,
