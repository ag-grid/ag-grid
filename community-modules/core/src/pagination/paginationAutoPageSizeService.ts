import { BeanStub } from '../context/beanStub';
<<<<<<< HEAD
import { Autowired, Bean } from '../context/context';
import { CtrlsService } from '../ctrlsService';
=======
import { Autowired, Bean, PostConstruct } from '../context/context';
import type { CtrlsService } from '../ctrlsService';
>>>>>>> c75d6e7b
import { Events } from '../events';
import type { RowContainerCtrl } from '../gridBodyComp/rowContainer/rowContainerCtrl';
import { _debounce } from '../utils/function';
import type { PaginationProxy } from './paginationProxy';

@Bean('paginationAutoPageSizeService')
export class PaginationAutoPageSizeService extends BeanStub {
    @Autowired('ctrlsService') private ctrlsService: CtrlsService;
    @Autowired('paginationProxy') private paginationProxy: PaginationProxy;

    private centerRowsCtrl: RowContainerCtrl;

    // Once the body is rendered, we debounce changes to the page size,
    // but we do not want to debounce the first time the body is rendered.
    private isBodyRendered: boolean;

    public postConstruct(): void {
        this.ctrlsService.whenReady((p) => {
            this.centerRowsCtrl = p.center;

            this.addManagedListener(this.eventService, Events.EVENT_BODY_HEIGHT_CHANGED, this.checkPageSize.bind(this));
            this.addManagedListener(
                this.eventService,
                Events.EVENT_SCROLL_VISIBILITY_CHANGED,
                this.checkPageSize.bind(this)
            );
            this.addManagedPropertyListener('paginationAutoPageSize', this.onPaginationAutoSizeChanged.bind(this));

            this.checkPageSize();
        });
    }

    private notActive(): boolean {
        return !this.gos.get('paginationAutoPageSize') || this.centerRowsCtrl == null;
    }

    private onPaginationAutoSizeChanged(): void {
        if (this.notActive()) {
            this.paginationProxy.unsetAutoCalculatedPageSize();
        } else {
            this.checkPageSize();
        }
    }

    private checkPageSize(): void {
        if (this.notActive()) {
            return;
        }

        const bodyHeight = this.centerRowsCtrl.getViewportSizeFeature()!.getBodyHeight();

        if (bodyHeight > 0) {
            const update = () => {
                const rowHeight = Math.max(this.gos.getRowHeightAsNumber(), 1); // prevent divide by zero error if row height is 0
                const newPageSize = Math.floor(bodyHeight / rowHeight);
                this.paginationProxy.setPageSize(newPageSize, 'autoCalculated');
            };

            if (!this.isBodyRendered) {
                update();
                this.isBodyRendered = true;
            } else {
                _debounce(() => update(), 50)();
            }
        } else {
            this.isBodyRendered = false;
        }
    }
}<|MERGE_RESOLUTION|>--- conflicted
+++ resolved
@@ -1,11 +1,6 @@
 import { BeanStub } from '../context/beanStub';
-<<<<<<< HEAD
 import { Autowired, Bean } from '../context/context';
-import { CtrlsService } from '../ctrlsService';
-=======
-import { Autowired, Bean, PostConstruct } from '../context/context';
 import type { CtrlsService } from '../ctrlsService';
->>>>>>> c75d6e7b
 import { Events } from '../events';
 import type { RowContainerCtrl } from '../gridBodyComp/rowContainer/rowContainerCtrl';
 import { _debounce } from '../utils/function';
