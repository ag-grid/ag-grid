import type { VisibleColsService } from '../columns/visibleColsService';
import { BeanStub } from '../context/beanStub';
import type { BeanCollection } from '../context/context';
import { DragSourceType } from '../dragAndDrop/dragAndDropService';
import type { GridSizeChangedEvent } from '../events';
import type { FocusService } from '../focusService';
import type { WithoutGridCommon } from '../interfaces/iCommon';
import type { FocusableContainer } from '../interfaces/iFocusableContainer';
import type { IWatermark } from '../interfaces/iWatermark';
import type { LayoutView } from '../styling/layoutFeature';
import { LayoutFeature } from '../styling/layoutFeature';
import { _last } from '../utils/array';
import type { ComponentSelector } from '../widgets/component';

export interface IGridComp extends LayoutView {
    setRtlClass(cssClass: string): void;
    destroyGridUi(): void;
    forceFocusOutOfContainer(up: boolean): void;
    getFocusableContainers(): FocusableContainer[];
    setCursor(value: string | null): void;
    setUserSelect(value: string | null): void;
}

export interface OptionalGridComponents {
    paginationSelector?: ComponentSelector;
    gridHeaderDropZonesSelector?: ComponentSelector;
    sideBarSelector?: ComponentSelector;
    statusBarSelector?: ComponentSelector;
    watermarkSelector?: ComponentSelector;
}

export class GridCtrl extends BeanStub {
    private beans: BeanCollection;
    private focusService: FocusService;
    private visibleColsService: VisibleColsService;

    public wireBeans(beans: BeanCollection) {
        this.beans = beans;
        this.focusService = beans.focusService;
        this.visibleColsService = beans.visibleColsService;
    }

    private view: IGridComp;
    private eGridHostDiv: HTMLElement;
    private eGui: HTMLElement;

    private additionalFocusableContainers: Set<FocusableContainer> = new Set();

    public setComp(view: IGridComp, eGridDiv: HTMLElement, eGui: HTMLElement): void {
        this.view = view;
        this.eGridHostDiv = eGridDiv;
        this.eGui = eGui;

        this.eGui.setAttribute('grid-id', this.gridId);

        const { dragAndDropService, mouseEventService, ctrlsService, resizeObserverService } = this.beans;

        // this drop target is just used to see if the drop event is inside the grid
        dragAndDropService.addDropTarget({
            getContainer: () => this.eGui,
            isInterestedIn: (type) => type === DragSourceType.HeaderCell || type === DragSourceType.ToolPanel,
            getIconName: () => 'notAllowed',
        });

        mouseEventService.stampTopLevelGridCompWithGridInstance(eGridDiv);

        this.createManagedBean(new LayoutFeature(this.view));

        this.addRtlSupport();

        const unsubscribeFromResize = resizeObserverService.observeResize(
            this.eGridHostDiv,
            this.onGridSizeChanged.bind(this)
        );
        this.addDestroyFunc(() => unsubscribeFromResize());

        ctrlsService.register('gridCtrl', this);
    }

    public isDetailGrid(): boolean {
        const el = this.focusService.findTabbableParent(this.getGui());

        return el?.getAttribute('row-id')?.startsWith('detail') || false;
    }

    public getOptionalSelectors(): OptionalGridComponents {
        const beans = this.beans;
        return {
            paginationSelector: beans.paginationService?.getPaginationSelector(),
            gridHeaderDropZonesSelector: beans.columnDropZonesService?.getDropZoneSelector(),
            sideBarSelector: beans.sideBarService?.getSideBarSelector(),
            statusBarSelector: beans.statusBarService?.getStatusPanelSelector(),
            watermarkSelector: (beans.licenseManager as IWatermark)?.getWatermarkSelector(),
        };
    }

    private onGridSizeChanged(): void {
        const event: WithoutGridCommon<GridSizeChangedEvent> = {
            type: 'gridSizeChanged',
            clientWidth: this.eGridHostDiv.clientWidth,
            clientHeight: this.eGridHostDiv.clientHeight,
        };
        this.eventService.dispatchEvent(event);
    }

    private addRtlSupport(): void {
        const cssClass = this.gos.get('enableRtl') ? 'ag-rtl' : 'ag-ltr';
        this.view.setRtlClass(cssClass);
    }

    public destroyGridUi(): void {
        this.view.destroyGridUi();
    }

    public getGui(): HTMLElement {
        return this.eGui;
    }

    public setResizeCursor(on: boolean): void {
        this.view.setCursor(on ? 'ew-resize' : null);
    }

    public disableUserSelect(on: boolean): void {
        this.view.setUserSelect(on ? 'none' : null);
    }

    public focusNextInnerContainer(backwards: boolean): boolean {
        const focusableContainers = this.getFocusableContainers();
        const { indexWithFocus, nextIndex } = this.getNextFocusableIndex(focusableContainers, backwards);

        if (nextIndex < 0 || nextIndex >= focusableContainers.length) {
            return false;
        }

        if (nextIndex === 0) {
            if (indexWithFocus > 0) {
                const allColumns = this.visibleColsService.getAllCols();
                const lastColumn = _last(allColumns);
                if (this.focusService.focusGridView(lastColumn, true)) {
                    return true;
                }
            }
            return false;
        }

        return this.focusContainer(focusableContainers[nextIndex], backwards);
    }

    public focusInnerElement(fromBottom?: boolean): boolean {
        const userCallbackFunction = this.gos.getCallback('focusGridInnerElement');
        if (userCallbackFunction && userCallbackFunction({ fromBottom: !!fromBottom })) {
            return true;
        }

        const focusableContainers = this.getFocusableContainers();
        const allColumns = this.visibleColsService.getAllCols();

        if (fromBottom) {
            if (focusableContainers.length > 1) {
                return this.focusContainer(_last(focusableContainers), true);
            }

            const lastColumn = _last(allColumns);
            if (this.focusService.focusGridView(lastColumn, true)) {
                return true;
            }
        }

        if (this.gos.get('headerHeight') === 0 || this.focusService.isHeaderFocusSuppressed()) {
            if (this.focusService.focusGridView(allColumns[0])) {
                return true;
            }

            for (let i = 1; i < focusableContainers.length; i++) {
                if (this.focusService.focusInto(focusableContainers[i].getGui())) {
                    return true;
                }
            }
            return false;
        }

        return this.focusService.focusFirstHeader();
    }

    public forceFocusOutOfContainer(up = false): void {
        this.view.forceFocusOutOfContainer(up);
    }

    public addFocusableContainer(container: FocusableContainer): void {
        this.additionalFocusableContainers.add(container);
    }

    public removeFocusableContainer(container: FocusableContainer): void {
        this.additionalFocusableContainers.delete(container);
    }

<<<<<<< HEAD
    private focusContainer(comp: FocusableContainer | undefined, up?: boolean): boolean {
        if (!comp) {
            return false;
        }

=======
    public allowFocusForNextCoreContainer(up?: boolean): void {
        const coreContainers = this.view.getFocusableContainers();
        const { nextIndex, indexWithFocus } = this.getNextFocusableIndex(coreContainers, up);
        if (indexWithFocus === -1 || nextIndex < 0 || nextIndex >= coreContainers.length) {
            return;
        }
        const comp = coreContainers[nextIndex];
        comp.setAllowFocus?.(true);
        // we're letting the browser handle the focus here, so need to wait for focus to move into the container before disabling focus again.
        // can't do this via event, as the container may not have anything focusable. In which case, the focus will just go out of the grid.
        setTimeout(() => {
            comp.setAllowFocus?.(false);
        });
    }

    private getNextFocusableIndex(
        focusableContainers: FocusableContainer[],
        backwards?: boolean
    ): {
        indexWithFocus: number;
        nextIndex: number;
    } {
        const activeEl = this.gos.getActiveDomElement();
        const indexWithFocus = focusableContainers.findIndex((container) => container.getGui().contains(activeEl));
        const nextIndex = indexWithFocus + (backwards ? -1 : 1);
        return {
            indexWithFocus,
            nextIndex,
        };
    }

    private focusContainer(comp: FocusableContainer, up?: boolean): boolean {
>>>>>>> c5ded7e0
        comp.setAllowFocus?.(true);
        const result = this.focusService.focusInto(comp.getGui(), up);
        comp.setAllowFocus?.(false);
        return result;
    }

    private getFocusableContainers(): FocusableContainer[] {
<<<<<<< HEAD
        const overlayService = this.overlayService;
        const overlayWrapper = overlayService.getOverlayWrapper();
        if (overlayWrapper && overlayService.isExclusive()) {
            // An exclusive overlay takes precedence over all other focusable containers
            return [overlayWrapper];
        }

        const result = [...this.view.getFocusableContainers(), ...this.additionalFocusableContainers];

        if (overlayWrapper && overlayService.isVisible()) {
            // We allow focusing on the no-rows overlay
            result.push(overlayWrapper);
        }

        return result;
=======
        return [...this.view.getFocusableContainers(), ...this.additionalFocusableContainers];
>>>>>>> c5ded7e0
    }

    public override destroy(): void {
        this.additionalFocusableContainers.clear();
        super.destroy();
    }
}<|MERGE_RESOLUTION|>--- conflicted
+++ resolved
@@ -194,13 +194,6 @@
         this.additionalFocusableContainers.delete(container);
     }
 
-<<<<<<< HEAD
-    private focusContainer(comp: FocusableContainer | undefined, up?: boolean): boolean {
-        if (!comp) {
-            return false;
-        }
-
-=======
     public allowFocusForNextCoreContainer(up?: boolean): void {
         const coreContainers = this.view.getFocusableContainers();
         const { nextIndex, indexWithFocus } = this.getNextFocusableIndex(coreContainers, up);
@@ -232,8 +225,11 @@
         };
     }
 
-    private focusContainer(comp: FocusableContainer, up?: boolean): boolean {
->>>>>>> c5ded7e0
+    private focusContainer(comp: FocusableContainer | undefined, up?: boolean): boolean {
+        if (!comp) {
+            return false;
+        }
+
         comp.setAllowFocus?.(true);
         const result = this.focusService.focusInto(comp.getGui(), up);
         comp.setAllowFocus?.(false);
@@ -241,25 +237,7 @@
     }
 
     private getFocusableContainers(): FocusableContainer[] {
-<<<<<<< HEAD
-        const overlayService = this.overlayService;
-        const overlayWrapper = overlayService.getOverlayWrapper();
-        if (overlayWrapper && overlayService.isExclusive()) {
-            // An exclusive overlay takes precedence over all other focusable containers
-            return [overlayWrapper];
-        }
-
-        const result = [...this.view.getFocusableContainers(), ...this.additionalFocusableContainers];
-
-        if (overlayWrapper && overlayService.isVisible()) {
-            // We allow focusing on the no-rows overlay
-            result.push(overlayWrapper);
-        }
-
-        return result;
-=======
         return [...this.view.getFocusableContainers(), ...this.additionalFocusableContainers];
->>>>>>> c5ded7e0
     }
 
     public override destroy(): void {
