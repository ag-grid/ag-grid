import type { VisibleColsService } from '../columns/visibleColsService';
import { BeanStub } from '../context/beanStub';
import type { BeanCollection } from '../context/context';
import type { CtrlsService } from '../ctrlsService';
import { DragAndDropService, DragSourceType } from '../dragAndDrop/dragAndDropService';
import { Events } from '../eventKeys';
import type { GridSizeChangedEvent } from '../events';
import type { FocusService } from '../focusService';
import type { MouseEventService } from '../gridBodyComp/mouseEventService';
import type { WithoutGridCommon } from '../interfaces/iCommon';
import type { ResizeObserverService } from '../misc/resizeObserverService';
import { ModuleNames } from '../modules/moduleNames';
import { ModuleRegistry } from '../modules/moduleRegistry';
import type { LayoutView } from '../styling/layoutFeature';
import { LayoutFeature } from '../styling/layoutFeature';
import { _last } from '../utils/array';

export interface IGridComp extends LayoutView {
    setRtlClass(cssClass: string): void;
    destroyGridUi(): void;
    forceFocusOutOfContainer(up: boolean): void;
    getFocusableContainers(): HTMLElement[];
    setCursor(value: string | null): void;
    setUserSelect(value: string | null): void;
}

export class GridCtrl extends BeanStub {
    private focusService: FocusService;
    private resizeObserverService: ResizeObserverService;
    private visibleColsService: VisibleColsService;
    private ctrlsService: CtrlsService;
    private mouseEventService: MouseEventService;
    private dragAndDropService: DragAndDropService;

<<<<<<< HEAD
    public wireBeans(beans: BeanCollection) {
=======
    public override wireBeans(beans: BeanCollection) {
        super.wireBeans(beans);
        this.eGridWrapperDiv = beans.eGridDiv;
>>>>>>> 2fc8b622
        this.focusService = beans.focusService;
        this.resizeObserverService = beans.resizeObserverService;
        this.visibleColsService = beans.visibleColsService;
        this.ctrlsService = beans.ctrlsService;
        this.mouseEventService = beans.mouseEventService;
        this.dragAndDropService = beans.dragAndDropService;
    }

    private view: IGridComp;
    private eGridHostDiv: HTMLElement;
    private eGridWrapperDiv: HTMLElement;
    private eGui: HTMLElement;

    public setComp(view: IGridComp, eGridDiv: HTMLElement, eGui: HTMLElement): void {
        this.view = view;
        this.eGridHostDiv = eGridDiv;
        this.eGui = eGui;

        this.eGui.setAttribute('grid-id', this.gridId);

        // this drop target is just used to see if the drop event is inside the grid
        this.dragAndDropService.addDropTarget({
            getContainer: () => this.eGui,
            isInterestedIn: (type) => type === DragSourceType.HeaderCell || type === DragSourceType.ToolPanel,
            getIconName: () => DragAndDropService.ICON_NOT_ALLOWED,
        });

        this.mouseEventService.stampTopLevelGridCompWithGridInstance(eGridDiv);

        this.createManagedBean(new LayoutFeature(this.view));

        this.addRtlSupport();

        this.applyDefaultHeight();

        const unsubscribeFromResize = this.resizeObserverService.observeResize(
            this.eGridHostDiv,
            this.onGridSizeChanged.bind(this)
        );
        this.addDestroyFunc(() => unsubscribeFromResize());

        this.ctrlsService.register('gridCtrl', this);
    }

    public isDetailGrid(): boolean {
        const el = this.focusService.findTabbableParent(this.getGui());

        return el?.getAttribute('row-id')?.startsWith('detail') || false;
    }

    public showDropZones(): boolean {
        return ModuleRegistry.__isRegistered(ModuleNames.RowGroupingModule, this.gridId);
    }

    public showSideBar(): boolean {
        return ModuleRegistry.__isRegistered(ModuleNames.SideBarModule, this.gridId);
    }

    public showStatusBar(): boolean {
        return ModuleRegistry.__isRegistered(ModuleNames.StatusBarModule, this.gridId);
    }

    public showWatermark(): boolean {
        return ModuleRegistry.__isRegistered(ModuleNames.EnterpriseCoreModule, this.gridId);
    }

    private onGridSizeChanged(): void {
        this.applyDefaultHeight();
        const event: WithoutGridCommon<GridSizeChangedEvent> = {
            type: Events.EVENT_GRID_SIZE_CHANGED,
            clientWidth: this.eGridHostDiv.clientWidth,
            clientHeight: this.eGridHostDiv.clientHeight,
        };
        this.eventService.dispatchEvent(event);
    }

    private applyDefaultHeight(): void {
        if (this.eGui.offsetParent == null) {
            return;
        }
        // If the application has not given the host div a height, then we want
        // to apply a default height in order to prevent the grid from being
        // zero height. However we can't just test whether the host div is 0px
        // high, because it might have been explicitly set to 0px. So we vary
        // the height of the main grid element and check whether the container
        // resizes to fit. It it does, it has no explicit height set and we need a default height.
        const gui = this.eGui;
        const wrapper = this.eGridWrapperDiv;
        gui.style.boxSizing = 'border-box';
        gui.style.height = '0';
        gui.style.padding = '0';
        const firstMeasurement = wrapper.clientHeight;
        gui.style.height = '10px';
        const secondMeasurement = wrapper.clientHeight;
        // difference should be 10px but allow some margin of error if the layout is scaled
        const hasIntrinsicHeight = secondMeasurement - firstMeasurement <= 5;
        gui.style.boxSizing = '';
        gui.style.height = '';
        gui.style.padding = '';
        gui.classList.toggle('ag-default-height', !hasIntrinsicHeight);
    }

    private addRtlSupport(): void {
        const cssClass = this.gos.get('enableRtl') ? 'ag-rtl' : 'ag-ltr';
        this.view.setRtlClass(cssClass);
    }

    public destroyGridUi(): void {
        this.view.destroyGridUi();
    }

    public getGui(): HTMLElement {
        return this.eGui;
    }

    public setResizeCursor(on: boolean): void {
        this.view.setCursor(on ? 'ew-resize' : null);
    }

    public disableUserSelect(on: boolean): void {
        this.view.setUserSelect(on ? 'none' : null);
    }

    public focusNextInnerContainer(backwards: boolean): boolean {
        const focusableContainers = this.view.getFocusableContainers();
        const activeEl = this.gos.getActiveDomElement();
        const idxWithFocus = focusableContainers.findIndex((container) => container.contains(activeEl));
        const nextIdx = idxWithFocus + (backwards ? -1 : 1);

        if (nextIdx <= 0 || nextIdx >= focusableContainers.length) {
            return false;
        }

        return this.focusService.focusInto(focusableContainers[nextIdx]);
    }

    public focusInnerElement(fromBottom?: boolean): boolean {
        const focusableContainers = this.view.getFocusableContainers();
        const allColumns = this.visibleColsService.getAllCols();

        if (fromBottom) {
            if (focusableContainers.length > 1) {
                return this.focusService.focusInto(_last(focusableContainers), true);
            }

            const lastColumn = _last(allColumns);
            if (this.focusService.focusGridView(lastColumn, true)) {
                return true;
            }
        }

        if (this.gos.get('headerHeight') === 0 || this.gos.get('suppressHeaderFocus')) {
            if (this.focusService.focusGridView(allColumns[0])) {
                return true;
            }

            for (let i = 1; i < focusableContainers.length; i++) {
                if (this.focusService.focusInto(focusableContainers[i])) {
                    return true;
                }
            }
            return false;
        }

        return this.focusService.focusFirstHeader();
    }

    public forceFocusOutOfContainer(up = false): void {
        this.view.forceFocusOutOfContainer(up);
    }
}<|MERGE_RESOLUTION|>--- conflicted
+++ resolved
@@ -32,13 +32,8 @@
     private mouseEventService: MouseEventService;
     private dragAndDropService: DragAndDropService;
 
-<<<<<<< HEAD
     public wireBeans(beans: BeanCollection) {
-=======
-    public override wireBeans(beans: BeanCollection) {
-        super.wireBeans(beans);
         this.eGridWrapperDiv = beans.eGridDiv;
->>>>>>> 2fc8b622
         this.focusService = beans.focusService;
         this.resizeObserverService = beans.resizeObserverService;
         this.visibleColsService = beans.visibleColsService;
