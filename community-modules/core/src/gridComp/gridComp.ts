--- conflicted
+++ resolved
@@ -6,12 +6,7 @@
 import type { UpdateLayoutClassesParams } from '../styling/layoutFeature';
 import { LayoutCssClasses } from '../styling/layoutFeature';
 import { _isVisible } from '../utils/dom';
-<<<<<<< HEAD
-import { Component, RefPlaceholder } from '../widgets/component';
-=======
-import type { Component } from '../widgets/component';
-import { RefSelector } from '../widgets/componentAnnotations';
->>>>>>> c75d6e7b
+import { type Component, RefPlaceholder } from '../widgets/component';
 import { TabGuardComp } from '../widgets/tabGuardComp';
 import type { IGridComp } from './gridCtrl';
 import { GridCtrl } from './gridCtrl';
