import type { AgStackComponentsRegistry } from '../components/agStackComponentsRegistry';
import { BeanStub } from '../context/beanStub';
<<<<<<< HEAD
import type { BeanCollection, Context } from '../context/context';
=======
import type { BeanCollection } from '../context/context';
import type { ComponentBean } from '../context/genericContext';
>>>>>>> f50c634b
import type { ColDef, ColGroupDef } from '../entities/colDef';
import type { Column } from '../entities/column';
import type { ColumnGroup } from '../entities/columnGroup';
import type { AgEvent } from '../events';
import type { WithoutGridCommon } from '../interfaces/iCommon';
import { CssClassManager } from '../rendering/cssClassManager';
import type { ITooltipParams, TooltipLocation } from '../rendering/tooltipComponent';
import {
    _copyNodeList,
    _isNodeOrElement,
    _iterateNamedNodeMap,
    _loadTemplate,
    _setDisplayed,
    _setVisible,
} from '../utils/dom';
import { NumberSequence } from '../utils/numberSequence';
import { TooltipFeature } from './tooltipFeature';

const compIdSequence = new NumberSequence();

/** The RefPlaceholder is used to control when data-ref attribute should be applied to the component
 * There are hanging data-refs in the DOM that are not being used internally by the component which we don't want to apply to the component.
 * There is also the case where data-refs are solely used for passing parameters to the component and should not be applied to the component.
 * It also enables validation to catch typo errors in the data-ref attribute vs component name.
 * The value is `null` so that it can be identified in the component and distinguished from just missing with undefined.
 * The `null` value also allows for existing falsy checks to work as expected when code can be run before the template is setup.
 */
export const RefPlaceholder: any = null;

export interface VisibleChangedEvent extends AgEvent {
    visible: boolean;
}

export type ComponentClass = { new (params?: any): Component; selector: AgComponentSelector };

export class Component extends BeanStub implements ComponentBean {
    protected agStackComponentsRegistry: AgStackComponentsRegistry;
    protected componentContext: Context;

    public wireBeans(beans: BeanCollection): void {
        super.wireBeans(beans);
        this.componentContext = beans.context;
        this.agStackComponentsRegistry = beans.agStackComponentsRegistry;
    }

    public static elementGettingCreated: any;

    public static EVENT_DISPLAYED_CHANGED = 'displayedChanged';
    private eGui: HTMLElement;
    private components: ComponentClass[];

    // if false, then CSS class "ag-hidden" is applied, which sets "display: none"
    private displayed = true;

    // if false, then CSS class "ag-invisible" is applied, which sets "visibility: hidden"
    private visible = true;

    protected parentComponent: Component | undefined;

    // unique id for this row component. this is used for getting a reference to the HTML dom.
    // we cannot use the RowNode id as this is not unique (due to animation, old rows can be lying
    // around as we create a new rowComp instance for the same row node).
    private compId = compIdSequence.next();

    private cssClassManager: CssClassManager;

    protected usingBrowserTooltips: boolean;
    private tooltipText: string | null | undefined;
    private tooltipFeature: TooltipFeature | undefined;

    constructor(template?: string, components?: ComponentClass[]) {
        super();

        this.cssClassManager = new CssClassManager(() => this.eGui);

        this.components = components ?? [];
        if (template) {
            this.setTemplate(template);
        }
    }

    public preConstruct(): void {
        this.usingBrowserTooltips = this.gos.get('enableBrowserTooltips');

        this.wireTemplate(this.getGui());
    }

    private wireTemplate(element: HTMLElement | undefined, paramsMap?: { [key: string]: any }): void {
        // ui exists if user sets template in constructor. when this happens,
        // We have to wait for the context to be autoWired first before we can create child components.
        this.agStackComponentsRegistry?.ensureRegistered(this.components);
        if (element && this.componentContext) {
            this.applyElementsToComponent(element);
            this.createChildComponentsFromTags(element, paramsMap);
        }
    }

    public getCompId(): number {
        return this.compId;
    }

    public getTooltipParams(): WithoutGridCommon<ITooltipParams> {
        return {
            value: this.tooltipText,
            location: 'UNKNOWN',
        };
    }

    public setTooltip(params?: {
        newTooltipText?: string | null;
        showDelayOverride?: number;
        hideDelayOverride?: number;
        location?: TooltipLocation;
        getColumn?(): Column | ColumnGroup;
        getColDef?(): ColDef | ColGroupDef;
        shouldDisplayTooltip?: () => boolean;
    }): void {
        const { newTooltipText, showDelayOverride, hideDelayOverride, location, shouldDisplayTooltip } = params || {};

        if (this.tooltipFeature) {
            this.tooltipFeature = this.destroyBean(this.tooltipFeature);
        }

        if (this.tooltipText !== newTooltipText) {
            this.tooltipText = newTooltipText;
        }

        const getTooltipValue = () => this.tooltipText;

        if (newTooltipText != null) {
            this.tooltipFeature = this.createBean(
                new TooltipFeature({
                    getTooltipValue,
                    getGui: () => this.getGui(),
                    getLocation: () => location ?? 'UNKNOWN',
                    getColDef: params?.getColDef,
                    getColumn: params?.getColumn,
                    getTooltipShowDelayOverride: showDelayOverride != null ? () => showDelayOverride : undefined,
                    getTooltipHideDelayOverride: hideDelayOverride != null ? () => hideDelayOverride : undefined,
                    shouldDisplayTooltip,
                })
            );
        }
    }

    private applyElementsToComponent(
        element: Element,
        elementRef?: string | null,
        paramsMap?: { [key: string]: any },
        newComponent: Component | null = null
    ) {
        if (elementRef === undefined) {
            elementRef = element.getAttribute('data-ref');
        }
        if (elementRef) {
            // We store the reference to the element in the parent component under that same name
            // if there is a placeholder property with the same name.
            const current = (this as any)[elementRef];
            if (current === RefPlaceholder) {
                (this as any)[elementRef] = newComponent ?? element;
            } else {
                // Don't warn if the data-ref is used for passing parameters to the component
                const usedAsParamRef = paramsMap && paramsMap[elementRef];
                if (!usedAsParamRef) {
                    // This can happen because of:
                    // 1. The data-ref has a typo and doesn't match the property in the component
                    // 2. The  property is not initialised with the RefPlaceholder and should be.
                    // 3. The property is on a child component and not availble on the parent during construction.
                    //    In which case you may need to pass the template via setTemplate() instead of in the super constructor.
                    // 4. The data-ref is not used by the component and should be removed from the template.
                    console.warn(`Issue with data-ref: ${elementRef} on ${this.constructor.name} with ${current}`);
                }
            }
        }
    }

    // for registered components only, eg creates AgCheckbox instance from ag-checkbox HTML tag
    private createChildComponentsFromTags(parentNode: Element, paramsMap?: { [key: string]: any }): void {
        // we MUST take a copy of the list first, as the 'swapComponentForNode' adds comments into the DOM
        // which messes up the traversal order of the children.
        const childNodeList: Node[] = _copyNodeList(parentNode.childNodes);

        childNodeList.forEach((childNode) => {
            if (!(childNode instanceof HTMLElement)) {
                return;
            }

            const childComp = this.createComponentFromElement(
                childNode,
                (childComp) => {
                    // copy over all attributes, including css classes, so any attributes user put on the tag
                    // wll be carried across
                    const childGui = childComp.getGui();
                    if (childGui) {
                        this.copyAttributesFromNode(childNode, childComp.getGui());
                    }
                },
                paramsMap
            );

            if (childComp) {
                if ((childComp as any).addItems && childNode.children.length) {
                    this.createChildComponentsFromTags(childNode, paramsMap);

                    // converting from HTMLCollection to Array
                    const items = Array.prototype.slice.call(childNode.children);

                    (childComp as any).addItems(items);
                }
                // replace the tag (eg ag-checkbox) with the proper HTMLElement (eg 'div') in the dom
                this.swapComponentForNode(childComp, parentNode, childNode);
            } else if (childNode.childNodes) {
                this.createChildComponentsFromTags(childNode, paramsMap);
            }
        });
    }

    private createComponentFromElement(
        element: HTMLElement,
        afterPreCreateCallback?: (comp: Component) => void,
        paramsMap?: { [key: string]: any }
    ): Component | null {
        const key = element.nodeName;

        const elementRef = element.getAttribute('data-ref');

        const ComponentClass = key.startsWith('AG-')
            ? this.agStackComponentsRegistry.getComponent(key as Uppercase<AgComponentSelector>)
            : null;
        let newComponent: Component | null = null;
        if (ComponentClass) {
            Component.elementGettingCreated = element;
            const componentParams = paramsMap && elementRef ? paramsMap[elementRef] : undefined;
            newComponent = new ComponentClass(componentParams);
            newComponent.setParentComponent(this);

            this.createBean(newComponent, null, afterPreCreateCallback);
        }

        this.applyElementsToComponent(element, elementRef, paramsMap, newComponent);

        return newComponent;
    }

    private copyAttributesFromNode(source: Element, dest: Element): void {
        _iterateNamedNodeMap(source.attributes, (name, value) => dest.setAttribute(name, value));
    }

    private swapComponentForNode(newComponent: Component, parentNode: Element, childNode: Node): void {
        const eComponent = newComponent.getGui();
        parentNode.replaceChild(eComponent, childNode);
        parentNode.insertBefore(document.createComment(childNode.nodeName), eComponent);
        this.addDestroyFunc(this.destroyBean.bind(this, newComponent));
    }

    protected activateTabIndex(elements?: Element[]): void {
        const tabIndex = this.gos.get('tabIndex');

        if (!elements) {
            elements = [];
        }

        if (!elements.length) {
            elements.push(this.getGui());
        }

        elements.forEach((el) => el.setAttribute('tabindex', tabIndex.toString()));
    }

    public setTemplate(
        template: string | null | undefined,
        components?: ComponentClass[],
        paramsMap?: { [key: string]: any }
    ): void {
        const eGui = _loadTemplate(template as string);
        this.setTemplateFromElement(eGui, components, paramsMap);
    }

    public setTemplateFromElement(
        element: HTMLElement,
        components?: ComponentClass[],
        paramsMap?: { [key: string]: any }
    ): void {
        this.eGui = element;
        if (components) {
            this.components = [...this.components, ...components];
        }
        this.wireTemplate(element, paramsMap);
    }

    public getGui(): HTMLElement {
        return this.eGui;
    }

    public getFocusableElement(): HTMLElement {
        return this.eGui;
    }

    public getAriaElement(): Element {
        return this.getFocusableElement();
    }

    public setParentComponent(component: Component) {
        this.parentComponent = component;
    }

    public getParentComponent(): Component | undefined {
        return this.parentComponent;
    }

    // this method is for older code, that wants to provide the gui element,
    // it is not intended for this to be in ag-Stack
    protected setGui(eGui: HTMLElement): void {
        this.eGui = eGui;
    }

    protected queryForHtmlElement(cssSelector: string): HTMLElement {
        return this.eGui.querySelector(cssSelector) as HTMLElement;
    }

    public appendChild(newChild: HTMLElement | Component, container?: HTMLElement): void {
        if (newChild == null) {
            return;
        }

        if (!container) {
            container = this.eGui;
        }

        if (_isNodeOrElement(newChild)) {
            container.appendChild(newChild as HTMLElement);
        } else {
            const childComponent = newChild as Component;
            container.appendChild(childComponent.getGui());
        }
    }

    public isDisplayed(): boolean {
        return this.displayed;
    }

    public setVisible(visible: boolean, options: { skipAriaHidden?: boolean } = {}): void {
        if (visible !== this.visible) {
            this.visible = visible;
            const { skipAriaHidden } = options;
            _setVisible(this.eGui, visible, { skipAriaHidden });
        }
    }

    public setDisplayed(displayed: boolean, options: { skipAriaHidden?: boolean } = {}): void {
        if (displayed !== this.displayed) {
            this.displayed = displayed;
            const { skipAriaHidden } = options;
            _setDisplayed(this.eGui, displayed, { skipAriaHidden });

            const event: VisibleChangedEvent = {
                type: Component.EVENT_DISPLAYED_CHANGED,
                visible: this.displayed,
            };

            this.dispatchEvent(event);
        }
    }

    public override destroy(): void {
        if (this.parentComponent) {
            this.parentComponent = undefined;
        }

        if (this.tooltipFeature) {
            this.tooltipFeature = this.destroyBean(this.tooltipFeature);
        }

        super.destroy();
    }

    public addGuiEventListener(event: string, listener: (event: any) => void, options?: AddEventListenerOptions): void {
        this.eGui.addEventListener(event, listener, options);
        this.addDestroyFunc(() => this.eGui.removeEventListener(event, listener));
    }

    public addCssClass(className: string): void {
        this.cssClassManager.addCssClass(className);
    }

    public removeCssClass(className: string): void {
        this.cssClassManager.removeCssClass(className);
    }

    public containsCssClass(className: string): boolean {
        return this.cssClassManager.containsCssClass(className);
    }

    public addOrRemoveCssClass(className: string, addOrRemove: boolean): void {
        this.cssClassManager.addOrRemoveCssClass(className, addOrRemove);
    }
}

export type AgComponentSelector =
    | 'AG-ADVANCED-FILTER'
    | 'AG-ANGLE-SELECT'
    | 'AG-AUTOCOMPLETE'
    | 'AG-CHECKBOX'
    | 'AG-COLOR-INPUT'
    | 'AG-COLOR-PICKER'
    | 'AG-FAKE-HORIZONTAL-SCROLL'
    | 'AG-FAKE-VERTICAL-SCROLL'
    | 'AG-FILL-HANDLE'
    | 'AG-FILTERS-TOOL-PANEL-HEADER'
    | 'AG-FILTERS-TOOL-PANEL-LIST'
    | 'AG-GRID-BODY'
    | 'AG-GRID-HEADER-DROP-ZONES'
    | 'AG-GROUP-COMPONENT'
    | 'AG-HEADER-ROOT'
    | 'AG-HORIZONTAL-RESIZE'
    | 'AG-INPUT-DATE-FIELD'
    | 'AG-INPUT-NUMBER-FIELD'
    | 'AG-INPUT-RANGE'
    | 'AG-INPUT-TEXT-AREA'
    | 'AG-INPUT-TEXT-FIELD'
    | 'AG-NAME-VALUE'
    | 'AG-OVERLAY-WRAPPER'
    | 'AG-PAGE-SIZE-SELECTOR'
    | 'AG-PAGINATION'
    | 'AG-PRIMARY-COLS-HEADER'
    | 'AG-PRIMARY-COLS-LIST'
    | 'AG-PRIMARY-COLS'
    | 'AG-RADIO-BUTTON'
    | 'AG-RANGE-HANDLE'
    | 'AG-ROW-CONTAINER'
    | 'AG-SELECT'
    | 'AG-SIDE-BAR'
    | 'AG-SIDE-BAR-BUTTONS'
    | 'AG-SLIDER'
    | 'AG-SORT-INDICATOR'
    | 'AG-STATUS-BAR'
    | 'AG-TOGGLE-BUTTON'
    | 'AG-WATERMARK';<|MERGE_RESOLUTION|>--- conflicted
+++ resolved
@@ -1,11 +1,7 @@
 import type { AgStackComponentsRegistry } from '../components/agStackComponentsRegistry';
 import { BeanStub } from '../context/beanStub';
-<<<<<<< HEAD
 import type { BeanCollection, Context } from '../context/context';
-=======
-import type { BeanCollection } from '../context/context';
 import type { ComponentBean } from '../context/genericContext';
->>>>>>> f50c634b
 import type { ColDef, ColGroupDef } from '../entities/colDef';
 import type { Column } from '../entities/column';
 import type { ColumnGroup } from '../entities/columnGroup';
