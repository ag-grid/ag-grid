--- conflicted
+++ resolved
@@ -1,20 +1,11 @@
 import type { AgStackComponentsRegistry } from '../components/agStackComponentsRegistry';
 import { BeanStub } from '../context/beanStub';
-<<<<<<< HEAD
 import { Autowired } from '../context/context';
-import { ColDef, ColGroupDef } from '../entities/colDef';
-import { Column } from '../entities/column';
-import { ColumnGroup } from '../entities/columnGroup';
-import { AgEvent } from '../events';
-import { WithoutGridCommon } from '../interfaces/iCommon';
-=======
-import { Autowired, PreConstruct } from '../context/context';
 import type { ColDef, ColGroupDef } from '../entities/colDef';
 import type { Column } from '../entities/column';
 import type { ColumnGroup } from '../entities/columnGroup';
 import type { AgEvent } from '../events';
 import type { WithoutGridCommon } from '../interfaces/iCommon';
->>>>>>> c75d6e7b
 import { CssClassManager } from '../rendering/cssClassManager';
 import type { ITooltipParams, TooltipLocation } from '../rendering/tooltipComponent';
 import {
