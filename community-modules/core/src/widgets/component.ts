--- conflicted
+++ resolved
@@ -1,12 +1,9 @@
 import type { AgStackComponentsRegistry } from '../components/agStackComponentsRegistry';
 import { BeanStub } from '../context/beanStub';
 import type { BeanCollection } from '../context/context';
-<<<<<<< HEAD
+import type { ComponentBean } from '../context/genericContext';
 import type { AgColumn } from '../entities/agColumn';
 import type { AgColumnGroup } from '../entities/agColumnGroup';
-=======
-import type { ComponentBean } from '../context/genericContext';
->>>>>>> f50c634b
 import type { ColDef, ColGroupDef } from '../entities/colDef';
 import type { AgEvent } from '../events';
 import type { WithoutGridCommon } from '../interfaces/iCommon';
