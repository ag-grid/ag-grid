import { AgEvent } from "../events";
import { Autowired, PreConstruct } from "../context/context";
import { AgStackComponentsRegistry } from "../components/agStackComponentsRegistry";
import { BeanStub } from "../context/beanStub";
import { NumberSequence } from "../utils/numberSequence";
import {
    _isNodeOrElement,
    _copyNodeList,
    _iterateNamedNodeMap,
    _loadTemplate,
    _setVisible,
    _setDisplayed
} from '../utils/dom';
import { _getFunctionName } from '../utils/function';
import { ITooltipParams, TooltipLocation } from "../rendering/tooltipComponent";
import { WithoutGridCommon } from "../interfaces/iCommon";
import { CssClassManager } from "../rendering/cssClassManager";
import { TooltipFeature } from "./tooltipFeature";
import { Column } from "../entities/column";
import { ColumnGroup } from "../entities/columnGroup";
import { ColDef, ColGroupDef } from "../entities/colDef";

const compIdSequence = new NumberSequence();

export interface VisibleChangedEvent extends AgEvent {
    visible: boolean;
}

export type ComponentClass = { new(params?: any): Component; };

export class Component extends BeanStub {

    public static elementGettingCreated: any;

    public static EVENT_DISPLAYED_CHANGED = 'displayedChanged';
    private eGui: HTMLElement;
    private components: ComponentClass[] = [];
    @Autowired('agStackComponentsRegistry') protected readonly agStackComponentsRegistry: AgStackComponentsRegistry;

    // if false, then CSS class "ag-hidden" is applied, which sets "display: none"
    private displayed = true;

    // if false, then CSS class "ag-invisible" is applied, which sets "visibility: hidden"
    private visible = true;

    protected parentComponent: Component | undefined;

    // unique id for this row component. this is used for getting a reference to the HTML dom.
    // we cannot use the RowNode id as this is not unique (due to animation, old rows can be lying
    // around as we create a new rowComp instance for the same row node).
    private compId = compIdSequence.next();

    private cssClassManager: CssClassManager;

    protected usingBrowserTooltips: boolean;
    private tooltipText: string | null | undefined;
    private tooltipFeature: TooltipFeature | undefined;

    constructor(template?: string, components?: ComponentClass[]) {
        super();

        this.cssClassManager = new CssClassManager(() => this.eGui);

        if (template) {
            this.components = components || [];
            this.setTemplate(template, [], undefined);
        }
    }

    @PreConstruct
    private componentPreConstruct(): void {
        this.usingBrowserTooltips = this.gos.get('enableBrowserTooltips');
        
        // ui exists if user sets template in constructor. when this happens, we have to wait for the context
        // to be autoWired first before we can create child components.
        if (!!this.getGui()) {
            this.agStackComponentsRegistry.ensureRegistered(this.components);
            this.createChildComponentsFromTags(this.getGui(),);
        }
    }

    public getCompId(): number {
        return this.compId;
    }

    public getTooltipParams(): WithoutGridCommon<ITooltipParams> {
        return {
            value: this.tooltipText,
            location: 'UNKNOWN'
        };
    }

    public setTooltip(params?: {
        newTooltipText?: string | null;
        showDelayOverride?: number;
        hideDelayOverride?: number; 
        location?: TooltipLocation;
        getColumn?(): Column | ColumnGroup;
        getColDef?(): ColDef | ColGroupDef;
        shouldDisplayTooltip?: () => boolean
    }): void {
        const { newTooltipText, showDelayOverride, hideDelayOverride, location, shouldDisplayTooltip } = params || {};

        if (this.tooltipFeature) {
            this.tooltipFeature = this.destroyBean(this.tooltipFeature);
        }

        if (this.tooltipText !== newTooltipText) {
            this.tooltipText = newTooltipText;
        }

        const getTooltipValue = () => this.tooltipText;

        if (newTooltipText != null) {
            this.tooltipFeature = this.createBean(new TooltipFeature({
                getTooltipValue,
                getGui: () => this.getGui(),
                getLocation: () => location ?? 'UNKNOWN',
                getColDef: params?.getColDef,
                getColumn: params?.getColumn,
                getTooltipShowDelayOverride: showDelayOverride != null ? (() => showDelayOverride) : undefined,
                getTooltipHideDelayOverride: hideDelayOverride != null ? (() => hideDelayOverride) : undefined,
                shouldDisplayTooltip
            }));
        }
    }

    // for registered components only, eg creates AgCheckbox instance from ag-checkbox HTML tag
    private createChildComponentsFromTags(parentNode: Element, paramsMap?: { [key: string]: any; }): void {

        // we MUST take a copy of the list first, as the 'swapComponentForNode' adds comments into the DOM
        // which messes up the traversal order of the children.
        const childNodeList: Node[] = _copyNodeList(parentNode.childNodes);

        childNodeList.forEach(childNode => {
            if (!(childNode instanceof HTMLElement)) {
                return;
            }

            const childComp = this.createComponentFromElement(childNode, childComp => {
                // copy over all attributes, including css classes, so any attributes user put on the tag
                // wll be carried across
                const childGui = childComp.getGui();
                if (childGui) {
                    this.copyAttributesFromNode(childNode, childComp.getGui());
                }
            }, paramsMap);

            if (childComp) {
                if ((childComp as any).addItems && childNode.children.length) {
                    this.createChildComponentsFromTags(childNode, paramsMap);

                    // converting from HTMLCollection to Array
                    const items = Array.prototype.slice.call(childNode.children);

                    (childComp as any).addItems(items);
                }
                // replace the tag (eg ag-checkbox) with the proper HTMLElement (eg 'div') in the dom
                this.swapComponentForNode(childComp, parentNode, childNode);
            } else if (childNode.childNodes) {
                this.createChildComponentsFromTags(childNode, paramsMap);
            }
        });
    }

    private browserElements = new Set<string>(['DIV', 'SPAN', 'INPUT', 'TEXTAREA', 'BUTTON']);

    private createComponentFromElement(
        element: HTMLElement,
        afterPreCreateCallback?: (comp: Component) => void,
        paramsMap?: { [key: string]: any; }
    ): Component | null {
        const key = element.nodeName;

        // shortcut for common browser elements
        if(this.browserElements.has(key)){ return null; }

        const ComponentClass = this.agStackComponentsRegistry.getComponentForNode(key);
        
        if (ComponentClass) {
            Component.elementGettingCreated = element;
            const componentParams = paramsMap ? paramsMap[element.getAttribute('ref')!] : undefined;
            const newComponent = new ComponentClass(componentParams);
            newComponent.setParentComponent(this);

            this.createBean(newComponent, null, afterPreCreateCallback);

            return newComponent;
        }
        return null;
    }

    private copyAttributesFromNode(source: Element, dest: Element): void {
        _iterateNamedNodeMap(source.attributes, (name, value) => dest.setAttribute(name, value));
    }

    private swapComponentForNode(newComponent: Component, parentNode: Element, childNode: Node): void {
        const eComponent = newComponent.getGui();
        parentNode.replaceChild(eComponent, childNode);
        parentNode.insertBefore(document.createComment(childNode.nodeName), eComponent);
        this.addDestroyFunc(this.destroyBean.bind(this, newComponent));
        this.swapInComponentForQuerySelectors(newComponent, childNode);
    }

    private swapInComponentForQuerySelectors(newComponent: Component, childNode: Node): void {
        const thisNoType = this as any;

        this.iterateOverQuerySelectors((querySelector: any) => {
            if (thisNoType[querySelector.attributeName] === childNode) {
                thisNoType[querySelector.attributeName] = newComponent;
            }
        });
    }

    private iterateOverQuerySelectors(action: (querySelector: any) => void): void {
        let thisPrototype: any = Object.getPrototypeOf(this);

        while (thisPrototype != null) {
            const metaData = thisPrototype.__agComponentMetaData;
            const currentProtoName = _getFunctionName(thisPrototype.constructor);

            if (metaData && metaData[currentProtoName] && metaData[currentProtoName].querySelectors) {
                metaData[currentProtoName].querySelectors.forEach((querySelector: any) => action(querySelector));
            }

            thisPrototype = Object.getPrototypeOf(thisPrototype);
        }
    }

    protected activateTabIndex(elements?: Element[]): void {
        const tabIndex = this.gos.get('tabIndex');

        if (!elements) {
            elements = [];
        }

        if (!elements.length) {
            elements.push(this.getGui());
        }

        elements.forEach(el => el.setAttribute('tabindex', tabIndex.toString()));
    }

    public setTemplate(template: string | null | undefined, components: ComponentClass[], paramsMap?: { [key: string]: any; }): void {
        const eGui = _loadTemplate(template as string);
        this.setTemplateFromElement(eGui, components, paramsMap);
    }

    public setTemplateFromElement(element: HTMLElement, components: ComponentClass[], paramsMap?: { [key: string]: any; }): void {
        this.eGui = element;
        (this.eGui as any).__agComponent = this;
        this.wireQuerySelectors();

        if(!this.agStackComponentsRegistry){
            if(components?.length ?? 0 > 0){
                console.warn('agStackComponentsRegistry is not available in the context, but components are provided. This will lead to unexpected behaviour.');
            }
        }
        this.agStackComponentsRegistry?.ensureRegistered( components ?? this.components);

        // context will not be available when user sets template in constructor
        if (this.getContext()) {
            this.createChildComponentsFromTags(this.getGui(), paramsMap);
        }
    }

<<<<<<< HEAD

=======
    @PreConstruct
    private createChildComponentsPreConstruct(): void {
        // ui exists if user sets template in constructor. when this happens, we have to wait for the context
        // to be autoWired first before we can create child components.
        if (this.getGui()) {
            this.createChildComponentsFromTags(this.getGui());
        }
    }
>>>>>>> 41ebaa93

    protected wireQuerySelectors(): void {
        if (!this.eGui) {
            return;
        }

        const thisNoType = this as any;

        this.iterateOverQuerySelectors((querySelector: any) => {
            const setResult = (result: any) => thisNoType[querySelector.attributeName] = result;

            // if it's a ref selector, and match is on top level component, we return
            // the element. otherwise no way of components putting ref=xxx on the top
            // level element as querySelector only looks at children.
            const topLevelRefMatch = querySelector.refSelector
                && this.getAttribute('ref') === querySelector.refSelector;
            if (topLevelRefMatch) {
                setResult(this.eGui);
            } else {
                // otherwise use querySelector, which looks at children
                const resultOfQuery = this.eGui.querySelector(querySelector.querySelector);
                if (resultOfQuery) {
                    setResult(resultOfQuery.__agComponent || resultOfQuery);
                }
            }

        });
    }

    public getGui(): HTMLElement {
        return this.eGui;
    }

    public getFocusableElement(): HTMLElement {
        return this.eGui;
    }

    public getAriaElement(): Element {
        return this.getFocusableElement();
    }

    public setParentComponent(component: Component) {
        this.parentComponent = component;
    }

    public getParentComponent(): Component | undefined {
        return this.parentComponent;
    }

    // this method is for older code, that wants to provide the gui element,
    // it is not intended for this to be in ag-Stack
    protected setGui(eGui: HTMLElement): void {
        this.eGui = eGui;
    }

    protected queryForHtmlElement(cssSelector: string): HTMLElement {
        return this.eGui.querySelector(cssSelector) as HTMLElement;
    }

    protected queryForHtmlInputElement(cssSelector: string): HTMLInputElement {
        return this.eGui.querySelector(cssSelector) as HTMLInputElement;
    }

    public appendChild(
        newChild: HTMLElement | Component,
        container?: HTMLElement
    ): void {
        if (newChild == null) { return; }

        if (!container) { container = this.eGui; }

        if (_isNodeOrElement(newChild)) {
            container.appendChild(newChild as HTMLElement);
        } else {
            const childComponent = newChild as Component;
            container.appendChild(childComponent.getGui());
        }
    }

    public isDisplayed(): boolean {
        return this.displayed;
    }

    public setVisible(visible: boolean, options: { skipAriaHidden?: boolean } = {}): void {
        if (visible !== this.visible) {
            this.visible = visible;
            const  { skipAriaHidden } = options;
            _setVisible(this.eGui, visible, { skipAriaHidden });
        }
    }

    public setDisplayed(displayed: boolean, options: { skipAriaHidden?: boolean } = {} ): void {
        if (displayed !== this.displayed) {
            this.displayed = displayed;
            const  { skipAriaHidden } = options;
            _setDisplayed(this.eGui, displayed, { skipAriaHidden });

            const event: VisibleChangedEvent = {
                type: Component.EVENT_DISPLAYED_CHANGED,
                visible: this.displayed
            };

            this.dispatchEvent(event);
        }
    }

    protected destroy(): void {
        if (this.parentComponent) {
            this.parentComponent = undefined;
        }

        if (this.tooltipFeature) {
            this.tooltipFeature = this.destroyBean(this.tooltipFeature)
        }

        const eGui = this.eGui as any;

        if (eGui && eGui.__agComponent) {
            eGui.__agComponent = undefined;
        }

        super.destroy();
    }

    public addGuiEventListener(event: string, listener: (event: any) => void, options?: AddEventListenerOptions): void {
        this.eGui.addEventListener(event, listener, options);
        this.addDestroyFunc(() => this.eGui.removeEventListener(event, listener));
    }

    public addCssClass(className: string): void {
        this.cssClassManager.addCssClass(className);
    }

    public removeCssClass(className: string): void {
        this.cssClassManager.removeCssClass(className);
    }

    public containsCssClass(className: string): boolean {
        return this.cssClassManager.containsCssClass(className);
    }

    public addOrRemoveCssClass(className: string, addOrRemove: boolean): void {
        this.cssClassManager.addOrRemoveCssClass(className, addOrRemove);
    }

    public getAttribute(key: string): string | null {
        const { eGui } = this;
        return eGui ? eGui.getAttribute(key) : null;
    }

    public getRefElement(refName: string): HTMLElement {
        return this.queryForHtmlElement(`[ref="${refName}"]`);
    }
}<|MERGE_RESOLUTION|>--- conflicted
+++ resolved
@@ -264,19 +264,6 @@
         }
     }
 
-<<<<<<< HEAD
-
-=======
-    @PreConstruct
-    private createChildComponentsPreConstruct(): void {
-        // ui exists if user sets template in constructor. when this happens, we have to wait for the context
-        // to be autoWired first before we can create child components.
-        if (this.getGui()) {
-            this.createChildComponentsFromTags(this.getGui());
-        }
-    }
->>>>>>> 41ebaa93
-
     protected wireQuerySelectors(): void {
         if (!this.eGui) {
             return;
