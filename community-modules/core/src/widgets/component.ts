import type { AgStackComponentsRegistry } from '../components/agStackComponentsRegistry';
import { BeanStub } from '../context/beanStub';
<<<<<<< HEAD
import type { BeanCollection, Context } from '../context/context';
import type { ComponentBean } from '../context/genericContext';
import type { AgColumn } from '../entities/agColumn';
import type { AgColumnGroup } from '../entities/agColumnGroup';
=======
import type { BeanCollection } from '../context/context';
import type { BaseBean, ComponentBean } from '../context/genericContext';
>>>>>>> 34b7212f
import type { ColDef, ColGroupDef } from '../entities/colDef';
import type { AgEvent } from '../events';
import type { WithoutGridCommon } from '../interfaces/iCommon';
import { CssClassManager } from '../rendering/cssClassManager';
import type { ITooltipParams, TooltipLocation } from '../rendering/tooltipComponent';
import {
    _copyNodeList,
    _isNodeOrElement,
    _iterateNamedNodeMap,
    _loadTemplate,
    _setDisplayed,
    _setVisible,
} from '../utils/dom';
import { NumberSequence } from '../utils/numberSequence';
import { TooltipFeature } from './tooltipFeature';

const compIdSequence = new NumberSequence();

/** The RefPlaceholder is used to control when data-ref attribute should be applied to the component
 * There are hanging data-refs in the DOM that are not being used internally by the component which we don't want to apply to the component.
 * There is also the case where data-refs are solely used for passing parameters to the component and should not be applied to the component.
 * It also enables validation to catch typo errors in the data-ref attribute vs component name.
 * The value is `null` so that it can be identified in the component and distinguished from just missing with undefined.
 * The `null` value also allows for existing falsy checks to work as expected when code can be run before the template is setup.
 */
export const RefPlaceholder: any = null;

export interface VisibleChangedEvent extends AgEvent {
    visible: boolean;
}

export type ComponentClass = { new (params?: any): Component; selector: AgComponentSelector };

export class Component extends BeanStub implements ComponentBean, BaseBean<BeanCollection> {
    protected agStackComponentsRegistry: AgStackComponentsRegistry;

    public override preWireBeans(beans: BeanCollection): void {
        super.preWireBeans(beans);
        this.agStackComponentsRegistry = beans.agStackComponentsRegistry;
    }

    public static elementGettingCreated: any;

    public static EVENT_DISPLAYED_CHANGED = 'displayedChanged';
    private eGui: HTMLElement;
    private components: ComponentClass[];

    // if false, then CSS class "ag-hidden" is applied, which sets "display: none"
    private displayed = true;

    // if false, then CSS class "ag-invisible" is applied, which sets "visibility: hidden"
    private visible = true;

    protected parentComponent: Component | undefined;

    // unique id for this row component. this is used for getting a reference to the HTML dom.
    // we cannot use the RowNode id as this is not unique (due to animation, old rows can be lying
    // around as we create a new rowComp instance for the same row node).
    private compId = compIdSequence.next();

    private cssClassManager: CssClassManager;

    protected usingBrowserTooltips: boolean;
    private tooltipText: string | null | undefined;
    private tooltipFeature: TooltipFeature | undefined;

    constructor(template?: string, components?: ComponentClass[]) {
        super();

        this.cssClassManager = new CssClassManager(() => this.eGui);

        this.components = components ?? [];
        if (template) {
            this.setTemplate(template);
        }
    }

    public preConstruct(): void {
        this.usingBrowserTooltips = this.gos.get('enableBrowserTooltips');

        this.wireTemplate(this.getGui());
    }

    private wireTemplate(element: HTMLElement | undefined, paramsMap?: { [key: string]: any }): void {
        // ui exists if user sets template in constructor. when this happens,
        // We have to wait for the context to be autoWired first before we can create child components.
        this.agStackComponentsRegistry?.ensureRegistered(this.components);
        if (element && this.agStackComponentsRegistry) {
            this.applyElementsToComponent(element);
            this.createChildComponentsFromTags(element, paramsMap);
        }
    }

    public getCompId(): number {
        return this.compId;
    }

    public getTooltipParams(): WithoutGridCommon<ITooltipParams> {
        return {
            value: this.tooltipText,
            location: 'UNKNOWN',
        };
    }

    public setTooltip(params?: {
        newTooltipText?: string | null;
        showDelayOverride?: number;
        hideDelayOverride?: number;
        location?: TooltipLocation;
        getColumn?(): AgColumn | AgColumnGroup;
        getColDef?(): ColDef | ColGroupDef;
        shouldDisplayTooltip?: () => boolean;
    }): void {
        const { newTooltipText, showDelayOverride, hideDelayOverride, location, shouldDisplayTooltip } = params || {};

        if (this.tooltipFeature) {
            this.tooltipFeature = this.destroyBean(this.tooltipFeature);
        }

        if (this.tooltipText !== newTooltipText) {
            this.tooltipText = newTooltipText;
        }

        const getTooltipValue = () => this.tooltipText;

        if (newTooltipText != null) {
            this.tooltipFeature = this.createBean(
                new TooltipFeature({
                    getTooltipValue,
                    getGui: () => this.getGui(),
                    getLocation: () => location ?? 'UNKNOWN',
                    getColDef: params?.getColDef,
                    getColumn: params?.getColumn,
                    getTooltipShowDelayOverride: showDelayOverride != null ? () => showDelayOverride : undefined,
                    getTooltipHideDelayOverride: hideDelayOverride != null ? () => hideDelayOverride : undefined,
                    shouldDisplayTooltip,
                })
            );
        }
    }

    private applyElementsToComponent(
        element: Element,
        elementRef?: string | null,
        paramsMap?: { [key: string]: any },
        newComponent: Component | null = null
    ) {
        if (elementRef === undefined) {
            elementRef = element.getAttribute('data-ref');
        }
        if (elementRef) {
            // We store the reference to the element in the parent component under that same name
            // if there is a placeholder property with the same name.
            const current = (this as any)[elementRef];
            if (current === RefPlaceholder) {
                (this as any)[elementRef] = newComponent ?? element;
            } else {
                // Don't warn if the data-ref is used for passing parameters to the component
                const usedAsParamRef = paramsMap && paramsMap[elementRef];
                if (!usedAsParamRef) {
                    // This can happen because of:
                    // 1. The data-ref has a typo and doesn't match the property in the component
                    // 2. The  property is not initialised with the RefPlaceholder and should be.
                    // 3. The property is on a child component and not availble on the parent during construction.
                    //    In which case you may need to pass the template via setTemplate() instead of in the super constructor.
                    // 4. The data-ref is not used by the component and should be removed from the template.
                    console.warn(`Issue with data-ref: ${elementRef} on ${this.constructor.name} with ${current}`);
                }
            }
        }
    }

    // for registered components only, eg creates AgCheckbox instance from ag-checkbox HTML tag
    private createChildComponentsFromTags(parentNode: Element, paramsMap?: { [key: string]: any }): void {
        // we MUST take a copy of the list first, as the 'swapComponentForNode' adds comments into the DOM
        // which messes up the traversal order of the children.
        const childNodeList: Node[] = _copyNodeList(parentNode.childNodes);

        childNodeList.forEach((childNode) => {
            if (!(childNode instanceof HTMLElement)) {
                return;
            }

            const childComp = this.createComponentFromElement(
                childNode,
                (childComp) => {
                    // copy over all attributes, including css classes, so any attributes user put on the tag
                    // wll be carried across
                    const childGui = childComp.getGui();
                    if (childGui) {
                        this.copyAttributesFromNode(childNode, childComp.getGui());
                    }
                },
                paramsMap
            );

            if (childComp) {
                if ((childComp as any).addItems && childNode.children.length) {
                    this.createChildComponentsFromTags(childNode, paramsMap);

                    // converting from HTMLCollection to Array
                    const items = Array.prototype.slice.call(childNode.children);

                    (childComp as any).addItems(items);
                }
                // replace the tag (eg ag-checkbox) with the proper HTMLElement (eg 'div') in the dom
                this.swapComponentForNode(childComp, parentNode, childNode);
            } else if (childNode.childNodes) {
                this.createChildComponentsFromTags(childNode, paramsMap);
            }
        });
    }

    private createComponentFromElement(
        element: HTMLElement,
        afterPreCreateCallback?: (comp: Component) => void,
        paramsMap?: { [key: string]: any }
    ): Component | null {
        const key = element.nodeName;

        const elementRef = element.getAttribute('data-ref');

        const ComponentClass = key.startsWith('AG-')
            ? this.agStackComponentsRegistry.getComponent(key as Uppercase<AgComponentSelector>)
            : null;
        let newComponent: Component | null = null;
        if (ComponentClass) {
            Component.elementGettingCreated = element;
            const componentParams = paramsMap && elementRef ? paramsMap[elementRef] : undefined;
            newComponent = new ComponentClass(componentParams);
            newComponent.setParentComponent(this);

            this.createBean(newComponent, null, afterPreCreateCallback);
        }

        this.applyElementsToComponent(element, elementRef, paramsMap, newComponent);

        return newComponent;
    }

    private copyAttributesFromNode(source: Element, dest: Element): void {
        _iterateNamedNodeMap(source.attributes, (name, value) => dest.setAttribute(name, value));
    }

    private swapComponentForNode(newComponent: Component, parentNode: Element, childNode: Node): void {
        const eComponent = newComponent.getGui();
        parentNode.replaceChild(eComponent, childNode);
        parentNode.insertBefore(document.createComment(childNode.nodeName), eComponent);
        this.addDestroyFunc(this.destroyBean.bind(this, newComponent));
    }

    protected activateTabIndex(elements?: Element[]): void {
        const tabIndex = this.gos.get('tabIndex');

        if (!elements) {
            elements = [];
        }

        if (!elements.length) {
            elements.push(this.getGui());
        }

        elements.forEach((el) => el.setAttribute('tabindex', tabIndex.toString()));
    }

    public setTemplate(
        template: string | null | undefined,
        components?: ComponentClass[],
        paramsMap?: { [key: string]: any }
    ): void {
        const eGui = _loadTemplate(template as string);
        this.setTemplateFromElement(eGui, components, paramsMap);
    }

    public setTemplateFromElement(
        element: HTMLElement,
        components?: ComponentClass[],
        paramsMap?: { [key: string]: any }
    ): void {
        this.eGui = element;
        if (components) {
            this.components = [...this.components, ...components];
        }
        this.wireTemplate(element, paramsMap);
    }

    public getGui(): HTMLElement {
        return this.eGui;
    }

    public getFocusableElement(): HTMLElement {
        return this.eGui;
    }

    public getAriaElement(): Element {
        return this.getFocusableElement();
    }

    public setParentComponent(component: Component) {
        this.parentComponent = component;
    }

    public getParentComponent(): Component | undefined {
        return this.parentComponent;
    }

    // this method is for older code, that wants to provide the gui element,
    // it is not intended for this to be in ag-Stack
    protected setGui(eGui: HTMLElement): void {
        this.eGui = eGui;
    }

    protected queryForHtmlElement(cssSelector: string): HTMLElement {
        return this.eGui.querySelector(cssSelector) as HTMLElement;
    }

    public appendChild(newChild: HTMLElement | Component, container?: HTMLElement): void {
        if (newChild == null) {
            return;
        }

        if (!container) {
            container = this.eGui;
        }

        if (_isNodeOrElement(newChild)) {
            container.appendChild(newChild as HTMLElement);
        } else {
            const childComponent = newChild as Component;
            container.appendChild(childComponent.getGui());
        }
    }

    public isDisplayed(): boolean {
        return this.displayed;
    }

    public setVisible(visible: boolean, options: { skipAriaHidden?: boolean } = {}): void {
        if (visible !== this.visible) {
            this.visible = visible;
            const { skipAriaHidden } = options;
            _setVisible(this.eGui, visible, { skipAriaHidden });
        }
    }

    public setDisplayed(displayed: boolean, options: { skipAriaHidden?: boolean } = {}): void {
        if (displayed !== this.displayed) {
            this.displayed = displayed;
            const { skipAriaHidden } = options;
            _setDisplayed(this.eGui, displayed, { skipAriaHidden });

            const event: VisibleChangedEvent = {
                type: Component.EVENT_DISPLAYED_CHANGED,
                visible: this.displayed,
            };

            this.dispatchEvent(event);
        }
    }

    public override destroy(): void {
        if (this.parentComponent) {
            this.parentComponent = undefined;
        }

        if (this.tooltipFeature) {
            this.tooltipFeature = this.destroyBean(this.tooltipFeature);
        }

        super.destroy();
    }

    public addGuiEventListener(event: string, listener: (event: any) => void, options?: AddEventListenerOptions): void {
        this.eGui.addEventListener(event, listener, options);
        this.addDestroyFunc(() => this.eGui.removeEventListener(event, listener));
    }

    public addCssClass(className: string): void {
        this.cssClassManager.addCssClass(className);
    }

    public removeCssClass(className: string): void {
        this.cssClassManager.removeCssClass(className);
    }

    public containsCssClass(className: string): boolean {
        return this.cssClassManager.containsCssClass(className);
    }

    public addOrRemoveCssClass(className: string, addOrRemove: boolean): void {
        this.cssClassManager.addOrRemoveCssClass(className, addOrRemove);
    }
}

export type AgComponentSelector =
    | 'AG-ADVANCED-FILTER'
    | 'AG-ANGLE-SELECT'
    | 'AG-AUTOCOMPLETE'
    | 'AG-CHECKBOX'
    | 'AG-COLOR-INPUT'
    | 'AG-COLOR-PICKER'
    | 'AG-FAKE-HORIZONTAL-SCROLL'
    | 'AG-FAKE-VERTICAL-SCROLL'
    | 'AG-FILL-HANDLE'
    | 'AG-FILTERS-TOOL-PANEL-HEADER'
    | 'AG-FILTERS-TOOL-PANEL-LIST'
    | 'AG-GRID-BODY'
    | 'AG-GRID-HEADER-DROP-ZONES'
    | 'AG-GROUP-COMPONENT'
    | 'AG-HEADER-ROOT'
    | 'AG-HORIZONTAL-RESIZE'
    | 'AG-INPUT-DATE-FIELD'
    | 'AG-INPUT-NUMBER-FIELD'
    | 'AG-INPUT-RANGE'
    | 'AG-INPUT-TEXT-AREA'
    | 'AG-INPUT-TEXT-FIELD'
    | 'AG-NAME-VALUE'
    | 'AG-OVERLAY-WRAPPER'
    | 'AG-PAGE-SIZE-SELECTOR'
    | 'AG-PAGINATION'
    | 'AG-PRIMARY-COLS-HEADER'
    | 'AG-PRIMARY-COLS-LIST'
    | 'AG-PRIMARY-COLS'
    | 'AG-RADIO-BUTTON'
    | 'AG-RANGE-HANDLE'
    | 'AG-ROW-CONTAINER'
    | 'AG-SELECT'
    | 'AG-SIDE-BAR'
    | 'AG-SIDE-BAR-BUTTONS'
    | 'AG-SLIDER'
    | 'AG-SORT-INDICATOR'
    | 'AG-STATUS-BAR'
    | 'AG-TOGGLE-BUTTON'
    | 'AG-WATERMARK';<|MERGE_RESOLUTION|>--- conflicted
+++ resolved
@@ -1,14 +1,9 @@
 import type { AgStackComponentsRegistry } from '../components/agStackComponentsRegistry';
 import { BeanStub } from '../context/beanStub';
-<<<<<<< HEAD
-import type { BeanCollection, Context } from '../context/context';
-import type { ComponentBean } from '../context/genericContext';
+import type { BeanCollection } from '../context/context';
+import type { BaseBean, ComponentBean } from '../context/genericContext';
 import type { AgColumn } from '../entities/agColumn';
 import type { AgColumnGroup } from '../entities/agColumnGroup';
-=======
-import type { BeanCollection } from '../context/context';
-import type { BaseBean, ComponentBean } from '../context/genericContext';
->>>>>>> 34b7212f
 import type { ColDef, ColGroupDef } from '../entities/colDef';
 import type { AgEvent } from '../events';
 import type { WithoutGridCommon } from '../interfaces/iCommon';
