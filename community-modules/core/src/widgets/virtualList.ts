import { KeyCode } from '../constants/keyCode';
import { Autowired, PostConstruct } from '../context/context';
import { Events } from '../eventKeys';
import type { CssVariablesChanged } from '../events';
import type { AnimationFrameService } from '../misc/animationFrameService';
import type { ResizeObserverService } from '../misc/resizeObserverService';
import { _getAriaPosInSet, _setAriaLabel, _setAriaPosInSet, _setAriaRole, _setAriaSetSize } from '../utils/aria';
import { _stopPropagationForAgGrid } from '../utils/event';
import { _waitUntil } from '../utils/function';
<<<<<<< HEAD
import { Component, RefPlaceholder } from './component';
=======
import type { Component } from './component';
import { RefSelector } from './componentAnnotations';
>>>>>>> c75d6e7b
import { TabGuardComp } from './tabGuardComp';

export interface VirtualListModel {
    getRowCount(): number;
    getRow(index: number): any;
    /** Required if using soft refresh. If rows are equal, componentUpdater will be called instead of remove/create */
    areRowsEqual?(oldRow: any, newRow: any): boolean;
}

interface VirtualListParams {
    cssIdentifier?: string;
    ariaRole?: string;
    listName?: string;
}

export class VirtualList<C extends Component = Component> extends TabGuardComp {
    private readonly cssIdentifier: string;
    private readonly ariaRole: string;
    private listName?: string;

    private model: VirtualListModel;
    private renderedRows = new Map<number, { rowComponent: C; eDiv: HTMLDivElement; value: any }>();
    private componentCreator: (value: any, listItemElement: HTMLElement) => C;
    private componentUpdater: (value: any, component: C) => void;
    private rowHeight = 20;
    private pageSize = -1;
    private isScrolling = false;
    private lastFocusedRowIndex: number | null;
    private isHeightFromTheme: boolean = true;

    @Autowired('resizeObserverService') private readonly resizeObserverService: ResizeObserverService;
    @Autowired('animationFrameService') private readonly animationFrameService: AnimationFrameService;
    private readonly eContainer: HTMLElement = RefPlaceholder;

    constructor(params?: VirtualListParams) {
        super(VirtualList.getTemplate(params?.cssIdentifier || 'default'));

        const { cssIdentifier = 'default', ariaRole = 'listbox', listName } = params || {};

        this.cssIdentifier = cssIdentifier;
        this.ariaRole = ariaRole;
        this.listName = listName;
    }

    @PostConstruct
    private postConstruct(): void {
        this.addScrollListener();
        this.rowHeight = this.getItemHeight();
        this.addResizeObserver();

        this.initialiseTabGuard({
            onFocusIn: (e: FocusEvent) => this.onFocusIn(e),
            onFocusOut: (e: FocusEvent) => this.onFocusOut(e),
            focusInnerElement: (fromBottom: boolean) => this.focusInnerElement(fromBottom),
            onTabKeyDown: (e) => this.onTabKeyDown(e),
            handleKeyDown: (e) => this.handleKeyDown(e),
        });

        this.setAriaProperties();
        this.addManagedListener(
            this.eventService,
            Events.EVENT_GRID_STYLES_CHANGED,
            this.onGridStylesChanged.bind(this)
        );
    }

    private onGridStylesChanged(e: CssVariablesChanged): void {
        if (e.listItemHeightChanged) {
            this.rowHeight = this.getItemHeight();
            this.refresh();
        }
    }

    private setAriaProperties(): void {
        const translate = this.localeService.getLocaleTextFunc();
        const listName = translate('ariaDefaultListName', this.listName || 'List');
        const ariaEl = this.eContainer;

        _setAriaRole(ariaEl, this.ariaRole);
        _setAriaLabel(ariaEl, listName);
    }

    private addResizeObserver(): void {
        // do this in an animation frame to prevent loops
        const listener = () => this.animationFrameService.requestAnimationFrame(() => this.drawVirtualRows());
        const destroyObserver = this.resizeObserverService.observeResize(this.getGui(), listener);
        this.addDestroyFunc(destroyObserver);
    }

    protected focusInnerElement(fromBottom: boolean): void {
        this.focusRow(fromBottom ? this.model.getRowCount() - 1 : 0);
    }

    protected onFocusIn(e: FocusEvent): void {
        const target = e.target as HTMLElement;

        if (target.classList.contains('ag-virtual-list-item')) {
            this.lastFocusedRowIndex = _getAriaPosInSet(target) - 1;
        }
    }

    protected onFocusOut(e: FocusEvent): void {
        if (!this.getFocusableElement().contains(e.relatedTarget as HTMLElement)) {
            this.lastFocusedRowIndex = null;
        }
    }

    protected handleKeyDown(e: KeyboardEvent): void {
        switch (e.key) {
            case KeyCode.UP:
            case KeyCode.DOWN:
                if (this.navigate(e.key === KeyCode.UP)) {
                    e.preventDefault();
                }

                break;
            case KeyCode.PAGE_HOME:
            case KeyCode.PAGE_END:
            case KeyCode.PAGE_UP:
            case KeyCode.PAGE_DOWN:
                if (this.navigateToPage(e.key) !== null) {
                    e.preventDefault();
                }
                break;
        }
    }

    protected onTabKeyDown(e: KeyboardEvent): void {
        if (this.navigate(e.shiftKey)) {
            e.preventDefault();
        } else {
            _stopPropagationForAgGrid(e);
            this.forceFocusOutOfContainer(e.shiftKey);
        }
    }

    private navigate(up: boolean): boolean {
        if (this.lastFocusedRowIndex == null) {
            return false;
        }

        const nextRow = this.lastFocusedRowIndex + (up ? -1 : 1);

        if (nextRow < 0 || nextRow >= this.model.getRowCount()) {
            return false;
        }

        this.focusRow(nextRow);

        return true;
    }

    public navigateToPage(
        key: 'Home' | 'PageUp' | 'PageDown' | 'End',
        fromItem: number | 'focused' = 'focused'
    ): number | null {
        let hasFocus = false;

        if (fromItem === 'focused') {
            fromItem = this.getLastFocusedRow() as number;
            hasFocus = true;
        }

        const rowCount = this.model.getRowCount() - 1;

        let newIndex = -1;

        if (key === KeyCode.PAGE_HOME) {
            newIndex = 0;
        } else if (key === KeyCode.PAGE_END) {
            newIndex = rowCount;
        } else if (key === KeyCode.PAGE_DOWN) {
            newIndex = Math.min(fromItem + this.pageSize, rowCount);
        } else if (key === KeyCode.PAGE_UP) {
            newIndex = Math.max(fromItem - this.pageSize, 0);
        }

        if (newIndex === -1) {
            return null;
        }

        if (hasFocus) {
            this.focusRow(newIndex);
        } else {
            this.ensureIndexVisible(newIndex);
        }

        return newIndex;
    }

    public getLastFocusedRow(): number | null {
        return this.lastFocusedRowIndex;
    }

    public focusRow(rowNumber: number): void {
        if (this.isScrolling) {
            return;
        }
        this.isScrolling = true;

        this.ensureIndexVisible(rowNumber);

        this.animationFrameService.requestAnimationFrame(() => {
            this.isScrolling = false;
            if (!this.isAlive()) {
                return;
            }
            const renderedRow = this.renderedRows.get(rowNumber);

            if (renderedRow) {
                renderedRow.eDiv.focus();
            }
        });
    }

    public getComponentAt(rowIndex: number): C | undefined {
        const comp = this.renderedRows.get(rowIndex);

        return comp && comp.rowComponent;
    }

    public forEachRenderedRow(func: (comp: C, idx: number) => void): void {
        this.renderedRows.forEach((value, key) => func(value.rowComponent, key));
    }

    private static getTemplate(cssIdentifier: string) {
        return (
            /* html */
            `<div class="ag-virtual-list-viewport ag-${cssIdentifier}-virtual-list-viewport" role="presentation">
                <div class="ag-virtual-list-container ag-${cssIdentifier}-virtual-list-container" data-ref="eContainer"></div>
            </div>`
        );
    }

    private getItemHeight(): number {
        if (!this.isHeightFromTheme) {
            return this.rowHeight;
        }
        return this.environment.getDefaultListItemHeight();
    }

    /**
     * Returns true if the view had to be scrolled, otherwise, false.
     */
    public ensureIndexVisible(index: number, scrollPartialIntoView: boolean = true): boolean {
        const lastRow = this.model.getRowCount();

        if (typeof index !== 'number' || index < 0 || index >= lastRow) {
            console.warn('AG Grid: invalid row index for ensureIndexVisible: ' + index);
            return false;
        }

        const rowTopPixel = index * this.rowHeight;
        const rowBottomPixel = rowTopPixel + this.rowHeight;
        const eGui = this.getGui();

        const viewportTopPixel = eGui.scrollTop;
        const viewportHeight = eGui.offsetHeight;
        const viewportBottomPixel = viewportTopPixel + viewportHeight;

        const diff = scrollPartialIntoView ? 0 : this.rowHeight;
        const viewportScrolledPastRow = viewportTopPixel > rowTopPixel + diff;
        const viewportScrolledBeforeRow = viewportBottomPixel < rowBottomPixel - diff;

        if (viewportScrolledPastRow) {
            // if row is before, scroll up with row at top
            eGui.scrollTop = rowTopPixel;
            return true;
        }

        if (viewportScrolledBeforeRow) {
            // if row is below, scroll down with row at bottom
            const newScrollPosition = rowBottomPixel - viewportHeight;
            eGui.scrollTop = newScrollPosition;
            return true;
        }

        return false;
    }

    public setComponentCreator(componentCreator: (value: any, listItemElement: HTMLElement) => C): void {
        this.componentCreator = componentCreator;
    }

    public setComponentUpdater(componentUpdater: (value: any, component: C) => void): void {
        this.componentUpdater = componentUpdater;
    }

    public getRowHeight(): number {
        return this.rowHeight;
    }

    public getScrollTop(): number {
        return this.getGui().scrollTop;
    }

    public setRowHeight(rowHeight: number): void {
        this.isHeightFromTheme = false;
        this.rowHeight = rowHeight;
        this.refresh();
    }

    public refresh(softRefresh?: boolean): void {
        if (this.model == null || !this.isAlive()) {
            return;
        }

        const rowCount = this.model.getRowCount();
        this.eContainer.style.height = `${rowCount * this.rowHeight}px`;

        // ensure height is applied before attempting to redraw rows
        _waitUntil(
            () => this.eContainer.clientHeight >= rowCount * this.rowHeight,
            () => {
                if (!this.isAlive()) {
                    return;
                }

                if (this.canSoftRefresh(softRefresh)) {
                    this.drawVirtualRows(true);
                } else {
                    this.clearVirtualRows();
                    this.drawVirtualRows();
                }
            }
        );
    }

    private canSoftRefresh(softRefresh: boolean | undefined): boolean {
        return !!(
            softRefresh &&
            this.renderedRows.size &&
            typeof this.model.areRowsEqual === 'function' &&
            this.componentUpdater
        );
    }

    private clearVirtualRows() {
        this.renderedRows.forEach((_, rowIndex) => this.removeRow(rowIndex));
    }

    private drawVirtualRows(softRefresh?: boolean) {
        if (!this.isAlive() || !this.model) {
            return;
        }

        const gui = this.getGui();
        const topPixel = gui.scrollTop;
        const bottomPixel = topPixel + gui.offsetHeight;
        const firstRow = Math.floor(topPixel / this.rowHeight);
        const lastRow = Math.floor(bottomPixel / this.rowHeight);
        this.pageSize = Math.floor((bottomPixel - topPixel) / this.rowHeight);

        this.ensureRowsRendered(firstRow, lastRow, softRefresh);
    }

    private ensureRowsRendered(start: number, finish: number, softRefresh?: boolean) {
        // remove any rows that are no longer required
        this.renderedRows.forEach((_, rowIndex) => {
            if ((rowIndex < start || rowIndex > finish) && rowIndex !== this.lastFocusedRowIndex) {
                this.removeRow(rowIndex);
            }
        });

        if (softRefresh) {
            // refresh any existing rows
            this.refreshRows();
        }

        // insert any required new rows
        for (let rowIndex = start; rowIndex <= finish; rowIndex++) {
            if (this.renderedRows.has(rowIndex)) {
                continue;
            }

            // check this row actually exists (in case overflow buffer window exceeds real data)
            if (rowIndex < this.model.getRowCount()) {
                this.insertRow(rowIndex);
            }
        }
    }

    private insertRow(rowIndex: number): void {
        const value = this.model.getRow(rowIndex);
        const eDiv = document.createElement('div');

        eDiv.classList.add('ag-virtual-list-item', `ag-${this.cssIdentifier}-virtual-list-item`);
        _setAriaRole(eDiv, this.ariaRole === 'tree' ? 'treeitem' : 'option');
        _setAriaSetSize(eDiv, this.model.getRowCount());
        _setAriaPosInSet(eDiv, rowIndex + 1);
        eDiv.setAttribute('tabindex', '-1');

        eDiv.style.height = `${this.rowHeight}px`;
        eDiv.style.top = `${this.rowHeight * rowIndex}px`;

        const rowComponent = this.componentCreator(value, eDiv);

        rowComponent.addGuiEventListener('focusin', () => (this.lastFocusedRowIndex = rowIndex));

        eDiv.appendChild(rowComponent.getGui());

        // keep the DOM order consistent with the order of the rows
        if (this.renderedRows.has(rowIndex - 1)) {
            this.renderedRows.get(rowIndex - 1)!.eDiv.insertAdjacentElement('afterend', eDiv);
        } else if (this.renderedRows.has(rowIndex + 1)) {
            this.renderedRows.get(rowIndex + 1)!.eDiv.insertAdjacentElement('beforebegin', eDiv);
        } else {
            this.eContainer.appendChild(eDiv);
        }

        this.renderedRows.set(rowIndex, { rowComponent, eDiv, value });
    }

    private removeRow(rowIndex: number) {
        const component = this.renderedRows.get(rowIndex)!;

        this.eContainer.removeChild(component.eDiv);
        this.destroyBean(component.rowComponent);
        this.renderedRows.delete(rowIndex);
    }

    private refreshRows(): void {
        const rowCount = this.model.getRowCount();
        this.renderedRows.forEach((row, rowIndex) => {
            if (rowIndex >= rowCount) {
                this.removeRow(rowIndex);
            } else {
                const newValue = this.model.getRow(rowIndex);
                if (this.model.areRowsEqual?.(row.value, newValue)) {
                    this.componentUpdater(newValue, row.rowComponent);
                } else {
                    // to be replaced later
                    this.removeRow(rowIndex);
                }
            }
        });
    }

    private addScrollListener() {
        this.addGuiEventListener('scroll', () => this.drawVirtualRows(), { passive: true });
    }

    public setModel(model: VirtualListModel): void {
        this.model = model;
    }

    public getAriaElement(): Element {
        return this.eContainer;
    }

    public destroy(): void {
        if (!this.isAlive()) {
            return;
        }

        this.clearVirtualRows();
        super.destroy();
    }
}<|MERGE_RESOLUTION|>--- conflicted
+++ resolved
@@ -7,12 +7,8 @@
 import { _getAriaPosInSet, _setAriaLabel, _setAriaPosInSet, _setAriaRole, _setAriaSetSize } from '../utils/aria';
 import { _stopPropagationForAgGrid } from '../utils/event';
 import { _waitUntil } from '../utils/function';
-<<<<<<< HEAD
-import { Component, RefPlaceholder } from './component';
-=======
+import { RefPlaceholder } from './component';
 import type { Component } from './component';
-import { RefSelector } from './componentAnnotations';
->>>>>>> c75d6e7b
 import { TabGuardComp } from './tabGuardComp';
 
 export interface VirtualListModel {
