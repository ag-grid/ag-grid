import { BeanStub } from '../context/beanStub';
<<<<<<< HEAD
import type { BeanCollection } from '../context/context';
=======
import { Autowired } from '../context/context';
>>>>>>> a381279a
import type { ColDef, ColGroupDef } from '../entities/colDef';
import type { Column } from '../entities/column';
import type { ColumnGroup } from '../entities/columnGroup';
import type { RowNode } from '../entities/rowNode';
import type { WithoutGridCommon } from '../interfaces/iCommon';
import type { ITooltipParams, TooltipLocation } from '../rendering/tooltipComponent';
import type { TooltipParentComp} from './tooltipStateManager';
import { TooltipStateManager } from './tooltipStateManager';

export interface ITooltipFeatureCtrl {
    getTooltipValue(): any;
    getGui(): HTMLElement;
    getLocation(): TooltipLocation;

    getColumn?(): Column | ColumnGroup;
    getColDef?(): ColDef | ColGroupDef;
    getRowIndex?(): number;
    getRowNode?(): RowNode;

    // this makes no sense, why is the cell formatted value passed to the tooltip???
    getValueFormatted?(): string;
    getTooltipShowDelayOverride?(): number;
    getTooltipHideDelayOverride?(): number;
    shouldDisplayTooltip?(): boolean;
}

export class TooltipFeature extends BeanStub {
    private beans: BeanCollection;

    public wireBeans(beans: BeanCollection): void {
        super.wireBeans(beans);
        this.beans = beans;
    }

    private tooltip: any;

    private tooltipManager: TooltipStateManager | undefined;
    private browserTooltips: boolean;

    constructor(
        private readonly ctrl: ITooltipFeatureCtrl,
        beans?: BeanCollection
    ) {
        super();

        if (beans) {
            this.beans = beans;
        }
    }

    public postConstruct() {
        this.refreshToolTip();
    }

    private setBrowserTooltip(tooltip: string | null) {
        const name = 'title';
        const eGui = this.ctrl.getGui();

        if (!eGui) {
            return;
        }

        if (tooltip != null && tooltip != '') {
            eGui.setAttribute(name, tooltip);
        } else {
            eGui.removeAttribute(name);
        }
    }

    private updateTooltipText(): void {
        this.tooltip = this.ctrl.getTooltipValue();
    }

    private createTooltipFeatureIfNeeded(): void {
        if (this.tooltipManager != null) {
            return;
        }

        const parent: TooltipParentComp = {
            getTooltipParams: () => this.getTooltipParams(),
            getGui: () => this.ctrl.getGui(),
        };

        this.tooltipManager = this.createBean(
            new TooltipStateManager(
                parent,
                this.ctrl.getTooltipShowDelayOverride?.(),
                this.ctrl.getTooltipHideDelayOverride?.(),
                this.ctrl.shouldDisplayTooltip
            ),
            this.beans.context
        );
    }

    public refreshToolTip() {
        this.browserTooltips = this.beans.gos.get('enableBrowserTooltips');
        this.updateTooltipText();

        if (this.browserTooltips) {
            this.setBrowserTooltip(this.tooltip);
            if (this.tooltipManager) {
                this.destroyBean(this.tooltipManager, this.beans.context);
                this.tooltipManager = undefined;
            }
        } else {
            this.setBrowserTooltip(null);
            this.createTooltipFeatureIfNeeded();
        }
    }

    public getTooltipParams(): WithoutGridCommon<ITooltipParams> {
        const ctrl = this.ctrl;
        const column = ctrl.getColumn ? ctrl.getColumn() : undefined;
        const colDef = ctrl.getColDef ? ctrl.getColDef() : undefined;
        const rowNode = ctrl.getRowNode ? ctrl.getRowNode() : undefined;

        return {
            location: ctrl.getLocation(), //'cell',
            colDef: colDef,
            column: column,
            rowIndex: ctrl.getRowIndex ? ctrl.getRowIndex() : undefined,
            node: rowNode,
            data: rowNode ? rowNode.data : undefined,
            value: this.getTooltipText(),
            valueFormatted: ctrl.getValueFormatted ? ctrl.getValueFormatted() : undefined,
            hideTooltipCallback: () => this.tooltipManager?.hideTooltip(true),
        };
    }

    private getTooltipText() {
        return this.tooltip;
    }

    // overriding to make public, as we don't dispose this bean via context
    public destroy() {
        if (this.tooltipManager) {
            this.destroyBean(this.tooltipManager, this.beans.context);
            this.tooltipManager = undefined;
        }
        super.destroy();
    }
}<|MERGE_RESOLUTION|>--- conflicted
+++ resolved
@@ -1,16 +1,12 @@
 import { BeanStub } from '../context/beanStub';
-<<<<<<< HEAD
 import type { BeanCollection } from '../context/context';
-=======
-import { Autowired } from '../context/context';
->>>>>>> a381279a
 import type { ColDef, ColGroupDef } from '../entities/colDef';
 import type { Column } from '../entities/column';
 import type { ColumnGroup } from '../entities/columnGroup';
 import type { RowNode } from '../entities/rowNode';
 import type { WithoutGridCommon } from '../interfaces/iCommon';
 import type { ITooltipParams, TooltipLocation } from '../rendering/tooltipComponent';
-import type { TooltipParentComp} from './tooltipStateManager';
+import type { TooltipParentComp } from './tooltipStateManager';
 import { TooltipStateManager } from './tooltipStateManager';
 
 export interface ITooltipFeatureCtrl {
