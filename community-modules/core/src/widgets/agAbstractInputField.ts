--- conflicted
+++ resolved
@@ -2,16 +2,7 @@
 import { AgAbstractField, FieldElement } from './agAbstractField';
 import { _setDisabled, _setElementWidth, _addOrRemoveAttribute } from '../utils/dom';
 import { _setAriaLabel } from '../utils/aria';
-<<<<<<< HEAD
 import { AgInputFieldParams } from '../interfaces/agFieldParams';
-=======
-
-export interface AgInputFieldParams extends AgFieldParams {
-    inputName?: string;
-    inputWidth?: number | 'flex';
-    template?: string;
-}
->>>>>>> 90ee5883
 
 export abstract class AgAbstractInputField<TElement extends FieldElement, TValue, TConfig extends AgInputFieldParams = AgInputFieldParams>
     extends AgAbstractField<TValue, TConfig> {
