--- conflicted
+++ resolved
@@ -1,9 +1,4 @@
-<<<<<<< HEAD
-import { AgLabelParams, LabelAlignment } from '../interfaces/agFieldParams';
-=======
-import { PostConstruct } from '../context/context';
 import type { AgLabelParams, LabelAlignment } from '../interfaces/agFieldParams';
->>>>>>> c75d6e7b
 import { _setAriaRole } from '../utils/aria';
 import { _clearElement, _setDisabled, _setDisplayed, _setElementWidth } from '../utils/dom';
 import type { ComponentClass } from './component';
