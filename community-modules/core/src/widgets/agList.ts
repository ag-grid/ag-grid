--- conflicted
+++ resolved
@@ -90,14 +90,9 @@
         });
     }
 
-<<<<<<< HEAD
     private renderOption(value: TValue, text: string): void {
-        const itemEl = document.createElement('div');
-=======
-    private renderOption(value: string, text: string): void {
         const eDocument = this.gridOptionsService.getDocument();
         const itemEl = eDocument.createElement('div');
->>>>>>> 38d3bd5e
 
         setAriaRole(itemEl, 'option');
         itemEl.classList.add('ag-list-item', `ag-${this.cssIdentifier}-list-item`);
