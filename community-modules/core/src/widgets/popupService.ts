--- conflicted
+++ resolved
@@ -712,49 +712,8 @@
 
         const leftPx = ePopup.style.left;
         const left = parseInt(leftPx!.substring(0, leftPx!.length - 1), 10);
-<<<<<<< HEAD
-
+        const fwOverrides = this.getFrameworkOverrides();
         return new Promise<() => void>((resolve) => {
-            this.getFrameworkOverrides()
-                .setInterval(() => {
-                    const pRect = eParent.getBoundingClientRect();
-                    const sRect = element.getBoundingClientRect();
-
-                    const elementNotInDom = sRect.top == 0 && sRect.left == 0 && sRect.height == 0 && sRect.width == 0;
-                    if (elementNotInDom) {
-                        params.hidePopup();
-                        return;
-                    }
-
-                    const currentDiffTop = pRect.top - sRect.top;
-                    if (currentDiffTop != lastDiffTop) {
-                        const newTop = this.keepXYWithinBounds(
-                            ePopup,
-                            top + initialDiffTop - currentDiffTop,
-                            DIRECTION.vertical
-                        );
-                        ePopup.style.top = `${newTop}px`;
-                    }
-                    lastDiffTop = currentDiffTop;
-
-                    const currentDiffLeft = pRect.left - sRect.left;
-                    if (currentDiffLeft != lastDiffLeft) {
-                        const newLeft = this.keepXYWithinBounds(
-                            ePopup,
-                            left + initialDiffLeft - currentDiffLeft,
-                            DIRECTION.horizontal
-                        );
-                        ePopup.style.left = `${newLeft}px`;
-                    }
-                    lastDiffLeft = currentDiffLeft;
-                }, 200)
-                .then((intervalId) => {
-                    const result = () => {
-                        if (intervalId != null) {
-                            window.clearInterval(intervalId);
-=======
-        const fwOverrides = this.getFrameworkOverrides();
-        return new AgPromise<() => void>((resolve) => {
             fwOverrides.wrapIncoming(() => {
                 fwOverrides
                     .setInterval(() => {
@@ -787,7 +746,6 @@
                                 DIRECTION.horizontal
                             );
                             ePopup.style.left = `${newLeft}px`;
->>>>>>> 71b1bbe7
                         }
                         lastDiffLeft = currentDiffLeft;
                     }, 200)
