import type { UserComponentFactory } from '../components/framework/userComponentFactory';
import { BeanStub } from '../context/beanStub';
<<<<<<< HEAD
import type { BeanCollection } from '../context/context';
=======
import { Autowired } from '../context/context';
>>>>>>> a381279a
import { Events } from '../eventKeys';
import type { TooltipHideEvent, TooltipShowEvent } from '../events';
import type { WithoutGridCommon } from '../interfaces/iCommon';
import type { ITooltipComp, ITooltipParams } from '../rendering/tooltipComponent';
import { _isIOSUserAgent } from '../utils/browser';
import { _warnOnce } from '../utils/function';
import { _exists } from '../utils/generic';
import type { PopupService } from './popupService';

export interface TooltipParentComp {
    getTooltipParams(): WithoutGridCommon<ITooltipParams>;
    getGui(): HTMLElement;
}

enum TooltipStates {
    NOTHING,
    WAITING_TO_SHOW,
    SHOWING,
}
enum TooltipTrigger {
    HOVER,
    FOCUS,
}

export class TooltipStateManager extends BeanStub {
    private popupService: PopupService;
    private userComponentFactory: UserComponentFactory;
    
    public wireBeans(beans: BeanCollection): void {
        super.wireBeans(beans);
        this.popupService = beans.popupService;
        this.userComponentFactory = beans.userComponentFactory;
    }

    private readonly SHOW_QUICK_TOOLTIP_DIFF = 1000;
    private readonly FADE_OUT_TOOLTIP_TIMEOUT = 1000;
    private readonly INTERACTIVE_HIDE_DELAY = 100;

    // different instances of tooltipFeature use this to see when the
    // last tooltip was hidden.
    private static lastTooltipHideTime: number;
    private static isLocked = false;


    private showTooltipTimeoutId: number | undefined;
    private hideTooltipTimeoutId: number | undefined;
    private interactiveTooltipTimeoutId: number | undefined;

    private interactionEnabled = false;
    private isInteractingWithTooltip = false;

    private state = TooltipStates.NOTHING;

    private lastMouseEvent: MouseEvent | null;

    private tooltipComp: ITooltipComp | undefined;
    private tooltipPopupDestroyFunc: (() => void) | undefined;
    // when showing the tooltip, we need to make sure it's the most recent instance we request, as due to
    // async we could request two tooltips before the first instance returns, in which case we should
    // disregard the second instance.
    private tooltipInstanceCount = 0;
    private tooltipMouseTrack: boolean = false;
    private tooltipTrigger: TooltipTrigger;

    private tooltipMouseEnterListener: (() => null) | null;
    private tooltipMouseLeaveListener: (() => null) | null;
    private tooltipFocusInListener: (() => null) | null;
    private tooltipFocusOutListener: (() => null) | null;

    private onBodyScrollEventCallback: (() => null) | undefined;
    private onColumnMovedEventCallback: (() => null) | undefined;

    constructor(
        private parentComp: TooltipParentComp,
        private tooltipShowDelayOverride?: number,
        private tooltipHideDelayOverride?: number,
        private shouldDisplayTooltip?: () => boolean
    ) {
        super();
    }

    public postConstruct(): void {
        if (this.gos.get('tooltipInteraction')) {
            this.interactionEnabled = true;
        }

        this.tooltipTrigger = this.getTooltipTrigger();
        this.tooltipMouseTrack = this.gos.get('tooltipMouseTrack');

        const el = this.parentComp.getGui();

        if (this.tooltipTrigger === TooltipTrigger.HOVER) {
            this.addManagedListener(el, 'mouseenter', this.onMouseEnter.bind(this));
            this.addManagedListener(el, 'mouseleave', this.onMouseLeave.bind(this));
        }

        if (this.tooltipTrigger === TooltipTrigger.FOCUS) {
            this.addManagedListener(el, 'focusin', this.onFocusIn.bind(this));
            this.addManagedListener(el, 'focusout', this.onFocusOut.bind(this));
        }

        this.addManagedListener(el, 'mousemove', this.onMouseMove.bind(this));

        if (!this.interactionEnabled) {
            this.addManagedListener(el, 'mousedown', this.onMouseDown.bind(this));
            this.addManagedListener(el, 'keydown', this.onKeyDown.bind(this));
        }
    }

    private getGridOptionsTooltipDelay(delayOption: 'tooltipShowDelay' | 'tooltipHideDelay'): number {
        const delay = this.gos.get(delayOption);
        if (delay < 0) {
            _warnOnce(`${delayOption} should not be lower than 0`);
        }
        return Math.max(200, delay);
    }

    private getTooltipDelay(type: 'show' | 'hide'): number {
        if (type === 'show') {
            return this.tooltipShowDelayOverride ?? this.getGridOptionsTooltipDelay('tooltipShowDelay')!;
        }

        return this.tooltipHideDelayOverride ?? this.getGridOptionsTooltipDelay('tooltipHideDelay')!;
    }

    public override destroy(): void {
        // if this component gets destroyed while tooltip is showing, need to make sure
        // we don't end with no mouseLeave event resulting in zombie tooltip
        this.setToDoNothing();
        super.destroy();
    }

    private getTooltipTrigger(): TooltipTrigger {
        const trigger = this.gos.get('tooltipTrigger');

        if (!trigger || trigger === 'hover') {
            return TooltipTrigger.HOVER;
        }

        return TooltipTrigger.FOCUS;
    }

    public onMouseEnter(e: MouseEvent): void {
        // if `interactiveTooltipTimeoutId` is set, it means that this cell has a tooltip
        // and we are in the process of moving the cursor from the tooltip back to the cell
        // so we need to unlock this service here.
        if (this.interactionEnabled && this.interactiveTooltipTimeoutId) {
            this.unlockService();
            this.startHideTimeout();
        }

        if (_isIOSUserAgent()) {
            return;
        }

        if (TooltipStateManager.isLocked) {
            this.showTooltipTimeoutId = window.setTimeout(() => {
                this.prepareToShowTooltip(e);
            }, this.INTERACTIVE_HIDE_DELAY);
        } else {
            this.prepareToShowTooltip(e);
        }
    }

    private onMouseMove(e: MouseEvent): void {
        // there is a delay from the time we mouseOver a component and the time the
        // tooltip is displayed, so we need to track mousemove to be able to correctly
        // position the tooltip when showTooltip is called.
        if (this.lastMouseEvent) {
            this.lastMouseEvent = e;
        }

        if (this.tooltipMouseTrack && this.state === TooltipStates.SHOWING && this.tooltipComp) {
            this.positionTooltip();
        }
    }

    private onMouseDown(): void {
        this.setToDoNothing();
    }

    private onMouseLeave(): void {
        // if interaction is enabled, we need to verify if the user is moving
        // the cursor from the cell onto the tooltip, so we lock the service
        // for 100ms to prevent other tooltips from being created while this is happening.
        if (this.interactionEnabled) {
            this.lockService();
        } else {
            this.setToDoNothing();
        }
    }

    private onFocusIn(): void {
        this.prepareToShowTooltip();
    }

    private onFocusOut(e: FocusEvent): void {
        const relatedTarget = e.relatedTarget as Element;
        const parentCompGui = this.parentComp.getGui();
        const tooltipGui = this.tooltipComp?.getGui();

        if (
            this.isInteractingWithTooltip ||
            parentCompGui.contains(relatedTarget) ||
            (this.interactionEnabled && tooltipGui?.contains(relatedTarget))
        ) {
            return;
        }

        this.setToDoNothing();
    }

    private onKeyDown(): void {
        this.setToDoNothing();
    }

    private prepareToShowTooltip(mouseEvent?: MouseEvent): void {
        // every mouseenter should be following by a mouseleave, however for some unknown, it's possible for
        // mouseenter to be called twice in a row, which can happen if editing the cell. this was reported
        // in https://ag-grid.atlassian.net/browse/AG-4422. to get around this, we check the state, and if
        // state is != nothing, then we know mouseenter was already received.
        if (this.state != TooltipStates.NOTHING || TooltipStateManager.isLocked) {
            return;
        }

        // if we are showing the tooltip because of focus, no delay at all
        // if another tooltip was hidden very recently, we only wait 200ms to show, not the normal waiting time
        let delay = 0;
        if (mouseEvent) {
            delay = this.isLastTooltipHiddenRecently() ? 200 : this.getTooltipDelay('show');
        }

        this.lastMouseEvent = mouseEvent || null;

        this.showTooltipTimeoutId = window.setTimeout(this.showTooltip.bind(this), delay);
        this.state = TooltipStates.WAITING_TO_SHOW;
    }

    private isLastTooltipHiddenRecently(): boolean {
        // return true if <1000ms since last time we hid a tooltip
        const now = new Date().getTime();
        const then = TooltipStateManager.lastTooltipHideTime;

        return now - then < this.SHOW_QUICK_TOOLTIP_DIFF;
    }

    private setToDoNothing(): void {
        if (this.state === TooltipStates.SHOWING) {
            this.hideTooltip();
        }

        if (this.onBodyScrollEventCallback) {
            this.onBodyScrollEventCallback();
            this.onBodyScrollEventCallback = undefined;
        }

        if (this.onColumnMovedEventCallback) {
            this.onColumnMovedEventCallback();
            this.onColumnMovedEventCallback = undefined;
        }

        this.clearTimeouts();
        this.state = TooltipStates.NOTHING;
        this.lastMouseEvent = null;
    }

    private showTooltip(): void {
        const params: WithoutGridCommon<ITooltipParams> = {
            ...this.parentComp.getTooltipParams(),
        };

        if (!_exists(params.value) || (this.shouldDisplayTooltip && !this.shouldDisplayTooltip())) {
            this.setToDoNothing();
            return;
        }

        this.state = TooltipStates.SHOWING;
        this.tooltipInstanceCount++;

        // we pass in tooltipInstanceCount so the callback knows what the count was when
        // we requested the tooltip, so if another tooltip was requested in the mean time
        // we disregard it
        const callback = this.newTooltipComponentCallback.bind(this, this.tooltipInstanceCount);

        const userDetails = this.userComponentFactory.getTooltipCompDetails(params);
        userDetails.newAgStackInstance()!.then(callback);
    }

    public hideTooltip(forceHide?: boolean): void {
        if (!forceHide && this.isInteractingWithTooltip) {
            return;
        }
        // check if comp exists - due to async, although we asked for
        // one, the instance may not be back yet
        if (this.tooltipComp) {
            this.destroyTooltipComp();
            TooltipStateManager.lastTooltipHideTime = new Date().getTime();
        }

        const event: WithoutGridCommon<TooltipHideEvent> = {
            type: Events.EVENT_TOOLTIP_HIDE,
            parentGui: this.parentComp.getGui(),
        };
        this.eventService.dispatchEvent(event);

        this.state = TooltipStates.NOTHING;
    }

    private newTooltipComponentCallback(tooltipInstanceCopy: number, tooltipComp: ITooltipComp): void {
        const compNoLongerNeeded =
            this.state !== TooltipStates.SHOWING || this.tooltipInstanceCount !== tooltipInstanceCopy;

        if (compNoLongerNeeded) {
            this.getContext().destroyBean(tooltipComp);
            return;
        }

        const eGui = tooltipComp.getGui();

        this.tooltipComp = tooltipComp;

        if (!eGui.classList.contains('ag-tooltip')) {
            eGui.classList.add('ag-tooltip-custom');
        }

        if (this.tooltipTrigger === TooltipTrigger.HOVER) {
            eGui.classList.add('ag-tooltip-animate');
        }

        if (this.interactionEnabled) {
            eGui.classList.add('ag-tooltip-interactive');
        }

        const translate = this.localeService.getLocaleTextFunc();

        const addPopupRes = this.popupService.addPopup({
            eChild: eGui,
            ariaLabel: translate('ariaLabelTooltip', 'Tooltip'),
        });
        if (addPopupRes) {
            this.tooltipPopupDestroyFunc = addPopupRes.hideFunc;
        }

        this.positionTooltip();

        if (this.tooltipTrigger === TooltipTrigger.FOCUS) {
            this.onBodyScrollEventCallback = this.addManagedListener(
                this.eventService,
                Events.EVENT_BODY_SCROLL,
                this.setToDoNothing.bind(this)
            );
            this.onColumnMovedEventCallback = this.addManagedListener(
                this.eventService,
                Events.EVENT_COLUMN_MOVED,
                this.setToDoNothing.bind(this)
            );
        }

        if (this.interactionEnabled) {
            if (this.tooltipTrigger === TooltipTrigger.HOVER) {
                this.tooltipMouseEnterListener =
                    this.addManagedListener(eGui, 'mouseenter', this.onTooltipMouseEnter.bind(this)) || null;
                this.tooltipMouseLeaveListener =
                    this.addManagedListener(eGui, 'mouseleave', this.onTooltipMouseLeave.bind(this)) || null;
            } else {
                this.tooltipFocusInListener =
                    this.addManagedListener(eGui, 'focusin', this.onTooltipFocusIn.bind(this)) || null;
                this.tooltipFocusOutListener =
                    this.addManagedListener(eGui, 'focusout', this.onTooltipFocusOut.bind(this)) || null;
            }
        }

        const event: WithoutGridCommon<TooltipShowEvent> = {
            type: Events.EVENT_TOOLTIP_SHOW,
            tooltipGui: eGui,
            parentGui: this.parentComp.getGui(),
        };
        this.eventService.dispatchEvent(event);

        this.startHideTimeout();
    }

    private onTooltipMouseEnter(): void {
        this.isInteractingWithTooltip = true;
        this.unlockService();
    }

    private onTooltipMouseLeave(): void {
        this.isInteractingWithTooltip = false;
        this.lockService();
    }

    private onTooltipFocusIn(): void {
        this.isInteractingWithTooltip = true;
    }

    private onTooltipFocusOut(e: FocusEvent): void {
        const parentGui = this.parentComp.getGui();
        const tooltipGui = this.tooltipComp?.getGui();
        const relatedTarget = e.relatedTarget as Element;

        // focusout is dispatched when inner elements lose focus
        // so we need to verify if focus is contained within the tooltip
        if (tooltipGui?.contains(relatedTarget)) {
            return;
        }

        this.isInteractingWithTooltip = false;

        // if we move the focus from the tooltip back to the original cell
        // the tooltip should remain open, but we need to restart the hide timeout counter
        if (parentGui.contains(relatedTarget)) {
            this.startHideTimeout();
        }
        // if the parent cell doesn't contain the focus, simply hide the tooltip
        else {
            this.hideTooltip();
        }
    }

    private positionTooltip(): void {
        const params = {
            type: 'tooltip',
            ePopup: this.tooltipComp!.getGui(),
            nudgeY: 18,
            skipObserver: this.tooltipMouseTrack,
        };

        if (this.lastMouseEvent) {
            this.popupService.positionPopupUnderMouseEvent({
                ...params,
                mouseEvent: this.lastMouseEvent,
            });
        } else {
            this.popupService.positionPopupByComponent({
                ...params,
                eventSource: this.parentComp.getGui(),
                position: 'under',
                keepWithinBounds: true,
                nudgeY: 5,
            });
        }
    }

    private destroyTooltipComp(): void {
        // add class to fade out the tooltip
        this.tooltipComp!.getGui().classList.add('ag-tooltip-hiding');

        // make local copies of these variables, as we use them in the async function below,
        // and we clear then to 'undefined' later, so need to take a copy before they are undefined.
        const tooltipPopupDestroyFunc = this.tooltipPopupDestroyFunc;
        const tooltipComp = this.tooltipComp;
        const delay = this.tooltipTrigger === TooltipTrigger.HOVER ? this.FADE_OUT_TOOLTIP_TIMEOUT : 0;

        window.setTimeout(() => {
            tooltipPopupDestroyFunc!();
            this.getContext().destroyBean(tooltipComp);
        }, delay);

        this.clearTooltipListeners();
        this.tooltipPopupDestroyFunc = undefined;
        this.tooltipComp = undefined;
    }

    private clearTooltipListeners(): void {
        [
            this.tooltipMouseEnterListener,
            this.tooltipMouseLeaveListener,
            this.tooltipFocusInListener,
            this.tooltipFocusOutListener,
        ].forEach((listener) => {
            if (listener) {
                listener();
            }
        });

        this.tooltipMouseEnterListener =
            this.tooltipMouseLeaveListener =
            this.tooltipFocusInListener =
            this.tooltipFocusOutListener =
                null;
    }

    private lockService(): void {
        TooltipStateManager.isLocked = true;
        this.interactiveTooltipTimeoutId = window.setTimeout(() => {
            this.unlockService();
            this.setToDoNothing();
        }, this.INTERACTIVE_HIDE_DELAY);
    }

    private unlockService(): void {
        TooltipStateManager.isLocked = false;
        this.clearInteractiveTimeout();
    }

    private startHideTimeout(): void {
        this.clearHideTimeout();
        this.hideTooltipTimeoutId = window.setTimeout(this.hideTooltip.bind(this), this.getTooltipDelay('hide'));
    }

    private clearShowTimeout(): void {
        if (!this.showTooltipTimeoutId) {
            return;
        }
        window.clearTimeout(this.showTooltipTimeoutId);
        this.showTooltipTimeoutId = undefined;
    }

    private clearHideTimeout(): void {
        if (!this.hideTooltipTimeoutId) {
            return;
        }
        window.clearTimeout(this.hideTooltipTimeoutId);
        this.hideTooltipTimeoutId = undefined;
    }

    private clearInteractiveTimeout(): void {
        if (!this.interactiveTooltipTimeoutId) {
            return;
        }
        window.clearTimeout(this.interactiveTooltipTimeoutId);
        this.interactiveTooltipTimeoutId = undefined;
    }

    private clearTimeouts(): void {
        this.clearShowTimeout();
        this.clearHideTimeout();
        this.clearInteractiveTimeout();
    }
}<|MERGE_RESOLUTION|>--- conflicted
+++ resolved
@@ -1,10 +1,6 @@
 import type { UserComponentFactory } from '../components/framework/userComponentFactory';
 import { BeanStub } from '../context/beanStub';
-<<<<<<< HEAD
 import type { BeanCollection } from '../context/context';
-=======
-import { Autowired } from '../context/context';
->>>>>>> a381279a
 import { Events } from '../eventKeys';
 import type { TooltipHideEvent, TooltipShowEvent } from '../events';
 import type { WithoutGridCommon } from '../interfaces/iCommon';
@@ -32,7 +28,7 @@
 export class TooltipStateManager extends BeanStub {
     private popupService: PopupService;
     private userComponentFactory: UserComponentFactory;
-    
+
     public wireBeans(beans: BeanCollection): void {
         super.wireBeans(beans);
         this.popupService = beans.popupService;
@@ -47,7 +43,6 @@
     // last tooltip was hidden.
     private static lastTooltipHideTime: number;
     private static isLocked = false;
-
 
     private showTooltipTimeoutId: number | undefined;
     private hideTooltipTimeoutId: number | undefined;
