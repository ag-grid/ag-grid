import { KeyCode } from '../constants/keyCode';
import { Autowired } from '../context/context';
import { Events } from '../eventKeys';
import type { AgPickerFieldParams } from '../interfaces/agFieldParams';
import { _setAriaExpanded, _setAriaRole } from '../utils/aria';
import { _formatSize, _getAbsoluteWidth, _getInnerHeight, _setElementWidth } from '../utils/dom';
import { _createIconNoSpan } from '../utils/icon';
import { AgAbstractField } from './agAbstractField';
<<<<<<< HEAD
import { Component, RefPlaceholder } from './component';
import { AddPopupParams, PopupService } from './popupService';
=======
import type { Component } from './component';
import { RefSelector } from './componentAnnotations';
import type { AddPopupParams, PopupService } from './popupService';
>>>>>>> c75d6e7b

const TEMPLATE = /* html */ `
    <div class="ag-picker-field" role="presentation">
        <div data-ref="eLabel"></div>
            <div data-ref="eWrapper" class="ag-wrapper ag-picker-field-wrapper ag-picker-collapsed">
            <div data-ref="eDisplayField" class="ag-picker-field-display"></div>
            <div data-ref="eIcon" class="ag-picker-field-icon" aria-hidden="true"></div>
        </div>
    </div>`;

export abstract class AgPickerField<
    TValue,
    TConfig extends AgPickerFieldParams = AgPickerFieldParams,
    TComponent extends Component = Component,
> extends AgAbstractField<TValue, TConfig> {
    protected abstract createPickerComponent(): TComponent;

    protected pickerComponent: TComponent | undefined;
    protected isPickerDisplayed: boolean = false;

    protected maxPickerHeight: string | undefined;
    protected variableWidth: boolean;
    protected minPickerWidth: string | undefined;
    protected maxPickerWidth: string | undefined;
    protected value: TValue;

    private skipClick: boolean = false;
    private pickerGap: number = 4;

    private hideCurrentPicker: (() => void) | null = null;
    private destroyMouseWheelFunc: (() => null) | undefined;
    private ariaRole?: string;

    @Autowired('popupService') protected popupService: PopupService;

    protected readonly eLabel: HTMLElement = RefPlaceholder;
    protected readonly eWrapper: HTMLElement = RefPlaceholder;
    protected readonly eDisplayField: HTMLElement = RefPlaceholder;
    private readonly eIcon: HTMLButtonElement = RefPlaceholder;

    constructor(config?: TConfig) {
        super(config, config?.template || TEMPLATE, config?.agComponents || [], config?.className);

        this.ariaRole = config?.ariaRole;
        this.onPickerFocusIn = this.onPickerFocusIn.bind(this);
        this.onPickerFocusOut = this.onPickerFocusOut.bind(this);

        if (!config) {
            return;
        }

        const { pickerGap, maxPickerHeight, variableWidth, minPickerWidth, maxPickerWidth } = config;

        if (pickerGap != null) {
            this.pickerGap = pickerGap;
        }

        this.variableWidth = !!variableWidth;

        if (maxPickerHeight != null) {
            this.setPickerMaxHeight(maxPickerHeight);
        }

        if (minPickerWidth != null) {
            this.setPickerMinWidth(minPickerWidth);
        }

        if (maxPickerWidth != null) {
            this.setPickerMaxWidth(maxPickerWidth);
        }
    }

    protected postConstruct() {
        super.postConstruct();

        this.setupAria();

        const displayId = `ag-${this.getCompId()}-display`;
        this.eDisplayField.setAttribute('id', displayId);

        const ariaEl = this.getAriaElement();
        this.addManagedListener(ariaEl, 'keydown', this.onKeyDown.bind(this));

        this.addManagedListener(this.eLabel, 'mousedown', this.onLabelOrWrapperMouseDown.bind(this));
        this.addManagedListener(this.eWrapper, 'mousedown', this.onLabelOrWrapperMouseDown.bind(this));

        const { pickerIcon, inputWidth } = this.config;

        if (pickerIcon) {
            const icon = _createIconNoSpan(pickerIcon, this.gos);
            if (icon) {
                this.eIcon.appendChild(icon);
            }
        }

        if (inputWidth != null) {
            this.setInputWidth(inputWidth);
        }
    }

    protected setupAria(): void {
        const ariaEl = this.getAriaElement();

        ariaEl.setAttribute('tabindex', this.gos.get('tabIndex').toString());

        _setAriaExpanded(ariaEl, false);

        if (this.ariaRole) {
            _setAriaRole(ariaEl, this.ariaRole);
        }
    }

    private onLabelOrWrapperMouseDown(e?: MouseEvent): void {
        if (e) {
            const focusableEl = this.getFocusableElement();
            // if the focusableEl is not the wrapper and the mousedown
            // targets the focusableEl, we should not expand/collapse the picker.
            // Note: this will happen when AgRichSelect is set with `allowTyping=true`
            if (focusableEl !== this.eWrapper && e?.target === focusableEl) {
                return;
            }

            // this prevents a BUG where MouseDown causes the element to be focused
            // after the picker is shown and focus ends up being lost.
            e.preventDefault();
            this.getFocusableElement().focus();
        }

        if (this.skipClick) {
            this.skipClick = false;
            return;
        }

        if (this.isDisabled()) {
            return;
        }

        if (this.isPickerDisplayed) {
            this.hidePicker();
        } else {
            this.showPicker();
        }
    }

    protected onKeyDown(e: KeyboardEvent): void {
        switch (e.key) {
            case KeyCode.UP:
            case KeyCode.DOWN:
            case KeyCode.ENTER:
            case KeyCode.SPACE:
                e.preventDefault();
                this.onLabelOrWrapperMouseDown();
                break;
            case KeyCode.ESCAPE:
                if (this.isPickerDisplayed) {
                    e.preventDefault();
                    e.stopPropagation();
                    if (this.hideCurrentPicker) {
                        this.hideCurrentPicker();
                    }
                }
                break;
        }
    }

    public showPicker() {
        this.isPickerDisplayed = true;

        if (!this.pickerComponent) {
            this.pickerComponent = this.createPickerComponent();
        }

        const pickerGui = this.pickerComponent.getGui();
        pickerGui.addEventListener('focusin', this.onPickerFocusIn);
        pickerGui.addEventListener('focusout', this.onPickerFocusOut);

        this.hideCurrentPicker = this.renderAndPositionPicker();

        this.toggleExpandedStyles(true);
    }

    protected renderAndPositionPicker(): () => void {
        const eDocument = this.gos.getDocument();
        const ePicker = this.pickerComponent!.getGui();

        if (!this.gos.get('suppressScrollWhenPopupsAreOpen')) {
            this.destroyMouseWheelFunc = this.addManagedListener(this.eventService, Events.EVENT_BODY_SCROLL, () => {
                this.hidePicker();
            });
        }

        const translate = this.localeService.getLocaleTextFunc();

        const { pickerAriaLabelKey, pickerAriaLabelValue, modalPicker = true } = this.config;

        const popupParams: AddPopupParams = {
            modal: modalPicker,
            eChild: ePicker,
            closeOnEsc: true,
            closedCallback: () => {
                const activeEl = this.gos.getActiveDomElement();
                const shouldRestoreFocus = !activeEl || activeEl === eDocument.body;
                this.beforeHidePicker();

                if (shouldRestoreFocus && this.isAlive()) {
                    this.getFocusableElement().focus();
                }
            },
            ariaLabel: translate(pickerAriaLabelKey, pickerAriaLabelValue),
        };

        const addPopupRes = this.popupService.addPopup(popupParams);

        const { maxPickerHeight, minPickerWidth, maxPickerWidth, variableWidth } = this;

        if (variableWidth) {
            if (minPickerWidth) {
                ePicker.style.minWidth = minPickerWidth;
            }
            ePicker.style.width = _formatSize(_getAbsoluteWidth(this.eWrapper));
            if (maxPickerWidth) {
                ePicker.style.maxWidth = maxPickerWidth;
            }
        } else {
            _setElementWidth(ePicker, maxPickerWidth ?? _getAbsoluteWidth(this.eWrapper));
        }

        const maxHeight = maxPickerHeight ?? `${_getInnerHeight(this.popupService.getPopupParent())}px`;

        ePicker.style.setProperty('max-height', maxHeight);
        ePicker.style.position = 'absolute';

        this.alignPickerToComponent();

        return addPopupRes.hideFunc;
    }

    protected alignPickerToComponent(): void {
        if (!this.pickerComponent) {
            return;
        }

        const { pickerType } = this.config;
        const { pickerGap } = this;

        const alignSide = this.gos.get('enableRtl') ? 'right' : 'left';

        this.popupService.positionPopupByComponent({
            type: pickerType,
            eventSource: this.eWrapper,
            ePopup: this.pickerComponent.getGui(),
            position: 'under',
            alignSide,
            keepWithinBounds: true,
            nudgeY: pickerGap,
        });
    }

    protected beforeHidePicker(): void {
        if (this.destroyMouseWheelFunc) {
            this.destroyMouseWheelFunc();
            this.destroyMouseWheelFunc = undefined;
        }

        this.toggleExpandedStyles(false);

        const pickerGui = this.pickerComponent!.getGui();

        pickerGui.removeEventListener('focusin', this.onPickerFocusIn);
        pickerGui.removeEventListener('focusout', this.onPickerFocusOut);

        this.isPickerDisplayed = false;
        this.pickerComponent = undefined;
        this.hideCurrentPicker = null;
    }

    protected toggleExpandedStyles(expanded: boolean): void {
        if (!this.isAlive()) {
            return;
        }

        const ariaEl = this.getAriaElement();

        _setAriaExpanded(ariaEl, expanded);

        this.eWrapper.classList.toggle('ag-picker-expanded', expanded);
        this.eWrapper.classList.toggle('ag-picker-collapsed', !expanded);
    }

    private onPickerFocusIn(): void {
        this.togglePickerHasFocus(true);
    }

    private onPickerFocusOut(e: FocusEvent): void {
        if (!this.pickerComponent?.getGui().contains(e.relatedTarget as Element)) {
            this.togglePickerHasFocus(false);
        }
    }

    private togglePickerHasFocus(focused: boolean): void {
        if (!this.pickerComponent) {
            return;
        }

        this.eWrapper.classList.toggle('ag-picker-has-focus', focused);
    }

    public hidePicker(): void {
        if (this.hideCurrentPicker) {
            this.hideCurrentPicker();
        }
    }

    public setInputWidth(width: number | 'flex'): this {
        _setElementWidth(this.eWrapper, width);
        return this;
    }

    public getFocusableElement(): HTMLElement {
        return this.eWrapper;
    }

    public setPickerGap(gap: number): this {
        this.pickerGap = gap;

        return this;
    }

    public setPickerMinWidth(width?: number | string): this {
        if (typeof width === 'number') {
            width = `${width}px`;
        }
        this.minPickerWidth = width == null ? undefined : width;
        return this;
    }

    public setPickerMaxWidth(width?: number | string): this {
        if (typeof width === 'number') {
            width = `${width}px`;
        }
        this.maxPickerWidth = width == null ? undefined : width;
        return this;
    }

    public setPickerMaxHeight(height?: number | string): this {
        if (typeof height === 'number') {
            height = `${height}px`;
        }

        this.maxPickerHeight = height == null ? undefined : height;
        return this;
    }

    protected destroy(): void {
        this.hidePicker();
        super.destroy();
    }
}<|MERGE_RESOLUTION|>--- conflicted
+++ resolved
@@ -6,14 +6,8 @@
 import { _formatSize, _getAbsoluteWidth, _getInnerHeight, _setElementWidth } from '../utils/dom';
 import { _createIconNoSpan } from '../utils/icon';
 import { AgAbstractField } from './agAbstractField';
-<<<<<<< HEAD
 import { Component, RefPlaceholder } from './component';
-import { AddPopupParams, PopupService } from './popupService';
-=======
-import type { Component } from './component';
-import { RefSelector } from './componentAnnotations';
 import type { AddPopupParams, PopupService } from './popupService';
->>>>>>> c75d6e7b
 
 const TEMPLATE = /* html */ `
     <div class="ag-picker-field" role="presentation">
