import { BeanStub } from '../context/beanStub';
<<<<<<< HEAD
import { Autowired } from '../context/context';
import { FocusService } from '../focusService';
=======
import { Autowired, PostConstruct } from '../context/context';
import type { FocusService } from '../focusService';
>>>>>>> c75d6e7b
import { ManagedFocusFeature } from './managedFocusFeature';

export enum TabGuardClassNames {
    TAB_GUARD = 'ag-tab-guard',
    TAB_GUARD_TOP = 'ag-tab-guard-top',
    TAB_GUARD_BOTTOM = 'ag-tab-guard-bottom',
}

export interface ITabGuard {
    setTabIndex(tabIndex?: string): void;
}

export class TabGuardCtrl extends BeanStub {
    @Autowired('focusService') private readonly focusService: FocusService;

    private readonly comp: ITabGuard;
    private readonly eTopGuard: HTMLElement;
    private readonly eBottomGuard: HTMLElement;

    private readonly eFocusableElement: HTMLElement;
    private readonly focusTrapActive: boolean;
    private readonly forceFocusOutWhenTabGuardsAreEmpty: boolean;

    private readonly providedFocusInnerElement?: (fromBottom: boolean) => void;
    private readonly providedFocusIn?: (event: FocusEvent) => void;
    private readonly providedFocusOut?: (event: FocusEvent) => void;

    private readonly providedShouldStopEventPropagation?: () => boolean;
    private readonly providedOnTabKeyDown?: (e: KeyboardEvent) => void;
    private readonly providedHandleKeyDown?: (e: KeyboardEvent) => void;

    private skipTabGuardFocus: boolean = false;
    private forcingFocusOut: boolean = false;

    constructor(params: {
        comp: ITabGuard;
        eTopGuard: HTMLElement;
        eBottomGuard: HTMLElement;
        eFocusableElement: HTMLElement;
        focusTrapActive?: boolean;
        forceFocusOutWhenTabGuardsAreEmpty?: boolean;
        focusInnerElement?: (fromBottom: boolean) => void;
        onFocusIn?: (event: FocusEvent) => void;
        onFocusOut?: (event: FocusEvent) => void;
        shouldStopEventPropagation?: () => boolean;
        onTabKeyDown?: (e: KeyboardEvent) => void;
        handleKeyDown?: (e: KeyboardEvent) => void;
    }) {
        super();

        const {
            comp,
            eTopGuard,
            eBottomGuard,
            focusTrapActive,
            forceFocusOutWhenTabGuardsAreEmpty,
            focusInnerElement,
            onFocusIn,
            onFocusOut,
            shouldStopEventPropagation,
            onTabKeyDown,
            handleKeyDown,
            eFocusableElement,
        } = params;

        this.comp = comp;

        this.eTopGuard = eTopGuard;
        this.eBottomGuard = eBottomGuard;
        this.providedFocusInnerElement = focusInnerElement;
        this.eFocusableElement = eFocusableElement;
        this.focusTrapActive = !!focusTrapActive;
        this.forceFocusOutWhenTabGuardsAreEmpty = !!forceFocusOutWhenTabGuardsAreEmpty;

        this.providedFocusIn = onFocusIn;
        this.providedFocusOut = onFocusOut;
        this.providedShouldStopEventPropagation = shouldStopEventPropagation;
        this.providedOnTabKeyDown = onTabKeyDown;
        this.providedHandleKeyDown = handleKeyDown;
    }

    public postConstruct() {
        this.createManagedBean(
            new ManagedFocusFeature(this.eFocusableElement, {
                shouldStopEventPropagation: () => this.shouldStopEventPropagation(),
                onTabKeyDown: (e) => this.onTabKeyDown(e),
                handleKeyDown: (e) => this.handleKeyDown(e),
                onFocusIn: (e) => this.onFocusIn(e),
                onFocusOut: (e) => this.onFocusOut(e),
            })
        );

        this.activateTabGuards();

        [this.eTopGuard, this.eBottomGuard].forEach((guard) =>
            this.addManagedListener(guard, 'focus', this.onFocus.bind(this))
        );
    }

    private handleKeyDown(e: KeyboardEvent): void {
        if (this.providedHandleKeyDown) {
            this.providedHandleKeyDown(e);
        }
    }

    private tabGuardsAreActive(): boolean {
        return !!this.eTopGuard && this.eTopGuard.hasAttribute('tabIndex');
    }

    private shouldStopEventPropagation(): boolean {
        if (this.providedShouldStopEventPropagation) {
            return this.providedShouldStopEventPropagation();
        }
        return false;
    }

    private activateTabGuards(): void {
        // Do not activate tabs while focus is being forced out
        if (this.forcingFocusOut) {
            return;
        }
        const tabIndex = this.gos.get('tabIndex');
        this.comp.setTabIndex(tabIndex.toString());
    }

    private deactivateTabGuards(): void {
        this.comp.setTabIndex();
    }

    private onFocus(e: FocusEvent): void {
        if (this.skipTabGuardFocus) {
            this.skipTabGuardFocus = false;
            return;
        }

        // when there are no focusable items within the TabGuard, focus gets stuck
        // in the TabGuard itself and has nowhere to go, so we need to manually find
        // the closest element to focus by calling `forceFocusOutWhenTabGuardAreEmpty`.
        if (this.forceFocusOutWhenTabGuardsAreEmpty) {
            const isEmpty =
                this.focusService.findFocusableElements(this.eFocusableElement, '.ag-tab-guard').length === 0;
            if (isEmpty) {
                this.findNextElementOutsideAndFocus(e.target === this.eBottomGuard);
                return;
            }
        }

        const fromBottom = e.target === this.eBottomGuard;

        if (this.providedFocusInnerElement) {
            this.providedFocusInnerElement(fromBottom);
        } else {
            this.focusInnerElement(fromBottom);
        }
    }

    private findNextElementOutsideAndFocus(up: boolean) {
        const eDocument = this.gos.getDocument();
        const focusableEls = this.focusService.findFocusableElements(eDocument.body, null, true);
        const index = focusableEls.indexOf(up ? this.eTopGuard : this.eBottomGuard);

        if (index === -1) {
            return;
        }

        let start: number;
        let end: number;
        if (up) {
            start = 0;
            end = index;
        } else {
            start = index + 1;
            end = focusableEls.length;
        }
        const focusableRange = focusableEls.slice(start, end);
        const targetTabIndex = this.gos.get('tabIndex');
        focusableRange.sort((a: HTMLElement, b: HTMLElement) => {
            const indexA = parseInt(a.getAttribute('tabindex') || '0');
            const indexB = parseInt(b.getAttribute('tabindex') || '0');

            if (indexB === targetTabIndex) {
                return 1;
            }
            if (indexA === targetTabIndex) {
                return -1;
            }

            if (indexA === 0) {
                return 1;
            }
            if (indexB === 0) {
                return -1;
            }

            return indexA - indexB;
        });

        focusableRange[up ? focusableRange.length - 1 : 0].focus();
    }

    private onFocusIn(e: FocusEvent): void {
        if (this.focusTrapActive) {
            return;
        }

        if (this.providedFocusIn) {
            this.providedFocusIn(e);
        }

        this.deactivateTabGuards();
    }

    private onFocusOut(e: FocusEvent): void {
        if (this.focusTrapActive) {
            return;
        }

        if (this.providedFocusOut) {
            this.providedFocusOut(e);
        }

        if (!this.eFocusableElement.contains(e.relatedTarget as HTMLElement)) {
            this.activateTabGuards();
        }
    }

    public onTabKeyDown(e: KeyboardEvent): void {
        if (this.providedOnTabKeyDown) {
            this.providedOnTabKeyDown(e);
            return;
        }

        if (this.focusTrapActive) {
            return;
        }
        if (e.defaultPrevented) {
            return;
        }

        const tabGuardsAreActive = this.tabGuardsAreActive();

        if (tabGuardsAreActive) {
            this.deactivateTabGuards();
        }

        const nextRoot = this.getNextFocusableElement(e.shiftKey);

        if (tabGuardsAreActive) {
            // ensure the tab guards are only re-instated once the event has finished processing, to avoid the browser
            // tabbing to the tab guard from inside the component
            setTimeout(() => this.activateTabGuards(), 0);
        }

        if (!nextRoot) {
            return;
        }

        nextRoot.focus();
        e.preventDefault();
    }

    public focusInnerElement(fromBottom = false): void {
        const focusable = this.focusService.findFocusableElements(this.eFocusableElement);

        if (this.tabGuardsAreActive()) {
            // remove tab guards from this component from list of focusable elements
            focusable.splice(0, 1);
            focusable.splice(focusable.length - 1, 1);
        }

        if (!focusable.length) {
            return;
        }

        focusable[fromBottom ? focusable.length - 1 : 0].focus({ preventScroll: true });
    }

    public getNextFocusableElement(backwards?: boolean): HTMLElement | null {
        return this.focusService.findNextFocusableElement(this.eFocusableElement, false, backwards);
    }

    public forceFocusOutOfContainer(up: boolean = false): void {
        // avoid multiple calls to `forceFocusOutOfContainer`
        if (this.forcingFocusOut) {
            return;
        }

        const tabGuardToFocus = up ? this.eTopGuard : this.eBottomGuard;

        this.activateTabGuards();
        this.skipTabGuardFocus = true;
        this.forcingFocusOut = true;

        // this focus will set `this.skipTabGuardFocus` to false;
        tabGuardToFocus.focus();

        window.setTimeout(() => {
            this.forcingFocusOut = false;
            this.activateTabGuards();
        });
    }

    public isTabGuard(element: HTMLElement): boolean {
        return element === this.eTopGuard || element === this.eBottomGuard;
    }
}<|MERGE_RESOLUTION|>--- conflicted
+++ resolved
@@ -1,11 +1,6 @@
 import { BeanStub } from '../context/beanStub';
-<<<<<<< HEAD
 import { Autowired } from '../context/context';
-import { FocusService } from '../focusService';
-=======
-import { Autowired, PostConstruct } from '../context/context';
 import type { FocusService } from '../focusService';
->>>>>>> c75d6e7b
 import { ManagedFocusFeature } from './managedFocusFeature';
 
 export enum TabGuardClassNames {
