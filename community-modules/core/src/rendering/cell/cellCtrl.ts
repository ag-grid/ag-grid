import { isColumnControlsCol } from '../../columns/columnUtils';
import type { UserCompDetails } from '../../components/framework/userComponentFactory';
import { BeanStub } from '../../context/beanStub';
import type { BeanCollection } from '../../context/context';
import type { AgColumn } from '../../entities/agColumn';
import type { CellPosition } from '../../entities/cellPositionUtils';
import type { CellStyle } from '../../entities/colDef';
import type { RowNode } from '../../entities/rowNode';
import type { RowPosition } from '../../entities/rowPositionUtils';
import type { AgEventType } from '../../eventTypes';
import type { CellContextMenuEvent, CellEvent, CellFocusedEvent, FlashCellsEvent } from '../../events';
<<<<<<< HEAD
import { getCheckboxes } from '../../gridOptionsService';
=======
import { _getDocument, _getRowHeightForNode, _isClientSideRowModel, _setDomData } from '../../gridOptionsUtils';
>>>>>>> f8bf0a4e
import { refreshFirstAndLastStyles } from '../../headerRendering/cells/cssClassApplier';
import type { BrandedType } from '../../interfaces/brandedType';
import type { ICellEditor } from '../../interfaces/iCellEditor';
import type { CellChangedEvent } from '../../interfaces/iRowNode';
import { _setAriaColIndex } from '../../utils/aria';
import { _addOrRemoveAttribute, _getElementSize } from '../../utils/dom';
import { _warnOnce } from '../../utils/function';
import { _exists, _makeNull } from '../../utils/generic';
import { _getValueUsingField } from '../../utils/object';
import { _escapeString } from '../../utils/string';
import type { ITooltipFeatureCtrl } from '../../widgets/tooltipFeature';
import { TooltipFeature } from '../../widgets/tooltipFeature';
import type { ICellRenderer, ICellRendererParams } from '../cellRenderers/iCellRenderer';
import { CheckboxSelectionComponent } from '../checkboxSelectionComponent';
import { DndSourceComp } from '../dndSourceComp';
import type { RowCtrl } from '../row/rowCtrl';
import { RowDragComp } from '../row/rowDragComp';
import type { FlashCellsParams } from '../rowRenderer';
import { CellCustomStyleFeature } from './cellCustomStyleFeature';
import { CellKeyboardListenerFeature } from './cellKeyboardListenerFeature';
import { CellMouseListenerFeature } from './cellMouseListenerFeature';
import { CellPositionFeature } from './cellPositionFeature';
import { CellRangeFeature } from './cellRangeFeature';

const CSS_CELL = 'ag-cell';
const CSS_AUTO_HEIGHT = 'ag-cell-auto-height';
const CSS_NORMAL_HEIGHT = 'ag-cell-normal-height';
const CSS_CELL_FOCUS = 'ag-cell-focus';
const CSS_CELL_FIRST_RIGHT_PINNED = 'ag-cell-first-right-pinned';
const CSS_CELL_LAST_LEFT_PINNED = 'ag-cell-last-left-pinned';
const CSS_CELL_NOT_INLINE_EDITING = 'ag-cell-not-inline-editing';
const CSS_COLUMN_HOVER = 'ag-column-hover';
const CSS_CELL_WRAP_TEXT = 'ag-cell-wrap-text';

export interface ICellComp {
    addOrRemoveCssClass(cssClassName: string, on: boolean): void;
    setUserStyles(styles: CellStyle): void;
    getFocusableElement(): HTMLElement;

    getCellEditor(): ICellEditor | null;
    getCellRenderer(): ICellRenderer | null;
    getParentOfValue(): HTMLElement | null;

    setRenderDetails(
        compDetails: UserCompDetails | undefined,
        valueToDisplay: any,
        forceNewCellRendererInstance: boolean
    ): void;
    setEditDetails(
        compDetails?: UserCompDetails,
        popup?: boolean,
        position?: 'over' | 'under',
        reactiveCustomComponents?: boolean
    ): void;
}

let instanceIdSequence = 0;
export type CellCtrlInstanceId = BrandedType<string, 'CellCtrlInstanceId'>;

export class CellCtrl extends BeanStub {
    public static DOM_DATA_KEY_CELL_CTRL = 'cellCtrl';

    public readonly instanceId: CellCtrlInstanceId;
    public readonly colIdSanitised: string;
    public readonly includeSelection: boolean;
    public readonly includeDndSource: boolean;
    public readonly includeRowDrag: boolean;

    private eGui: HTMLElement;
    private cellComp: ICellComp;
    private editCompDetails?: UserCompDetails;

    private focusEventToRestore: CellFocusedEvent | undefined;

    private printLayout: boolean;

    private value: any;
    private valueFormatted: any;

    private cellRangeFeature: CellRangeFeature | undefined = undefined;
    private cellPositionFeature: CellPositionFeature | undefined = undefined;
    private cellCustomStyleFeature: CellCustomStyleFeature | undefined = undefined;
    private tooltipFeature: TooltipFeature | undefined = undefined;
    private cellMouseListenerFeature: CellMouseListenerFeature | undefined = undefined;
    private cellKeyboardListenerFeature: CellKeyboardListenerFeature | undefined = undefined;

    private cellPosition: CellPosition;
    private editing: boolean;

    private isAutoHeight: boolean;

    private suppressRefreshCell = false;

    // this comp used only for custom row drag handle (ie when user calls params.registerRowDragger)
    private customRowDragComp: RowDragComp;

    private onCellCompAttachedFuncs: (() => void)[] = [];

    constructor(
        private readonly column: AgColumn,
        private readonly rowNode: RowNode,
        private readonly beans: BeanCollection,
        private readonly rowCtrl: RowCtrl
    ) {
        super();

        // unique id to this instance, including the column ID to help with debugging in React as it's used in 'key'
        this.instanceId = (column.getId() + '-' + instanceIdSequence++) as CellCtrlInstanceId;

        this.colIdSanitised = _escapeString(this.column.getId())!;

        const colDef = column.getColDef();
        this.includeSelection = this.isIncludeControl(colDef.checkboxSelection);
        this.includeRowDrag = this.isIncludeControl(colDef.rowDrag);
        this.includeDndSource = this.isIncludeControl(colDef.dndSource);

        this.createCellPosition();
        this.addFeatures();
        this.updateAndFormatValue(false);
    }

    public shouldRestoreFocus(): boolean {
        // Used in React to determine if the cell should restore focus after re-rendering
        return this.beans.focusService.shouldRestoreFocus(this.cellPosition);
    }

    public onFocusOut(): void {
        // Used in React
        this.beans.focusService.clearRestoreFocus();
    }

    private addFeatures(): void {
        this.cellPositionFeature = new CellPositionFeature(this, this.beans);
        this.cellCustomStyleFeature = new CellCustomStyleFeature(this, this.beans);
        this.cellMouseListenerFeature = new CellMouseListenerFeature(this, this.beans, this.column);

        this.cellKeyboardListenerFeature = new CellKeyboardListenerFeature(
            this,
            this.beans,
            this.column,
            this.rowNode,
            this.rowCtrl
        );

        if (this.column.isTooltipEnabled()) {
            this.enableTooltipFeature();
        }

        const rangeSelectionEnabled =
            this.beans.rangeService && this.beans.gos.getSelectionOption('enableRangeSelection');
        if (rangeSelectionEnabled) {
            this.cellRangeFeature = new CellRangeFeature(this.beans, this);
        }
    }
    private removeFeatures(): void {
        const context = this.beans.context;
        this.cellPositionFeature = context.destroyBean(this.cellPositionFeature);
        this.cellCustomStyleFeature = context.destroyBean(this.cellCustomStyleFeature);
        this.cellMouseListenerFeature = context.destroyBean(this.cellMouseListenerFeature);
        this.cellKeyboardListenerFeature = context.destroyBean(this.cellKeyboardListenerFeature);
        this.cellRangeFeature = context.destroyBean(this.cellRangeFeature);

        this.disableTooltipFeature();
    }

    private enableTooltipFeature(value?: string, shouldDisplayTooltip?: () => boolean): void {
        const getTooltipValue = () => {
            const colDef = this.column.getColDef();
            const data = this.rowNode.data;

            if (colDef.tooltipField && _exists(data)) {
                return _getValueUsingField(data, colDef.tooltipField, this.column.isTooltipFieldContainsDots());
            }

            const valueGetter = colDef.tooltipValueGetter;

            if (valueGetter) {
                return valueGetter(
                    this.beans.gos.addGridCommonParams({
                        location: 'cell',
                        colDef: this.column.getColDef(),
                        column: this.column,
                        rowIndex: this.cellPosition.rowIndex,
                        node: this.rowNode,
                        data: this.rowNode.data,
                        value: this.value,
                        valueFormatted: this.valueFormatted,
                    })
                );
            }

            return null;
        };

        const isTooltipWhenTruncated = this.beans.gos.get('tooltipShowMode') === 'whenTruncated';

        if (!shouldDisplayTooltip && isTooltipWhenTruncated && !this.isCellRenderer()) {
            shouldDisplayTooltip = () => {
                const eGui = this.getGui();
                const textEl = eGui.children.length === 0 ? eGui : eGui.querySelector('.ag-cell-value');
                if (!textEl) {
                    return true;
                }

                return textEl.scrollWidth > textEl.clientWidth;
            };
        }

        const tooltipCtrl: ITooltipFeatureCtrl = {
            getColumn: () => this.column,
            getColDef: () => this.column.getColDef(),
            getRowIndex: () => this.cellPosition.rowIndex,
            getRowNode: () => this.rowNode,
            getGui: () => this.getGui(),
            getLocation: () => 'cell',
            getTooltipValue: value != null ? () => value : getTooltipValue,

            // this makes no sense, why is the cell formatted value passed to the tooltip???
            getValueFormatted: () => this.valueFormatted,
            shouldDisplayTooltip,
        };

        this.tooltipFeature = new TooltipFeature(tooltipCtrl, this.beans);
    }

    private disableTooltipFeature() {
        this.tooltipFeature = this.beans.context.destroyBean(this.tooltipFeature);
    }

    public setComp(
        comp: ICellComp,
        eGui: HTMLElement,
        eCellWrapper: HTMLElement | undefined,
        printLayout: boolean,
        startEditing: boolean
    ): void {
        this.cellComp = comp;
        this.eGui = eGui;
        this.printLayout = printLayout;

        this.addDomData();

        this.onSuppressCellFocusChanged(this.beans.gos.get('suppressCellFocus'));

        this.onCellFocused(this.focusEventToRestore);
        this.applyStaticCssClasses();
        this.setWrapText();

        this.onFirstRightPinnedChanged();
        this.onLastLeftPinnedChanged();
        this.onColumnHover();

        this.setupAutoHeight(eCellWrapper);

        this.refreshFirstAndLastStyles();
        this.refreshAriaColIndex();

        this.cellPositionFeature?.setComp(eGui);
        this.cellCustomStyleFeature?.setComp(comp);
        this.tooltipFeature?.refreshToolTip();
        this.cellKeyboardListenerFeature?.setComp(this.eGui);

        if (this.cellRangeFeature) {
            this.cellRangeFeature.setComp(comp, eGui);
        }

        if (startEditing && this.isCellEditable()) {
            this.startEditing();
        } else {
            this.showValue();
        }

        if (this.onCellCompAttachedFuncs.length) {
            this.onCellCompAttachedFuncs.forEach((func) => func());
            this.onCellCompAttachedFuncs = [];
        }
    }

    /** Called from the cellComp when it is being cleaned up.
     * This enables React to run against a destroyed CellCtrl instance and still get sensible values
     * before React destroys the CellComp. This stops flickering in the UI when React is updating lots of cells.
     */
    public unsetComp(): void {
        this.removeFeatures();
    }

    private setupAutoHeight(eCellWrapper?: HTMLElement): void {
        this.isAutoHeight = this.column.isAutoHeight();
        if (!this.isAutoHeight || !eCellWrapper) {
            return;
        }

        const eParentCell = eCellWrapper.parentElement!;
        // taking minRowHeight from getRowHeightForNode means the getRowHeight() callback is used,
        // thus allowing different min heights for different rows.
        const minRowHeight = _getRowHeightForNode(this.beans.gos, this.rowNode).height;

        const measureHeight = (timesCalled: number) => {
            if (this.editing) {
                return;
            }
            // because of the retry's below, it's possible the retry's go beyond
            // the rows life.
            if (!this.isAlive()) {
                return;
            }

            const { paddingTop, paddingBottom, borderBottomWidth, borderTopWidth } = _getElementSize(eParentCell);
            const extraHeight = paddingTop + paddingBottom + borderBottomWidth + borderTopWidth;

            const wrapperHeight = eCellWrapper!.offsetHeight;
            const autoHeight = wrapperHeight + extraHeight;

            if (timesCalled < 5) {
                // if not in doc yet, means framework not yet inserted, so wait for next VM turn,
                // maybe it will be ready next VM turn
                const doc = _getDocument(this.beans.gos);
                const notYetInDom = !doc || !doc.contains(eCellWrapper);

                // this happens in React, where React hasn't put any content in. we say 'possibly'
                // as a) may not be React and b) the cell could be empty anyway
                const possiblyNoContentYet = autoHeight == 0;

                if (notYetInDom || possiblyNoContentYet) {
                    window.setTimeout(() => measureHeight(timesCalled + 1), 0);
                    return;
                }
            }

            const newHeight = Math.max(autoHeight, minRowHeight);
            this.rowNode.setRowAutoHeight(newHeight, this.column);
        };

        const listener = () => measureHeight(0);

        // do once to set size in case size doesn't change, common when cell is blank
        listener();

        const destroyResizeObserver = this.beans.resizeObserverService.observeResize(eCellWrapper, listener);

        this.addDestroyFunc(() => {
            destroyResizeObserver();
            this.rowNode.setRowAutoHeight(undefined, this.column);
        });
    }

    public getCellAriaRole(): string {
        return this.column.getColDef().cellAriaRole ?? 'gridcell';
    }

    public isCellRenderer(): boolean {
        const colDef = this.column.getColDef();
        return colDef.cellRenderer != null || colDef.cellRendererSelector != null;
    }
    public getValueToDisplay(): any {
        return this.valueFormatted ?? this.value;
    }

    private showValue(forceNewCellRendererInstance = false): void {
        const valueToDisplay = this.getValueToDisplay();
        let compDetails: UserCompDetails | undefined;

        // if node is stub, and no group data for this node (groupSelectsChildren can populate group data)
        const isSsrmLoading = this.rowNode.stub && this.rowNode.groupData?.[this.column.getId()] == null;
        if (isSsrmLoading) {
            const params = this.createCellRendererParams();
            compDetails = this.beans.userComponentFactory.getLoadingCellRendererDetails(
                this.column.getColDef(),
                params
            );
        } else if (this.isCellRenderer()) {
            const params = this.createCellRendererParams();
            compDetails = this.beans.userComponentFactory.getCellRendererDetails(this.column.getColDef(), params);
        }
        this.cellComp.setRenderDetails(compDetails, valueToDisplay, forceNewCellRendererInstance);
        this.cellRangeFeature?.refreshHandle();
    }

<<<<<<< HEAD
    private setupControlComps(): void {
        const { selection } = this.beans.gridOptions;
        const colDef = this.column.getColDef();
        this.includeSelection = this.isIncludeControl(
            colDef.checkboxSelection || (isColumnControlsCol(this.column) && selection && getCheckboxes(selection))
        );
        this.includeRowDrag = this.isIncludeControl(colDef.rowDrag);
        this.includeDndSource = this.isIncludeControl(colDef.dndSource);

        this.cellComp.setIncludeSelection(this.includeSelection);
        this.cellComp.setIncludeDndSource(this.includeDndSource);
        this.cellComp.setIncludeRowDrag(this.includeRowDrag);
    }

=======
>>>>>>> f8bf0a4e
    public isForceWrapper(): boolean {
        // text selection requires the value to be wrapped in another element
        const forceWrapper = this.beans.gos.get('enableCellTextSelection') || this.column.isAutoHeight();
        return forceWrapper;
    }

    // eslint-disable-next-line @typescript-eslint/ban-types
    private isIncludeControl(value: boolean | Function | undefined): boolean {
        const rowNodePinned = this.rowNode.rowPinned != null;
        const isFunc = typeof value === 'function';
        const res = rowNodePinned ? false : isFunc || value === true;

        return res;
    }

    private refreshShouldDestroy(): boolean {
        const colDef = this.column.getColDef();
        const selectionChanged = this.includeSelection != this.isIncludeControl(colDef.checkboxSelection);
        const rowDragChanged = this.includeRowDrag != this.isIncludeControl(colDef.rowDrag);
        const dndSourceChanged = this.includeDndSource != this.isIncludeControl(colDef.dndSource);
        // auto height uses wrappers, so need to destroy
        const autoHeightChanged = this.isAutoHeight != this.column.isAutoHeight();

        return selectionChanged || rowDragChanged || dndSourceChanged || autoHeightChanged;
    }

    // either called internally if single cell editing, or called by rowRenderer if row editing
    public startEditing(
        key: string | null = null,
        cellStartedEdit = false,
        event: KeyboardEvent | MouseEvent | null = null
    ): boolean {
        const { editService } = this.beans;
        if (!this.isCellEditable() || this.editing || !editService) {
            return true;
        }

        // because of async in React, the cellComp may not be set yet, if no cellComp then we are
        // yet to initialise the cell, so we re-schedule this operation for when celLComp is attached
        if (!this.cellComp) {
            this.onCellCompAttachedFuncs.push(() => {
                this.startEditing(key, cellStartedEdit, event);
            });
            return true;
        }

        return editService.startEditing(this, key, cellStartedEdit, event);
    }

    public setEditing(editing: boolean, compDetails: UserCompDetails | undefined): void {
        this.editCompDetails = compDetails;
        if (this.editing === editing) {
            return;
        }

        this.editing = editing;
        this.cellRangeFeature?.refreshHandle();
    }

    // pass in 'true' to cancel the editing.
    public stopRowOrCellEdit(cancel: boolean = false) {
        if (this.beans.gos.get('editType') === 'fullRow') {
            this.rowCtrl.stopEditing(cancel);
        } else {
            this.stopEditing(cancel);
        }
    }

    public onPopupEditorClosed(): void {
        if (!this.editing) {
            return;
        }
        // note: this happens because of a click outside of the grid or if the popupEditor
        // is closed with `Escape` key. if another cell was clicked, then the editing will
        // have already stopped and returned on the conditional above.
        this.stopEditingAndFocus();
    }

    /**
     * Ends the Cell Editing
     * @param cancel `True` if the edit process is being canceled.
     * @returns `True` if the value of the `GridCell` has been updated, otherwise `False`.
     */
    public stopEditing(cancel = false): boolean {
        const { editService } = this.beans;
        if (!this.editing || !editService) {
            return false;
        }

        return editService.stopEditing(this, cancel);
    }

    private createCellRendererParams(): ICellRendererParams {
        const res: ICellRendererParams = this.beans.gos.addGridCommonParams({
            value: this.value,
            valueFormatted: this.valueFormatted,
            getValue: () => this.beans.valueService.getValueForDisplay(this.column, this.rowNode),
            setValue: (value: any) => this.beans.valueService.setValue(this.rowNode, this.column, value),
            formatValue: this.formatValue.bind(this),
            data: this.rowNode.data,
            node: this.rowNode,
            pinned: this.column.getPinned() as any,
            colDef: this.column.getColDef(),
            column: this.column,
            refreshCell: this.refreshCell.bind(this),
            eGridCell: this.getGui(),
            eParentOfValue: this.cellComp.getParentOfValue()!,

            registerRowDragger: (
                rowDraggerElement: HTMLElement,
                dragStartPixels: number,
                value?: string,
                suppressVisibilityChange?: boolean
            ) => this.registerRowDragger(rowDraggerElement, dragStartPixels, suppressVisibilityChange),
            setTooltip: (value: string, shouldDisplayTooltip: () => boolean) => {
                if (this.tooltipFeature) {
                    this.disableTooltipFeature();
                }
                this.enableTooltipFeature(value, shouldDisplayTooltip);
                this.tooltipFeature?.refreshToolTip();
            },
        });

        return res;
    }

    public setFocusOutOnEditor(): void {
        if (!this.editing) {
            return;
        }
        this.beans.editService?.setFocusOutOnEditor(this);
    }

    public setFocusInOnEditor(): void {
        if (!this.editing) {
            return;
        }
        this.beans.editService?.setFocusInOnEditor(this);
    }

    public onCellChanged(event: CellChangedEvent): void {
        const eventImpactsThisCell = event.column === this.column;

        if (eventImpactsThisCell) {
            this.refreshCell({});
        }
    }

    public refreshOrDestroyCell(params?: { suppressFlash?: boolean; newData?: boolean; forceRefresh?: boolean }): void {
        if (this.refreshShouldDestroy()) {
            this.rowCtrl?.recreateCell(this);
        } else {
            this.refreshCell(params);
        }
    }

    // + stop editing {forceRefresh: true, suppressFlash: true}
    // + event cellChanged {}
    // + cellRenderer.params.refresh() {} -> method passes 'as is' to the cellRenderer, so params could be anything
    // + rowCtrl: event dataChanged {suppressFlash: !update, newData: !update}
    // + rowCtrl: api refreshCells() {animate: true/false}
    // + rowRenderer: api softRefreshView() {}
    public refreshCell(params?: { suppressFlash?: boolean; newData?: boolean; forceRefresh?: boolean }) {
        // if we are in the middle of 'stopEditing', then we don't refresh here, as refresh gets called explicitly
        if (this.suppressRefreshCell || this.editing) {
            return;
        }

        const colDef = this.column.getColDef();
        const newData = params != null && !!params.newData;
        const suppressFlash = (params != null && !!params.suppressFlash) || !!colDef.suppressCellFlash;
        // we always refresh if cell has no value - this can happen when user provides Cell Renderer and the
        // cell renderer doesn't rely on a value, instead it could be looking directly at the data, or maybe
        // printing the current time (which would be silly)???. Generally speaking
        // non of {field, valueGetter, showRowGroup} is bad in the users application, however for this edge case, it's
        // best always refresh and take the performance hit rather than never refresh and users complaining in support
        // that cells are not updating.
        const noValueProvided = colDef.field == null && colDef.valueGetter == null && colDef.showRowGroup == null;
        const forceRefresh = (params && params.forceRefresh) || noValueProvided || newData;

        const isCellCompReady = !!this.cellComp;
        // Only worth comparing values if the cellComp is ready
        const valuesDifferent = this.updateAndFormatValue(isCellCompReady);
        const dataNeedsUpdating = forceRefresh || valuesDifferent;

        // In React, due to async, it's possible a refresh was asked for before the CellComp was created and calls setComp()
        // So we do not run the cell comp refresh logic at this point in time.
        if (!isCellCompReady) {
            return;
        }

        if (dataNeedsUpdating) {
            // if it's 'new data', then we don't refresh the cellRenderer, even if refresh method is available.
            // this is because if the whole data is new (ie we are showing stock price 'BBA' now and not 'SSD')
            // then we are not showing a movement in the stock price, rather we are showing different stock.
            this.showValue(newData);

            // we don't want to flash the cells when processing a filter change, as otherwise the UI would
            // be to busy. see comment in FilterManager with regards processingFilterChange
            const processingFilterChange = this.beans.filterManager?.isSuppressFlashingCellsBecauseFiltering();

            const flashCell =
                !suppressFlash &&
                !processingFilterChange &&
                (this.beans.gos.get('enableCellChangeFlash') || colDef.enableCellChangeFlash);

            if (flashCell) {
                this.flashCell();
            }

            this.cellCustomStyleFeature?.applyUserStyles();
            this.cellCustomStyleFeature?.applyClassesFromColDef();
        }

        this.tooltipFeature?.refreshToolTip();

        // we do cellClassRules even if the value has not changed, so that users who have rules that
        // look at other parts of the row (where the other part of the row might of changed) will work.
        this.cellCustomStyleFeature?.applyCellClassRules();
    }

    // cell editors call this, when they want to stop for reasons other
    // than what we pick up on. eg selecting from a dropdown ends editing.
    public stopEditingAndFocus(suppressNavigateAfterEdit = false, shiftKey: boolean = false): void {
        this.beans.editService?.stopEditingAndFocus(this, suppressNavigateAfterEdit, shiftKey);
    }

    // user can also call this via API
    public flashCell(
        delays?: Pick<FlashCellsParams, 'fadeDelay' | 'flashDelay' | 'fadeDuration' | 'flashDuration'>
    ): void {
        const flashDuration = delays?.flashDuration ?? delays?.flashDelay;
        const fadeDuration = delays?.fadeDuration ?? delays?.fadeDelay;

        this.animateCell('data-changed', flashDuration, fadeDuration);
    }

    private animateCell(cssName: string, flashDuration?: number | null, fadeDuration?: number | null): void {
        if (!this.cellComp) {
            return;
        }
        const { gos } = this.beans;

        if (!flashDuration) {
            flashDuration = gos.get('cellFlashDuration');
        }

        if (flashDuration === 0) {
            return;
        }

        if (!_exists(fadeDuration)) {
            fadeDuration = gos.get('cellFadeDuration');
        }

        const fullName = `ag-cell-${cssName}`;
        const animationFullName = `ag-cell-${cssName}-animation`;

        // we want to highlight the cells, without any animation
        this.cellComp.addOrRemoveCssClass(fullName, true);
        this.cellComp.addOrRemoveCssClass(animationFullName, false);

        // then once that is applied, we remove the highlight with animation
        this.beans.frameworkOverrides.wrapIncoming(() => {
            window.setTimeout(() => {
                if (!this.isAlive()) {
                    return;
                }
                this.cellComp.addOrRemoveCssClass(fullName, false);
                this.cellComp.addOrRemoveCssClass(animationFullName, true);

                this.eGui.style.transition = `background-color ${fadeDuration}ms`;
                window.setTimeout(() => {
                    if (!this.isAlive()) {
                        return;
                    }
                    // and then to leave things as we got them, we remove the animation
                    this.cellComp.addOrRemoveCssClass(animationFullName, false);
                    this.eGui.style.transition = '';
                }, fadeDuration!);
            }, flashDuration!);
        });
    }

    public onFlashCells(event: FlashCellsEvent): void {
        if (!this.cellComp) {
            return;
        }
        const cellId = this.beans.cellPositionUtils.createId(this.getCellPosition());
        const shouldFlash = event.cells[cellId];
        if (shouldFlash) {
            this.animateCell('highlight');
        }
    }

    public isCellEditable(): boolean {
        return this.column.isCellEditable(this.rowNode);
    }

    public isSuppressFillHandle(): boolean {
        return this.column.isSuppressFillHandle();
    }

    public formatValue(value: any): any {
        return this.callValueFormatter(value) ?? value;
    }

    private callValueFormatter(value: any): string | null {
        return this.beans.valueService.formatValue(this.column, this.rowNode, value);
    }

    public updateAndFormatValue(compareValues: boolean): boolean {
        const oldValue = this.value;
        const oldValueFormatted = this.valueFormatted;

        this.value = this.beans.valueService.getValueForDisplay(this.column, this.rowNode);
        this.valueFormatted = this.callValueFormatter(this.value);

        if (compareValues) {
            return !this.valuesAreEqual(oldValue, this.value) || this.valueFormatted != oldValueFormatted;
        }
        return true;
    }

    private valuesAreEqual(val1: any, val2: any): boolean {
        // if the user provided an equals method, use that, otherwise do simple comparison
        const colDef = this.column.getColDef();
        return colDef.equals ? colDef.equals(val1, val2) : val1 === val2;
    }

    public getComp(): ICellComp {
        return this.cellComp;
    }

    public getValue(): any {
        return this.value;
    }

    private addDomData(): void {
        const element = this.getGui();

        _setDomData(this.beans.gos, element, CellCtrl.DOM_DATA_KEY_CELL_CTRL, this);
        this.addDestroyFunc(() => _setDomData(this.beans.gos, element, CellCtrl.DOM_DATA_KEY_CELL_CTRL, null));
    }

    public createEvent<T extends AgEventType>(domEvent: Event | null, eventType: T): CellEvent<T> {
        const event: CellEvent<T> = this.beans.gos.addGridCommonParams({
            type: eventType,
            node: this.rowNode,
            data: this.rowNode.data,
            value: this.value,
            column: this.column,
            colDef: this.column.getColDef(),
            rowPinned: this.rowNode.rowPinned,
            event: domEvent,
            rowIndex: this.rowNode.rowIndex!,
        });

        return event;
    }

    public processCharacter(event: KeyboardEvent): void {
        this.cellKeyboardListenerFeature?.processCharacter(event);
    }

    public onKeyDown(event: KeyboardEvent): void {
        this.cellKeyboardListenerFeature?.onKeyDown(event);
    }

    public onMouseEvent(eventName: string, mouseEvent: MouseEvent): void {
        this.cellMouseListenerFeature?.onMouseEvent(eventName, mouseEvent);
    }

    public getGui(): HTMLElement {
        return this.eGui;
    }

    public getColSpanningList(): AgColumn[] {
        return this.cellPositionFeature!.getColSpanningList();
    }

    public onLeftChanged(): void {
        if (!this.cellComp) {
            return;
        }
        this.cellPositionFeature?.onLeftChanged();
    }

    public onDisplayedColumnsChanged(): void {
        if (!this.eGui) {
            return;
        }
        this.refreshAriaColIndex();
        this.refreshFirstAndLastStyles();
    }

    private refreshFirstAndLastStyles(): void {
        const { cellComp, column, beans } = this;
        refreshFirstAndLastStyles(cellComp, column, beans.visibleColsService);
    }

    private refreshAriaColIndex(): void {
        const colIdx = this.beans.visibleColsService.getAriaColIndex(this.column);
        _setAriaColIndex(this.getGui(), colIdx); // for react, we don't use JSX, as it slowed down column moving
    }

    public isSuppressNavigable(): boolean {
        return this.column.isSuppressNavigable(this.rowNode);
    }

    public onWidthChanged(): void {
        return this.cellPositionFeature?.onWidthChanged();
    }

    public getColumn(): AgColumn {
        return this.column;
    }

    public getRowNode(): RowNode {
        return this.rowNode;
    }

    public isPrintLayout(): boolean {
        return this.printLayout;
    }

    public getCellPosition(): CellPosition {
        return this.cellPosition;
    }

    public isEditing(): boolean {
        return this.editing;
    }

    // called by rowRenderer when user navigates via tab key
    public startRowOrCellEdit(key?: string | null, event: KeyboardEvent | MouseEvent | null = null): boolean {
        // because of async in React, the cellComp may not be set yet, if no cellComp then we are
        // yet to initialise the cell, so we re-schedule this operation for when celLComp is attached
        if (!this.cellComp) {
            this.onCellCompAttachedFuncs.push(() => {
                this.startRowOrCellEdit(key, event);
            });
            return true;
        }

        if (this.beans.gos.get('editType') === 'fullRow') {
            return this.rowCtrl.startRowEditing(key, this);
        } else {
            return this.startEditing(key, true, event);
        }
    }

    public getRowCtrl(): RowCtrl {
        return this.rowCtrl;
    }

    public getRowPosition(): RowPosition {
        return {
            rowIndex: this.cellPosition.rowIndex,
            rowPinned: this.cellPosition.rowPinned,
        };
    }

    public updateRangeBordersIfRangeCount(): void {
        if (!this.cellComp) {
            return;
        }
        if (this.cellRangeFeature) {
            this.cellRangeFeature.updateRangeBordersIfRangeCount();
        }
    }

    public onRangeSelectionChanged(): void {
        if (!this.cellComp) {
            return;
        }
        if (this.cellRangeFeature) {
            this.cellRangeFeature.onRangeSelectionChanged();
        }
    }

    public isRangeSelectionEnabled(): boolean {
        return this.cellRangeFeature != null;
    }

    public focusCell(forceBrowserFocus = false): void {
        this.beans.focusService.setFocusedCell({
            rowIndex: this.getCellPosition().rowIndex,
            column: this.column,
            rowPinned: this.rowNode.rowPinned,
            forceBrowserFocus,
        });
    }

    public onRowIndexChanged(): void {
        // when index changes, this influences items that need the index, so we update the
        // grid cell so they are working off the new index.
        this.createCellPosition();
        // when the index of the row changes, ie means the cell may have lost or gained focus
        this.onCellFocused();
        // check range selection
        if (this.cellRangeFeature) {
            this.cellRangeFeature.onRangeSelectionChanged();
        }
    }

    public onSuppressCellFocusChanged(suppressCellFocus: boolean): void {
        if (!this.eGui) {
            return;
        }
        _addOrRemoveAttribute(this.eGui, 'tabindex', suppressCellFocus ? undefined : -1);
    }

    public onFirstRightPinnedChanged(): void {
        if (!this.cellComp) {
            return;
        }
        const firstRightPinned = this.column.isFirstRightPinned();
        this.cellComp.addOrRemoveCssClass(CSS_CELL_FIRST_RIGHT_PINNED, firstRightPinned);
    }

    public onLastLeftPinnedChanged(): void {
        if (!this.cellComp) {
            return;
        }
        const lastLeftPinned = this.column.isLastLeftPinned();
        this.cellComp.addOrRemoveCssClass(CSS_CELL_LAST_LEFT_PINNED, lastLeftPinned);
    }

    public onCellFocused(event?: CellFocusedEvent): void {
        if (this.beans.focusService.isCellFocusSuppressed()) {
            return;
        }
        const cellFocused = this.beans.focusService.isCellFocused(this.cellPosition);

        if (!this.cellComp) {
            if (cellFocused && event?.forceBrowserFocus) {
                // The cell comp has not been rendered yet, but the browser focus is being forced for this cell
                // so lets save the event to apply it when setComp is called in the next turn.
                this.focusEventToRestore = event;
            }
            return;
        }
        // Clear the saved focus event
        this.focusEventToRestore = undefined;

        this.cellComp.addOrRemoveCssClass(CSS_CELL_FOCUS, cellFocused);

        // see if we need to force browser focus - this can happen if focus is programmatically set
        if (cellFocused && event && event.forceBrowserFocus) {
            let focusEl = this.cellComp.getFocusableElement();

            if (this.editing) {
                const focusableEls = this.beans.focusService.findFocusableElements(focusEl, null, true);
                if (focusableEls.length) {
                    focusEl = focusableEls[0];
                }
            }

            focusEl.focus({ preventScroll: !!event.preventScrollOnBrowserFocus });
        }

        // if another cell was focused, and we are editing, then stop editing
        const fullRowEdit = this.beans.gos.get('editType') === 'fullRow';

        if (!cellFocused && !fullRowEdit && this.editing) {
            this.stopRowOrCellEdit();
        }

        if (cellFocused) {
            this.rowCtrl.announceDescription();
        }
    }

    private createCellPosition(): void {
        this.cellPosition = {
            rowIndex: this.rowNode.rowIndex!,
            rowPinned: _makeNull(this.rowNode.rowPinned),
            column: this.column,
        };
    }

    // CSS Classes that only get applied once, they never change
    private applyStaticCssClasses(): void {
        this.cellComp.addOrRemoveCssClass(CSS_CELL, true);
        this.cellComp.addOrRemoveCssClass(CSS_CELL_NOT_INLINE_EDITING, true);

        // normal cells fill the height of the row. autoHeight cells have no height to let them
        // fit the height of content.

        const autoHeight = this.column.isAutoHeight() == true;
        this.cellComp.addOrRemoveCssClass(CSS_AUTO_HEIGHT, autoHeight);
        this.cellComp.addOrRemoveCssClass(CSS_NORMAL_HEIGHT, !autoHeight);
    }

    public onColumnHover(): void {
        if (!this.cellComp) {
            return;
        }
        if (!this.beans.gos.get('columnHoverHighlight')) {
            return;
        }

        const isHovered = this.beans.columnHoverService.isHovered(this.column);
        this.cellComp.addOrRemoveCssClass(CSS_COLUMN_HOVER, isHovered);
    }

    public onColDefChanged(): void {
        if (!this.cellComp) {
            return;
        }

        const isTooltipEnabled = this.column.isTooltipEnabled();
        if (isTooltipEnabled) {
            this.disableTooltipFeature();
            this.enableTooltipFeature();
        } else {
            this.disableTooltipFeature();
        }

        this.setWrapText();

        if (!this.editing) {
            this.refreshOrDestroyCell({ forceRefresh: true, suppressFlash: true });
        } else {
            this.beans.editService?.handleColDefChanged(this);
        }
    }

    private setWrapText(): void {
        const value = this.column.getColDef().wrapText == true;

        this.cellComp.addOrRemoveCssClass(CSS_CELL_WRAP_TEXT, value);
    }

    public dispatchCellContextMenuEvent(event: Event | null) {
        const colDef = this.column.getColDef();
        const cellContextMenuEvent: CellContextMenuEvent = this.createEvent(event, 'cellContextMenu');

        this.beans.eventService.dispatchEvent(cellContextMenuEvent);

        if (colDef.onCellContextMenu) {
            // to make the callback async, do in a timeout
            window.setTimeout(() => {
                this.beans.frameworkOverrides.wrapOutgoing(() => {
                    (colDef.onCellContextMenu as any)(cellContextMenuEvent);
                });
            }, 0);
        }
    }

    public getCellRenderer(): ICellRenderer | null {
        return this.cellComp ? this.cellComp.getCellRenderer() : null;
    }

    public getCellEditor(): ICellEditor | null {
        return this.cellComp ? this.cellComp.getCellEditor() : null;
    }

    public override destroy(): void {
        this.onCellCompAttachedFuncs = [];
        super.destroy();
    }

    public createSelectionCheckbox(): CheckboxSelectionComponent {
        const cbSelectionComponent = new CheckboxSelectionComponent();

        this.beans.context.createBean(cbSelectionComponent);
        cbSelectionComponent.init({ rowNode: this.rowNode, column: this.column });

        // put the checkbox in before the value
        return cbSelectionComponent;
    }

    public createDndSource(): DndSourceComp {
        const dndSourceComp = new DndSourceComp(this.rowNode, this.column, this.eGui);
        this.beans.context.createBean(dndSourceComp);

        return dndSourceComp;
    }

    public registerRowDragger(
        customElement: HTMLElement,
        dragStartPixels?: number,
        suppressVisibilityChange?: boolean
    ): void {
        // if previously existed, then we are only updating
        if (this.customRowDragComp) {
            this.customRowDragComp.setDragElement(customElement, dragStartPixels);
            return;
        }

        const newComp = this.createRowDragComp(customElement, dragStartPixels, suppressVisibilityChange);

        if (newComp) {
            this.customRowDragComp = newComp;
            this.addDestroyFunc(() => {
                this.beans.context.destroyBean(newComp);
                (this.customRowDragComp as any) = null;
            });
        }
    }

    public createRowDragComp(
        customElement?: HTMLElement,
        dragStartPixels?: number,
        suppressVisibilityChange?: boolean
    ): RowDragComp | undefined {
        const pagination = this.beans.gos.get('pagination');
        const rowDragManaged = this.beans.gos.get('rowDragManaged');
        const clientSideRowModelActive = _isClientSideRowModel(this.beans.gos);

        if (rowDragManaged) {
            // row dragging only available in default row model
            if (!clientSideRowModelActive) {
                _warnOnce('managed row dragging is only allowed in the Client Side Row Model');
                return;
            }

            if (pagination) {
                _warnOnce('managed row dragging is not possible when doing pagination');
                return;
            }
        }

        // otherwise (normal case) we are creating a RowDraggingComp for the first time
        const rowDragComp = new RowDragComp(
            () => this.value,
            this.rowNode,
            this.column,
            customElement,
            dragStartPixels,
            suppressVisibilityChange
        );
        this.beans.context.createBean(rowDragComp);

        return rowDragComp;
    }

    public setSuppressRefreshCell(suppressRefreshCell: boolean): void {
        this.suppressRefreshCell = suppressRefreshCell;
    }

    public getEditCompDetails(): UserCompDetails | undefined {
        return this.editCompDetails;
    }
}<|MERGE_RESOLUTION|>--- conflicted
+++ resolved
@@ -9,11 +9,8 @@
 import type { RowPosition } from '../../entities/rowPositionUtils';
 import type { AgEventType } from '../../eventTypes';
 import type { CellContextMenuEvent, CellEvent, CellFocusedEvent, FlashCellsEvent } from '../../events';
-<<<<<<< HEAD
 import { getCheckboxes } from '../../gridOptionsService';
-=======
 import { _getDocument, _getRowHeightForNode, _isClientSideRowModel, _setDomData } from '../../gridOptionsUtils';
->>>>>>> f8bf0a4e
 import { refreshFirstAndLastStyles } from '../../headerRendering/cells/cssClassApplier';
 import type { BrandedType } from '../../interfaces/brandedType';
 import type { ICellEditor } from '../../interfaces/iCellEditor';
@@ -126,7 +123,11 @@
         this.colIdSanitised = _escapeString(this.column.getId())!;
 
         const colDef = column.getColDef();
-        this.includeSelection = this.isIncludeControl(colDef.checkboxSelection);
+
+        const { selection } = this.beans.gridOptions;
+        this.includeSelection = this.isIncludeControl(
+            colDef.checkboxSelection || (isColumnControlsCol(this.column) && selection && getCheckboxes(selection))
+        );
         this.includeRowDrag = this.isIncludeControl(colDef.rowDrag);
         this.includeDndSource = this.isIncludeControl(colDef.dndSource);
 
@@ -392,23 +393,6 @@
         this.cellRangeFeature?.refreshHandle();
     }
 
-<<<<<<< HEAD
-    private setupControlComps(): void {
-        const { selection } = this.beans.gridOptions;
-        const colDef = this.column.getColDef();
-        this.includeSelection = this.isIncludeControl(
-            colDef.checkboxSelection || (isColumnControlsCol(this.column) && selection && getCheckboxes(selection))
-        );
-        this.includeRowDrag = this.isIncludeControl(colDef.rowDrag);
-        this.includeDndSource = this.isIncludeControl(colDef.dndSource);
-
-        this.cellComp.setIncludeSelection(this.includeSelection);
-        this.cellComp.setIncludeDndSource(this.includeDndSource);
-        this.cellComp.setIncludeRowDrag(this.includeRowDrag);
-    }
-
-=======
->>>>>>> f8bf0a4e
     public isForceWrapper(): boolean {
         // text selection requires the value to be wrapped in another element
         const forceWrapper = this.beans.gos.get('enableCellTextSelection') || this.column.isAutoHeight();
