import type { UserCompDetails } from '../../components/framework/userComponentFactory';
import type { BeanCollection } from '../../context/context';
import type { CellStyle } from '../../entities/colDef';
import type { InternalColumn } from '../../entities/column';
import type { RowNode } from '../../entities/rowNode';
import type { ICellEditorComp, ICellEditorParams } from '../../interfaces/iCellEditor';
import { _setAriaRole } from '../../utils/aria';
import { _browserSupportsPreventScroll } from '../../utils/browser';
import { _addStylesToElement, _clearElement, _removeFromParent } from '../../utils/dom';
import { _missing } from '../../utils/generic';
import { _escapeString } from '../../utils/string';
import { Component } from '../../widgets/component';
import type { TooltipParentComp } from '../../widgets/tooltipStateManager';
import { PopupEditorWrapper } from './../cellEditors/popupEditorWrapper';
import type { ICellRendererComp } from './../cellRenderers/iCellRenderer';
import type { CheckboxSelectionComponent } from './../checkboxSelectionComponent';
import type { DndSourceComp } from './../dndSourceComp';
import type { RowCtrl } from './../row/rowCtrl';
import type { RowDragComp } from './../row/rowDragComp';
import type { CellCtrl, ICellComp } from './cellCtrl';

export class CellComp extends Component implements TooltipParentComp {
    private eCellWrapper: HTMLElement | undefined;
    private eCellValue: HTMLElement | undefined;

    private beans: BeanCollection;
    private column: InternalColumn;
    private rowNode: RowNode;
    private eRow: HTMLElement;

    private includeSelection: boolean;
    private includeRowDrag: boolean;
    private includeDndSource: boolean;

    private forceWrapper: boolean;

    private checkboxSelectionComp: CheckboxSelectionComponent | undefined;
    private dndSourceComp: DndSourceComp | undefined;
    private rowDraggingComp: RowDragComp | undefined;

<<<<<<< HEAD
    // eslint-disable-next-line @typescript-eslint/ban-types
    private hideEditorPopup: Function | null | undefined;
=======
    private hideEditorPopup: ((...args: any[]) => any) | null | undefined;
>>>>>>> 26971314
    private cellEditorPopupWrapper: PopupEditorWrapper | undefined;
    private cellEditor: ICellEditorComp | null | undefined;
    private cellEditorGui: HTMLElement | null;

    private cellRenderer: ICellRendererComp | null | undefined;
    private cellRendererGui: HTMLElement | null;
    private cellRendererClass: any;

    private rowCtrl: RowCtrl | null;

    private cellCtrl: CellCtrl;

    private firstRender: boolean;

    // every time we go into edit mode, or back again, this gets incremented.
    // it's the components way of dealing with the async nature of framework components,
    // so if a framework component takes a while to be created, we know if the object
    // is still relevant when creating is finished. eg we could click edit / un-edit 20
    // times before the first React edit component comes back - we should discard
    // the first 19.
    private rendererVersion = 0;
    private editorVersion = 0;

    constructor(
        beans: BeanCollection,
        cellCtrl: CellCtrl,
        printLayout: boolean,
        eRow: HTMLElement,
        editingRow: boolean
    ) {
        super();
        this.beans = beans;
        this.column = cellCtrl.getColumn();
        this.rowNode = cellCtrl.getRowNode();
        this.rowCtrl = cellCtrl.getRowCtrl();
        this.eRow = eRow;
        this.cellCtrl = cellCtrl;

        const cellDiv = document.createElement('div');
        cellDiv.setAttribute('comp-id', `${this.getCompId()}`);
        this.setTemplateFromElement(cellDiv);

        const eGui = this.getGui();

        this.forceWrapper = cellCtrl.isForceWrapper();

        this.refreshWrapper(false);

        const setAttribute = (name: string, value: string | null | undefined) => {
            if (value != null && value != '') {
                eGui.setAttribute(name, value);
            } else {
                eGui.removeAttribute(name);
            }
        };

        _setAriaRole(eGui, cellCtrl.getCellAriaRole());
        setAttribute('col-id', cellCtrl.getColumnIdSanitised());
        const tabIndex = cellCtrl.getTabIndex();
        if (tabIndex !== undefined) {
            setAttribute('tabindex', tabIndex.toString());
        }

        const compProxy: ICellComp = {
            addOrRemoveCssClass: (cssClassName, on) => this.addOrRemoveCssClass(cssClassName, on),
            setUserStyles: (styles: CellStyle) => _addStylesToElement(eGui, styles),
            getFocusableElement: () => this.getFocusableElement(),

            setIncludeSelection: (include) => (this.includeSelection = include),
            setIncludeRowDrag: (include) => (this.includeRowDrag = include),
            setIncludeDndSource: (include) => (this.includeDndSource = include),

            setRenderDetails: (compDetails, valueToDisplay, force) =>
                this.setRenderDetails(compDetails, valueToDisplay, force),
            setEditDetails: (compDetails, popup, position) => this.setEditDetails(compDetails, popup, position),

            getCellEditor: () => this.cellEditor || null,
            getCellRenderer: () => this.cellRenderer || null,
            getParentOfValue: () => this.getParentOfValue(),
        };

        cellCtrl.setComp(compProxy, this.getGui(), this.eCellWrapper, printLayout, editingRow);
    }

    private getParentOfValue(): HTMLElement {
        if (this.eCellValue) {
            // if not editing, and using wrapper, then value goes in eCellValue
            return this.eCellValue;
        }
        if (this.eCellWrapper) {
            // if editing, and using wrapper, value (cell editor) goes in eCellWrapper
            return this.eCellWrapper;
        }

        // if editing or rendering, and not using wrapper, value (or comp) is directly inside cell
        return this.getGui();
    }

    private setRenderDetails(
        compDetails: UserCompDetails | undefined,
        valueToDisplay: any,
        forceNewCellRendererInstance: boolean
    ): void {
        // this can happen if the users asks for the cell to refresh, but we are not showing the vale as we are editing
        const isInlineEditing = this.cellEditor && !this.cellEditorPopupWrapper;
        if (isInlineEditing) {
            return;
        }

        // this means firstRender will be true for one pass only, as it's initialised to undefined
        this.firstRender = this.firstRender == null;

        // if display template has changed, means any previous Cell Renderer is in the wrong location
        const controlWrapperChanged = this.refreshWrapper(false);
        this.refreshEditStyles(false);

        // all of these have dependencies on the eGui, so only do them after eGui is set
        if (compDetails) {
            const neverRefresh = forceNewCellRendererInstance || controlWrapperChanged;
            const cellRendererRefreshSuccessful = neverRefresh ? false : this.refreshCellRenderer(compDetails);
            if (!cellRendererRefreshSuccessful) {
                this.destroyRenderer();
                this.createCellRendererInstance(compDetails);
            }
        } else {
            this.destroyRenderer();
            this.insertValueWithoutCellRenderer(valueToDisplay);
        }
    }

    private setEditDetails(
        compDetails: UserCompDetails | undefined,
        popup?: boolean,
        position?: 'over' | 'under'
    ): void {
        if (compDetails) {
            this.createCellEditorInstance(compDetails, popup, position);
        } else {
            this.destroyEditor();
        }
    }

    private removeControls(): void {
        this.checkboxSelectionComp = this.beans.context.destroyBean(this.checkboxSelectionComp);
        this.dndSourceComp = this.beans.context.destroyBean(this.dndSourceComp);
        this.rowDraggingComp = this.beans.context.destroyBean(this.rowDraggingComp);
    }

    // returns true if wrapper was changed
    private refreshWrapper(editing: boolean): boolean {
        const providingControls = this.includeRowDrag || this.includeDndSource || this.includeSelection;
        const usingWrapper = providingControls || this.forceWrapper;

        const putWrapperIn = usingWrapper && this.eCellWrapper == null;
        if (putWrapperIn) {
            const wrapperDiv = document.createElement('div');
            wrapperDiv.setAttribute('role', 'presentation');
            wrapperDiv.setAttribute('class', 'ag-cell-wrapper');
            this.eCellWrapper = wrapperDiv;
            this.getGui().appendChild(this.eCellWrapper);
        }
        const takeWrapperOut = !usingWrapper && this.eCellWrapper != null;
        if (takeWrapperOut) {
            _removeFromParent(this.eCellWrapper!);
            this.eCellWrapper = undefined;
        }

        this.addOrRemoveCssClass('ag-cell-value', !usingWrapper);

        const usingCellValue = !editing && usingWrapper;
        const putCellValueIn = usingCellValue && this.eCellValue == null;
        if (putCellValueIn) {
            const cellSpan = document.createElement('span');
            cellSpan.setAttribute('role', 'presentation');
            cellSpan.setAttribute('class', 'ag-cell-value');
            this.eCellValue = cellSpan;
            this.eCellWrapper!.appendChild(this.eCellValue);
        }
        const takeCellValueOut = !usingCellValue && this.eCellValue != null;
        if (takeCellValueOut) {
            _removeFromParent(this.eCellValue!);
            this.eCellValue = undefined;
        }

        const templateChanged = putWrapperIn || takeWrapperOut || putCellValueIn || takeCellValueOut;

        if (templateChanged) {
            this.removeControls();
        }

        if (!editing) {
            if (providingControls) {
                this.addControls();
            }
        }

        return templateChanged;
    }

    private addControls(): void {
        if (this.includeRowDrag) {
            if (this.rowDraggingComp == null) {
                this.rowDraggingComp = this.cellCtrl.createRowDragComp();
                if (this.rowDraggingComp) {
                    // put the checkbox in before the value
                    this.eCellWrapper!.insertBefore(this.rowDraggingComp.getGui(), this.eCellValue!);
                }
            }
        }

        if (this.includeDndSource) {
            if (this.dndSourceComp == null) {
                this.dndSourceComp = this.cellCtrl.createDndSource();
                // put the checkbox in before the value
                this.eCellWrapper!.insertBefore(this.dndSourceComp.getGui(), this.eCellValue!);
            }
        }

        if (this.includeSelection) {
            if (this.checkboxSelectionComp == null) {
                this.checkboxSelectionComp = this.cellCtrl.createSelectionCheckbox();
                this.eCellWrapper!.insertBefore(this.checkboxSelectionComp.getGui(), this.eCellValue!);
            }
        }
    }

    private createCellEditorInstance(compDetails: UserCompDetails, popup?: boolean, position?: 'over' | 'under'): void {
        const versionCopy = this.editorVersion;

        const cellEditorPromise = compDetails.newAgStackInstance();
        if (!cellEditorPromise) {
            return;
        } // if empty, userComponentFactory already did a console message

        const { params } = compDetails;
        cellEditorPromise.then((c) => this.afterCellEditorCreated(versionCopy, c!, params, popup, position));

        // if we don't do this, and editor component is async, then there will be a period
        // when the component isn't present and keyboard navigation won't work - so example
        // of user hitting tab quickly (more quickly than renderers getting created) won't work
        const cellEditorAsync = _missing(this.cellEditor);
        if (cellEditorAsync && params.cellStartedEdit) {
            this.cellCtrl.focusCell(true);
        }
    }

    private insertValueWithoutCellRenderer(valueToDisplay: any): void {
        const eParent = this.getParentOfValue();
        _clearElement(eParent);

        const escapedValue = valueToDisplay != null ? _escapeString(valueToDisplay, true) : null;
        if (escapedValue != null) {
            eParent.textContent = escapedValue;
        }
    }

    private destroyEditorAndRenderer(): void {
        this.destroyRenderer();
        this.destroyEditor();
    }

    private destroyRenderer(): void {
        const { context } = this.beans;
        this.cellRenderer = context.destroyBean(this.cellRenderer);
        _removeFromParent(this.cellRendererGui);
        this.cellRendererGui = null;
        this.rendererVersion++;
    }

    private destroyEditor(): void {
        const { context } = this.beans;

        if (this.hideEditorPopup) {
            this.hideEditorPopup();
        }
        this.hideEditorPopup = undefined;

        this.cellEditor = context.destroyBean(this.cellEditor);
        this.cellEditorPopupWrapper = context.destroyBean(this.cellEditorPopupWrapper);

        _removeFromParent(this.cellEditorGui);
        this.cellEditorGui = null;

        this.editorVersion++;
    }

    private refreshCellRenderer(compClassAndParams: UserCompDetails): boolean {
        if (this.cellRenderer == null || this.cellRenderer.refresh == null) {
            return false;
        }

        // if different Cell Renderer configured this time (eg user is using selector, and
        // returns different component) then don't refresh, force recreate of Cell Renderer
        if (this.cellRendererClass !== compClassAndParams.componentClass) {
            return false;
        }

        // take any custom params off of the user
        const result = this.cellRenderer.refresh(compClassAndParams.params);

        // NOTE on undefined: previous version of the cellRenderer.refresh() interface
        // returned nothing, if the method existed, we assumed it refreshed. so for
        // backwards compatibility, we assume if method exists and returns nothing,
        // that it was successful.
        return result === true || result === undefined;
    }

    private createCellRendererInstance(compDetails: UserCompDetails): void {
        // never use task service if animation frame service is turned off.
        // and lastly we never use it if doing auto-height, as the auto-height service checks the
        // row height directly after the cell is created, it doesn't wait around for the tasks to complete
        const suppressAnimationFrame = this.beans.gos.get('suppressAnimationFrame');
        const useTaskService = !suppressAnimationFrame;

        const displayComponentVersionCopy = this.rendererVersion;

        const { componentClass } = compDetails;

        const createCellRendererFunc = () => {
            const staleTask = this.rendererVersion !== displayComponentVersionCopy || !this.isAlive();
            if (staleTask) {
                return;
            }

            // this can return null in the event that the user has switched from a renderer component to nothing, for example
            // when using a cellRendererSelect to return a component or null depending on row data etc
            const componentPromise = compDetails.newAgStackInstance();
            const callback = this.afterCellRendererCreated.bind(this, displayComponentVersionCopy, componentClass);
            if (componentPromise) {
                componentPromise.then(callback);
            }
        };

        // we only use task service when rendering for first time, which means it is not used when doing edits.
        // if we changed this (always use task service) would make sense, however it would break tests, possibly
        // test of users.
        if (useTaskService && this.firstRender) {
            this.beans.animationFrameService.createTask(
                createCellRendererFunc,
                this.rowNode.rowIndex!,
                'createTasksP2'
            );
        } else {
            createCellRendererFunc();
        }
    }

    public getCtrl(): CellCtrl {
        return this.cellCtrl;
    }

    public getRowCtrl(): RowCtrl | null {
        return this.rowCtrl;
    }

    public getCellRenderer(): ICellRendererComp | null | undefined {
        return this.cellRenderer;
    }

    public getCellEditor(): ICellEditorComp | null | undefined {
        return this.cellEditor;
    }

    private afterCellRendererCreated(
        cellRendererVersion: number,
        cellRendererClass: any,
        cellRenderer: ICellRendererComp
    ): void {
        const staleTask = !this.isAlive() || cellRendererVersion !== this.rendererVersion;

        if (staleTask) {
            this.beans.context.destroyBean(cellRenderer);
            return;
        }

        this.cellRenderer = cellRenderer;
        this.cellRendererClass = cellRendererClass;
        this.cellRendererGui = this.cellRenderer.getGui();

        if (this.cellRendererGui != null) {
            const eParent = this.getParentOfValue();
            _clearElement(eParent);
            eParent.appendChild(this.cellRendererGui);
        }
    }

    private afterCellEditorCreated(
        requestVersion: number,
        cellEditor: ICellEditorComp,
        params: ICellEditorParams,
        popup?: boolean,
        position?: 'over' | 'under'
    ): void {
        // if editingCell=false, means user cancelled the editor before component was ready.
        // if versionMismatch, then user cancelled the edit, then started the edit again, and this
        //   is the first editor which is now stale.
        const staleComp = requestVersion !== this.editorVersion;

        if (staleComp) {
            this.beans.context.destroyBean(cellEditor);
            return;
        }

        const editingCancelledByUserComp = cellEditor.isCancelBeforeStart && cellEditor.isCancelBeforeStart();
        if (editingCancelledByUserComp) {
            this.beans.context.destroyBean(cellEditor);
            this.cellCtrl.stopEditing(true);
            return;
        }

        if (!cellEditor.getGui) {
            console.warn(`AG Grid: cellEditor for column ${this.column.getId()} is missing getGui() method`);
            this.beans.context.destroyBean(cellEditor);
            return;
        }

        this.cellEditor = cellEditor;
        this.cellEditorGui = cellEditor.getGui();

        const cellEditorInPopup = popup || (cellEditor.isPopup !== undefined && cellEditor.isPopup());
        if (cellEditorInPopup) {
            this.addPopupCellEditor(params, position);
        } else {
            this.addInCellEditor();
        }

        this.refreshEditStyles(true, cellEditorInPopup);

        if (cellEditor.afterGuiAttached) {
            cellEditor.afterGuiAttached();
        }
    }

    private refreshEditStyles(editing: boolean, isPopup?: boolean): void {
        this.addOrRemoveCssClass('ag-cell-inline-editing', editing && !isPopup);
        this.addOrRemoveCssClass('ag-cell-popup-editing', editing && !!isPopup);
        this.addOrRemoveCssClass('ag-cell-not-inline-editing', !editing || !!isPopup);

        this.rowCtrl?.setInlineEditingCss(editing);
    }

    private addInCellEditor(): void {
        const eGui = this.getGui();

        // if focus is inside the cell, we move focus to the cell itself
        // before removing it's contents, otherwise errors could be thrown.
        if (eGui.contains(this.beans.gos.getActiveDomElement())) {
            eGui.focus();
        }

        this.destroyRenderer();
        this.refreshWrapper(true);
        this.clearParentOfValue();
        if (this.cellEditorGui) {
            const eParent = this.getParentOfValue();
            eParent.appendChild(this.cellEditorGui);
        }
    }

    private addPopupCellEditor(params: ICellEditorParams, position?: 'over' | 'under'): void {
        if (this.beans.gos.get('editType') === 'fullRow') {
            console.warn(
                'AG Grid: popup cellEditor does not work with fullRowEdit - you cannot use them both ' +
                    '- either turn off fullRowEdit, or stop using popup editors.'
            );
        }

        const cellEditor = this.cellEditor!;

        // if a popup, then we wrap in a popup editor and return the popup
        this.cellEditorPopupWrapper = this.beans.context.createBean(new PopupEditorWrapper(params));
        const ePopupGui = this.cellEditorPopupWrapper.getGui();
        if (this.cellEditorGui) {
            ePopupGui.appendChild(this.cellEditorGui);
        }

        const popupService = this.beans.popupService;

        const useModelPopup = this.beans.gos.get('stopEditingWhenCellsLoseFocus');

        // see if position provided by colDef, if not then check old way of method on cellComp
        const positionToUse: 'over' | 'under' | undefined =
            position != null ? position : cellEditor.getPopupPosition ? cellEditor.getPopupPosition() : 'over';
        const isRtl = this.beans.gos.get('enableRtl');

        const positionParams = {
            ePopup: ePopupGui,
            column: this.column,
            rowNode: this.rowNode,
            type: 'popupCellEditor',
            eventSource: this.getGui(),
            position: positionToUse,
            alignSide: isRtl ? 'right' : 'left',
            keepWithinBounds: true,
        };

        const positionCallback = popupService.positionPopupByComponent.bind(popupService, positionParams);

        const translate = this.beans.localeService.getLocaleTextFunc();

        const addPopupRes = popupService.addPopup({
            modal: useModelPopup,
            eChild: ePopupGui,
            closeOnEsc: true,
            closedCallback: () => {
                this.cellCtrl.onPopupEditorClosed();
            },
            anchorToElement: this.getGui(),
            positionCallback,
            ariaLabel: translate('ariaLabelCellEditor', 'Cell Editor'),
        });
        if (addPopupRes) {
            this.hideEditorPopup = addPopupRes.hideFunc;
        }
    }

    public detach(): void {
        this.eRow.removeChild(this.getGui());
    }

    // if the row is also getting destroyed, then we don't need to remove from dom,
    // as the row will also get removed, so no need to take out the cells from the row
    // if the row is going (removing is an expensive operation, so only need to remove
    // the top part)
    //
    // note - this is NOT called by context, as we don't wire / unwire the CellComp for performance reasons.
    public destroy(): void {
        this.cellCtrl.stopEditing();

        this.destroyEditorAndRenderer();
        this.removeControls();

        super.destroy();
    }

    private clearParentOfValue(): void {
        const eGui = this.getGui();

        // if focus is inside the cell, we move focus to the cell itself
        // before removing it's contents, otherwise errors could be thrown.
        if (eGui.contains(this.beans.gos.getActiveDomElement()) && _browserSupportsPreventScroll()) {
            eGui.focus({ preventScroll: true });
        }

        _clearElement(this.getParentOfValue());
    }
}<|MERGE_RESOLUTION|>--- conflicted
+++ resolved
@@ -38,12 +38,7 @@
     private dndSourceComp: DndSourceComp | undefined;
     private rowDraggingComp: RowDragComp | undefined;
 
-<<<<<<< HEAD
-    // eslint-disable-next-line @typescript-eslint/ban-types
-    private hideEditorPopup: Function | null | undefined;
-=======
     private hideEditorPopup: ((...args: any[]) => any) | null | undefined;
->>>>>>> 26971314
     private cellEditorPopupWrapper: PopupEditorWrapper | undefined;
     private cellEditor: ICellEditorComp | null | undefined;
     private cellEditorGui: HTMLElement | null;
