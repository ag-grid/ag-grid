import type { UserCompDetails } from '../../components/framework/userComponentFactory';
import { BeanStub } from '../../context/beanStub';
import type { BeanCollection } from '../../context/context';
import type { AgColumn } from '../../entities/agColumn';
import type { CellPosition } from '../../entities/cellPositionUtils';
import type { RowClassParams, RowStyle } from '../../entities/gridOptions';
import type { RowNode } from '../../entities/rowNode';
import type { RowPosition } from '../../entities/rowPositionUtils';
import type { AgEventType } from '../../eventTypes';
import type {
    CellFocusedEvent,
    RowClickedEvent,
    RowDoubleClickedEvent,
    RowEvent,
    VirtualRowRemovedEvent,
} from '../../events';
import type { RowContainerType } from '../../gridBodyComp/rowContainer/rowContainerCtrl';
import type { BrandedType } from '../../interfaces/brandedType';
import type { ProcessRowParams, RenderedRowEvent } from '../../interfaces/iCallbackParams';
import type { IClientSideRowModel } from '../../interfaces/iClientSideRowModel';
import type { ColumnInstanceId, ColumnPinnedType } from '../../interfaces/iColumn';
import type { WithoutGridCommon } from '../../interfaces/iCommon';
import type { IEventListener } from '../../interfaces/iEventEmitter';
import type { IFrameworkOverrides } from '../../interfaces/iFrameworkOverrides';
import type { DataChangedEvent, IRowNode } from '../../interfaces/iRowNode';
import { RowHighlightPosition } from '../../interfaces/iRowNode';
import type { IServerSideRowModel } from '../../interfaces/iServerSideRowModel';
import { ModuleNames } from '../../modules/moduleNames';
import { ModuleRegistry } from '../../modules/moduleRegistry';
import { _setAriaExpanded, _setAriaRowIndex, _setAriaSelected } from '../../utils/aria';
import { _addOrRemoveAttribute, _isElementChildOfClass, _isFocusableFormField, _isVisible } from '../../utils/dom';
import { _isStopPropagationForAgGrid } from '../../utils/event';
import { _executeNextVMTurn, _warnOnce } from '../../utils/function';
import { _exists, _makeNull } from '../../utils/generic';
import { _escapeString } from '../../utils/string';
import type { ITooltipFeatureCtrl } from '../../widgets/tooltipFeature';
import { TooltipFeature } from '../../widgets/tooltipFeature';
import { CellCtrl } from '../cell/cellCtrl';
import type { ICellRenderer, ICellRendererParams } from '../cellRenderers/iCellRenderer';
import type { RowCssClassCalculatorParams } from './rowCssClassCalculator';
import { RowDragComp } from './rowDragComp';

type RowType = 'Normal' | 'FullWidth' | 'FullWidthLoading' | 'FullWidthGroup' | 'FullWidthDetail';

let instanceIdSequence = 0;
export type RowCtrlInstanceId = BrandedType<string, 'RowCtrlInstanceId'>;

export interface IRowComp {
    setDomOrder(domOrder: boolean): void;
    addOrRemoveCssClass(cssClassName: string, on: boolean): void;
    setCellCtrls(cellCtrls: CellCtrl[], useFlushSync: boolean): void;
    showFullWidth(compDetails: UserCompDetails): void;
    getFullWidthCellRenderer(): ICellRenderer | null | undefined;
    setTop(top: string): void;
    setTransform(transform: string): void;
    setRowIndex(rowIndex: string): void;
    setRowId(rowId: string): void;
    setRowBusinessKey(businessKey: string): void;
    setUserStyles(styles: RowStyle | undefined): void;
    refreshFullWidth(getUpdatedParams: () => ICellRendererParams): boolean;
}

interface RowGui {
    rowComp: IRowComp;
    element: HTMLElement;
    containerType: RowContainerType;
}

interface CellCtrlListAndMap {
    list: CellCtrl[];
    map: { [key: ColumnInstanceId]: CellCtrl };
}

export type RowCtrlEvent = RenderedRowEvent;
export class RowCtrl extends BeanStub<RowCtrlEvent> {
    public static DOM_DATA_KEY_ROW_CTRL = 'renderedRow';

    private instanceId: RowCtrlInstanceId;

    private readonly rowNode: RowNode;
    private readonly beans: BeanCollection;
    private tooltipFeature: TooltipFeature | undefined;

    private rowType: RowType;

    private leftGui: RowGui | undefined;
    private centerGui: RowGui | undefined;
    private rightGui: RowGui | undefined;
    private fullWidthGui: RowGui | undefined;

    private allRowGuis: RowGui[] = [];

    private firstRowOnPage: boolean;
    private lastRowOnPage: boolean;

    private active = true;

    private stoppingRowEdit: boolean;
    private editingRow: boolean;
    private rowFocused: boolean;

    private centerCellCtrls: CellCtrlListAndMap = { list: [], map: {} };
    private leftCellCtrls: CellCtrlListAndMap = { list: [], map: {} };
    private rightCellCtrls: CellCtrlListAndMap = { list: [], map: {} };

    private slideInAnimation: { [key in RowContainerType]: boolean } = {
        left: false,
        center: false,
        right: false,
        fullWidth: false,
    };

    private fadeInAnimation: { [key in RowContainerType]: boolean } = {
        left: false,
        center: false,
        right: false,
        fullWidth: false,
    };

    private rowDragComps: RowDragComp[] = [];

    private readonly useAnimationFrameForCreate: boolean;

    private paginationPage: number;

    private lastMouseDownOnDragger = false;

    private rowLevel: number;
    private rowStyles: RowStyle | undefined;
    private readonly emptyStyle: RowStyle = {};
    private readonly printLayout: boolean;
    private readonly suppressRowTransform: boolean;

    private updateColumnListsPending = false;

    private rowId: string | null = null;
    private businessKeySanitised: string | null = null;
    private businessKeyForNodeFunc: ((node: IRowNode<any>) => string) | undefined;

    constructor(
        rowNode: RowNode,
        beans: BeanCollection,
        animateIn: boolean,
        useAnimationFrameForCreate: boolean,
        printLayout: boolean
    ) {
        super();
        this.beans = beans;
        this.gos = beans.gos;
        this.rowNode = rowNode;
        this.paginationPage = beans.paginationService?.getCurrentPage() ?? 0;
        this.useAnimationFrameForCreate = useAnimationFrameForCreate;
        this.printLayout = printLayout;
        this.suppressRowTransform = this.gos.get('suppressRowTransform');

        this.instanceId = (rowNode.id + '-' + instanceIdSequence++) as RowCtrlInstanceId;
        this.rowId = _escapeString(rowNode.id);

        this.initRowBusinessKey();

        this.rowFocused = beans.focusService.isRowFocused(this.rowNode.rowIndex!, this.rowNode.rowPinned);
        this.rowLevel = beans.rowCssClassCalculator.calculateRowLevel(this.rowNode);

        this.setRowType();
        this.setAnimateFlags(animateIn);
        this.rowStyles = this.processStylesFromGridOptions();

<<<<<<< HEAD
        // calls to `isFullWidth()` only work after `setRowType` has been called.
        if (this.isFullWidth() && !beans.focusService.isCellFocusSuppressed()) {
            this.tabIndex = -1;
        }

=======
>>>>>>> 0bd6f54d
        this.addListeners();
    }

    private initRowBusinessKey(): void {
        this.businessKeyForNodeFunc = this.gos.get('getBusinessKeyForNode');
        this.updateRowBusinessKey();
    }

    private updateRowBusinessKey(): void {
        if (typeof this.businessKeyForNodeFunc !== 'function') {
            return;
        }
        const businessKey = this.businessKeyForNodeFunc(this.rowNode);
        this.businessKeySanitised = _escapeString(businessKey!);
    }

    public getRowId() {
        return this.rowId;
    }
    public getRowStyles() {
        return this.rowStyles;
    }

    private isSticky(): boolean {
        return this.rowNode.sticky;
    }

    public getInstanceId(): RowCtrlInstanceId {
        return this.instanceId;
    }

    private updateGui(containerType: RowContainerType, gui: RowGui | undefined) {
        if (containerType === 'left') {
            this.leftGui = gui;
        } else if (containerType === 'right') {
            this.rightGui = gui;
        } else if (containerType === 'fullWidth') {
            this.fullWidthGui = gui;
        } else {
            this.centerGui = gui;
        }
    }

    public setComp(rowComp: IRowComp, element: HTMLElement, containerType: RowContainerType): void {
        const gui: RowGui = { rowComp, element, containerType };
        this.allRowGuis.push(gui);
        this.updateGui(containerType, gui);

        this.initialiseRowComp(gui);

        // pinned rows render before the main grid body in the SSRM, only fire the event after the main body has rendered.
        if (this.rowType !== 'FullWidthLoading' && !this.rowNode.rowPinned) {
            // this is fired within setComp as we know that the component renderer is now trying to render.
            // linked with the fact the function implementation queues behind requestAnimationFrame should allow
            // us to be certain that all rendering is done by the time the event fires.
            this.beans.rowRenderer.dispatchFirstDataRenderedEvent();
        }
    }

    public unsetComp(containerType: RowContainerType): void {
        this.allRowGuis = this.allRowGuis.filter((rowGui) => rowGui.containerType !== containerType);
        this.updateGui(containerType, undefined);
    }

    public isCacheable(): boolean {
        return this.rowType === 'FullWidthDetail' && this.gos.get('keepDetailRows');
    }

    public setCached(cached: boolean): void {
        const displayValue = cached ? 'none' : '';
        this.allRowGuis.forEach((rg) => (rg.element.style.display = displayValue));
    }

    private initialiseRowComp(gui: RowGui): void {
        const gos = this.gos;

        this.onSuppressCellFocusChanged(this.beans.gos.get('suppressCellFocus'));

        this.listenOnDomOrder(gui);
        if (this.beans.columnModel.wasAutoRowHeightEverActive()) {
            this.rowNode.checkAutoHeights();
        }
        this.onRowHeightChanged(gui);
        this.updateRowIndexes(gui);
        this.setFocusedClasses(gui);
        this.setStylesFromGridOptions(false, gui); // no need to calculate styles already set in constructor

        if (gos.isRowSelection() && this.rowNode.selectable) {
            this.onRowSelected(gui);
        }

        this.updateColumnLists(!this.useAnimationFrameForCreate);

        const comp = gui.rowComp;

        const initialRowClasses = this.getInitialRowClasses(gui.containerType);
        initialRowClasses.forEach((name) => comp.addOrRemoveCssClass(name, true));

        this.executeSlideAndFadeAnimations(gui);

        if (this.rowNode.group) {
            _setAriaExpanded(gui.element, this.rowNode.expanded == true);
        }

        this.setRowCompRowId(comp);
        this.setRowCompRowBusinessKey(comp);

        // DOM DATA
        gos.setDomData(gui.element, RowCtrl.DOM_DATA_KEY_ROW_CTRL, this);
        this.addDestroyFunc(() => gos.setDomData(gui.element, RowCtrl.DOM_DATA_KEY_ROW_CTRL, null));

        // adding hover functionality adds listener to this row, so we
        // do it lazily in an animation frame
        if (this.useAnimationFrameForCreate) {
            this.beans.animationFrameService.createTask(
                this.addHoverFunctionality.bind(this, gui.element),
                this.rowNode.rowIndex!,
                'createTasksP2'
            );
        } else {
            this.addHoverFunctionality(gui.element);
        }

        if (this.isFullWidth()) {
            this.setupFullWidth(gui);
        }

        if (gos.get('rowDragEntireRow')) {
            this.addRowDraggerToRow(gui);
        }

        if (this.useAnimationFrameForCreate) {
            // the height animation we only want active after the row is alive for 1 second.
            // this stops the row animation working when rows are initially created. otherwise
            // auto-height rows get inserted into the dom and resized immediately, which gives
            // very bad UX (eg 10 rows get inserted, then all 10 expand, look particularly bad
            // when scrolling). so this makes sure when rows are shown for the first time, they
            // are resized immediately without animation.
            this.beans.animationFrameService.addDestroyTask(() => {
                if (!this.isAlive()) {
                    return;
                }
                gui.rowComp.addOrRemoveCssClass('ag-after-created', true);
            });
        }

        this.executeProcessRowPostCreateFunc();
    }

    private setRowCompRowBusinessKey(comp: IRowComp): void {
        if (this.businessKeySanitised == null) {
            return;
        }
        comp.setRowBusinessKey(this.businessKeySanitised);
    }
    public getBusinessKey(): string | null {
        return this.businessKeySanitised;
    }

    private setRowCompRowId(comp: IRowComp) {
        this.rowId = _escapeString(this.rowNode.id);
        if (this.rowId == null) {
            return;
        }

        comp.setRowId(this.rowId);
    }

    private executeSlideAndFadeAnimations(gui: RowGui): void {
        const { containerType } = gui;

        const shouldSlide = this.slideInAnimation[containerType];
        if (shouldSlide) {
            _executeNextVMTurn(() => {
                this.onTopChanged();
            });
            this.slideInAnimation[containerType] = false;
        }

        const shouldFade = this.fadeInAnimation[containerType];
        if (shouldFade) {
            _executeNextVMTurn(() => {
                gui.rowComp.addOrRemoveCssClass('ag-opacity-zero', false);
            });
            this.fadeInAnimation[containerType] = false;
        }
    }

    private addRowDraggerToRow(gui: RowGui) {
        if (this.gos.get('enableRangeSelection')) {
            _warnOnce(
                "Setting `rowDragEntireRow: true` in the gridOptions doesn't work with `enableRangeSelection: true`"
            );
            return;
        }
        const translate = this.beans.localeService.getLocaleTextFunc();
        const rowDragComp = new RowDragComp(
            () => `1 ${translate('rowDragRow', 'row')}`,
            this.rowNode,
            undefined,
            gui.element,
            undefined,
            true
        );
        const rowDragBean = this.createBean(rowDragComp, this.beans.context);
        this.rowDragComps.push(rowDragBean);
    }

    private setupFullWidth(gui: RowGui): void {
        const pinned = this.getPinnedForContainer(gui.containerType);

        if (this.rowType == 'FullWidthDetail') {
            if (
                !ModuleRegistry.__assertRegistered(
                    ModuleNames.MasterDetailModule,
                    "cell renderer 'agDetailCellRenderer' (for master detail)",
                    this.beans.context.getGridId()
                )
            ) {
                return;
            }
        }

        const compDetails = this.createFullWidthCompDetails(gui.element, pinned);
        gui.rowComp.showFullWidth(compDetails);
    }

    public isPrintLayout(): boolean {
        return this.printLayout;
    }

    public getFullWidthCellRenderers(): (ICellRenderer<any> | null | undefined)[] {
        if (this.gos.get('embedFullWidthRows')) {
            return this.allRowGuis.map((gui) => gui?.rowComp?.getFullWidthCellRenderer());
        }
        return [this.fullWidthGui?.rowComp?.getFullWidthCellRenderer()];
    }

    // use by autoWidthCalculator, as it clones the elements
    public getCellElement(column: AgColumn): HTMLElement | null {
        const cellCtrl = this.getCellCtrl(column);
        return cellCtrl ? cellCtrl.getGui() : null;
    }

    private executeProcessRowPostCreateFunc(): void {
        const func = this.gos.getCallback('processRowPostCreate');
        if (!func || !this.areAllContainersReady()) {
            return;
        }

        const params: WithoutGridCommon<ProcessRowParams> = {
            // areAllContainersReady asserts that centerGui is not null
            eRow: this.centerGui!.element,
            ePinnedLeftRow: this.leftGui ? this.leftGui.element : undefined,
            ePinnedRightRow: this.rightGui ? this.rightGui.element : undefined,
            node: this.rowNode,
            rowIndex: this.rowNode.rowIndex!,
            addRenderedRowListener: this.addEventListener.bind(this),
        };
        func(params);
    }

    private areAllContainersReady(): boolean {
        const isLeftReady = !!this.leftGui || !this.beans.visibleColsService.isPinningLeft();
        const isCenterReady = !!this.centerGui;
        const isRightReady = !!this.rightGui || !this.beans.visibleColsService.isPinningRight();

        return isLeftReady && isCenterReady && isRightReady;
    }

    private setRowType(): void {
        // groupHideOpenParents implicitly disables full width loading
        const isStub =
            this.rowNode.stub &&
            !this.gos.get('suppressServerSideFullWidthLoadingRow') &&
            !this.gos.get('groupHideOpenParents');
        const isFullWidthCell = this.rowNode.isFullWidthCell();
        const isDetailCell = this.gos.get('masterDetail') && this.rowNode.detail;
        const pivotMode = this.beans.columnModel.isPivotMode();
        // we only use full width for groups, not footers. it wouldn't make sense to include footers if not looking
        // for totals. if users complain about this, then we should introduce a new property 'footerUseEntireRow'
        // so each can be set independently (as a customer complained about footers getting full width, hence
        // introducing this logic)
        const isGroupRow = !!this.rowNode.group && !this.rowNode.footer;
        const isFullWidthGroup = isGroupRow && this.gos.isGroupUseEntireRow(pivotMode);

        if (isStub) {
            this.rowType = 'FullWidthLoading';
        } else if (isDetailCell) {
            this.rowType = 'FullWidthDetail';
        } else if (isFullWidthCell) {
            this.rowType = 'FullWidth';
        } else if (isFullWidthGroup) {
            this.rowType = 'FullWidthGroup';
        } else {
            this.rowType = 'Normal';
        }
    }

    private updateColumnLists(suppressAnimationFrame = false, useFlushSync = false): void {
        if (this.isFullWidth()) {
            return;
        }

        const noAnimation = suppressAnimationFrame || this.gos.get('suppressAnimationFrame') || this.printLayout;

        if (noAnimation) {
            this.updateColumnListsImpl(useFlushSync);
            return;
        }

        if (this.updateColumnListsPending) {
            return;
        }
        this.beans.animationFrameService.createTask(
            () => {
                if (!this.active) {
                    return;
                }
                this.updateColumnListsImpl(true);
            },
            this.rowNode.rowIndex!,
            'createTasksP1'
        );
        this.updateColumnListsPending = true;
    }

    private createCellCtrls(
        prev: CellCtrlListAndMap,
        cols: AgColumn[],
        pinned: ColumnPinnedType = null
    ): CellCtrlListAndMap {
        const res: CellCtrlListAndMap = {
            list: [],
            map: {},
        };

        const addCell = (colInstanceId: ColumnInstanceId, cellCtrl: CellCtrl) => {
            res.list.push(cellCtrl);
            res.map[colInstanceId] = cellCtrl;
        };

        cols.forEach((col) => {
            // we use instanceId's rather than colId as it's possible there is a Column with same Id,
            // but it's referring to a different column instance. Happens a lot with pivot, as pivot col id's are
            // reused eg pivot_0, pivot_1 etc
            const colInstanceId = col.getInstanceId();
            let cellCtrl = prev.map[colInstanceId];
            if (!cellCtrl) {
                cellCtrl = new CellCtrl(col, this.rowNode, this.beans, this);
            }
            addCell(colInstanceId, cellCtrl);
        });

        prev.list.forEach((prevCellCtrl) => {
            const cellInResult = res.map[prevCellCtrl.getColumn().getInstanceId()] != null;
            if (cellInResult) {
                return;
            }

            const keepCell = !this.isCellEligibleToBeRemoved(prevCellCtrl, pinned);
            if (keepCell) {
                addCell(prevCellCtrl.getColumn().getInstanceId(), prevCellCtrl);
                return;
            }

            prevCellCtrl.destroy();
        });

        return res;
    }

    private updateColumnListsImpl(useFlushSync: boolean): void {
        this.updateColumnListsPending = false;
        this.createAllCellCtrls();

        this.setCellCtrls(useFlushSync);
    }

    private setCellCtrls(useFlushSync: boolean) {
        this.allRowGuis.forEach((item) => {
            const cellControls = this.getCellCtrlsForContainer(item.containerType);
            item.rowComp.setCellCtrls(cellControls, useFlushSync);
        });
    }

    private getCellCtrlsForContainer(containerType: RowContainerType) {
        switch (containerType) {
            case 'left':
                return this.leftCellCtrls.list;
            case 'right':
                return this.rightCellCtrls.list;
            case 'fullWidth':
                return [];
            case 'center':
                return this.centerCellCtrls.list;
        }
    }

    private createAllCellCtrls() {
        const columnViewportService = this.beans.columnViewportService;
        const presentedColsService = this.beans.visibleColsService;
        if (this.printLayout) {
            this.centerCellCtrls = this.createCellCtrls(this.centerCellCtrls, presentedColsService.getAllCols());
            this.leftCellCtrls = { list: [], map: {} };
            this.rightCellCtrls = { list: [], map: {} };
        } else {
            const centerCols = columnViewportService.getColsWithinViewport(this.rowNode);
            this.centerCellCtrls = this.createCellCtrls(this.centerCellCtrls, centerCols);

            const leftCols = presentedColsService.getLeftColsForRow(this.rowNode);
            this.leftCellCtrls = this.createCellCtrls(this.leftCellCtrls, leftCols, 'left');

            const rightCols = presentedColsService.getRightColsForRow(this.rowNode);
            this.rightCellCtrls = this.createCellCtrls(this.rightCellCtrls, rightCols, 'right');
        }
    }

    private isCellEligibleToBeRemoved(cellCtrl: CellCtrl, nextContainerPinned: ColumnPinnedType): boolean {
        const REMOVE_CELL = true;
        const KEEP_CELL = false;

        // always remove the cell if it's not rendered or if it's in the wrong pinned location
        const column = cellCtrl.getColumn();
        if (column.getPinned() != nextContainerPinned) {
            return REMOVE_CELL;
        }

        // we want to try and keep editing and focused cells
        const editing = cellCtrl.isEditing();
        const focused = this.beans.focusService.isCellFocused(cellCtrl.getCellPosition());

        const mightWantToKeepCell = editing || focused;

        if (mightWantToKeepCell) {
            const column = cellCtrl.getColumn();
            const displayedColumns = this.beans.visibleColsService.getAllCols();
            const cellStillDisplayed = displayedColumns.indexOf(column as AgColumn) >= 0;
            return cellStillDisplayed ? KEEP_CELL : REMOVE_CELL;
        }

        return REMOVE_CELL;
    }

    public getDomOrder(): boolean {
        const isEnsureDomOrder = this.gos.get('ensureDomOrder');
        return isEnsureDomOrder || this.gos.isDomLayout('print');
    }

    private listenOnDomOrder(gui: RowGui): void {
        const listener = () => {
            gui.rowComp.setDomOrder(this.getDomOrder());
        };

        this.addManagedPropertyListener('domLayout', listener);
        this.addManagedPropertyListener('ensureDomOrder', listener);
    }

    private setAnimateFlags(animateIn: boolean): void {
        if (this.isSticky() || !animateIn) {
            return;
        }

        const oldRowTopExists = _exists(this.rowNode.oldRowTop);
        const pinningLeft = this.beans.visibleColsService.isPinningLeft();
        const pinningRight = this.beans.visibleColsService.isPinningRight();

        if (oldRowTopExists) {
            if (this.isFullWidth() && !this.gos.get('embedFullWidthRows')) {
                this.slideInAnimation.fullWidth = true;
                return;
            }

            // if the row had a previous position, we slide it in
            this.slideInAnimation.center = true;
            this.slideInAnimation.left = pinningLeft;
            this.slideInAnimation.right = pinningRight;
        } else {
            if (this.isFullWidth() && !this.gos.get('embedFullWidthRows')) {
                this.fadeInAnimation.fullWidth = true;
                return;
            }

            // if the row had no previous position, we fade it in
            this.fadeInAnimation.center = true;
            this.fadeInAnimation.left = pinningLeft;
            this.fadeInAnimation.right = pinningRight;
        }
    }

    public isEditing(): boolean {
        return this.editingRow;
    }

    public isFullWidth(): boolean {
        return this.rowType !== 'Normal';
    }

    public refreshFullWidth(): boolean {
        // returns 'true' if refresh succeeded
        const tryRefresh = (gui: RowGui | undefined, pinned: ColumnPinnedType): boolean => {
            if (!gui) {
                return true;
            } // no refresh needed

            return gui.rowComp.refreshFullWidth(() => {
                const compDetails = this.createFullWidthCompDetails(gui.element, pinned);
                return compDetails.params;
            });
        };

        const fullWidthSuccess = tryRefresh(this.fullWidthGui, null);
        const centerSuccess = tryRefresh(this.centerGui, null);
        const leftSuccess = tryRefresh(this.leftGui, 'left');
        const rightSuccess = tryRefresh(this.rightGui, 'right');

        const allFullWidthRowsRefreshed = fullWidthSuccess && centerSuccess && leftSuccess && rightSuccess;

        return allFullWidthRowsRefreshed;
    }

    private addListeners(): void {
        this.addManagedListeners(this.rowNode, {
            heightChanged: () => this.onRowHeightChanged(),
            rowSelected: () => this.onRowSelected(),
            rowIndexChanged: this.onRowIndexChanged.bind(this),
            topChanged: this.onTopChanged.bind(this),
            expandedChanged: this.updateExpandedCss.bind(this),
            hasChildrenChanged: this.updateExpandedCss.bind(this),
        });

        if (this.rowNode.detail) {
            // if the master row node has updated data, we also want to try to refresh the detail row
            this.addManagedListeners(this.rowNode.parent!, { dataChanged: this.onRowNodeDataChanged.bind(this) });
        }

        this.addManagedListeners(this.rowNode, {
            dataChanged: this.onRowNodeDataChanged.bind(this),
            cellChanged: this.postProcessCss.bind(this),
            rowHighlightChanged: this.onRowNodeHighlightChanged.bind(this),
            draggingChanged: this.postProcessRowDragging.bind(this),
            uiLevelChanged: this.onUiLevelChanged.bind(this),
        });

        this.addManagedListeners(this.beans.eventService, {
            paginationPixelOffsetChanged: this.onPaginationPixelOffsetChanged.bind(this),
            heightScaleChanged: this.onTopChanged.bind(this),
            displayedColumnsChanged: this.onDisplayedColumnsChanged.bind(this),
            virtualColumnsChanged: this.onVirtualColumnsChanged.bind(this),
            cellFocused: this.onCellFocusChanged.bind(this),
            cellFocusCleared: this.onCellFocusChanged.bind(this),
            paginationChanged: this.onPaginationChanged.bind(this),
            modelUpdated: this.refreshFirstAndLastRowStyles.bind(this),
            columnMoved: () => this.updateColumnLists(),
        });

        this.addDestroyFunc(() => {
            this.destroyBeans(this.rowDragComps, this.beans.context);
            if (this.tooltipFeature) {
                this.tooltipFeature = this.destroyBean(this.tooltipFeature, this.beans.context);
            }
        });
        this.addManagedPropertyListeners(['rowDragEntireRow'], () => {
            const useRowDragEntireRow = this.gos.get('rowDragEntireRow');
            if (useRowDragEntireRow) {
                this.allRowGuis.forEach((gui) => {
                    this.addRowDraggerToRow(gui);
                });
                return;
            }
            this.rowDragComps = this.destroyBeans(this.rowDragComps, this.beans.context);
        });

        this.addListenersForCellComps();
    }

    private addListenersForCellComps(): void {
        this.addManagedListeners(this.rowNode, {
            rowIndexChanged: () => {
                this.getAllCellCtrls().forEach((cellCtrl) => cellCtrl.onRowIndexChanged());
            },
            cellChanged: (event) => {
                this.getAllCellCtrls().forEach((cellCtrl) => cellCtrl.onCellChanged(event));
            },
        });
    }

    private onRowNodeDataChanged(event: DataChangedEvent): void {
        // if the row is rendered incorrectly, as the requirements for whether this is a FW row have changed, we force re-render this row.
        const fullWidthChanged = this.isFullWidth() !== !!this.rowNode.isFullWidthCell();
        if (fullWidthChanged) {
            this.beans.rowRenderer.redrawRow(this.rowNode);
            return;
        }

        // this bit of logic handles trying to refresh the FW row ctrl, or delegating to removing/recreating it if unsupported.
        if (this.isFullWidth()) {
            const refresh = this.refreshFullWidth();
            if (!refresh) {
                this.beans.rowRenderer.redrawRow(this.rowNode);
            }
            return;
        }

        // if this is an update, we want to refresh, as this will allow the user to put in a transition
        // into the cellRenderer refresh method. otherwise this might be completely new data, in which case
        // we will want to completely replace the cells
        this.getAllCellCtrls().forEach((cellCtrl) =>
            cellCtrl.refreshCell({
                suppressFlash: !event.update,
                newData: !event.update,
            })
        );

        // as data has changed update the dom row id attributes
        this.allRowGuis.forEach((gui) => {
            this.setRowCompRowId(gui.rowComp);
            this.updateRowBusinessKey();
            this.setRowCompRowBusinessKey(gui.rowComp);
        });

        // check for selected also, as this could be after lazy loading of the row data, in which case
        // the id might of just gotten set inside the row and the row selected state may of changed
        // as a result. this is what happens when selected rows are loaded in virtual pagination.
        // - niall note - since moving to the stub component, this may no longer be true, as replacing
        // the stub component now replaces the entire row
        this.onRowSelected();

        // as data has changed, then the style and class needs to be recomputed
        this.postProcessCss();
    }

    private postProcessCss(): void {
        this.setStylesFromGridOptions(true);
        this.postProcessClassesFromGridOptions();
        this.postProcessRowClassRules();
        this.postProcessRowDragging();
    }

    private onRowNodeHighlightChanged(): void {
        const highlighted = this.rowNode.highlighted;

        this.allRowGuis.forEach((gui) => {
            const aboveOn = highlighted === RowHighlightPosition.Above;
            const belowOn = highlighted === RowHighlightPosition.Below;
            gui.rowComp.addOrRemoveCssClass('ag-row-highlight-above', aboveOn);
            gui.rowComp.addOrRemoveCssClass('ag-row-highlight-below', belowOn);
        });
    }

    private postProcessRowDragging(): void {
        const dragging = this.rowNode.dragging;
        this.allRowGuis.forEach((gui) => gui.rowComp.addOrRemoveCssClass('ag-row-dragging', dragging));
    }

    private updateExpandedCss(): void {
        const expandable = this.rowNode.isExpandable();
        const expanded = this.rowNode.expanded == true;

        this.allRowGuis.forEach((gui) => {
            gui.rowComp.addOrRemoveCssClass('ag-row-group', expandable);
            gui.rowComp.addOrRemoveCssClass('ag-row-group-expanded', expandable && expanded);
            gui.rowComp.addOrRemoveCssClass('ag-row-group-contracted', expandable && !expanded);
            _setAriaExpanded(gui.element, expandable && expanded);
        });
    }

    private onDisplayedColumnsChanged(): void {
        // we skip animations for onDisplayedColumnChanged, as otherwise the client could remove columns and
        // then set data, and any old valueGetter's (ie from cols that were removed) would still get called.
        this.updateColumnLists(true);

        if (this.beans.columnModel.wasAutoRowHeightEverActive()) {
            this.rowNode.checkAutoHeights();
        }
    }

    private onVirtualColumnsChanged(): void {
        this.updateColumnLists(false, true);
    }

    public getRowPosition(): RowPosition {
        return {
            rowPinned: _makeNull(this.rowNode.rowPinned),
            rowIndex: this.rowNode.rowIndex as number,
        };
    }

    public onKeyboardNavigate(keyboardEvent: KeyboardEvent) {
        const currentFullWidthComp = this.allRowGuis.find((c) =>
            c.element.contains(keyboardEvent.target as HTMLElement)
        );
        const currentFullWidthContainer = currentFullWidthComp ? currentFullWidthComp.element : null;
        const isFullWidthContainerFocused = currentFullWidthContainer === keyboardEvent.target;

        if (!isFullWidthContainerFocused) {
            return;
        }

        const node = this.rowNode;
        const lastFocusedCell = this.beans.focusService.getFocusedCell();
        const cellPosition: CellPosition = {
            rowIndex: node.rowIndex!,
            rowPinned: node.rowPinned,
            column: (lastFocusedCell && lastFocusedCell.column) as AgColumn,
        };

        this.beans.navigationService.navigateToNextCell(keyboardEvent, keyboardEvent.key, cellPosition, true);
        keyboardEvent.preventDefault();
    }

    public onTabKeyDown(keyboardEvent: KeyboardEvent) {
        if (keyboardEvent.defaultPrevented || _isStopPropagationForAgGrid(keyboardEvent)) {
            return;
        }
        const currentFullWidthComp = this.allRowGuis.find((c) =>
            c.element.contains(keyboardEvent.target as HTMLElement)
        );
        const currentFullWidthContainer = currentFullWidthComp ? currentFullWidthComp.element : null;
        const isFullWidthContainerFocused = currentFullWidthContainer === keyboardEvent.target;
        let nextEl: HTMLElement | null = null;

        if (!isFullWidthContainerFocused) {
            nextEl = this.beans.focusService.findNextFocusableElement(
                currentFullWidthContainer!,
                false,
                keyboardEvent.shiftKey
            );
        }

        if ((this.isFullWidth() && isFullWidthContainerFocused) || !nextEl) {
            this.beans.navigationService.onTabKeyDown(this, keyboardEvent);
        }
    }

    public getFullWidthElement(): HTMLElement | null {
        if (this.fullWidthGui) {
            return this.fullWidthGui.element;
        }
        return null;
    }

    public getRowYPosition(): number {
        const displayedEl = this.allRowGuis.find((el) => _isVisible(el.element))?.element;

        if (displayedEl) {
            return displayedEl.getBoundingClientRect().top;
        }

        return 0;
    }

    public onSuppressCellFocusChanged(suppressCellFocus: boolean): void {
        const tabIndex = this.isFullWidth() && suppressCellFocus ? undefined : -1;
        this.allRowGuis.forEach((gui) => {
            _addOrRemoveAttribute(gui.element, 'tabindex', tabIndex);
        });
    }

    public onFullWidthRowFocused(event?: CellFocusedEvent) {
        const node = this.rowNode;
        const isFocused = !event
            ? false
            : this.isFullWidth() && event.rowIndex === node.rowIndex && event.rowPinned == node.rowPinned;

        const element = this.fullWidthGui ? this.fullWidthGui.element : this.centerGui?.element;
        if (!element) {
            return;
        } // can happen with react ui, comp not yet ready

        element.classList.toggle('ag-full-width-focus', isFocused);

        if (isFocused && event?.forceBrowserFocus) {
            // we don't scroll normal rows into view when we focus them, so we don't want
            // to scroll Full Width rows either.
            element.focus({ preventScroll: true });
        }
    }

    public recreateCell(cellCtrl: CellCtrl) {
        this.centerCellCtrls = this.removeCellCtrl(this.centerCellCtrls, cellCtrl);
        this.leftCellCtrls = this.removeCellCtrl(this.leftCellCtrls, cellCtrl);
        this.rightCellCtrls = this.removeCellCtrl(this.rightCellCtrls, cellCtrl);
        cellCtrl.destroy();
        this.updateColumnLists();
    }

    private removeCellCtrl(prev: CellCtrlListAndMap, cellCtrlToRemove: CellCtrl): CellCtrlListAndMap {
        const res: CellCtrlListAndMap = {
            list: [],
            map: {},
        };
        prev.list.forEach((cellCtrl) => {
            if (cellCtrl === cellCtrlToRemove) {
                return;
            }
            res.list.push(cellCtrl);
            res.map[cellCtrl.getColumn().getInstanceId()] = cellCtrl;
        });
        return res;
    }

    public onMouseEvent(eventName: string, mouseEvent: MouseEvent): void {
        switch (eventName) {
            case 'dblclick':
                this.onRowDblClick(mouseEvent);
                break;
            case 'click':
                this.onRowClick(mouseEvent);
                break;
            case 'touchstart':
            case 'mousedown':
                this.onRowMouseDown(mouseEvent);
                break;
        }
    }

    public createRowEvent<T extends AgEventType>(type: T, domEvent?: Event): RowEvent<T> {
        return this.gos.addGridCommonParams({
            type: type,
            node: this.rowNode,
            data: this.rowNode.data,
            rowIndex: this.rowNode.rowIndex!,
            rowPinned: this.rowNode.rowPinned,
            event: domEvent,
        });
    }

    private createRowEventWithSource<T extends AgEventType>(type: T, domEvent: Event): RowEvent<T> {
        const event = this.createRowEvent(type, domEvent);
        // when first developing this, we included the rowComp in the event.
        // this seems very weird. so when introducing the event types, i left the 'source'
        // out of the type, and just include the source in the two places where this event
        // was fired (rowClicked and rowDoubleClicked). it doesn't make sense for any
        // users to be using this, as the rowComp isn't an object we expose, so would be
        // very surprising if a user was using it.
        (event as any).source = this;
        return event;
    }

    private onRowDblClick(mouseEvent: MouseEvent): void {
        if (_isStopPropagationForAgGrid(mouseEvent)) {
            return;
        }

        const agEvent: RowDoubleClickedEvent = this.createRowEventWithSource('rowDoubleClicked', mouseEvent);

        this.beans.eventService.dispatchEvent(agEvent);
    }

    private onRowMouseDown(mouseEvent: MouseEvent) {
        this.lastMouseDownOnDragger = _isElementChildOfClass(mouseEvent.target as HTMLElement, 'ag-row-drag', 3);

        if (!this.isFullWidth()) {
            return;
        }

        const node = this.rowNode;
        const presentedColsService = this.beans.visibleColsService;

        if (this.beans.rangeService) {
            this.beans.rangeService.removeAllCellRanges();
        }

        const element = this.getFullWidthElement();
        const target = mouseEvent.target as HTMLElement;

        let forceBrowserFocus = true;

        if (element && element.contains(target as HTMLElement) && _isFocusableFormField(target)) {
            forceBrowserFocus = false;
        }

        this.beans.focusService.setFocusedCell({
            rowIndex: node.rowIndex!,
            column: presentedColsService.getAllCols()[0],
            rowPinned: node.rowPinned,
            forceBrowserFocus,
        });
    }

    public onRowClick(mouseEvent: MouseEvent) {
        const stop = _isStopPropagationForAgGrid(mouseEvent) || this.lastMouseDownOnDragger;

        if (stop) {
            return;
        }

        const agEvent: RowClickedEvent = this.createRowEventWithSource('rowClicked', mouseEvent);

        this.beans.eventService.dispatchEvent(agEvent);

        // ctrlKey for windows, metaKey for Apple
        const isMultiKey = mouseEvent.ctrlKey || mouseEvent.metaKey;
        const isShiftKey = mouseEvent.shiftKey;

        // we do not allow selecting the group by clicking, when groupSelectChildren, as the logic to
        // handle this is broken. to observe, change the logic below and allow groups to be selected.
        // you will see the group gets selected, then all children get selected, then the grid unselects
        // the children (as the default behaviour when clicking is to unselect other rows) which results
        // in the group getting unselected (as all children are unselected). the correct thing would be
        // to change this, so that children of the selected group are not then subsequently un-selected.
        const groupSelectsChildren = this.gos.get('groupSelectsChildren');

        if (
            // we do not allow selecting groups by clicking (as the click here expands the group), or if it's a detail row,
            // so return if it's a group row
            (groupSelectsChildren && this.rowNode.group) ||
            this.isRowSelectionBlocked() ||
            // if click selection suppressed, do nothing
            this.gos.get('suppressRowClickSelection')
        ) {
            return;
        }

        const multiSelectOnClick = this.gos.get('rowMultiSelectWithClick');
        const rowDeselectionWithCtrl = !this.gos.get('suppressRowDeselection');
        const source = 'rowClicked';

        if (this.rowNode.isSelected()) {
            if (multiSelectOnClick) {
                this.rowNode.setSelectedParams({ newValue: false, event: mouseEvent, source });
            } else if (isMultiKey) {
                if (rowDeselectionWithCtrl) {
                    this.rowNode.setSelectedParams({ newValue: false, event: mouseEvent, source });
                }
            } else {
                // selected with no multi key, must make sure anything else is unselected
                this.rowNode.setSelectedParams({
                    newValue: true,
                    clearSelection: !isShiftKey,
                    rangeSelect: isShiftKey,
                    event: mouseEvent,
                    source,
                });
            }
        } else {
            const clearSelection = multiSelectOnClick ? false : !isMultiKey;
            this.rowNode.setSelectedParams({
                newValue: true,
                clearSelection: clearSelection,
                rangeSelect: isShiftKey,
                event: mouseEvent,
                source,
            });
        }
    }

    public isRowSelectionBlocked(): boolean {
        return !this.rowNode.selectable || !!this.rowNode.rowPinned || !this.gos.isRowSelection();
    }

    public setupDetailRowAutoHeight(eDetailGui: HTMLElement): void {
        if (this.rowType !== 'FullWidthDetail') {
            return;
        }

        if (!this.gos.get('detailRowAutoHeight')) {
            return;
        }

        const checkRowSizeFunc = () => {
            const clientHeight = eDetailGui.clientHeight;

            // if the UI is not ready, the height can be 0, which we ignore, as otherwise a flicker will occur
            // as UI goes from the default height, to 0, then to the real height as UI becomes ready. this means
            // it's not possible for have 0 as auto-height, however this is an improbable use case, as even an
            // empty detail grid would still have some styling around it giving at least a few pixels.
            if (clientHeight != null && clientHeight > 0) {
                // we do the update in a timeout, to make sure we are not calling from inside the grid
                // doing another update
                const updateRowHeightFunc = () => {
                    this.rowNode.setRowHeight(clientHeight);
                    if (this.beans.rowModel.getType() === 'clientSide') {
                        (this.beans.rowModel as IClientSideRowModel).onRowHeightChanged();
                    } else if (this.beans.rowModel.getType() === 'serverSide') {
                        (this.beans.rowModel as IServerSideRowModel).onRowHeightChanged();
                    }
                };
                window.setTimeout(updateRowHeightFunc, 0);
            }
        };

        const resizeObserverDestroyFunc = this.beans.resizeObserverService.observeResize(eDetailGui, checkRowSizeFunc);

        this.addDestroyFunc(resizeObserverDestroyFunc);

        checkRowSizeFunc();
    }

    private createFullWidthCompDetails(eRow: HTMLElement, pinned: ColumnPinnedType): UserCompDetails {
        const { gos, rowNode } = this;
        const params = gos.addGridCommonParams({
            fullWidth: true,
            data: rowNode.data,
            node: rowNode,
            value: rowNode.key,
            valueFormatted: rowNode.key,
            // these need to be taken out, as part of 'afterAttached' now
            eGridCell: eRow,
            eParentOfValue: eRow,
            pinned: pinned,
            addRenderedRowListener: this.addEventListener.bind(this),
            registerRowDragger: (rowDraggerElement, dragStartPixels, value, suppressVisibilityChange) =>
                this.addFullWidthRowDragging(rowDraggerElement, dragStartPixels, value, suppressVisibilityChange),
            setTooltip: (value, shouldDisplayTooltip) => this.refreshRowTooltip(value, shouldDisplayTooltip),
        } as WithoutGridCommon<ICellRendererParams>);

        const compFactory = this.beans.userComponentFactory;
        switch (this.rowType) {
            case 'FullWidthDetail':
                return compFactory.getFullWidthDetailCellRendererDetails(params);
            case 'FullWidthGroup':
                return compFactory.getFullWidthGroupCellRendererDetails(params);
            case 'FullWidthLoading':
                return compFactory.getFullWidthLoadingCellRendererDetails(params);
            default:
                return compFactory.getFullWidthCellRendererDetails(params);
        }
    }

    private refreshRowTooltip(value: string, shouldDisplayTooltip?: () => boolean) {
        if (!this.fullWidthGui) {
            return;
        }

        const tooltipParams: ITooltipFeatureCtrl = {
            getGui: () => this.fullWidthGui!.element,
            getTooltipValue: () => value,
            getLocation: () => 'fullWidthRow',
            shouldDisplayTooltip,
        };

        if (this.tooltipFeature) {
            this.destroyBean(this.tooltipFeature, this.beans.context);
        }

        this.tooltipFeature = this.createBean(new TooltipFeature(tooltipParams, this.beans));
    }

    private addFullWidthRowDragging(
        rowDraggerElement?: HTMLElement,
        dragStartPixels?: number,
        value: string = '',
        suppressVisibilityChange?: boolean
    ): void {
        if (!this.isFullWidth()) {
            return;
        }

        const rowDragComp = new RowDragComp(
            () => value,
            this.rowNode,
            undefined,
            rowDraggerElement,
            dragStartPixels,
            suppressVisibilityChange
        );
        this.createBean(rowDragComp, this.beans.context);

        this.addDestroyFunc(() => {
            this.destroyBean(rowDragComp, this.beans.context);
        });
    }

    private onUiLevelChanged(): void {
        const newLevel = this.beans.rowCssClassCalculator.calculateRowLevel(this.rowNode);
        if (this.rowLevel != newLevel) {
            const classToAdd = 'ag-row-level-' + newLevel;
            const classToRemove = 'ag-row-level-' + this.rowLevel;
            this.allRowGuis.forEach((gui) => {
                gui.rowComp.addOrRemoveCssClass(classToAdd, true);
                gui.rowComp.addOrRemoveCssClass(classToRemove, false);
            });
        }
        this.rowLevel = newLevel;
    }

    private isFirstRowOnPage(): boolean {
        return this.rowNode.rowIndex === this.beans.pageBoundsService.getFirstRow();
    }

    private isLastRowOnPage(): boolean {
        return this.rowNode.rowIndex === this.beans.pageBoundsService.getLastRow();
    }

    private refreshFirstAndLastRowStyles(): void {
        const newFirst = this.isFirstRowOnPage();
        const newLast = this.isLastRowOnPage();

        if (this.firstRowOnPage !== newFirst) {
            this.firstRowOnPage = newFirst;
            this.allRowGuis.forEach((gui) => gui.rowComp.addOrRemoveCssClass('ag-row-first', newFirst));
        }
        if (this.lastRowOnPage !== newLast) {
            this.lastRowOnPage = newLast;
            this.allRowGuis.forEach((gui) => gui.rowComp.addOrRemoveCssClass('ag-row-last', newLast));
        }
    }

    public stopEditing(cancel = false): void {
        // if we are already stopping row edit, there is
        // no need to start this process again.
        if (this.stoppingRowEdit) {
            return;
        }

        this.beans.rowEditService?.stopEditing(this, cancel);
    }

    public setInlineEditingCss(): void {
        const editing = this.editingRow || this.getAllCellCtrls().some((cellCtrl) => cellCtrl.isEditing());
        this.allRowGuis.forEach((gui) => {
            gui.rowComp.addOrRemoveCssClass('ag-row-inline-editing', editing);
            gui.rowComp.addOrRemoveCssClass('ag-row-not-inline-editing', !editing);
        });
    }

    public setEditingRow(value: boolean): void {
        this.editingRow = value;
    }

    public startRowEditing(
        key: string | null = null,
        sourceRenderedCell: CellCtrl | null = null,
        event: KeyboardEvent | null = null
    ): void {
        // don't do it if already editing
        if (this.editingRow) {
            return;
        }

        this.beans.rowEditService?.startEditing(this, key, sourceRenderedCell, event);
    }

    public getAllCellCtrls(): CellCtrl[] {
        if (this.leftCellCtrls.list.length === 0 && this.rightCellCtrls.list.length === 0) {
            return this.centerCellCtrls.list;
        }
        const res = [...this.centerCellCtrls.list, ...this.leftCellCtrls.list, ...this.rightCellCtrls.list];
        return res;
    }

    private postProcessClassesFromGridOptions(): void {
        const cssClasses = this.beans.rowCssClassCalculator.processClassesFromGridOptions(this.rowNode);
        if (!cssClasses || !cssClasses.length) {
            return;
        }

        cssClasses.forEach((classStr) => {
            this.allRowGuis.forEach((c) => c.rowComp.addOrRemoveCssClass(classStr, true));
        });
    }

    private postProcessRowClassRules(): void {
        this.beans.rowCssClassCalculator.processRowClassRules(
            this.rowNode,
            (className: string) => {
                this.allRowGuis.forEach((gui) => gui.rowComp.addOrRemoveCssClass(className, true));
            },
            (className: string) => {
                this.allRowGuis.forEach((gui) => gui.rowComp.addOrRemoveCssClass(className, false));
            }
        );
    }

    private setStylesFromGridOptions(updateStyles: boolean, gui?: RowGui): void {
        if (updateStyles) {
            this.rowStyles = this.processStylesFromGridOptions();
        }
        this.forEachGui(gui, (gui) => gui.rowComp.setUserStyles(this.rowStyles));
    }

    private getPinnedForContainer(rowContainerType: RowContainerType): ColumnPinnedType {
        if (rowContainerType === 'left' || rowContainerType === 'right') {
            return rowContainerType;
        }
        return null;
    }

    private getInitialRowClasses(rowContainerType: RowContainerType): string[] {
        const pinned = this.getPinnedForContainer(rowContainerType);

        const params: RowCssClassCalculatorParams = {
            rowNode: this.rowNode,
            rowFocused: this.rowFocused,
            fadeRowIn: this.fadeInAnimation[rowContainerType],
            rowIsEven: this.rowNode.rowIndex! % 2 === 0,
            rowLevel: this.rowLevel,
            fullWidthRow: this.isFullWidth(),
            firstRowOnPage: this.isFirstRowOnPage(),
            lastRowOnPage: this.isLastRowOnPage(),
            printLayout: this.printLayout,
            expandable: this.rowNode.isExpandable(),
            pinned: pinned,
        };
        return this.beans.rowCssClassCalculator.getInitialRowClasses(params);
    }

    public processStylesFromGridOptions(): RowStyle | undefined {
        // part 1 - rowStyle
        const rowStyle = this.gos.get('rowStyle');

        if (rowStyle && typeof rowStyle === 'function') {
            _warnOnce('rowStyle should be an object of key/value styles, not be a function, use getRowStyle() instead');
            return;
        }

        // part 1 - rowStyleFunc
        const rowStyleFunc = this.gos.getCallback('getRowStyle');
        let rowStyleFuncResult: any;

        if (rowStyleFunc) {
            const params: WithoutGridCommon<RowClassParams> = {
                data: this.rowNode.data,
                node: this.rowNode,
                rowIndex: this.rowNode.rowIndex!,
            };
            rowStyleFuncResult = rowStyleFunc(params);
        }
        if (rowStyleFuncResult || rowStyle) {
            return Object.assign({}, rowStyle, rowStyleFuncResult);
        }
        // Return constant reference for React
        return this.emptyStyle;
    }

    private onRowSelected(gui?: RowGui): void {
        // Treat undefined as false, if we pass undefined down it gets treated as toggle class, rather than explicitly
        // setting the required value
        const selected = !!this.rowNode.isSelected();
        this.forEachGui(gui, (gui) => {
            gui.rowComp.addOrRemoveCssClass('ag-row-selected', selected);
            _setAriaSelected(gui.element, selected);

            const hasFocus = gui.element.contains(this.gos.getActiveDomElement());
            if (hasFocus && (gui === this.centerGui || gui === this.fullWidthGui)) {
                this.announceDescription();
            }
        });
    }

    public announceDescription(): void {
        if (this.isRowSelectionBlocked()) {
            return;
        }

        const selected = this.rowNode.isSelected()!;
        if (selected && this.gos.get('suppressRowDeselection')) {
            return;
        }

        const translate = this.beans.localeService.getLocaleTextFunc();
        const label = translate(
            selected ? 'ariaRowDeselect' : 'ariaRowSelect',
            `Press SPACE to ${selected ? 'deselect' : 'select'} this row.`
        );

        this.beans.ariaAnnouncementService.announceValue(label);
    }

    public addHoverFunctionality(eRow: HTMLElement): void {
        // because we use animation frames to do this, it's possible the row no longer exists
        // by the time we get to add it
        if (!this.active) {
            return;
        }

        // because mouseenter and mouseleave do not propagate, we cannot listen on the gridPanel
        // like we do for all the other mouse events.

        // because of the pinning, we cannot simply add / remove the class based on the eRow. we
        // have to check all eRow's (body & pinned). so the trick is if any of the rows gets a
        // mouse hover, it sets such in the rowNode, and then all three reflect the change as
        // all are listening for event on the row node.

        const { rowNode, beans, gos } = this;
        // step 1 - add listener, to set flag on row node
        this.addManagedListeners(eRow, {
            mouseenter: () => rowNode.onMouseEnter(),
            mouseleave: () => rowNode.onMouseLeave(),
        });

        // step 2 - listen for changes on row node (which any eRow can trigger)
        this.addManagedListeners(rowNode, {
            mouseEnter: () => {
                // if hover turned off, we don't add the class. we do this here so that if the application
                // toggles this property mid way, we remove the hover form the last row, but we stop
                // adding hovers from that point onwards. Also, do not highlight while dragging elements around.
                if (!beans.dragService.isDragging() && !gos.get('suppressRowHoverHighlight')) {
                    eRow.classList.add('ag-row-hover');
                    rowNode.setHovered(true);
                }
            },
            mouseLeave: () => {
                eRow.classList.remove('ag-row-hover');
                rowNode.setHovered(false);
            },
        });
    }

    // for animation, we don't want to animate entry or exit to a very far away pixel,
    // otherwise the row would move so fast, it would appear to disappear. so this method
    // moves the row closer to the viewport if it is far away, so the row slide in / out
    // at a speed the user can see.
    private roundRowTopToBounds(rowTop: number): number {
        const range = this.beans.ctrlsService.getGridBodyCtrl().getScrollFeature().getApproximateVScollPosition();
        const minPixel = this.applyPaginationOffset(range.top, true) - 100;
        const maxPixel = this.applyPaginationOffset(range.bottom, true) + 100;

        return Math.min(Math.max(minPixel, rowTop), maxPixel);
    }

    protected override getFrameworkOverrides(): IFrameworkOverrides {
        return this.beans.frameworkOverrides;
    }

    public forEachGui(gui: RowGui | undefined, callback: (gui: RowGui) => void): void {
        if (gui) {
            callback(gui);
        } else {
            this.allRowGuis.forEach(callback);
        }
    }

    private onRowHeightChanged(gui?: RowGui): void {
        // check for exists first - if the user is resetting the row height, then
        // it will be null (or undefined) momentarily until the next time the flatten
        // stage is called where the row will then update again with a new height
        if (this.rowNode.rowHeight == null) {
            return;
        }

        const rowHeight = this.rowNode.rowHeight;

        const defaultRowHeight = this.beans.environment.getDefaultRowHeight();
        const isHeightFromFunc = this.gos.isGetRowHeightFunction();
        const heightFromFunc = isHeightFromFunc ? this.gos.getRowHeightForNode(this.rowNode).height : undefined;
        const lineHeight = heightFromFunc ? `${Math.min(defaultRowHeight, heightFromFunc) - 2}px` : undefined;

        this.forEachGui(gui, (gui) => {
            gui.element.style.height = `${rowHeight}px`;

            // If the row height is coming from a function, this means some rows can
            // be smaller than the theme had intended. so we set --ag-line-height on
            // the row, which is picked up by the theme CSS and is used in a calc
            // for the CSS line-height property, which makes sure the line-height is
            // not bigger than the row height, otherwise the row text would not fit.
            // We do not use rowNode.rowHeight here, as this could be the result of autoHeight,
            // and we found using the autoHeight result causes a loop, where changing the
            // line-height them impacts the cell height, resulting in a new autoHeight,
            // resulting in a new line-height and so on loop.
            // const heightFromFunc = this.gos.getRowHeightForNode(this.rowNode).height;
            if (lineHeight) {
                gui.element.style.setProperty('--ag-line-height', lineHeight);
            }
        });
    }

    public override addEventListener<T extends RowCtrlEvent>(eventType: T, listener: IEventListener<T>): void {
        super.addEventListener(eventType, listener);
    }

    public override removeEventListener<T extends RowCtrlEvent>(eventType: T, listener: IEventListener<T>): void {
        super.removeEventListener(eventType, listener);
    }

    // note - this is NOT called by context, as we don't wire / unwire the CellComp for performance reasons.
    public destroyFirstPass(suppressAnimation: boolean = false): void {
        this.active = false;

        // why do we have this method? shouldn't everything below be added as a destroy func beside
        // the corresponding create logic?

        if (!suppressAnimation && this.gos.isAnimateRows() && !this.isSticky()) {
            const rowStillVisibleJustNotInViewport = this.rowNode.rowTop != null;
            if (rowStillVisibleJustNotInViewport) {
                // if the row is not rendered, but in viewport, it means it has moved,
                // so we animate the row out. if the new location is very far away,
                // the animation will be so fast the row will look like it's just disappeared,
                // so instead we animate to a position just outside the viewport.
                const rowTop = this.roundRowTopToBounds(this.rowNode.rowTop!);
                this.setRowTop(rowTop);
            } else {
                this.allRowGuis.forEach((gui) => gui.rowComp.addOrRemoveCssClass('ag-opacity-zero', true));
            }
        }

        this.rowNode.setHovered(false);

        const event: VirtualRowRemovedEvent = this.createRowEvent('virtualRowRemoved');

        this.dispatchLocalEvent(event);
        this.beans.eventService.dispatchEvent(event);
        super.destroy();
    }

    public destroySecondPass(): void {
        this.allRowGuis.length = 0;

        // if we are editing, destroying the row will stop editing
        this.stopEditing();

        const destroyCellCtrls = (ctrls: CellCtrlListAndMap): CellCtrlListAndMap => {
            ctrls.list.forEach((c) => c.destroy());
            return { list: [], map: {} };
        };

        this.centerCellCtrls = destroyCellCtrls(this.centerCellCtrls);
        this.leftCellCtrls = destroyCellCtrls(this.leftCellCtrls);
        this.rightCellCtrls = destroyCellCtrls(this.rightCellCtrls);
    }

    private setFocusedClasses(gui?: RowGui): void {
        this.forEachGui(gui, (gui) => {
            gui.rowComp.addOrRemoveCssClass('ag-row-focus', this.rowFocused);
            gui.rowComp.addOrRemoveCssClass('ag-row-no-focus', !this.rowFocused);
        });
    }

    private onCellFocusChanged(): void {
        const rowFocused = this.beans.focusService.isRowFocused(this.rowNode.rowIndex!, this.rowNode.rowPinned);

        if (rowFocused !== this.rowFocused) {
            this.rowFocused = rowFocused;
            this.setFocusedClasses();
        }

        // if we are editing, then moving the focus out of a row will stop editing
        if (!rowFocused && this.editingRow) {
            this.stopEditing(false);
        }
    }

    private onPaginationChanged(): void {
        const currentPage = this.beans.paginationService?.getCurrentPage() ?? 0;
        // it is possible this row is in the new page, but the page number has changed, which means
        // it needs to reposition itself relative to the new page
        if (this.paginationPage !== currentPage) {
            this.paginationPage = currentPage;
            this.onTopChanged();
        }

        this.refreshFirstAndLastRowStyles();
    }

    private onTopChanged(): void {
        this.setRowTop(this.rowNode.rowTop!);
    }

    private onPaginationPixelOffsetChanged(): void {
        // the pixel offset is used when calculating rowTop to set on the row DIV
        this.onTopChanged();
    }

    // applies pagination offset, eg if on second page, and page height is 500px, then removes
    // 500px from the top position, so a row with rowTop 600px is displayed at location 100px.
    // reverse will take the offset away rather than add.
    private applyPaginationOffset(topPx: number, reverse = false): number {
        if (this.rowNode.isRowPinned() || this.rowNode.sticky) {
            return topPx;
        }

        const pixelOffset = this.beans.pageBoundsService.getPixelOffset();
        const multiplier = reverse ? 1 : -1;

        return topPx + pixelOffset * multiplier;
    }

    public setRowTop(pixels: number): void {
        // print layout uses normal flow layout for row positioning
        if (this.printLayout) {
            return;
        }

        // need to make sure rowTop is not null, as this can happen if the node was once
        // visible (ie parent group was expanded) but is now not visible
        if (_exists(pixels)) {
            const afterPaginationPixels = this.applyPaginationOffset(pixels);
            const skipScaling = this.rowNode.isRowPinned() || this.rowNode.sticky;
            const afterScalingPixels = skipScaling
                ? afterPaginationPixels
                : this.beans.rowContainerHeightService.getRealPixelPosition(afterPaginationPixels);
            const topPx = `${afterScalingPixels}px`;
            this.setRowTopStyle(topPx);
        }
    }

    // the top needs to be set into the DOM element when the element is created, not updated afterwards.
    // otherwise the transition would not work, as it would be transitioning from zero (the unset value).
    // for example, suppose a row that is outside the viewport, then user does a filter to remove other rows
    // and this row now appears in the viewport, and the row moves up (ie it was under the viewport and not rendered,
    // but now is in the viewport) then a new RowComp is created, however it should have it's position initialised
    // to below the viewport, so the row will appear to animate up. if we didn't set the initial position at creation
    // time, the row would animate down (ie from position zero).
    public getInitialRowTop(rowContainerType: RowContainerType): string | undefined {
        return this.suppressRowTransform ? this.getInitialRowTopShared(rowContainerType) : undefined;
    }
    public getInitialTransform(rowContainerType: RowContainerType): string | undefined {
        return this.suppressRowTransform ? undefined : `translateY(${this.getInitialRowTopShared(rowContainerType)})`;
    }
    private getInitialRowTopShared(rowContainerType: RowContainerType): string {
        // print layout uses normal flow layout for row positioning
        if (this.printLayout) {
            return '';
        }

        const rowNode = this.rowNode;
        let rowTop: number;
        if (this.isSticky()) {
            rowTop = rowNode.stickyRowTop;
        } else {
            // if sliding in, we take the old row top. otherwise we just set the current row top.
            const pixels = this.slideInAnimation[rowContainerType]
                ? this.roundRowTopToBounds(rowNode.oldRowTop!)
                : rowNode.rowTop;
            const afterPaginationPixels = this.applyPaginationOffset(pixels!);
            // we don't apply scaling if row is pinned
            rowTop = rowNode.isRowPinned()
                ? afterPaginationPixels
                : this.beans.rowContainerHeightService.getRealPixelPosition(afterPaginationPixels);
        }

        return rowTop + 'px';
    }

    private setRowTopStyle(topPx: string): void {
        this.allRowGuis.forEach((gui) =>
            this.suppressRowTransform ? gui.rowComp.setTop(topPx) : gui.rowComp.setTransform(`translateY(${topPx})`)
        );
    }

    public getRowNode(): RowNode {
        return this.rowNode;
    }

    public getCellCtrl(column: AgColumn): CellCtrl | null {
        // first up, check for cell directly linked to this column
        let res: CellCtrl | null = null;
        this.getAllCellCtrls().forEach((cellCtrl) => {
            if (cellCtrl.getColumn() == column) {
                res = cellCtrl;
            }
        });

        if (res != null) {
            return res;
        }

        // second up, if not found, then check for spanned cols.
        // we do this second (and not at the same time) as this is
        // more expensive, as spanning cols is a
        // infrequently used feature so we don't need to do this most
        // of the time
        this.getAllCellCtrls().forEach((cellCtrl) => {
            if (cellCtrl.getColSpanningList().indexOf(column) >= 0) {
                res = cellCtrl;
            }
        });

        return res;
    }

    private onRowIndexChanged(): void {
        // we only bother updating if the rowIndex is present. if it is not present, it means this row
        // is child of a group node, and the group node was closed, it's the only way to have no row index.
        // when this happens, row is about to be de-rendered, so we don't care, rowComp is about to die!
        if (this.rowNode.rowIndex != null) {
            this.onCellFocusChanged();
            this.updateRowIndexes();
            this.postProcessCss();
        }
    }

    public getRowIndex() {
        return this.rowNode.getRowIndexString();
    }

    private updateRowIndexes(gui?: RowGui): void {
        const rowIndexStr = this.rowNode.getRowIndexString();

        if (rowIndexStr === null) {
            return;
        }

        const headerRowCount =
            this.beans.headerNavigationService.getHeaderRowCount() +
            (this.beans.filterManager?.getHeaderRowCount() ?? 0);
        const rowIsEven = this.rowNode.rowIndex! % 2 === 0;
        const ariaRowIndex = headerRowCount + this.rowNode.rowIndex! + 1;

        this.forEachGui(gui, (c) => {
            c.rowComp.setRowIndex(rowIndexStr);
            c.rowComp.addOrRemoveCssClass('ag-row-even', rowIsEven);
            c.rowComp.addOrRemoveCssClass('ag-row-odd', !rowIsEven);
            _setAriaRowIndex(c.element, ariaRowIndex);
        });
    }

    public setStoppingRowEdit(stoppingRowEdit: boolean): void {
        this.stoppingRowEdit = stoppingRowEdit;
    }
}<|MERGE_RESOLUTION|>--- conflicted
+++ resolved
@@ -165,14 +165,6 @@
         this.setAnimateFlags(animateIn);
         this.rowStyles = this.processStylesFromGridOptions();
 
-<<<<<<< HEAD
-        // calls to `isFullWidth()` only work after `setRowType` has been called.
-        if (this.isFullWidth() && !beans.focusService.isCellFocusSuppressed()) {
-            this.tabIndex = -1;
-        }
-
-=======
->>>>>>> 0bd6f54d
         this.addListeners();
     }
 
