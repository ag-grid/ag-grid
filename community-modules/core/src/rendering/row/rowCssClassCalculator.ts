import type { NamedBean } from '../../context/bean';
import { BeanStub } from '../../context/beanStub';
<<<<<<< HEAD
import type { BeanCollection, BeanName } from '../../context/context';
=======
import type { BeanCollection } from '../../context/context';
import type { ColumnPinnedType } from '../../entities/column';
>>>>>>> 34b7212f
import type { RowClassParams } from '../../entities/gridOptions';
import type { RowNode } from '../../entities/rowNode';
import type { ColumnPinnedType } from '../../interfaces/iColumn';
import type { WithoutGridCommon } from '../../interfaces/iCommon';
import type { StylingService } from '../../styling/stylingService';
import { _pushAll } from '../../utils/array';
import { _exists } from '../../utils/generic';

export interface RowCssClassCalculatorParams {
    rowNode: RowNode;
    rowIsEven: boolean;
    rowLevel: number;
    fullWidthRow?: boolean;
    firstRowOnPage: boolean;
    lastRowOnPage: boolean;
    printLayout: boolean;
    expandable: boolean;

    pinned: ColumnPinnedType;
    extraCssClass?: string;
    rowFocused?: boolean;
    fadeRowIn?: boolean;
}

export class RowCssClassCalculator extends BeanStub implements NamedBean {
    beanName = 'rowCssClassCalculator' as const;

    private stylingService: StylingService;

    public wireBeans(beans: BeanCollection): void {
        this.stylingService = beans.stylingService;
    }

    public getInitialRowClasses(params: RowCssClassCalculatorParams): string[] {
        const classes: string[] = [];

        if (_exists(params.extraCssClass)) {
            classes.push(params.extraCssClass);
        }

        classes.push('ag-row');
        classes.push(params.rowFocused ? 'ag-row-focus' : 'ag-row-no-focus');

        if (params.fadeRowIn) {
            classes.push('ag-opacity-zero');
        }

        classes.push(params.rowIsEven ? 'ag-row-even' : 'ag-row-odd');

        if (params.rowNode.isRowPinned()) {
            classes.push('ag-row-pinned');
        }

        if (params.rowNode.isSelected()) {
            classes.push('ag-row-selected');
        }

        if (params.rowNode.footer) {
            classes.push('ag-row-footer');
        }

        classes.push('ag-row-level-' + params.rowLevel);

        if (params.rowNode.stub) {
            classes.push('ag-row-loading');
        }

        if (params.fullWidthRow) {
            classes.push('ag-full-width-row');
        }

        if (params.expandable) {
            classes.push('ag-row-group');
            classes.push(params.rowNode.expanded ? 'ag-row-group-expanded' : 'ag-row-group-contracted');
        }

        if (params.rowNode.dragging) {
            classes.push('ag-row-dragging');
        }

        _pushAll(classes, this.processClassesFromGridOptions(params.rowNode));
        _pushAll(classes, this.preProcessRowClassRules(params.rowNode));

        // we use absolute position unless we are doing print layout
        classes.push(params.printLayout ? 'ag-row-position-relative' : 'ag-row-position-absolute');

        if (params.firstRowOnPage) {
            classes.push('ag-row-first');
        }

        if (params.lastRowOnPage) {
            classes.push('ag-row-last');
        }

        if (params.fullWidthRow) {
            if (params.pinned === 'left') {
                classes.push('ag-cell-last-left-pinned');
            }
            if (params.pinned === 'right') {
                classes.push('ag-cell-first-right-pinned');
            }
        }

        return classes;
    }

    public processClassesFromGridOptions(rowNode: RowNode): string[] {
        const res: string[] = [];

        const process = (rowCls: string | string[] | undefined) => {
            if (typeof rowCls === 'string') {
                res.push(rowCls);
            } else if (Array.isArray(rowCls)) {
                rowCls.forEach((e) => res.push(e));
            }
        };

        // part 1 - rowClass
        const rowClass = this.gos.get('rowClass');
        if (rowClass) {
            if (typeof rowClass === 'function') {
                console.warn('AG Grid: rowClass should not be a function, please use getRowClass instead');
                return [];
            }
            process(rowClass);
        }

        // part 2 - rowClassFunc
        const rowClassFunc = this.gos.getCallback('getRowClass');

        if (rowClassFunc) {
            const params: WithoutGridCommon<RowClassParams> = {
                data: rowNode.data,
                node: rowNode,
                rowIndex: rowNode.rowIndex!,
            };
            const rowClassFuncResult = rowClassFunc(params);
            process(rowClassFuncResult);
        }

        return res;
    }

    private preProcessRowClassRules(rowNode: RowNode): string[] {
        const res: string[] = [];

        this.processRowClassRules(
            rowNode,
            (className: string) => {
                res.push(className);
            },
            () => {
                // not catered for, if creating, no need
                // to remove class as it was never there
            }
        );

        return res;
    }

    public processRowClassRules(
        rowNode: RowNode,
        onApplicableClass: (className: string) => void,
        onNotApplicableClass?: (className: string) => void
    ): void {
        const rowClassParams: RowClassParams = this.gos.addGridCommonParams({
            data: rowNode.data,
            node: rowNode,
            rowIndex: rowNode.rowIndex!,
        });

        this.stylingService.processClassRules(
            undefined,
            this.gos.get('rowClassRules'),
            rowClassParams,
            onApplicableClass,
            onNotApplicableClass
        );
    }

    public calculateRowLevel(rowNode: RowNode): number {
        if (rowNode.group) {
            return rowNode.level;
        }

        // if a leaf, and a parent exists, put a level of the parent, else put level of 0 for top level item
        return rowNode.parent ? rowNode.parent.level + 1 : 0;
    }
}<|MERGE_RESOLUTION|>--- conflicted
+++ resolved
@@ -1,11 +1,6 @@
 import type { NamedBean } from '../../context/bean';
 import { BeanStub } from '../../context/beanStub';
-<<<<<<< HEAD
-import type { BeanCollection, BeanName } from '../../context/context';
-=======
 import type { BeanCollection } from '../../context/context';
-import type { ColumnPinnedType } from '../../entities/column';
->>>>>>> 34b7212f
 import type { RowClassParams } from '../../entities/gridOptions';
 import type { RowNode } from '../../entities/rowNode';
 import type { ColumnPinnedType } from '../../interfaces/iColumn';
