--- conflicted
+++ resolved
@@ -1,11 +1,6 @@
 import { BeanStub } from '../../context/beanStub';
-<<<<<<< HEAD
 import type { BeanCollection } from '../../context/context';
-import type { DragItem, DragSource} from '../../dragAndDrop/dragAndDropService';
-=======
-import { Autowired } from '../../context/context';
 import type { DragItem, DragSource } from '../../dragAndDrop/dragAndDropService';
->>>>>>> a381279a
 import { DragSourceType } from '../../dragAndDrop/dragAndDropService';
 import type { Column } from '../../entities/column';
 import { RowNode } from '../../entities/rowNode';
