import { Autowired, PostConstruct } from '../../context/context';
import type { LayoutView, UpdateLayoutClassesParams } from '../../styling/layoutFeature';
import { LayoutCssClasses, LayoutFeature } from '../../styling/layoutFeature';
import { _clearElement } from '../../utils/dom';
<<<<<<< HEAD
import { AgPromise } from '../../utils/promise';
import { AgComponentSelector, Component, RefPlaceholder } from '../../widgets/component';
import { OverlayService } from './overlayService';
=======
import type { AgPromise } from '../../utils/promise';
import type { AgComponentSelector } from '../../widgets/component';
import { Component } from '../../widgets/component';
import { RefSelector } from '../../widgets/componentAnnotations';
import type { OverlayService } from './overlayService';
>>>>>>> c75d6e7b

export class OverlayWrapperComponent extends Component implements LayoutView {
    static readonly selector: AgComponentSelector = 'AG-OVERLAY-WRAPPER';

    // wrapping in outer div, and wrapper, is needed to center the loading icon
    private static TEMPLATE = /* html */ `
        <div class="ag-overlay" role="presentation">
            <div class="ag-overlay-panel" role="presentation">
                <div class="ag-overlay-wrapper" data-ref="eOverlayWrapper" role="presentation"></div>
            </div>
        </div>`;

    @Autowired('overlayService') private readonly overlayService: OverlayService;

    private readonly eOverlayWrapper: HTMLElement = RefPlaceholder;

    private activeOverlay: Component;
    private inProgress = false;
    private destroyRequested = false;
    private activeOverlayWrapperCssClass: string;
    private updateListenerDestroyFunc?: () => null;

    constructor() {
        super(OverlayWrapperComponent.TEMPLATE);
    }

    public updateLayoutClasses(cssClass: string, params: UpdateLayoutClassesParams): void {
        const overlayWrapperClassList = this.eOverlayWrapper.classList;
        overlayWrapperClassList.toggle(LayoutCssClasses.AUTO_HEIGHT, params.autoHeight);
        overlayWrapperClassList.toggle(LayoutCssClasses.NORMAL, params.normal);
        overlayWrapperClassList.toggle(LayoutCssClasses.PRINT, params.print);
    }

    @PostConstruct
    private postConstruct(): void {
        this.createManagedBean(new LayoutFeature(this));
        this.setDisplayed(false, { skipAriaHidden: true });

        this.overlayService.registerOverlayWrapperComp(this);
    }

    private setWrapperTypeClass(overlayWrapperCssClass: string): void {
        const overlayWrapperClassList = this.eOverlayWrapper.classList;
        if (this.activeOverlayWrapperCssClass) {
            overlayWrapperClassList.toggle(this.activeOverlayWrapperCssClass, false);
        }
        this.activeOverlayWrapperCssClass = overlayWrapperCssClass;
        overlayWrapperClassList.toggle(overlayWrapperCssClass, true);
    }

    public showOverlay(
        overlayComp: AgPromise<Component> | null,
        overlayWrapperCssClass: string,
        updateListenerDestroyFunc: () => null
    ): void {
        if (this.inProgress) {
            return;
        }

        this.setWrapperTypeClass(overlayWrapperCssClass);
        this.destroyActiveOverlay();

        this.inProgress = true;

        if (overlayComp) {
            overlayComp.then((comp) => {
                this.inProgress = false;

                this.eOverlayWrapper.appendChild(comp!.getGui());
                this.activeOverlay = comp!;
                this.updateListenerDestroyFunc = updateListenerDestroyFunc;

                if (this.destroyRequested) {
                    this.destroyRequested = false;
                    this.destroyActiveOverlay();
                }
            });
        }

        this.setDisplayed(true, { skipAriaHidden: true });
    }

    private destroyActiveOverlay(): void {
        if (this.inProgress) {
            this.destroyRequested = true;
            return;
        }

        if (!this.activeOverlay) {
            return;
        }

        this.activeOverlay = this.getContext().destroyBean(this.activeOverlay)!;
        this.updateListenerDestroyFunc?.();

        _clearElement(this.eOverlayWrapper);
    }

    public hideOverlay(): void {
        this.destroyActiveOverlay();
        this.setDisplayed(false, { skipAriaHidden: true });
    }

    public destroy(): void {
        this.destroyActiveOverlay();
        super.destroy();
    }
}<|MERGE_RESOLUTION|>--- conflicted
+++ resolved
@@ -2,17 +2,10 @@
 import type { LayoutView, UpdateLayoutClassesParams } from '../../styling/layoutFeature';
 import { LayoutCssClasses, LayoutFeature } from '../../styling/layoutFeature';
 import { _clearElement } from '../../utils/dom';
-<<<<<<< HEAD
-import { AgPromise } from '../../utils/promise';
-import { AgComponentSelector, Component, RefPlaceholder } from '../../widgets/component';
-import { OverlayService } from './overlayService';
-=======
 import type { AgPromise } from '../../utils/promise';
 import type { AgComponentSelector } from '../../widgets/component';
-import { Component } from '../../widgets/component';
-import { RefSelector } from '../../widgets/componentAnnotations';
+import { Component, RefPlaceholder } from '../../widgets/component';
 import type { OverlayService } from './overlayService';
->>>>>>> c75d6e7b
 
 export class OverlayWrapperComponent extends Component implements LayoutView {
     static readonly selector: AgComponentSelector = 'AG-OVERLAY-WRAPPER';
