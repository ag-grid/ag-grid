--- conflicted
+++ resolved
@@ -2,12 +2,7 @@
 import type { LayoutView, UpdateLayoutClassesParams } from '../../styling/layoutFeature';
 import { LayoutCssClasses, LayoutFeature } from '../../styling/layoutFeature';
 import { _clearElement } from '../../utils/dom';
-<<<<<<< HEAD
-import type { AgComponentSelector } from '../../widgets/component';
-=======
-import type { AgPromise } from '../../utils/promise';
 import type { ComponentSelector } from '../../widgets/component';
->>>>>>> 71b1bbe7
 import { Component, RefPlaceholder } from '../../widgets/component';
 import type { OverlayService } from './overlayService';
 
