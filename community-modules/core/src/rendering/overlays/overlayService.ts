--- conflicted
+++ resolved
@@ -1,13 +1,8 @@
 import type { ColumnModel } from '../../columns/columnModel';
 import type { UserCompDetails, UserComponentFactory } from '../../components/framework/userComponentFactory';
 import { BeanStub } from '../../context/beanStub';
-<<<<<<< HEAD
 import { Autowired, Bean } from '../../context/context';
-import { GridOptions } from '../../entities/gridOptions';
-=======
-import { Autowired, Bean, PostConstruct } from '../../context/context';
 import type { GridOptions } from '../../entities/gridOptions';
->>>>>>> c75d6e7b
 import { Events } from '../../eventKeys';
 import type { WithoutGridCommon } from '../../interfaces/iCommon';
 import type { PaginationProxy } from '../../pagination/paginationProxy';
