import type { ColumnModel } from '../../columns/columnModel';
import type { UserCompDetails, UserComponentFactory } from '../../components/framework/userComponentFactory';
import type { NamedBean } from '../../context/bean';
import { BeanStub } from '../../context/beanStub';
import type { BeanCollection } from '../../context/context';
import type { CtrlsService } from '../../ctrlsService';
import type { GridOptions } from '../../entities/gridOptions';
import type { IRowModel } from '../../interfaces/iRowModel';
import { _warnOnce } from '../../utils/function';
import type { OverlayWrapperComponent } from './overlayWrapperComponent';

const enum OverlayServiceState {
    Hidden = 0,
    Loading = 1,
    NoRows = 2,
}

export class OverlayService extends BeanStub implements NamedBean {
    beanName = 'overlayService' as const;

    private userComponentFactory: UserComponentFactory;
    private rowModel: IRowModel;
    private ctrlsService: CtrlsService;
    private isClientSide: boolean;
    private columnModel: ColumnModel;

    private state: OverlayServiceState = OverlayServiceState.Hidden;
    private showInitialOverlay: boolean = true;
    private exclusive?: boolean;
    private wrapperPadding: number = 0;

    public wireBeans(beans: BeanCollection): void {
        this.userComponentFactory = beans.userComponentFactory;
        this.rowModel = beans.rowModel;
        this.columnModel = beans.columnModel;
        this.ctrlsService = beans.ctrlsService;
    }

    private overlayWrapperComp: OverlayWrapperComponent | undefined;

    public postConstruct(): void {
        this.isClientSide = this.gos.isRowModelType('clientSide');
        const updateOverlayVisibility = () => this.updateOverlayVisibility();

        this.addManagedEventListeners({
            newColumnsLoaded: updateOverlayVisibility,
            rowDataUpdated: updateOverlayVisibility,
            gridSizeChanged: this.onGridSizeChanged.bind(this),
            rowCountReady: () => {
                // Support hiding the initial overlay when data is set via transactions.
                this.showInitialOverlay = false;
                this.updateOverlayVisibility();
            },
        });

        this.addManagedPropertyListener('loading', updateOverlayVisibility);
    }

    public setOverlayWrapperComp(overlayWrapperComp: OverlayWrapperComponent | undefined): void {
        this.overlayWrapperComp = overlayWrapperComp;
        this.updateOverlayVisibility();
    }

    /** Returns true if the overlay is visible. */
    public isVisible(): boolean {
        return this.state !== OverlayServiceState.Hidden && !!this.overlayWrapperComp;
    }

    /** Returns true if the overlay is visible and is exclusive (popup over the grid) */
    public isExclusive(): boolean {
        return this.state === OverlayServiceState.Loading && !!this.overlayWrapperComp;
    }

    /** Gets the overlay wrapper component */
    public getOverlayWrapper(): OverlayWrapperComponent | undefined {
        return this.overlayWrapperComp;
    }

    public showLoadingOverlay(): void {
        this.showInitialOverlay = false;

        const loading = this.gos.get('loading');
        if (!loading && (loading !== undefined || this.gos.get('suppressLoadingOverlay'))) {
            return;
        }

        this.doShowLoadingOverlay();
    }

    public showNoRowsOverlay(): void {
        this.showInitialOverlay = false;

        if (this.gos.get('loading') || this.gos.get('suppressNoRowsOverlay')) {
            return;
        }

        this.doShowNoRowsOverlay();
    }

    public hideOverlay(): void {
        this.showInitialOverlay = false;

        if (this.gos.get('loading')) {
            _warnOnce(
                'Since v32, `api.hideOverlay()` does not hide the loading overlay when `loading=true`. Set `loading=false` instead.'
            );
            return;
        }

        this.doHideOverlay();
    }

    private updateOverlayVisibility(): void {
        if (!this.overlayWrapperComp) {
            this.state = OverlayServiceState.Hidden;
            return;
        }

        let loading = this.gos.get('loading');

        if (this.showInitialOverlay && loading === undefined && !this.gos.get('suppressLoadingOverlay')) {
            loading =
                !this.gos.get('columnDefs') ||
                !this.columnModel.isReady() ||
                (!this.gos.get('rowData') && this.isClientSide);
        }

        if (loading) {
            if (this.state !== OverlayServiceState.Loading) {
                this.doShowLoadingOverlay();
            }
        } else {
            this.showInitialOverlay = false;
            if (this.rowModel.isEmpty() && !this.gos.get('suppressNoRowsOverlay') && this.isClientSide) {
                if (this.state !== OverlayServiceState.NoRows) {
                    this.doShowNoRowsOverlay();
                }
            } else if (this.state !== OverlayServiceState.Hidden) {
                this.doHideOverlay();
            }
        }
    }

    private doShowLoadingOverlay(): void {
        if (!this.overlayWrapperComp) {
            return;
        }
        this.state = OverlayServiceState.Loading;
        this.showOverlay(
            this.userComponentFactory.getLoadingOverlayCompDetails({}),
            'ag-overlay-loading-wrapper',
            'loadingOverlayComponentParams'
        );
        this.updateExclusive();
    }

    private doShowNoRowsOverlay(): void {
        if (!this.overlayWrapperComp) {
            return;
        }
        this.state = OverlayServiceState.NoRows;
        this.showOverlay(
            this.userComponentFactory.getNoRowsOverlayCompDetails({}),
            'ag-overlay-no-rows-wrapper',
            'noRowsOverlayComponentParams'
        );
        this.updateExclusive();
    }

    private doHideOverlay(): void {
        if (!this.overlayWrapperComp) {
            return;
        }
        this.state = OverlayServiceState.Hidden;
        this.overlayWrapperComp.hideOverlay();
        this.updateExclusive();
    }
    private showOverlay(compDetails: UserCompDetails, wrapperCssClass: string, gridOption: keyof GridOptions): void {
        const promise = compDetails.newAgStackInstance();
<<<<<<< HEAD
        this.overlayWrapperComp?.showOverlay(promise, wrapperCssClass, this.isExclusive(), gridOption);
=======
        this.overlayWrapperComp.showOverlay(promise, wrapperCssClass, this.isExclusive(), gridOption);
        this.refreshWrapperPadding();
>>>>>>> 7f683077
    }

    private updateExclusive(): void {
        const wasExclusive = this.exclusive;
        this.exclusive = this.isExclusive();
        if (this.exclusive !== wasExclusive) {
            this.eventService.dispatchEvent({
                type: 'overlayExclusiveChanged',
            });
        }
    }

    private onGridSizeChanged(): void {
        this.refreshWrapperPadding();
    }

    private refreshWrapperPadding(): void {
        let newPadding: number = 0;

        if (this.state === OverlayServiceState.NoRows) {
            const headerCtrl = this.ctrlsService.get('gridHeaderCtrl');
            const headerHeight = headerCtrl?.getHeaderHeight() || 0;

            newPadding = headerHeight;
        } else if (this.wrapperPadding !== 0) {
            newPadding = 0;
        }

        if (this.wrapperPadding === newPadding) {
            return;
        }

        this.wrapperPadding = newPadding;
        this.overlayWrapperComp.updateOverlayWrapperPaddingTop(newPadding);
    }
}<|MERGE_RESOLUTION|>--- conflicted
+++ resolved
@@ -177,12 +177,8 @@
     }
     private showOverlay(compDetails: UserCompDetails, wrapperCssClass: string, gridOption: keyof GridOptions): void {
         const promise = compDetails.newAgStackInstance();
-<<<<<<< HEAD
         this.overlayWrapperComp?.showOverlay(promise, wrapperCssClass, this.isExclusive(), gridOption);
-=======
-        this.overlayWrapperComp.showOverlay(promise, wrapperCssClass, this.isExclusive(), gridOption);
         this.refreshWrapperPadding();
->>>>>>> 7f683077
     }
 
     private updateExclusive(): void {
