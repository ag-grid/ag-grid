import type { ColumnModel } from '../columns/columnModel';
import type { VisibleColsService } from '../columns/visibleColsService';
import { BeanStub } from '../context/beanStub';
<<<<<<< HEAD
import { Autowired, Bean } from '../context/context';
import { CtrlsService } from '../ctrlsService';
import { CellPosition } from '../entities/cellPositionUtils';
import { Column } from '../entities/column';
import { RowNode } from '../entities/rowNode';
import { RowPosition } from '../entities/rowPositionUtils';
import {
=======
import { Autowired, Bean, PostConstruct } from '../context/context';
import type { CtrlsService } from '../ctrlsService';
import type { CellPosition } from '../entities/cellPositionUtils';
import type { Column } from '../entities/column';
import type { RowNode } from '../entities/rowNode';
import type { RowPosition } from '../entities/rowPositionUtils';
import type {
>>>>>>> c75d6e7b
    AgEventListener,
    BodyScrollEvent,
    CellFocusedEvent,
    DisplayedRowsChangedEvent,
    FirstDataRenderedEvent,
    ModelUpdatedEvent,
    ViewportChangedEvent,
} from '../events';
import { Events } from '../events';
import type { FocusService } from '../focusService';
import type { GridBodyCtrl } from '../gridBodyComp/gridBodyCtrl';
import type { ICellEditor } from '../interfaces/iCellEditor';
import type { WithoutGridCommon } from '../interfaces/iCommon';
import type { IRowModel } from '../interfaces/iRowModel';
import type { IRowNode } from '../interfaces/iRowNode';
import type { AnimationFrameService } from '../misc/animationFrameService';
import type { PaginationProxy } from '../pagination/paginationProxy';
import type { PinnedRowModel } from '../pinnedRowModel/pinnedRowModel';
import { _removeFromArray } from '../utils/array';
import { _browserSupportsPreventScroll } from '../utils/browser';
import { _executeInAWhile } from '../utils/function';
import { _exists } from '../utils/generic';
import { _createArrayOfNumbers } from '../utils/number';
import { _getAllValuesInObject, _iterateObject } from '../utils/object';
import type { Beans } from './beans';
import { CellCtrl } from './cell/cellCtrl';
import type { ICellRenderer } from './cellRenderers/iCellRenderer';
import { StickyRowFeature } from './features/stickyRowFeature';
import type { RowCtrlInstanceId } from './row/rowCtrl';
import { RowCtrl } from './row/rowCtrl';
import type { RowContainerHeightService } from './rowContainerHeightService';

type RowCtrlIdMap = Record<RowCtrlInstanceId, RowCtrl>;
type RowCtrlByRowIndex = Record<number, RowCtrl>;
export type RowCtrlByRowNodeIdMap = Record<string, RowCtrl>;

interface RowNodeMap {
    [id: string]: IRowNode;
}

export interface GetCellsParams<TData = any> {
    /** Optional list of row nodes to restrict operation to */
    rowNodes?: IRowNode<TData>[];
    /** Optional list of columns to restrict operation to */
    columns?: (string | Column)[];
}

export interface RefreshCellsParams<TData = any> extends GetCellsParams<TData> {
    /** Skip change detection, refresh everything. */
    force?: boolean;
    /** Skip cell flashing, if cell flashing is enabled. */
    suppressFlash?: boolean;
}

export interface FlashCellsParams<TData = any> extends GetCellsParams<TData> {
    /** @deprecated v31.1 Use `flashDuration` instead. */
    flashDelay?: number;
    /** @deprecated v31.1 Use `fadeDuration` instead. */
    fadeDelay?: number;

    /** The duration in milliseconds of how long a cell should remain in its "flashed" state. */
    flashDuration?: number;
    /** The duration in milliseconds of how long the "flashed" state animation takes to fade away after the timer set by `flashDuration` has completed. */
    fadeDuration?: number;
}

export interface GetCellRendererInstancesParams<TData = any> extends GetCellsParams<TData> {}

export interface GetCellEditorInstancesParams<TData = any> extends GetCellsParams<TData> {}

export interface RedrawRowsParams<TData = any> {
    /** Row nodes to redraw */
    rowNodes?: IRowNode<TData>[];
}

@Bean('rowRenderer')
export class RowRenderer extends BeanStub {
    @Autowired('animationFrameService') private animationFrameService: AnimationFrameService;
    @Autowired('paginationProxy') private paginationProxy: PaginationProxy;
    @Autowired('columnModel') private columnModel: ColumnModel;
    @Autowired('visibleColsService') private visibleColsService: VisibleColsService;
    @Autowired('pinnedRowModel') private pinnedRowModel: PinnedRowModel;
    @Autowired('rowModel') private rowModel: IRowModel;
    @Autowired('focusService') private focusService: FocusService;
    @Autowired('beans') private beans: Beans;
    @Autowired('rowContainerHeightService') private rowContainerHeightService: RowContainerHeightService;
    @Autowired('ctrlsService') private ctrlsService: CtrlsService;

    private gridBodyCtrl: GridBodyCtrl;

    private destroyFuncsForColumnListeners: (() => void)[] = [];

    private firstRenderedRow: number;
    private lastRenderedRow: number;

    // map of row ids to row objects. keeps track of which elements
    // are rendered for which rows in the dom.
    private rowCtrlsByRowIndex: RowCtrlByRowIndex = {};
    private zombieRowCtrls: RowCtrlIdMap = {};
    private cachedRowCtrls: RowCtrlCache;
    private allRowCtrls: RowCtrl[] = [];

    private topRowCtrls: RowCtrl[] = [];
    private bottomRowCtrls: RowCtrl[] = [];

    private pinningLeft: boolean;
    private pinningRight: boolean;

    private firstVisibleVPixel: number;
    private lastVisibleVPixel: number;

    // we only allow one refresh at a time, otherwise the internal memory structure here
    // will get messed up. this can happen if the user has a cellRenderer, and inside the
    // renderer they call an API method that results in another pass of the refresh,
    // then it will be trying to draw rows in the middle of a refresh.
    private refreshInProgress = false;

    private printLayout: boolean;
    private embedFullWidthRows: boolean;
    private stickyRowFeature: StickyRowFeature;

    private dataFirstRenderedFired = false;

    public postConstruct(): void {
        this.ctrlsService.whenReady((p) => {
            this.gridBodyCtrl = p.gridBodyCtrl;
            this.initialise();
        });
    }

    private initialise(): void {
        this.addManagedListener(this.eventService, Events.EVENT_PAGINATION_CHANGED, this.onPageLoaded.bind(this));
        this.addManagedListener(
            this.eventService,
            Events.EVENT_PINNED_ROW_DATA_CHANGED,
            this.onPinnedRowDataChanged.bind(this)
        );
        this.addManagedListener(
            this.eventService,
            Events.EVENT_DISPLAYED_COLUMNS_CHANGED,
            this.onDisplayedColumnsChanged.bind(this)
        );
        this.addManagedListener(this.eventService, Events.EVENT_BODY_SCROLL, this.onBodyScroll.bind(this));
        this.addManagedListener(this.eventService, Events.EVENT_BODY_HEIGHT_CHANGED, this.redraw.bind(this));

        this.addManagedPropertyListeners(['domLayout', 'embedFullWidthRows'], () => this.onDomLayoutChanged());
        this.addManagedPropertyListeners(['suppressMaxRenderedRowRestriction', 'rowBuffer'], () => this.redraw());
        this.addManagedPropertyListeners(
            [
                'suppressCellFocus',
                'getBusinessKeyForNode',
                'fullWidthCellRenderer',
                'fullWidthCellRendererParams',
                'rowStyle',
                'getRowStyle',
                'rowClass',
                'getRowClass',
                'rowClassRules',

                'suppressStickyTotalRow',

                'groupRowRenderer',
                'groupRowRendererParams', // maybe only needs to refresh FW rows...
                'loadingCellRenderer',
                'loadingCellRendererParams',
                'detailCellRenderer',
                'detailCellRendererParams',
                'enableRangeSelection',
                'enableCellTextSelection',
            ],
            () => this.redrawRows()
        );

        if (this.gos.isGroupRowsSticky()) {
            const rowModelType = this.rowModel.getType();
            if (rowModelType === 'clientSide' || rowModelType === 'serverSide') {
                this.stickyRowFeature = this.createManagedBean(
                    new StickyRowFeature(this.createRowCon.bind(this), this.destroyRowCtrls.bind(this))
                );
            }
        }

        this.registerCellEventListeners();

        this.initialiseCache();
        this.printLayout = this.gos.isDomLayout('print');
        this.embedFullWidthRows = this.printLayout || this.gos.get('embedFullWidthRows');

        this.redrawAfterModelUpdate();
    }

    private initialiseCache(): void {
        if (this.gos.get('keepDetailRows')) {
            const countProp = this.getKeepDetailRowsCount();
            const count = countProp != null ? countProp : 3;
            this.cachedRowCtrls = new RowCtrlCache(count);
        }
    }

    private getKeepDetailRowsCount(): number {
        return this.gos.get('keepDetailRowsCount');
    }

    public getStickyTopRowCtrls(): RowCtrl[] {
        if (!this.stickyRowFeature) {
            return [];
        }

        return this.stickyRowFeature.getStickyTopRowCtrls();
    }

    public getStickyBottomRowCtrls(): RowCtrl[] {
        if (!this.stickyRowFeature) {
            return [];
        }

        return this.stickyRowFeature.getStickyBottomRowCtrls();
    }

    private updateAllRowCtrls(): void {
        const liveList = _getAllValuesInObject(this.rowCtrlsByRowIndex);
        const zombieList = _getAllValuesInObject(this.zombieRowCtrls);
        const cachedList = this.cachedRowCtrls ? this.cachedRowCtrls.getEntries() : [];

        if (zombieList.length > 0 || cachedList.length > 0) {
            // Only spread if we need to.
            this.allRowCtrls = [...liveList, ...zombieList, ...cachedList];
        } else {
            this.allRowCtrls = liveList;
        }
    }

    private onCellFocusChanged(event?: CellFocusedEvent) {
        this.getAllCellCtrls().forEach((cellCtrl) => cellCtrl.onCellFocused(event));
        this.getFullWidthRowCtrls().forEach((rowCtrl) => rowCtrl.onFullWidthRowFocused(event));
    }

    // in a clean design, each cell would register for each of these events. however when scrolling, all the cells
    // registering and de-registering for events is a performance bottleneck. so we register here once and inform
    // all active cells.
    private registerCellEventListeners(): void {
        this.addManagedListener(this.eventService, Events.EVENT_CELL_FOCUSED, (event: CellFocusedEvent) => {
            this.onCellFocusChanged(event);
        });

        this.addManagedListener(this.eventService, Events.EVENT_CELL_FOCUS_CLEARED, () => {
            this.onCellFocusChanged();
        });

        this.addManagedListener(this.eventService, Events.EVENT_FLASH_CELLS, (event) => {
            this.getAllCellCtrls().forEach((cellCtrl) => cellCtrl.onFlashCells(event));
        });

        this.addManagedListener(this.eventService, Events.EVENT_COLUMN_HOVER_CHANGED, () => {
            this.getAllCellCtrls().forEach((cellCtrl) => cellCtrl.onColumnHover());
        });

        this.addManagedListener(this.eventService, Events.EVENT_DISPLAYED_COLUMNS_CHANGED, () => {
            this.getAllCellCtrls().forEach((cellCtrl) => cellCtrl.onDisplayedColumnsChanged());
        });

        // only for printLayout - because we are rendering all the cells in the same row, regardless of pinned state,
        // then changing the width of the containers will impact left position. eg the center cols all have their
        // left position adjusted by the width of the left pinned column, so if the pinned left column width changes,
        // all the center cols need to be shifted to accommodate this. when in normal layout, the pinned cols are
        // in different containers so doesn't impact.
        this.addManagedListener(this.eventService, Events.EVENT_DISPLAYED_COLUMNS_WIDTH_CHANGED, () => {
            if (this.printLayout) {
                this.getAllCellCtrls().forEach((cellCtrl) => cellCtrl.onLeftChanged());
            }
        });

        this.setupRangeSelectionListeners();

        // add listeners to the grid columns
        this.refreshListenersToColumnsForCellComps();
        // if the grid columns change, then refresh the listeners again
        this.addManagedListener(
            this.eventService,
            Events.EVENT_GRID_COLUMNS_CHANGED,
            this.refreshListenersToColumnsForCellComps.bind(this)
        );

        this.addDestroyFunc(this.removeGridColumnListeners.bind(this));
    }

    private setupRangeSelectionListeners = () => {
        const onRangeSelectionChanged = () => {
            this.getAllCellCtrls().forEach((cellCtrl) => cellCtrl.onRangeSelectionChanged());
        };

        const onColumnMovedPinnedVisible = () => {
            this.getAllCellCtrls().forEach((cellCtrl) => cellCtrl.updateRangeBordersIfRangeCount());
        };

        const addRangeSelectionListeners = () => {
            this.eventService.addEventListener(Events.EVENT_RANGE_SELECTION_CHANGED, onRangeSelectionChanged);
            this.eventService.addEventListener(Events.EVENT_COLUMN_MOVED, onColumnMovedPinnedVisible);
            this.eventService.addEventListener(Events.EVENT_COLUMN_PINNED, onColumnMovedPinnedVisible);
            this.eventService.addEventListener(Events.EVENT_COLUMN_VISIBLE, onColumnMovedPinnedVisible);
        };

        const removeRangeSelectionListeners = () => {
            this.eventService.removeEventListener(Events.EVENT_RANGE_SELECTION_CHANGED, onRangeSelectionChanged);
            this.eventService.removeEventListener(Events.EVENT_COLUMN_MOVED, onColumnMovedPinnedVisible);
            this.eventService.removeEventListener(Events.EVENT_COLUMN_PINNED, onColumnMovedPinnedVisible);
            this.eventService.removeEventListener(Events.EVENT_COLUMN_VISIBLE, onColumnMovedPinnedVisible);
        };
        this.addDestroyFunc(() => removeRangeSelectionListeners());
        this.addManagedPropertyListener('enableRangeSelection', (params) => {
            const isEnabled = params.currentValue;
            if (isEnabled) {
                addRangeSelectionListeners();
            } else {
                removeRangeSelectionListeners();
            }
        });
        const rangeSelectionEnabled = this.gos.get('enableRangeSelection');
        if (rangeSelectionEnabled) {
            addRangeSelectionListeners();
        }
    };

    // executes all functions in destroyFuncsForColumnListeners and then clears the list
    private removeGridColumnListeners(): void {
        this.destroyFuncsForColumnListeners.forEach((func) => func());
        this.destroyFuncsForColumnListeners.length = 0;
    }

    // this function adds listeners onto all the grid columns, which are the column that we could have cellComps for.
    // when the grid columns change, we add listeners again. in an ideal design, each CellComp would just register to
    // the column it belongs to on creation, however this was a bottleneck with the number of cells, so do it here
    // once instead.
    private refreshListenersToColumnsForCellComps(): void {
        this.removeGridColumnListeners();

        const cols = this.columnModel.getCols();

        cols.forEach((col) => {
            const forEachCellWithThisCol = (callback: (cellCtrl: CellCtrl) => void) => {
                this.getAllCellCtrls().forEach((cellCtrl) => {
                    if (cellCtrl.getColumn() === col) {
                        callback(cellCtrl);
                    }
                });
            };

            const leftChangedListener = () => {
                forEachCellWithThisCol((cellCtrl) => cellCtrl.onLeftChanged());
            };
            const widthChangedListener = () => {
                forEachCellWithThisCol((cellCtrl) => cellCtrl.onWidthChanged());
            };
            const firstRightPinnedChangedListener = () => {
                forEachCellWithThisCol((cellCtrl) => cellCtrl.onFirstRightPinnedChanged());
            };
            const lastLeftPinnedChangedListener = () => {
                forEachCellWithThisCol((cellCtrl) => cellCtrl.onLastLeftPinnedChanged());
            };
            const colDefChangedListener = () => {
                forEachCellWithThisCol((cellCtrl) => cellCtrl.onColDefChanged());
            };

            col.addEventListener('leftChanged', leftChangedListener);
            col.addEventListener('widthChanged', widthChangedListener);
            col.addEventListener('firstRightPinnedChanged', firstRightPinnedChangedListener);
            col.addEventListener('lastLeftPinnedChanged', lastLeftPinnedChangedListener);
            col.addEventListener('colDefChanged', colDefChangedListener);

            this.destroyFuncsForColumnListeners.push(() => {
                col.removeEventListener('leftChanged', leftChangedListener);
                col.removeEventListener('widthChanged', widthChangedListener);
                col.removeEventListener('firstRightPinnedChanged', firstRightPinnedChangedListener);
                col.removeEventListener('lastLeftPinnedChanged', lastLeftPinnedChangedListener);
                col.removeEventListener('colDefChanged', colDefChangedListener);
            });
        });
    }

    private onDomLayoutChanged(): void {
        const printLayout = this.gos.isDomLayout('print');
        const embedFullWidthRows = printLayout || this.gos.get('embedFullWidthRows');

        // if moving towards or away from print layout, means we need to destroy all rows, as rows are not laid
        // out using absolute positioning when doing print layout
        const destroyRows = embedFullWidthRows !== this.embedFullWidthRows || this.printLayout !== printLayout;

        this.printLayout = printLayout;
        this.embedFullWidthRows = embedFullWidthRows;

        if (destroyRows) {
            this.redrawAfterModelUpdate({ domLayoutChanged: true });
        }
    }

    // for row models that have datasources, when we update the datasource, we need to force the rowRenderer
    // to redraw all rows. otherwise the old rows from the old datasource will stay displayed.
    public datasourceChanged(): void {
        this.firstRenderedRow = 0;
        this.lastRenderedRow = -1;
        const rowIndexesToRemove = Object.keys(this.rowCtrlsByRowIndex);
        this.removeRowCtrls(rowIndexesToRemove);
    }

    private onPageLoaded(event: ModelUpdatedEvent): void {
        const params: RefreshViewParams = {
            recycleRows: event.keepRenderedRows,
            animate: event.animate,
            newData: event.newData,
            newPage: event.newPage,
            // because this is a model updated event (not pinned rows), we
            // can skip updating the pinned rows. this is needed so that if user
            // is doing transaction updates, the pinned rows are not getting constantly
            // trashed - or editing cells in pinned rows are not refreshed and put into read mode
            onlyBody: true,
        };
        this.redrawAfterModelUpdate(params);
    }

    public getAllCellsForColumn(column: Column): HTMLElement[] {
        const res: HTMLElement[] = [];

        this.getAllRowCtrls().forEach((rowCtrl) => {
            const eCell = rowCtrl.getCellElement(column);
            if (eCell) {
                res.push(eCell);
            }
        });

        return res;
    }

    public refreshFloatingRowComps(): void {
        this.refreshFloatingRows(this.topRowCtrls, this.pinnedRowModel.getPinnedTopRowData());

        this.refreshFloatingRows(this.bottomRowCtrls, this.pinnedRowModel.getPinnedBottomRowData());
    }

    public getTopRowCtrls(): RowCtrl[] {
        return this.topRowCtrls;
    }

    public getCentreRowCtrls(): RowCtrl[] {
        return this.allRowCtrls;
    }

    public getBottomRowCtrls(): RowCtrl[] {
        return this.bottomRowCtrls;
    }

    private refreshFloatingRows(rowComps: RowCtrl[], rowNodes: RowNode[]): void {
        rowComps.forEach((row: RowCtrl) => {
            row.destroyFirstPass();
            row.destroySecondPass();
        });

        rowComps.length = 0;

        if (!rowNodes) {
            return;
        }

        rowNodes.forEach((rowNode) => {
            const rowCtrl = new RowCtrl(rowNode, this.beans, false, false, this.printLayout);

            rowComps.push(rowCtrl);
        });
    }

    private onPinnedRowDataChanged(): void {
        // recycling rows in order to ensure cell editing is not cancelled
        const params: RefreshViewParams = {
            recycleRows: true,
        };

        this.redrawAfterModelUpdate(params);
    }

    public redrawRow(rowNode: RowNode, suppressEvent = false) {
        if (rowNode.sticky) {
            this.stickyRowFeature.refreshStickyNode(rowNode);
        } else if (this.cachedRowCtrls?.has(rowNode)) {
            // delete row from cache if it needs redrawn
            // if it's in the cache no updates need fired, as nothing
            // has been rendered
            this.cachedRowCtrls.removeRow(rowNode);
            return;
        } else {
            const destroyAndRecreateCtrl = (dataStruct: RowCtrl[] | { [idx: number]: RowCtrl }) => {
                const ctrl = dataStruct[rowNode.rowIndex!];
                if (!ctrl) {
                    return;
                }
                if (ctrl.getRowNode() !== rowNode) {
                    // if the node is in the wrong place, then the row model is responsible for triggering a full refresh.
                    return;
                }
                ctrl.destroyFirstPass();
                ctrl.destroySecondPass();
                dataStruct[rowNode.rowIndex!] = this.createRowCon(rowNode, false, false);
            };

            switch (rowNode.rowPinned) {
                case 'top':
                    destroyAndRecreateCtrl(this.topRowCtrls);
                    break;
                case 'bottom':
                    destroyAndRecreateCtrl(this.bottomRowCtrls);
                    break;
                default:
                    destroyAndRecreateCtrl(this.rowCtrlsByRowIndex);
                    this.updateAllRowCtrls();
            }
        }

        if (!suppressEvent) {
            this.dispatchDisplayedRowsChanged(false);
        }
    }

    public redrawRows(rowNodes?: IRowNode[]): void {
        // if no row nodes provided, then refresh everything
        const partialRefresh = rowNodes != null;

        if (partialRefresh) {
            rowNodes?.forEach((node) => this.redrawRow(node as RowNode, true));
            this.dispatchDisplayedRowsChanged(false);
            return;
        }

        this.redrawAfterModelUpdate();
    }

    private getCellToRestoreFocusToAfterRefresh(params?: RefreshViewParams): CellPosition | null {
        const focusedCell = params?.suppressKeepFocus ? null : this.focusService.getFocusCellToUseAfterRefresh();

        if (focusedCell == null) {
            return null;
        }

        // if the dom is not actually focused on a cell, then we don't try to refocus. the problem this
        // solves is with editing - if the user is editing, eg focus is on a text field, and not on the
        // cell itself, then the cell can be registered as having focus, however it's the text field that
        // has the focus and not the cell div. therefore, when the refresh is finished, the grid will focus
        // the cell, and not the textfield. that means if the user is in a text field, and the grid refreshes,
        // the focus is lost from the text field. we do not want this.
        const activeElement = this.gos.getActiveDomElement();
        const cellDomData = this.gos.getDomData(activeElement, CellCtrl.DOM_DATA_KEY_CELL_CTRL);
        const rowDomData = this.gos.getDomData(activeElement, RowCtrl.DOM_DATA_KEY_ROW_CTRL);

        const gridElementFocused = cellDomData || rowDomData;

        return gridElementFocused ? focusedCell : null;
    }

    // gets called from:
    // +) initialisation (in registerGridComp) params = null
    // +) onDomLayoutChanged, params = null
    // +) onPageLoaded, recycleRows, animate, newData, newPage from event, onlyBody=true
    // +) onPinnedRowDataChanged, recycleRows = true
    // +) redrawRows (from Grid API), recycleRows = true/false
    private redrawAfterModelUpdate(params: RefreshViewParams = {}): void {
        this.getLockOnRefresh();

        const focusedCell: CellPosition | null = this.getCellToRestoreFocusToAfterRefresh(params);

        this.updateContainerHeights();
        this.scrollToTopIfNewData(params);

        // never recycle rows on layout change as rows could change from normal DOM layout
        // back to the grid's row positioning.
        const recycleRows: boolean = !params.domLayoutChanged && !!params.recycleRows;
        const animate = params.animate && this.gos.isAnimateRows();

        // after modelUpdate, row indexes can change, so we clear out the rowsByIndex map,
        // however we can reuse the rows, so we keep them but index by rowNode.id
        const rowsToRecycle = recycleRows ? this.getRowsToRecycle() : null;
        if (!recycleRows) {
            this.removeAllRowComps();
        }

        this.workOutFirstAndLastRowsToRender();

        if (this.stickyRowFeature) {
            this.stickyRowFeature.checkStickyRows();
        }

        this.recycleRows(rowsToRecycle, animate);

        this.gridBodyCtrl.updateRowCount();

        if (!params.onlyBody) {
            this.refreshFloatingRowComps();
        }

        this.dispatchDisplayedRowsChanged();

        // if a cell was focused before, ensure focus now.
        if (focusedCell != null) {
            this.restoreFocusedCell(focusedCell);
        }

        this.releaseLockOnRefresh();
    }

    private scrollToTopIfNewData(params: RefreshViewParams): void {
        const scrollToTop = params.newData || params.newPage;
        const suppressScrollToTop = this.gos.get('suppressScrollOnNewData');

        if (scrollToTop && !suppressScrollToTop) {
            this.gridBodyCtrl.getScrollFeature().scrollToTop();
        }
    }

    private updateContainerHeights(): void {
        // when doing print layout, we don't explicitly set height on the containers
        if (this.printLayout) {
            this.rowContainerHeightService.setModelHeight(null);
            return;
        }

        let containerHeight = this.paginationProxy.getCurrentPageHeight();
        // we need at least 1 pixel for the horizontal scroll to work. so if there are now rows,
        // we still want the scroll to be present, otherwise there would be no way to scroll the header
        // which might be needed us user wants to access columns
        // on the RHS - and if that was where the filter was that cause no rows to be presented, there
        // is no way to remove the filter.
        if (containerHeight === 0) {
            containerHeight = 1;
        }

        this.rowContainerHeightService.setModelHeight(containerHeight);
    }

    private getLockOnRefresh(): void {
        if (this.refreshInProgress) {
            throw new Error(
                'AG Grid: cannot get grid to draw rows when it is in the middle of drawing rows. ' +
                    'Your code probably called a grid API method while the grid was in the render stage. To overcome ' +
                    'this, put the API call into a timeout, e.g. instead of api.redrawRows(), ' +
                    'call setTimeout(function() { api.redrawRows(); }, 0). To see what part of your code ' +
                    'that caused the refresh check this stacktrace.'
            );
        }

        this.refreshInProgress = true;
    }

    private releaseLockOnRefresh(): void {
        this.refreshInProgress = false;
    }

    public isRefreshInProgress(): boolean {
        return this.refreshInProgress;
    }

    // sets the focus to the provided cell, if the cell is provided. this way, the user can call refresh without
    // worry about the focus been lost. this is important when the user is using keyboard navigation to do edits
    // and the cellEditor is calling 'refresh' to get other cells to update (as other cells might depend on the
    // edited cell).
    private restoreFocusedCell(cellPosition: CellPosition | null): void {
        if (cellPosition) {
            // we don't wish to dispatch an event as the rowRenderer is not capable of changing the selected cell,
            // so we mock a change event for the full width rows and cells to ensure they update to the newly selected
            // state
            this.focusService.setRestoreFocusedCell(cellPosition);

            this.onCellFocusChanged(
                this.beans.gos.addGridCommonParams<CellFocusedEvent>({
                    rowIndex: cellPosition.rowIndex,
                    column: cellPosition.column,
                    rowPinned: cellPosition.rowPinned,
                    forceBrowserFocus: true,
                    preventScrollOnBrowserFocus: true,
                    type: 'mock',
                })
            );
        }
    }

    public stopEditing(cancel: boolean = false) {
        this.getAllRowCtrls().forEach((rowCtrl) => {
            rowCtrl.stopEditing(cancel);
        });
    }

    public getAllCellCtrls(): CellCtrl[] {
        const res: CellCtrl[] = [];
        const rowCtrls = this.getAllRowCtrls();
        const rowCtrlsLength = rowCtrls.length;

        for (let i = 0; i < rowCtrlsLength; i++) {
            const cellCtrls = rowCtrls[i].getAllCellCtrls();
            const cellCtrlsLength = cellCtrls.length;

            for (let j = 0; j < cellCtrlsLength; j++) {
                res.push(cellCtrls[j]);
            }
        }

        return res;
    }

    private getAllRowCtrls(): RowCtrl[] {
        const stickyTopRowCtrls = (this.stickyRowFeature && this.stickyRowFeature.getStickyTopRowCtrls()) || [];
        const stickyBottomRowCtrls = (this.stickyRowFeature && this.stickyRowFeature.getStickyBottomRowCtrls()) || [];
        const res = [...this.topRowCtrls, ...this.bottomRowCtrls, ...stickyTopRowCtrls, ...stickyBottomRowCtrls];

        for (const key in this.rowCtrlsByRowIndex) {
            res.push(this.rowCtrlsByRowIndex[key]);
        }
        return res;
    }

    public addRenderedRowListener(eventName: string, rowIndex: number, callback: AgEventListener): void {
        const rowComp = this.rowCtrlsByRowIndex[rowIndex];
        if (rowComp) {
            rowComp.addEventListener(eventName, callback);
        }
    }

    public flashCells(params: FlashCellsParams = {}): void {
        this.getCellCtrls(params.rowNodes, params.columns).forEach((cellCtrl) => cellCtrl.flashCell(params));
    }

    public refreshCells(params: RefreshCellsParams = {}): void {
        const refreshCellParams = {
            forceRefresh: params.force,
            newData: false,
            suppressFlash: params.suppressFlash,
        };
        this.getCellCtrls(params.rowNodes, params.columns).forEach((cellCtrl) =>
            cellCtrl.refreshOrDestroyCell(refreshCellParams)
        );

        if (params.rowNodes) {
            // refresh the full width rows too
            this.getRowCtrls(params.rowNodes).forEach((rowCtrl) => {
                if (!rowCtrl.isFullWidth()) {
                    return;
                }
                const refreshed = rowCtrl.refreshFullWidth();
                if (!refreshed) {
                    this.redrawRow(rowCtrl.getRowNode(), true);
                }
            });
            this.dispatchDisplayedRowsChanged(false);
        }
    }

    public getCellRendererInstances(params: GetCellRendererInstancesParams): ICellRenderer[] {
        const cellRenderers = this.getCellCtrls(params.rowNodes, params.columns)
            .map((cellCtrl) => cellCtrl.getCellRenderer())
            .filter((renderer) => renderer != null) as ICellRenderer[];
        if (params.columns?.length) {
            return cellRenderers;
        }

        const fullWidthRenderers: ICellRenderer[] = [];
        const rowIdMap = this.mapRowNodes(params.rowNodes);

        this.getAllRowCtrls().forEach((rowCtrl) => {
            if (rowIdMap && !this.isRowInMap(rowCtrl.getRowNode(), rowIdMap)) {
                return;
            }

            if (!rowCtrl.isFullWidth()) {
                return;
            }

            const renderers = rowCtrl.getFullWidthCellRenderers();
            for (let i = 0; i < renderers.length; i++) {
                const renderer = renderers[i];
                if (renderer != null) {
                    fullWidthRenderers.push(renderer);
                }
            }
        });

        return [...fullWidthRenderers, ...cellRenderers];
    }

    public getCellEditorInstances(params: GetCellRendererInstancesParams): ICellEditor[] {
        const res: ICellEditor[] = [];

        this.getCellCtrls(params.rowNodes, params.columns).forEach((cellCtrl) => {
            const cellEditor = cellCtrl.getCellEditor() as ICellEditor;

            if (cellEditor) {
                res.push(cellEditor);
            }
        });

        return res;
    }

    public getEditingCells(): CellPosition[] {
        const res: CellPosition[] = [];

        this.getAllCellCtrls().forEach((cellCtrl) => {
            if (cellCtrl.isEditing()) {
                const cellPosition = cellCtrl.getCellPosition();
                res.push(cellPosition);
            }
        });

        return res;
    }

    private mapRowNodes(
        rowNodes?: IRowNode[] | null
    ): { top: RowNodeMap; bottom: RowNodeMap; normal: RowNodeMap } | undefined {
        if (!rowNodes) {
            return;
        }

        const res: { top: RowNodeMap; bottom: RowNodeMap; normal: RowNodeMap } = {
            top: {},
            bottom: {},
            normal: {},
        };

        rowNodes.forEach((rowNode) => {
            const id = rowNode.id!;
            switch (rowNode.rowPinned) {
                case 'top':
                    res.top[id] = rowNode;
                    break;
                case 'bottom':
                    res.bottom[id] = rowNode;
                    break;
                default:
                    res.normal[id] = rowNode;
                    break;
            }
        });

        return res;
    }

    private isRowInMap(
        rowNode: RowNode,
        rowIdsMap: { top: RowNodeMap; bottom: RowNodeMap; normal: RowNodeMap }
    ): boolean {
        // skip this row if it is missing from the provided list
        const id = rowNode.id!;
        const floating = rowNode.rowPinned;

        switch (floating) {
            case 'top':
                return rowIdsMap.top[id] != null;
            case 'bottom':
                return rowIdsMap.bottom[id] != null;
            default:
                return rowIdsMap.normal[id] != null;
        }
    }

    /**
     * @param rowNodes if provided, returns the RowCtrls for the provided rowNodes. otherwise returns all RowCtrls.
     */
    public getRowCtrls(rowNodes?: IRowNode[] | null): RowCtrl[] {
        const rowIdsMap = this.mapRowNodes(rowNodes);
        const allRowCtrls = this.getAllRowCtrls();
        if (!rowNodes || !rowIdsMap) {
            return allRowCtrls;
        }

        return allRowCtrls.filter((rowCtrl) => {
            const rowNode = rowCtrl.getRowNode();
            return this.isRowInMap(rowNode, rowIdsMap);
        });
    }

    // returns CellCtrl's that match the provided rowNodes and columns. eg if one row node
    // and two columns provided, that identifies 4 cells, so 4 CellCtrl's returned.
    private getCellCtrls(rowNodes?: IRowNode[] | null, columns?: (string | Column)[]): CellCtrl[] {
        let colIdsMap: any;
        if (_exists(columns)) {
            colIdsMap = {};
            columns.forEach((colKey: string | Column) => {
                const column: Column | null = this.columnModel.getCol(colKey);
                if (_exists(column)) {
                    colIdsMap[column.getId()] = true;
                }
            });
        }

        const res: CellCtrl[] = [];
        this.getRowCtrls(rowNodes).forEach((rowCtrl) => {
            rowCtrl.getAllCellCtrls().forEach((cellCtrl) => {
                const colId: string = cellCtrl.getColumn().getId();
                const excludeColFromRefresh = colIdsMap && !colIdsMap[colId];

                if (excludeColFromRefresh) {
                    return;
                }

                res.push(cellCtrl);
            });
        });
        return res;
    }

    public override destroy(): void {
        this.removeAllRowComps();
        super.destroy();
    }

    private removeAllRowComps(): void {
        const rowIndexesToRemove = Object.keys(this.rowCtrlsByRowIndex);
        this.removeRowCtrls(rowIndexesToRemove);

        if (this.stickyRowFeature) {
            this.stickyRowFeature.destroyStickyCtrls();
        }
    }

    private getRowsToRecycle(): RowCtrlByRowNodeIdMap {
        // remove all stub nodes, they can't be reused, as no rowNode id
        const stubNodeIndexes: string[] = [];
        _iterateObject(this.rowCtrlsByRowIndex, (index: string, rowCtrl: RowCtrl) => {
            const stubNode = rowCtrl.getRowNode().id == null;
            if (stubNode) {
                stubNodeIndexes.push(index);
            }
        });
        this.removeRowCtrls(stubNodeIndexes);

        // then clear out rowCompsByIndex, but before that take a copy, but index by id, not rowIndex
        const ctrlsByIdMap: RowCtrlByRowNodeIdMap = {};
        _iterateObject(this.rowCtrlsByRowIndex, (index: string, rowCtrl: RowCtrl) => {
            const rowNode = rowCtrl.getRowNode();
            ctrlsByIdMap[rowNode.id!] = rowCtrl;
        });
        this.rowCtrlsByRowIndex = {};

        return ctrlsByIdMap;
    }

    // takes array of row indexes
    private removeRowCtrls(rowsToRemove: any[], suppressAnimation: boolean = false) {
        // if no fromIndex then set to -1, which will refresh everything
        // let realFromIndex = -1;

        rowsToRemove.forEach((indexToRemove) => {
            const rowCtrl = this.rowCtrlsByRowIndex[indexToRemove];
            if (rowCtrl) {
                rowCtrl.destroyFirstPass(suppressAnimation);
                rowCtrl.destroySecondPass();
            }
            delete this.rowCtrlsByRowIndex[indexToRemove];
        });
    }

    private onBodyScroll(e: BodyScrollEvent) {
        if (e.direction !== 'vertical') {
            return;
        }
        this.redraw({ afterScroll: true });
    }

    // gets called when rows don't change, but viewport does, so after:
    // 1) height of grid body changes, ie number of displayed rows has changed
    // 2) grid scrolled to new position
    // 3) ensure index visible (which is a scroll)
    public redraw(params: { afterScroll?: boolean } = {}) {
        const { afterScroll } = params;
        let cellFocused: CellPosition | undefined;

        // only try to refocus cells shifting in and out of sticky container
        // if the browser supports focus ({ preventScroll })
        if (this.stickyRowFeature && _browserSupportsPreventScroll()) {
            cellFocused = this.getCellToRestoreFocusToAfterRefresh() || undefined;
        }

        const oldFirstRow = this.firstRenderedRow;
        const oldLastRow = this.lastRenderedRow;
        this.workOutFirstAndLastRowsToRender();

        let hasStickyRowChanges = false;

        if (this.stickyRowFeature) {
            hasStickyRowChanges = this.stickyRowFeature.checkStickyRows();
        }

        const rangeChanged = this.firstRenderedRow !== oldFirstRow || this.lastRenderedRow !== oldLastRow;

        if (afterScroll && !hasStickyRowChanges && !rangeChanged) {
            return;
        }

        this.getLockOnRefresh();
        this.recycleRows(null, false, afterScroll);
        this.releaseLockOnRefresh();
        // AfterScroll results in flushSync in React but we need to disable flushSync for sticky row group changes to avoid flashing
        this.dispatchDisplayedRowsChanged(afterScroll && !hasStickyRowChanges);

        if (cellFocused != null) {
            const newFocusedCell = this.getCellToRestoreFocusToAfterRefresh();

            if (cellFocused != null && newFocusedCell == null) {
                this.animationFrameService.flushAllFrames();
                this.restoreFocusedCell(cellFocused);
            }
        }
    }

    private removeRowCompsNotToDraw(indexesToDraw: number[], suppressAnimation: boolean): void {
        // for speedy lookup, dump into map
        const indexesToDrawMap: { [index: string]: boolean } = {};
        indexesToDraw.forEach((index) => (indexesToDrawMap[index] = true));

        const existingIndexes = Object.keys(this.rowCtrlsByRowIndex);
        const indexesNotToDraw: string[] = existingIndexes.filter((index) => !indexesToDrawMap[index]);

        this.removeRowCtrls(indexesNotToDraw, suppressAnimation);
    }

    private calculateIndexesToDraw(rowsToRecycle?: { [key: string]: RowCtrl } | null): number[] {
        // all in all indexes in the viewport
        const indexesToDraw = _createArrayOfNumbers(this.firstRenderedRow, this.lastRenderedRow);

        const checkRowToDraw = (indexStr: string, rowComp: RowCtrl) => {
            const index = rowComp.getRowNode().rowIndex;
            if (index == null) {
                return;
            }
            if (index < this.firstRenderedRow || index > this.lastRenderedRow) {
                if (this.doNotUnVirtualiseRow(rowComp)) {
                    indexesToDraw.push(index);
                }
            }
        };

        // if we are redrawing due to scrolling change, then old rows are in this.rowCompsByIndex
        _iterateObject(this.rowCtrlsByRowIndex, checkRowToDraw);

        // if we are redrawing due to model update, then old rows are in rowsToRecycle
        _iterateObject(rowsToRecycle, checkRowToDraw);

        indexesToDraw.sort((a: number, b: number) => a - b);

        const ret: number[] = [];

        for (let i = 0; i < indexesToDraw.length; i++) {
            const currRow = indexesToDraw[i];
            const rowNode = this.paginationProxy.getRow(currRow);
            if (rowNode && !rowNode.sticky) {
                ret.push(currRow);
            }
        }

        return ret;
    }

    private recycleRows(rowsToRecycle?: { [key: string]: RowCtrl } | null, animate = false, afterScroll = false) {
        // the row can already exist and be in the following:
        // rowsToRecycle -> if model change, then the index may be different, however row may
        //                         exist here from previous time (mapped by id).
        // this.rowCompsByIndex -> if just a scroll, then this will contain what is currently in the viewport

        // this is all the indexes we want, including those that already exist, so this method
        // will end up going through each index and drawing only if the row doesn't already exist
        const indexesToDraw = this.calculateIndexesToDraw(rowsToRecycle);

        // never animate when doing print layout - as we want to get things ready to print as quickly as possible,
        // otherwise we risk the printer printing a row that's half faded (half way through fading in)
        // Don't animate rows that have been added or removed as part of scrolling
        if (this.printLayout || afterScroll) {
            animate = false;
        }

        this.removeRowCompsNotToDraw(indexesToDraw, !animate);

        // add in new rows
        const rowCtrls: RowCtrl[] = [];

        indexesToDraw.forEach((rowIndex) => {
            const rowCtrl = this.createOrUpdateRowCtrl(rowIndex, rowsToRecycle, animate, afterScroll);
            if (_exists(rowCtrl)) {
                rowCtrls.push(rowCtrl);
            }
        });

        if (rowsToRecycle) {
            const useAnimationFrame = afterScroll && !this.gos.get('suppressAnimationFrame') && !this.printLayout;
            if (useAnimationFrame) {
                this.beans.animationFrameService.addDestroyTask(() => {
                    this.destroyRowCtrls(rowsToRecycle, animate);
                    this.updateAllRowCtrls();
                    this.dispatchDisplayedRowsChanged();
                });
            } else {
                this.destroyRowCtrls(rowsToRecycle, animate);
            }
        }

        this.updateAllRowCtrls();
    }

    private dispatchDisplayedRowsChanged(afterScroll: boolean = false): void {
        const event: WithoutGridCommon<DisplayedRowsChangedEvent> = {
            type: Events.EVENT_DISPLAYED_ROWS_CHANGED,
            afterScroll,
        };
        this.eventService.dispatchEvent(event);
    }

    private onDisplayedColumnsChanged(): void {
        const pinningLeft = this.visibleColsService.isPinningLeft();
        const pinningRight = this.visibleColsService.isPinningRight();
        const atLeastOneChanged = this.pinningLeft !== pinningLeft || pinningRight !== this.pinningRight;

        if (atLeastOneChanged) {
            this.pinningLeft = pinningLeft;
            this.pinningRight = pinningRight;

            if (this.embedFullWidthRows) {
                this.redrawFullWidthEmbeddedRows();
            }
        }
    }

    // when embedding, what gets showed in each section depends on what is pinned. eg if embedding group expand / collapse,
    // then it should go into the pinned left area if pinning left, or the center area if not pinning.
    private redrawFullWidthEmbeddedRows(): void {
        // if either of the pinned panels has shown / hidden, then need to redraw the fullWidth bits when
        // embedded, as what appears in each section depends on whether we are pinned or not
        const rowsToRemove: string[] = [];

        this.getFullWidthRowCtrls().forEach((fullWidthCtrl) => {
            const rowIndex = fullWidthCtrl.getRowNode().rowIndex;
            rowsToRemove.push(rowIndex!.toString());
        });

        this.refreshFloatingRowComps();
        this.removeRowCtrls(rowsToRemove);
        this.redraw({ afterScroll: true });
    }

    public getFullWidthRowCtrls(rowNodes?: IRowNode[]): RowCtrl[] {
        const rowNodesMap = this.mapRowNodes(rowNodes);

        return this.getAllRowCtrls().filter((rowCtrl: RowCtrl) => {
            // include just full width
            if (!rowCtrl.isFullWidth()) {
                return false;
            }

            // if Row Nodes provided, we exclude where Row Node is missing
            const rowNode = rowCtrl.getRowNode();
            if (rowNodesMap != null && !this.isRowInMap(rowNode, rowNodesMap)) {
                return false;
            }

            return true;
        });
    }

    private createOrUpdateRowCtrl(
        rowIndex: number,
        rowsToRecycle: { [key: string]: RowCtrl | null } | null | undefined,
        animate: boolean,
        afterScroll: boolean
    ): RowCtrl | null | undefined {
        let rowNode: RowNode | undefined;
        let rowCtrl: RowCtrl | null = this.rowCtrlsByRowIndex[rowIndex];

        // if no row comp, see if we can get it from the previous rowComps
        if (!rowCtrl) {
            rowNode = this.paginationProxy.getRow(rowIndex);
            if (_exists(rowNode) && _exists(rowsToRecycle) && rowsToRecycle[rowNode.id!] && rowNode.alreadyRendered) {
                rowCtrl = rowsToRecycle[rowNode.id!];
                rowsToRecycle[rowNode.id!] = null;
            }
        }

        const creatingNewRowCtrl = !rowCtrl;

        if (creatingNewRowCtrl) {
            // create a new one
            if (!rowNode) {
                rowNode = this.paginationProxy.getRow(rowIndex);
            }

            if (_exists(rowNode)) {
                rowCtrl = this.createRowCon(rowNode, animate, afterScroll);
            } else {
                // this should never happen - if somehow we are trying to create
                // a row for a rowNode that does not exist.
                return;
            }
        }

        if (rowNode) {
            // set node as 'alreadyRendered' to ensure we only recycle rowComps that have been rendered, this ensures
            // we don't reuse rowComps that have been removed and then re-added in the same batch transaction.
            rowNode.alreadyRendered = true;
        }

        this.rowCtrlsByRowIndex[rowIndex] = rowCtrl!;

        return rowCtrl;
    }

    private destroyRowCtrls(rowCtrlsMap: RowCtrlIdMap | null | undefined, animate: boolean): void {
        const executeInAWhileFuncs: (() => void)[] = [];
        _iterateObject(rowCtrlsMap, (nodeId: string, rowCtrl: RowCtrl) => {
            // if row was used, then it's null
            if (!rowCtrl) {
                return;
            }

            if (this.cachedRowCtrls && rowCtrl.isCacheable()) {
                this.cachedRowCtrls.addRow(rowCtrl);
                return;
            }

            rowCtrl.destroyFirstPass(!animate);
            if (animate) {
                this.zombieRowCtrls[rowCtrl.getInstanceId()] = rowCtrl;
                executeInAWhileFuncs.push(() => {
                    rowCtrl.destroySecondPass();
                    delete this.zombieRowCtrls[rowCtrl.getInstanceId()];
                });
            } else {
                rowCtrl.destroySecondPass();
            }
        });
        if (animate) {
            // this ensures we fire displayedRowsChanged AFTER all the 'executeInAWhileFuncs' get
            // executed, as we added it to the end of the list.
            executeInAWhileFuncs.push(() => {
                this.updateAllRowCtrls();
                this.dispatchDisplayedRowsChanged();
            });
            _executeInAWhile(executeInAWhileFuncs);
        }
    }

    private getRowBuffer(): number {
        return this.gos.get('rowBuffer');
    }

    private getRowBufferInPixels() {
        const rowsToBuffer = this.getRowBuffer();
        const defaultRowHeight = this.gos.getRowHeightAsNumber();

        return rowsToBuffer * defaultRowHeight;
    }

    private workOutFirstAndLastRowsToRender(): void {
        this.rowContainerHeightService.updateOffset();
        let newFirst: number;
        let newLast: number;

        if (!this.paginationProxy.isRowsToRender()) {
            newFirst = 0;
            newLast = -1; // setting to -1 means nothing in range
        } else if (this.printLayout) {
            this.environment.refreshRowHeightVariable();
            newFirst = this.paginationProxy.getPageFirstRow();
            newLast = this.paginationProxy.getPageLastRow();
        } else {
            const bufferPixels = this.getRowBufferInPixels();
            const gridBodyCtrl = this.ctrlsService.getGridBodyCtrl();
            const suppressRowVirtualisation = this.gos.get('suppressRowVirtualisation');

            let rowHeightsChanged = false;
            let firstPixel: number;
            let lastPixel: number;
            do {
                const paginationOffset = this.paginationProxy.getPixelOffset();
                const { pageFirstPixel, pageLastPixel } = this.paginationProxy.getCurrentPagePixelRange();
                const divStretchOffset = this.rowContainerHeightService.getDivStretchOffset();

                const bodyVRange = gridBodyCtrl.getScrollFeature().getVScrollPosition();
                const bodyTopPixel = bodyVRange.top;
                const bodyBottomPixel = bodyVRange.bottom;

                if (suppressRowVirtualisation) {
                    firstPixel = pageFirstPixel + divStretchOffset;
                    lastPixel = pageLastPixel + divStretchOffset;
                } else {
                    firstPixel =
                        Math.max(bodyTopPixel + paginationOffset - bufferPixels, pageFirstPixel) + divStretchOffset;
                    lastPixel =
                        Math.min(bodyBottomPixel + paginationOffset + bufferPixels, pageLastPixel) + divStretchOffset;
                }

                this.firstVisibleVPixel = Math.max(bodyTopPixel + paginationOffset, pageFirstPixel) + divStretchOffset;
                this.lastVisibleVPixel = Math.min(bodyBottomPixel + paginationOffset, pageLastPixel) + divStretchOffset;

                // if the rows we are about to display get their heights changed, then that upsets the calcs from above.
                rowHeightsChanged = this.ensureAllRowsInRangeHaveHeightsCalculated(firstPixel, lastPixel);
            } while (rowHeightsChanged);

            let firstRowIndex = this.paginationProxy.getRowIndexAtPixel(firstPixel);
            let lastRowIndex = this.paginationProxy.getRowIndexAtPixel(lastPixel);

            const pageFirstRow = this.paginationProxy.getPageFirstRow();
            const pageLastRow = this.paginationProxy.getPageLastRow();

            // adjust, in case buffer extended actual size
            if (firstRowIndex < pageFirstRow) {
                firstRowIndex = pageFirstRow;
            }

            if (lastRowIndex > pageLastRow) {
                lastRowIndex = pageLastRow;
            }

            newFirst = firstRowIndex;
            newLast = lastRowIndex;
        }

        // sometimes user doesn't set CSS right and ends up with grid with no height and grid ends up
        // trying to render all the rows, eg 10,000+ rows. this will kill the browser. so instead of
        // killing the browser, we limit the number of rows. just in case some use case we didn't think
        // of, we also have a property to not do this operation.
        const rowLayoutNormal = this.gos.isDomLayout('normal');
        const suppressRowCountRestriction = this.gos.get('suppressMaxRenderedRowRestriction');
        const rowBufferMaxSize = Math.max(this.getRowBuffer(), 500);

        if (rowLayoutNormal && !suppressRowCountRestriction) {
            if (newLast - newFirst > rowBufferMaxSize) {
                newLast = newFirst + rowBufferMaxSize;
            }
        }

        const firstDiffers = newFirst !== this.firstRenderedRow;
        const lastDiffers = newLast !== this.lastRenderedRow;

        if (firstDiffers || lastDiffers) {
            this.firstRenderedRow = newFirst;
            this.lastRenderedRow = newLast;

            const event: WithoutGridCommon<ViewportChangedEvent> = {
                type: Events.EVENT_VIEWPORT_CHANGED,
                firstRow: newFirst,
                lastRow: newLast,
            };

            this.eventService.dispatchEvent(event);
        }
    }

    /**
     * This event will only be fired once, and is queued until after the browser next renders.
     * This allows us to fire an event during the start of the render cycle, when we first see data being rendered
     * but not execute the event until all of the data has finished being rendered to the dom.
     */
    public dispatchFirstDataRenderedEvent() {
        if (this.dataFirstRenderedFired) {
            return;
        }
        this.dataFirstRenderedFired = true;

        const event: WithoutGridCommon<FirstDataRenderedEvent> = {
            type: Events.EVENT_FIRST_DATA_RENDERED,
            firstRow: this.firstRenderedRow,
            lastRow: this.lastRenderedRow,
        };

        // See AG-7018
        window.requestAnimationFrame(() => {
            this.beans.eventService.dispatchEvent(event);
        });
    }

    private ensureAllRowsInRangeHaveHeightsCalculated(topPixel: number, bottomPixel: number): boolean {
        const pinnedRowHeightsChanged = this.pinnedRowModel?.ensureRowHeightsValid();

        // ensure sticky rows heights are all updated
        const stickyHeightsChanged = this.stickyRowFeature?.ensureRowHeightsValid();
        // ensureRowHeightsVisible only works with CSRM, as it's the only row model that allows lazy row height calcs.
        // all the other row models just hard code so the method just returns back false
        const rowModelHeightsChanged = this.paginationProxy.ensureRowHeightsValid(
            topPixel,
            bottomPixel,
            -1,
            -1,
            stickyHeightsChanged
        );

        if (stickyHeightsChanged || rowModelHeightsChanged || pinnedRowHeightsChanged) {
            this.updateContainerHeights();
            return true;
        }
        return false;
    }

    public getFirstVisibleVerticalPixel(): number {
        return this.firstVisibleVPixel;
    }

    public getLastVisibleVerticalPixel(): number {
        return this.lastVisibleVPixel;
    }

    public getFirstVirtualRenderedRow() {
        return this.firstRenderedRow;
    }

    public getLastVirtualRenderedRow() {
        return this.lastRenderedRow;
    }

    // check that none of the rows to remove are editing or focused as:
    // a) if editing, we want to keep them, otherwise the user will loose the context of the edit,
    //    eg user starts editing, enters some text, then scrolls down and then up, next time row rendered
    //    the edit is reset - so we want to keep it rendered.
    // b) if focused, we want ot keep keyboard focus, so if user ctrl+c, it goes to clipboard,
    //    otherwise the user can range select and drag (with focus cell going out of the viewport)
    //    and then ctrl+c, nothing will happen if cell is removed from dom.
    // c) if detail record of master detail, as users complained that the context of detail rows
    //    was getting lost when detail row out of view. eg user expands to show detail row,
    //    then manipulates the detail panel (eg sorts the detail grid), then context is lost
    //    after detail panel is scrolled out of / into view.
    private doNotUnVirtualiseRow(rowComp: RowCtrl): boolean {
        const REMOVE_ROW: boolean = false;
        const KEEP_ROW: boolean = true;
        const rowNode = rowComp.getRowNode();

        const rowHasFocus = this.focusService.isRowNodeFocused(rowNode);
        const rowIsEditing = rowComp.isEditing();
        const rowIsDetail = rowNode.detail;

        const mightWantToKeepRow = rowHasFocus || rowIsEditing || rowIsDetail;

        // if we deffo don't want to keep it,
        if (!mightWantToKeepRow) {
            return REMOVE_ROW;
        }

        // editing row, only remove if it is no longer rendered, eg filtered out or new data set.
        // the reason we want to keep is if user is scrolling up and down, we don't want to loose
        // the context of the editing in process.
        const rowNodePresent = this.paginationProxy.isRowPresent(rowNode);
        return rowNodePresent ? KEEP_ROW : REMOVE_ROW;
    }

    private createRowCon(rowNode: RowNode, animate: boolean, afterScroll: boolean): RowCtrl {
        const rowCtrlFromCache = this.cachedRowCtrls ? this.cachedRowCtrls.getRow(rowNode) : null;
        if (rowCtrlFromCache) {
            return rowCtrlFromCache;
        }

        // we don't use animations frames for printing, so the user can put the grid into print mode
        // and immediately print - otherwise the user would have to wait for the rows to draw in the background
        // (via the animation frames) which is awkward to do from code.

        // we only do the animation frames after scrolling, as this is where we want the smooth user experience.
        // having animation frames for other times makes the grid look 'jumpy'.

        const suppressAnimationFrame = this.gos.get('suppressAnimationFrame');
        const useAnimationFrameForCreate = afterScroll && !suppressAnimationFrame && !this.printLayout;

        const res = new RowCtrl(rowNode, this.beans, animate, useAnimationFrameForCreate, this.printLayout);

        return res;
    }

    public getRenderedNodes() {
        const renderedRows = this.rowCtrlsByRowIndex;
        return Object.values(renderedRows).map((rowCtrl) => rowCtrl.getRowNode());
    }

    public getRowByPosition(rowPosition: RowPosition): RowCtrl | null {
        let rowCtrl: RowCtrl | null;
        const { rowIndex } = rowPosition;
        switch (rowPosition.rowPinned) {
            case 'top':
                rowCtrl = this.topRowCtrls[rowIndex];
                break;
            case 'bottom':
                rowCtrl = this.bottomRowCtrls[rowIndex];
                break;
            default:
                rowCtrl = this.rowCtrlsByRowIndex[rowIndex];
                if (!rowCtrl) {
                    rowCtrl =
                        this.getStickyTopRowCtrls().find((ctrl) => ctrl.getRowNode().rowIndex === rowIndex) || null;

                    if (!rowCtrl) {
                        rowCtrl =
                            this.getStickyBottomRowCtrls().find((ctrl) => ctrl.getRowNode().rowIndex === rowIndex) ||
                            null;
                    }
                }
                break;
        }

        return rowCtrl;
    }

    // returns true if any row between startIndex and endIndex is rendered. used by
    // SSRM or IRM, as they don't want to purge visible blocks from cache.
    public isRangeInRenderedViewport(startIndex: number, endIndex: number): boolean {
        // parent closed means the parent node is not expanded, thus these blocks are not visible
        const parentClosed = startIndex == null || endIndex == null;
        if (parentClosed) {
            return false;
        }

        const blockAfterViewport = startIndex > this.lastRenderedRow;
        const blockBeforeViewport = endIndex < this.firstRenderedRow;
        const blockInsideViewport = !blockBeforeViewport && !blockAfterViewport;

        return blockInsideViewport;
    }
}

class RowCtrlCache {
    // map for fast access
    private entriesMap: RowCtrlByRowNodeIdMap = {};

    // list for keeping order
    private entriesList: RowCtrl[] = [];

    private readonly maxCount: number;

    constructor(maxCount: number) {
        this.maxCount = maxCount;
    }

    public addRow(rowCtrl: RowCtrl): void {
        this.entriesMap[rowCtrl.getRowNode().id!] = rowCtrl;
        this.entriesList.push(rowCtrl);
        rowCtrl.setCached(true);

        if (this.entriesList.length > this.maxCount) {
            const rowCtrlToDestroy = this.entriesList[0];
            rowCtrlToDestroy.destroyFirstPass();
            rowCtrlToDestroy.destroySecondPass();
            this.removeFromCache(rowCtrlToDestroy);
        }
    }

    public getRow(rowNode: RowNode): RowCtrl | null {
        if (rowNode == null || rowNode.id == null) {
            return null;
        }

        const res = this.entriesMap[rowNode.id];

        if (!res) {
            return null;
        }

        this.removeFromCache(res);
        res.setCached(false);

        // this can happen if user reloads data, and a new RowNode is reusing
        // the same ID as the old one
        const rowNodeMismatch = res.getRowNode() != rowNode;

        return rowNodeMismatch ? null : res;
    }

    public has(rowNode: RowNode): boolean {
        return this.entriesMap[rowNode.id!] != null;
    }

    public removeRow(rowNode: RowNode): void {
        const rowNodeId = rowNode.id!;
        const ctrl = this.entriesMap[rowNodeId];
        delete this.entriesMap[rowNodeId];
        _removeFromArray(this.entriesList, ctrl);
    }

    public removeFromCache(rowCtrl: RowCtrl): void {
        const rowNodeId = rowCtrl.getRowNode().id!;
        delete this.entriesMap[rowNodeId];
        _removeFromArray(this.entriesList, rowCtrl);
    }

    public getEntries(): RowCtrl[] {
        return this.entriesList;
    }
}

export interface RefreshViewParams {
    recycleRows?: boolean;
    animate?: boolean;
    suppressKeepFocus?: boolean;
    onlyBody?: boolean;
    // when new data, grid scrolls back to top
    newData?: boolean;
    newPage?: boolean;
    domLayoutChanged?: boolean;
}<|MERGE_RESOLUTION|>--- conflicted
+++ resolved
@@ -1,23 +1,13 @@
 import type { ColumnModel } from '../columns/columnModel';
 import type { VisibleColsService } from '../columns/visibleColsService';
 import { BeanStub } from '../context/beanStub';
-<<<<<<< HEAD
 import { Autowired, Bean } from '../context/context';
-import { CtrlsService } from '../ctrlsService';
-import { CellPosition } from '../entities/cellPositionUtils';
-import { Column } from '../entities/column';
-import { RowNode } from '../entities/rowNode';
-import { RowPosition } from '../entities/rowPositionUtils';
-import {
-=======
-import { Autowired, Bean, PostConstruct } from '../context/context';
 import type { CtrlsService } from '../ctrlsService';
 import type { CellPosition } from '../entities/cellPositionUtils';
 import type { Column } from '../entities/column';
 import type { RowNode } from '../entities/rowNode';
 import type { RowPosition } from '../entities/rowPositionUtils';
 import type {
->>>>>>> c75d6e7b
     AgEventListener,
     BodyScrollEvent,
     CellFocusedEvent,
