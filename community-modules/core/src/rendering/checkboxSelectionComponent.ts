import type { AgColumn } from '../entities/agColumn';
import type { CheckboxSelectionCallback } from '../entities/colDef';
import type { RowNode } from '../entities/rowNode';
<<<<<<< HEAD
import { getCheckboxes, getHideDisabledCheckboxes } from '../gridOptionsService';
=======
import { _isClientSideRowModel } from '../gridOptionsUtils';
>>>>>>> f8bf0a4e
import type { GroupCheckboxSelectionCallback } from '../interfaces/groupCellRenderer';
import { _getAriaCheckboxStateName } from '../utils/aria';
import { _stopPropagationForAgGrid } from '../utils/event';
import type { AgCheckbox } from '../widgets/agCheckbox';
import { AgCheckboxSelector } from '../widgets/agCheckbox';
import { Component, RefPlaceholder } from '../widgets/component';

export class CheckboxSelectionComponent extends Component {
    private readonly eCheckbox: AgCheckbox = RefPlaceholder;

    private rowNode: RowNode;
    private column: AgColumn | undefined;
    private overrides?: {
        isVisible: boolean | CheckboxSelectionCallback | GroupCheckboxSelectionCallback | undefined;
        callbackParams: any;
        removeHidden: boolean;
    };

    constructor() {
        super(
            /* html*/ `
            <div class="ag-selection-checkbox" role="presentation">
                <ag-checkbox role="presentation" data-ref="eCheckbox"></ag-checkbox>
            </div>`,
            [AgCheckboxSelector]
        );
    }

    public postConstruct(): void {
        this.eCheckbox.setPassive(true);
    }

    public getCheckboxId(): string {
        return this.eCheckbox.getInputElement().id;
    }

    private onDataChanged(): void {
        // when rows are loaded for the second time, this can impact the selection, as a row
        // could be loaded as already selected (if user scrolls down, and then up again).
        this.onSelectionChanged();
    }

    private onSelectableChanged(): void {
        this.showOrHideSelect();
    }

    private onSelectionChanged(): void {
        const translate = this.localeService.getLocaleTextFunc();
        const state = this.rowNode.isSelected();
        const stateName = _getAriaCheckboxStateName(translate, state);
        const [ariaKey, ariaLabel] = this.rowNode.selectable
            ? ['ariaRowToggleSelection', 'Press Space to toggle row selection']
            : ['ariaRowSelectionDisabled', 'Row Selection is disabled for this row'];
        const translatedLabel = translate(ariaKey, ariaLabel);

        this.eCheckbox.setValue(state, true);
        this.eCheckbox.setInputAriaLabel(`${translatedLabel} (${stateName})`);
    }

    private onClicked(newValue: boolean, groupSelectsFiltered: boolean | undefined, event: MouseEvent): number {
        return this.rowNode.setSelectedParams({
            newValue,
            rangeSelect: event.shiftKey,
            groupSelectsFiltered,
            event,
            source: 'checkboxSelected',
        });
    }

    public init(params: {
        rowNode: RowNode;
        column?: AgColumn;
        overrides?: {
            isVisible: boolean | CheckboxSelectionCallback | GroupCheckboxSelectionCallback | undefined;
            callbackParams: any;
            removeHidden: boolean;
        };
    }): void {
        this.rowNode = params.rowNode;
        this.column = params.column;
        this.overrides = params.overrides;

        this.onSelectionChanged();

        this.addManagedListeners(this.eCheckbox.getInputElement(), {
            // we don't want double click on this icon to open a group
            dblclick: (event) => _stopPropagationForAgGrid(event),
            click: (event) => {
                // we don't want the row clicked event to fire when selecting the checkbox, otherwise the row
                // would possibly get selected twice
                _stopPropagationForAgGrid(event);

                const groupSelectsFiltered = !!this.gos.getSelectionOption('groupSelectsFiltered');
                const isSelected = this.eCheckbox.getValue();

                if (this.shouldHandleIndeterminateState(isSelected, groupSelectsFiltered)) {
                    // try toggling children to determine action.
                    const result = this.onClicked(true, groupSelectsFiltered, event || {});
                    if (result === 0) {
                        this.onClicked(false, groupSelectsFiltered, event);
                    }
                } else if (isSelected) {
                    this.onClicked(false, groupSelectsFiltered, event);
                } else {
                    this.onClicked(true, groupSelectsFiltered, event || {});
                }
            },
        });

        this.addManagedListeners(this.rowNode, {
            rowSelected: this.onSelectionChanged.bind(this),
            dataChanged: this.onDataChanged.bind(this),
            selectableChanged: this.onSelectableChanged.bind(this),
        });

        const isRowSelectableFunc = this.gos.getSelectionOption('isRowSelectable');
        const checkboxVisibleIsDynamic = isRowSelectableFunc || typeof this.getIsVisible() === 'function';

        if (checkboxVisibleIsDynamic) {
            const showOrHideSelectListener = this.showOrHideSelect.bind(this);
            this.addManagedEventListeners({ displayedColumnsChanged: showOrHideSelectListener });

            this.addManagedListeners(this.rowNode, {
                dataChanged: showOrHideSelectListener,
                cellChanged: showOrHideSelectListener,
            });

            this.showOrHideSelect();
        }

        this.eCheckbox.getInputElement().setAttribute('tabindex', '-1');
    }

    private shouldHandleIndeterminateState(isSelected: boolean | undefined, groupSelectsFiltered: boolean): boolean {
        // for CSRM groupSelectsFiltered, we can get an indeterminate state where all filtered children are selected,
        // and we would expect clicking to deselect all rather than select all
        return (
            groupSelectsFiltered &&
            (this.eCheckbox.getPreviousValue() === undefined || isSelected === undefined) &&
            _isClientSideRowModel(this.gos)
        );
    }

    private showOrHideSelect(): void {
        // if the isRowSelectable() is not provided the row node is selectable by default
        let selectable = this.rowNode.selectable;

        // checkboxSelection callback is deemed a legacy solution however we will still consider it's result.
        // If selectable, then also check the colDef callback. if not selectable, this it short circuits - no need
        // to call the colDef callback.
        const isVisible = this.getIsVisible();
        if (selectable) {
            if (typeof isVisible === 'function') {
                const extraParams = this.overrides?.callbackParams;

                if (!this.column) {
                    // full width row
                    selectable = isVisible({ ...extraParams, node: this.rowNode, data: this.rowNode.data });
                } else {
                    const params = this.column.createColumnFunctionCallbackParams(this.rowNode);
                    selectable = isVisible({ ...extraParams, ...params });
                }
            } else {
                selectable = isVisible ?? false;
            }
        }

        const so = this.gos.get('selection');
        const disableInsteadOfHide = so
            ? !getHideDisabledCheckboxes(so)
            : this.column?.getColDef().showDisabledCheckboxes;
        if (disableInsteadOfHide) {
            this.eCheckbox.setDisabled(!selectable);
            this.setVisible(true);
            this.setDisplayed(true);
            return;
        }

        if (this.overrides?.removeHidden) {
            this.setDisplayed(selectable);
            return;
        }

        this.setVisible(selectable);
    }

    private getIsVisible(): boolean | CheckboxSelectionCallback<any> | undefined {
        if (this.overrides) {
            return this.overrides.isVisible;
        }

        const so = this.gos.get('selection');
        if (so) {
            return getCheckboxes(so);
        }

        // column will be missing if groupDisplayType = 'groupRows'
        return this.column?.getColDef()?.checkboxSelection;
    }
}<|MERGE_RESOLUTION|>--- conflicted
+++ resolved
@@ -1,11 +1,8 @@
 import type { AgColumn } from '../entities/agColumn';
 import type { CheckboxSelectionCallback } from '../entities/colDef';
 import type { RowNode } from '../entities/rowNode';
-<<<<<<< HEAD
 import { getCheckboxes, getHideDisabledCheckboxes } from '../gridOptionsService';
-=======
 import { _isClientSideRowModel } from '../gridOptionsUtils';
->>>>>>> f8bf0a4e
 import type { GroupCheckboxSelectionCallback } from '../interfaces/groupCellRenderer';
 import { _getAriaCheckboxStateName } from '../utils/aria';
 import { _stopPropagationForAgGrid } from '../utils/event';
