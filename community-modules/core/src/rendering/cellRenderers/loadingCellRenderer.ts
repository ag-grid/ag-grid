import type { IComponent } from '../../interfaces/iComponent';
import { _createIconNoSpan } from '../../utils/icon';
<<<<<<< HEAD
import { Component, RefPlaceholder } from '../../widgets/component';
import { ICellRendererParams } from './iCellRenderer';
=======
import { Component } from '../../widgets/component';
import { RefSelector } from '../../widgets/componentAnnotations';
import type { ICellRendererParams } from './iCellRenderer';
>>>>>>> c75d6e7b

export interface ILoadingCellRendererParams<TData = any, TContext = any> extends ICellRendererParams<TData, TContext> {}
export interface ILoadingCellRenderer {}
export interface ILoadingCellRendererComp extends ILoadingCellRenderer, IComponent<ILoadingCellRendererParams> {}

export class LoadingCellRenderer extends Component implements ILoadingCellRendererComp {
    private static TEMPLATE = `<div class="ag-loading">
            <span class="ag-loading-icon" data-ref="eLoadingIcon"></span>
            <span class="ag-loading-text" data-ref="eLoadingText"></span>
        </div>`;

    private readonly eLoadingIcon: HTMLElement = RefPlaceholder;
    private readonly eLoadingText: HTMLElement = RefPlaceholder;

    constructor() {
        super(LoadingCellRenderer.TEMPLATE);
    }

    public init(params: ILoadingCellRendererParams): void {
        params.node.failedLoad ? this.setupFailed() : this.setupLoading();
    }

    private setupFailed(): void {
        const localeTextFunc = this.localeService.getLocaleTextFunc();
        this.eLoadingText.innerText = localeTextFunc('loadingError', 'ERR');
    }

    private setupLoading(): void {
        const eLoadingIcon = _createIconNoSpan('groupLoading', this.gos, null);
        if (eLoadingIcon) {
            this.eLoadingIcon.appendChild(eLoadingIcon);
        }

        const localeTextFunc = this.localeService.getLocaleTextFunc();
        this.eLoadingText.innerText = localeTextFunc('loadingOoo', 'Loading');
    }

    public refresh(params: ILoadingCellRendererParams): boolean {
        return false;
    }

    // this is a user component, and IComponent has "public destroy()" as part of the interface.
    // so we need to override destroy() just to make the method public.
    public destroy(): void {
        super.destroy();
    }
}<|MERGE_RESOLUTION|>--- conflicted
+++ resolved
@@ -1,13 +1,7 @@
 import type { IComponent } from '../../interfaces/iComponent';
 import { _createIconNoSpan } from '../../utils/icon';
-<<<<<<< HEAD
 import { Component, RefPlaceholder } from '../../widgets/component';
-import { ICellRendererParams } from './iCellRenderer';
-=======
-import { Component } from '../../widgets/component';
-import { RefSelector } from '../../widgets/componentAnnotations';
 import type { ICellRendererParams } from './iCellRenderer';
->>>>>>> c75d6e7b
 
 export interface ILoadingCellRendererParams<TData = any, TContext = any> extends ICellRendererParams<TData, TContext> {}
 export interface ILoadingCellRenderer {}
