--- conflicted
+++ resolved
@@ -7,19 +7,8 @@
 import type { AgColumn } from '../entities/agColumn';
 import type { ColDef } from '../entities/colDef';
 import type { RowNode } from '../entities/rowNode';
-<<<<<<< HEAD
+import type { EventsType } from '../eventKeys';
 import type { AdvancedFilterEnabledChangedEvent, FilterChangedEventSourceType } from '../events';
-=======
-import type { EventsType } from '../eventKeys';
-import type {
-    AdvancedFilterEnabledChangedEvent,
-    ColumnEventType,
-    FilterChangedEvent,
-    FilterChangedEventSourceType,
-    FilterDestroyedEvent,
-    FilterModifiedEvent,
-} from '../events';
->>>>>>> 74485b13
 import { Events } from '../events';
 import type { AdvancedFilterModel } from '../interfaces/advancedFilterModel';
 import type { IAdvancedFilterService } from '../interfaces/iAdvancedFilterService';
@@ -55,36 +44,16 @@
     private advancedFilterModelUpdateQueue: (AdvancedFilterModel | null | undefined)[] = [];
 
     public postConstruct(): void {
-<<<<<<< HEAD
-        this.addManagedListener(this.eventService, Events.EVENT_COLUMN_VALUE_CHANGED, () =>
-            this.refreshFiltersForAggregations()
-        );
-        this.addManagedListener(this.eventService, Events.EVENT_COLUMN_PIVOT_CHANGED, () =>
-            this.refreshFiltersForAggregations()
-        );
-        this.addManagedListener(this.eventService, Events.EVENT_COLUMN_PIVOT_MODE_CHANGED, () =>
-            this.refreshFiltersForAggregations()
-        );
-        this.addManagedListener(this.eventService, Events.EVENT_NEW_COLUMNS_LOADED, () =>
-            this.updateAdvancedFilterColumns()
-        );
-        this.addManagedListener(this.eventService, Events.EVENT_COLUMN_VISIBLE, () =>
-            this.updateAdvancedFilterColumns()
-        );
-=======
         this.addManagedListeners<EventsType>(this.eventService, {
-            [Events.EVENT_GRID_COLUMNS_CHANGED]: this.onColumnsChanged.bind(this),
             [Events.EVENT_COLUMN_VALUE_CHANGED]: this.refreshFiltersForAggregations.bind(this),
             [Events.EVENT_COLUMN_PIVOT_CHANGED]: this.refreshFiltersForAggregations.bind(this),
             [Events.EVENT_COLUMN_PIVOT_MODE_CHANGED]: this.refreshFiltersForAggregations.bind(this),
             [Events.EVENT_NEW_COLUMNS_LOADED]: this.updateAdvancedFilterColumns.bind(this),
             [Events.EVENT_COLUMN_VISIBLE]: this.updateAdvancedFilterColumns.bind(this),
-            [Events.EVENT_ROW_DATA_UPDATED]: this.onNewRowsLoaded.bind(this, 'rowDataUpdated'),
-            [Events.EVENT_ADVANCED_FILTER_ENABLED_CHANGED]: (event: AdvancedFilterEnabledChangedEvent) =>
-                this.onAdvancedFilterEnabledChanged(event.enabled),
+            [Events.EVENT_ADVANCED_FILTER_ENABLED_CHANGED]: ({ enabled }: AdvancedFilterEnabledChangedEvent) =>
+                this.onAdvancedFilterEnabledChanged(enabled),
             [Events.EVENT_DATA_TYPES_INFERRED]: this.processFilterModelUpdateQueue.bind(this),
         });
->>>>>>> 74485b13
 
         this.externalFilterPresent = this.isExternalFilterPresentCallback();
         this.addManagedPropertyListeners(['isExternalFilterPresent', 'doesExternalFilterPass'], () => {
@@ -101,24 +70,11 @@
             this.setAdvancedFilterModel(event.currentValue)
         );
 
-<<<<<<< HEAD
-        this.addManagedListener(this.eventService, Events.EVENT_DATA_TYPES_INFERRED, () =>
-            this.processFilterModelUpdateQueue()
-        );
         if (this.quickFilterService) {
             this.addManagedListener(this.quickFilterService, EVENT_QUICK_FILTER_CHANGED, () =>
                 this.onFilterChanged({ source: 'quickFilter' })
             );
         }
-=======
-        this.addManagedListener(this.quickFilterService, QuickFilterService.EVENT_QUICK_FILTER_CHANGED, () =>
-            this.onFilterChanged({ source: 'quickFilter' })
-        );
-
-        this.initialFilterModel = {
-            ...(this.gos.get('initialState')?.filter?.filterModel ?? {}),
-        };
->>>>>>> 74485b13
     }
 
     private isExternalFilterPresentCallback() {
