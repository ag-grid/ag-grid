--- conflicted
+++ resolved
@@ -3,13 +3,8 @@
 import { FilterComponent } from '../components/framework/componentTypes';
 import type { UserCompDetails, UserComponentFactory } from '../components/framework/userComponentFactory';
 import { BeanStub } from '../context/beanStub';
-<<<<<<< HEAD
 import { Autowired, Bean, Optional } from '../context/context';
-import { ColDef } from '../entities/colDef';
-=======
-import { Autowired, Bean, Optional, PostConstruct } from '../context/context';
 import type { ColDef } from '../entities/colDef';
->>>>>>> c75d6e7b
 import { Column } from '../entities/column';
 import type { RowNode } from '../entities/rowNode';
 import type {
