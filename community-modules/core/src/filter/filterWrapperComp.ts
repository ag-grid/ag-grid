--- conflicted
+++ resolved
@@ -1,12 +1,6 @@
-<<<<<<< HEAD
-import { ColumnModel } from '../columns/columnModel';
+import type { ColumnModel } from '../columns/columnModel';
 import { Autowired } from '../context/context';
-import { Column } from '../entities/column';
-=======
-import type { ColumnModel } from '../columns/columnModel';
-import { Autowired, PostConstruct } from '../context/context';
 import type { Column } from '../entities/column';
->>>>>>> c75d6e7b
 import { Events } from '../eventKeys';
 import type { FilterDestroyedEvent, FilterOpenedEvent } from '../events';
 import type { IAfterGuiAttachedParams } from '../interfaces/iAfterGuiAttachedParams';
