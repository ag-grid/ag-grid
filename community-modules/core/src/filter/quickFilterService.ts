--- conflicted
+++ resolved
@@ -2,12 +2,8 @@
 import type { PivotResultColsService } from '../columns/pivotResultColsService';
 import type { NamedBean } from '../context/bean';
 import { BeanStub } from '../context/beanStub';
-<<<<<<< HEAD
-import type { BeanCollection, BeanName } from '../context/context';
+import type { BeanCollection } from '../context/context';
 import type { AgColumn } from '../entities/agColumn';
-=======
-import type { BeanCollection } from '../context/context';
->>>>>>> 34b7212f
 import type { GetQuickFilterTextParams } from '../entities/colDef';
 import type { RowNode } from '../entities/rowNode';
 import { Events } from '../eventKeys';
