import type { ColumnModel } from '../columns/columnModel';
import type { PivotResultColsService } from '../columns/pivotResultColsService';
import type { NamedBean } from '../context/bean';
import { BeanStub } from '../context/beanStub';
import type { BeanCollection } from '../context/context';
import type { AgColumn } from '../entities/agColumn';
import type { GetQuickFilterTextParams } from '../entities/colDef';
import type { RowNode } from '../entities/rowNode';
import type { EventsType } from '../eventKeys';
import { Events } from '../eventKeys';
import type { IRowModel } from '../interfaces/iRowModel';
import { _exists } from '../utils/generic';
import type { ValueService } from '../valueService/valueService';
import { EVENT_QUICK_FILTER_CHANGED } from './quickFilterConstants';

export const EVENT_QUICK_FILTER_CHANGED = 'quickFilterChanged' as const;

export class QuickFilterService extends BeanStub implements NamedBean {
    beanName = 'quickFilterService' as const;

    private valueService: ValueService;
    private columnModel: ColumnModel;
    private rowModel: IRowModel;
    private pivotResultColsService: PivotResultColsService;

    public wireBeans(beans: BeanCollection): void {
        this.valueService = beans.valueService;
        this.columnModel = beans.columnModel;
        this.rowModel = beans.rowModel;
        this.pivotResultColsService = beans.pivotResultColsService;
    }

<<<<<<< HEAD
    private static readonly QUICK_FILTER_SEPARATOR = '\n';

=======
>>>>>>> dd76cc8c
    // the columns the quick filter should use. this will be all primary columns plus the autoGroupColumns if any exist
    private colsForQuickFilter: AgColumn[];

    private quickFilter: string | null = null;
    private quickFilterParts: string[] | null = null;
    private parser?: (quickFilter: string) => string[];
    private matcher?: (quickFilterParts: string[], rowQuickFilterAggregateText: string) => boolean;

    public postConstruct(): void {
        const resetListener = this.resetQuickFilterCache.bind(this);
        this.addManagedListeners<EventsType>(this.eventService, {
            [Events.EVENT_COLUMN_PIVOT_MODE_CHANGED]: resetListener,
            [Events.EVENT_NEW_COLUMNS_LOADED]: resetListener,
            [Events.EVENT_COLUMN_ROW_GROUP_CHANGED]: resetListener,
            [Events.EVENT_COLUMN_VISIBLE]: () => {
                if (!this.gos.get('includeHiddenColumnsInQuickFilter')) {
                    this.resetQuickFilterCache();
                }
            },
        });

        this.addManagedPropertyListener('quickFilterText', (e) => this.setQuickFilter(e.currentValue));
        this.addManagedPropertyListeners(
            ['includeHiddenColumnsInQuickFilter', 'applyQuickFilterBeforePivotOrAgg'],
            () => this.onQuickFilterColumnConfigChanged()
        );

        this.quickFilter = this.parseQuickFilter(this.gos.get('quickFilterText'));
        this.parser = this.gos.get('quickFilterParser');
        this.matcher = this.gos.get('quickFilterMatcher');
        this.setQuickFilterParts();

        this.addManagedPropertyListeners(['quickFilterMatcher', 'quickFilterParser'], () =>
            this.setQuickFilterParserAndMatcher()
        );
    }

    // if we are using autoGroupCols, then they should be included for quick filter. this covers the
    // following scenarios:
    // a) user provides 'field' into autoGroupCol of normal grid, so now because a valid col to filter leafs on
    // b) using tree data and user depends on autoGroupCol for first col, and we also want to filter on this
    //    (tree data is a bit different, as parent rows can be filtered on, unlike row grouping)
    public refreshQuickFilterCols(): void {
        const pivotMode = this.columnModel.isPivotMode();
        const groupAutoCols = this.columnModel.getAutoCols();
        const providedCols = this.columnModel.getColDefCols();

        let columnsForQuickFilter =
            (pivotMode && !this.gos.get('applyQuickFilterBeforePivotOrAgg')
                ? this.pivotResultColsService.getPivotResultCols()?.list
                : providedCols) ?? [];
        if (groupAutoCols) {
            columnsForQuickFilter = columnsForQuickFilter.concat(groupAutoCols);
        }
        this.colsForQuickFilter = this.gos.get('includeHiddenColumnsInQuickFilter')
            ? columnsForQuickFilter
            : columnsForQuickFilter.filter((col) => col.isVisible() || col.isRowGroupActive());
    }

    public isQuickFilterPresent(): boolean {
        return this.quickFilter !== null;
    }

    public doesRowPassQuickFilter(node: RowNode): boolean {
        const usingCache = this.gos.get('cacheQuickFilter');

        if (this.matcher) {
            return this.doesRowPassQuickFilterMatcher(usingCache, node);
        }

        // each part must pass, if any fails, then the whole filter fails
        return this.quickFilterParts!.every((part) =>
            usingCache ? this.doesRowPassQuickFilterCache(node, part) : this.doesRowPassQuickFilterNoCache(node, part)
        );
    }

    public resetQuickFilterCache(): void {
        this.rowModel.forEachNode((node) => (node.quickFilterAggregateText = null));
    }

    private setQuickFilterParts(): void {
        const { quickFilter, parser } = this;
        if (quickFilter) {
            this.quickFilterParts = parser ? parser(quickFilter) : quickFilter.split(' ');
        } else {
            this.quickFilterParts = null;
        }
    }

    private parseQuickFilter(newFilter?: string): string | null {
        if (!_exists(newFilter)) {
            return null;
        }

        if (!this.gos.isRowModelType('clientSide')) {
            console.warn('AG Grid - Quick filtering only works with the Client-Side Row Model');
            return null;
        }

        return newFilter.toUpperCase();
    }

    private setQuickFilter(newFilter: string | undefined): void {
        if (newFilter != null && typeof newFilter !== 'string') {
            console.warn(
                `AG Grid - Grid option quickFilterText only supports string inputs, received: ${typeof newFilter}`
            );
            return;
        }

        const parsedFilter = this.parseQuickFilter(newFilter);

        if (this.quickFilter !== parsedFilter) {
            this.quickFilter = parsedFilter;
            this.setQuickFilterParts();
            this.dispatchEvent({ type: EVENT_QUICK_FILTER_CHANGED });
        }
    }

    private setQuickFilterParserAndMatcher(): void {
        const parser = this.gos.get('quickFilterParser');
        const matcher = this.gos.get('quickFilterMatcher');
        const hasChanged = parser !== this.parser || matcher !== this.matcher;
        this.parser = parser;
        this.matcher = matcher;
        if (hasChanged) {
            this.setQuickFilterParts();
            this.dispatchEvent({ type: EVENT_QUICK_FILTER_CHANGED });
        }
    }

    private onQuickFilterColumnConfigChanged(): void {
        this.refreshQuickFilterCols();
        this.resetQuickFilterCache();
        if (this.isQuickFilterPresent()) {
            this.dispatchEvent({ type: EVENT_QUICK_FILTER_CHANGED });
        }
    }

    private doesRowPassQuickFilterNoCache(node: RowNode, filterPart: string): boolean {
        return this.colsForQuickFilter.some((column) => {
            const part = this.getQuickFilterTextForColumn(column, node);

            return _exists(part) && part.indexOf(filterPart) >= 0;
        });
    }

    private doesRowPassQuickFilterCache(node: RowNode, filterPart: string): boolean {
        this.checkGenerateQuickFilterAggregateText(node);

        return node.quickFilterAggregateText!.indexOf(filterPart) >= 0;
    }

    private doesRowPassQuickFilterMatcher(usingCache: boolean, node: RowNode): boolean {
        let quickFilterAggregateText: string;
        if (usingCache) {
            this.checkGenerateQuickFilterAggregateText(node);
            quickFilterAggregateText = node.quickFilterAggregateText!;
        } else {
            quickFilterAggregateText = this.getQuickFilterAggregateText(node);
        }
        const { quickFilterParts, matcher } = this;
        return matcher!(quickFilterParts!, quickFilterAggregateText);
    }

    private checkGenerateQuickFilterAggregateText(node: RowNode): void {
        if (!node.quickFilterAggregateText) {
            node.quickFilterAggregateText = this.getQuickFilterAggregateText(node);
        }
    }

    private getQuickFilterTextForColumn(column: AgColumn, node: RowNode): string {
        let value = this.valueService.getValue(column, node, true);
        const colDef = column.getColDef();

        if (colDef.getQuickFilterText) {
            const params: GetQuickFilterTextParams = this.gos.addGridCommonParams({
                value,
                node,
                data: node.data,
                column,
                colDef,
            });

            value = colDef.getQuickFilterText(params);
        }

        return _exists(value) ? value.toString().toUpperCase() : null;
    }

    private getQuickFilterAggregateText(node: RowNode): string {
        const stringParts: string[] = [];

        this.colsForQuickFilter.forEach((column) => {
            const part = this.getQuickFilterTextForColumn(column, node);

            if (_exists(part)) {
                stringParts.push(part);
            }
        });

        return stringParts.join('\n');
    }
}<|MERGE_RESOLUTION|>--- conflicted
+++ resolved
@@ -11,7 +11,6 @@
 import type { IRowModel } from '../interfaces/iRowModel';
 import { _exists } from '../utils/generic';
 import type { ValueService } from '../valueService/valueService';
-import { EVENT_QUICK_FILTER_CHANGED } from './quickFilterConstants';
 
 export const EVENT_QUICK_FILTER_CHANGED = 'quickFilterChanged' as const;
 
@@ -30,11 +29,6 @@
         this.pivotResultColsService = beans.pivotResultColsService;
     }
 
-<<<<<<< HEAD
-    private static readonly QUICK_FILTER_SEPARATOR = '\n';
-
-=======
->>>>>>> dd76cc8c
     // the columns the quick filter should use. this will be all primary columns plus the autoGroupColumns if any exist
     private colsForQuickFilter: AgColumn[];
 
