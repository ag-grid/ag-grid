--- conflicted
+++ resolved
@@ -1,14 +1,11 @@
+import { ColumnNameService } from '../../../columns/columnNameService';
 import { ColumnModel } from '../../../columns/columnModel';
 import { Autowired } from '../../../context/context';
 import { IFilter } from '../../../interfaces/iFilter';
-<<<<<<< HEAD
 import { AgInputTextField } from '../../../widgets/agInputTextField';
 import { Component } from '../../../widgets/component';
 import { RefSelector } from '../../../widgets/componentAnnotations';
 import { IFloatingFilterComp, IFloatingFilterParams, IFloatingFilterParent } from '../floatingFilter';
-=======
-import { ColumnNameService } from '@ag-grid-community/core';
->>>>>>> 99664bb8
 
 // optional floating filter for user provided filters - instead of providing a floating filter,
 // they can provide a getModelAsString() method on the filter instead. this class just displays
