import type { ColumnModel } from '../columns/columnModel';
import type { DataTypeService } from '../columns/dataTypeService';
import { FilterComponent } from '../components/framework/componentTypes';
import { _unwrapUserComp } from '../components/framework/unwrapUserComp';
import type { UserCompDetails, UserComponentFactory } from '../components/framework/userComponentFactory';
import { BeanStub } from '../context/beanStub';
import type { BeanCollection, BeanName } from '../context/context';
import type { AgColumn } from '../entities/agColumn';
import type { ColDef } from '../entities/colDef';
import type { RowNode } from '../entities/rowNode';
import type {
    ColumnEventType,
    FilterChangedEventSourceType,
    FilterDestroyedEvent,
    FilterModifiedEvent,
} from '../events';
import type { WithoutGridCommon } from '../interfaces/iCommon';
import type { FilterModel, IFilter, IFilterComp, IFilterParams } from '../interfaces/iFilter';
import type { IRowModel } from '../interfaces/iRowModel';
import { ModuleNames } from '../modules/moduleNames';
import { ModuleRegistry } from '../modules/moduleRegistry';
import type { RowRenderer } from '../rendering/rowRenderer';
import { _warnOnce } from '../utils/function';
import { _exists, _jsonEquals } from '../utils/generic';
import { _cloneObject } from '../utils/object';
import { AgPromise } from '../utils/promise';
import type { ValueService } from '../valueService/valueService';
import type { FilterManager } from './filterManager';
import type { IFloatingFilterParams, IFloatingFilterParentCallback } from './floating/floatingFilter';
import { getDefaultFloatingFilterType } from './floating/floatingFilterMapper';

export class ColumnFilterService extends BeanStub {
    beanName: BeanName = 'columnFilterService';

    private valueService: ValueService;
    private columnModel: ColumnModel;
    private rowModel: IRowModel;
    private userComponentFactory: UserComponentFactory;
    private rowRenderer: RowRenderer;
    private dataTypeService?: DataTypeService;
    private filterManager?: FilterManager;

    public wireBeans(beans: BeanCollection): void {
        this.valueService = beans.valueService;
        this.columnModel = beans.columnModel;
        this.rowModel = beans.rowModel;
        this.userComponentFactory = beans.userComponentFactory;
        this.rowRenderer = beans.rowRenderer;
        this.dataTypeService = beans.dataTypeService;
        this.filterManager = beans.filterManager;
    }

    private allColumnFilters = new Map<string, FilterWrapper>();
    private allColumnListeners = new Map<string, (() => null) | undefined>();
    private activeAggregateFilters: IFilterComp[] = [];
    private activeColumnFilters: IFilterComp[] = [];

    // this is true when the grid is processing the filter change. this is used by the cell comps, so that they
    // don't flash when data changes due to filter changes. there is no need to flash when filter changes as the
    // user is in control, so doesn't make sense to show flashing changes. for example, go to main demo where
    // this feature is turned off (hack code to always return false for isSuppressFlashingCellsBecauseFiltering(), put in)
    // 100,000 rows and group by country. then do some filtering. all the cells flash, which is silly.
    private processingFilterChange = false;

    // when we're waiting for cell data types to be inferred, we need to defer filter model updates
    private filterModelUpdateQueue: { model: FilterModel | null; source: FilterChangedEventSourceType }[] = [];
    private columnFilterModelUpdateQueue: { key: string | AgColumn; model: any; resolve: () => void }[] = [];

    private initialFilterModel: FilterModel;

    public postConstruct(): void {
        this.addManagedEventListeners({
            gridColumnsChanged: this.onColumnsChanged.bind(this),
            rowDataUpdated: () => this.onNewRowsLoaded('rowDataUpdated'),
            dataTypesInferred: this.processFilterModelUpdateQueue.bind(this),
        });

        this.initialFilterModel = {
            ...(this.gos.get('initialState')?.filter?.filterModel ?? {}),
        };
    }

    public setFilterModel(model: FilterModel | null, source: FilterChangedEventSourceType = 'api'): void {
        if (this.dataTypeService?.isPendingInference()) {
            this.filterModelUpdateQueue.push({ model, source });
            return;
        }

        const allPromises: AgPromise<void>[] = [];
        const previousModel = this.getFilterModel();

        if (model) {
            // mark the filters as we set them, so any active filters left over we stop
            const modelKeys = new Set(Object.keys(model));

            this.allColumnFilters.forEach((filterWrapper, colId) => {
                const newModel = model[colId];

                allPromises.push(this.setModelOnFilterWrapper(filterWrapper.filterPromise!, newModel));
                modelKeys.delete(colId);
            });

            // at this point, processedFields contains data for which we don't have a filter working yet
            modelKeys.forEach((colId) => {
                const column = this.columnModel.getColDefCol(colId) || this.columnModel.getCol(colId);

                if (!column) {
                    _warnOnce('setFilterModel() - no column found for colId: ' + colId);
                    return;
                }

                if (!column.isFilterAllowed()) {
                    _warnOnce('setFilterModel() - unable to fully apply model, filtering disabled for colId: ' + colId);
                    return;
                }

                const filterWrapper = this.getOrCreateFilterWrapper(column);
                if (!filterWrapper) {
                    _warnOnce(
                        'setFilterModel() - unable to fully apply model, unable to create filter for colId: ' + colId
                    );
                    return;
                }
                allPromises.push(this.setModelOnFilterWrapper(filterWrapper.filterPromise!, model[colId]));
            });
        } else {
            this.allColumnFilters.forEach((filterWrapper) => {
                allPromises.push(this.setModelOnFilterWrapper(filterWrapper.filterPromise!, null));
            });
        }

        AgPromise.all(allPromises).then(() => {
            const currentModel = this.getFilterModel();

            const columns: AgColumn[] = [];
            this.allColumnFilters.forEach((filterWrapper, colId) => {
                const before = previousModel ? previousModel[colId] : null;
                const after = currentModel ? currentModel[colId] : null;

                if (!_jsonEquals(before, after)) {
                    columns.push(filterWrapper.column);
                }
            });

            if (columns.length > 0) {
                this.filterManager?.onFilterChanged({ columns, source });
            }
        });
    }

    private setModelOnFilterWrapper(filterPromise: AgPromise<IFilterComp>, newModel: any): AgPromise<void> {
        return new AgPromise<void>((resolve) => {
            filterPromise.then((filter) => {
                if (typeof filter!.setModel !== 'function') {
                    _warnOnce('filter missing setModel method, which is needed for setFilterModel');
                    resolve();
                }

                (filter!.setModel(newModel) || AgPromise.resolve()).then(() => resolve());
            });
        });
    }

    public getFilterModel(): FilterModel {
        const result: FilterModel = {};

        this.allColumnFilters.forEach((filterWrapper, key) => {
            const model = this.getModelFromFilterWrapper(filterWrapper);

            if (_exists(model)) {
                result[key] = model;
            }
        });

        return result;
    }

    private getModelFromFilterWrapper(filterWrapper: FilterWrapper): any {
        const { filter } = filterWrapper;
        if (filter) {
            if (typeof filter.getModel !== 'function') {
                _warnOnce('filter API missing getModel method, which is needed for getFilterModel');
                return null;
            }

<<<<<<< HEAD
            return filter.getModel();
        } else {
            // filter still being created. return initial state if it exists and hasn't been applied yet
            return this.getModelFromInitialState(filterWrapper.column);
=======
        if (typeof filter.getModel !== 'function') {
            _warnOnce('filter API missing getModel method, which is needed for getFilterModel');
            return null;
>>>>>>> e9a16103
        }
    }

    private getModelFromInitialState(column: AgColumn): any {
        return this.initialFilterModel[column.getColId()] ?? null;
    }

    public isColumnFilterPresent(): boolean {
        return this.activeColumnFilters.length > 0;
    }

    public isAggregateFilterPresent(): boolean {
        return !!this.activeAggregateFilters.length;
    }

    public disableColumnFilters(): boolean {
        if (this.allColumnFilters.size) {
            this.allColumnFilters.forEach((filterWrapper) =>
                this.disposeFilterWrapper(filterWrapper, 'advancedFilterEnabled')
            );
            return true;
        }
        return false;
    }

    public doAggregateFiltersPass(node: RowNode, filterToSkip?: IFilterComp) {
        return this.doColumnFiltersPass(node, filterToSkip, true);
    }

    private updateActiveFilters(): AgPromise<void> {
        const isFilterActive = (filter: IFilter | null) => {
            if (!filter) {
                return false;
            } // this never happens, including to avoid compile error
            if (!filter.isFilterActive) {
                _warnOnce('Filter is missing isFilterActive() method');
                return false;
            }
            return filter.isFilterActive();
        };

        const groupFilterEnabled = !!this.gos.getGroupAggFiltering();

        const isAggFilter = (column: AgColumn) => {
            const isSecondary = !column.isPrimary();
            // the only filters that can appear on secondary columns are groupAgg filters
            if (isSecondary) {
                return true;
            }

            const isShowingPrimaryColumns = !this.columnModel.isPivotActive();
            const isValueActive = column.isValueActive();

            // primary columns are only ever groupAgg filters if a) value is active and b) showing primary columns
            if (!isValueActive || !isShowingPrimaryColumns) {
                return false;
            }

            // from here on we know: isPrimary=true, isValueActive=true, isShowingPrimaryColumns=true
            if (this.columnModel.isPivotMode()) {
                // primary column is pretending to be a pivot column, ie pivotMode=true, but we are
                // still showing primary columns
                return true;
            }
            // we are not pivoting, so we groupFilter when it's an agg column
            return groupFilterEnabled;
        };

        const activeAggregateFilters: IFilterComp[] = [];
        const activeColumnFilters: IFilterComp[] = [];

        return this.forEachColumnFilter((filter, filterWrapper) => {
            const filterActive = isFilterActive(filter);
            if (filterActive) {
                if (isAggFilter(filterWrapper.column)) {
                    activeAggregateFilters.push(filter!);
                } else {
                    activeColumnFilters.push(filter!);
                }
            }
        }).then(() => {
            this.activeAggregateFilters = activeAggregateFilters;
            this.activeColumnFilters = activeColumnFilters;
        });
    }

    private updateFilterFlagInColumns(
        source: ColumnEventType,
        additionalEventAttributes?: any
    ): AgPromise<(void | null)[]> {
        return this.forEachColumnFilter((filter, filterWrapper) =>
            filterWrapper.column.setFilterActive(filter!.isFilterActive(), source, additionalEventAttributes)
        );
    }

    private forEachColumnFilter(
        callback: (filter: IFilterComp | null, filterWrapper: FilterWrapper) => void
    ): AgPromise<(void | null)[]> {
        return AgPromise.all(
            Array.from(this.allColumnFilters.values()).map((filterWrapper) =>
                filterWrapper.filterPromise!.then((filter) => callback(filter, filterWrapper))
            )
        );
    }

    public doColumnFiltersPass(node: RowNode, filterToSkip?: IFilterComp, targetAggregates?: boolean): boolean {
        const { data, aggData } = node;

        const targetedFilters = targetAggregates ? this.activeAggregateFilters : this.activeColumnFilters;
        const targetedData = targetAggregates ? aggData : data;
        for (let i = 0; i < targetedFilters.length; i++) {
            const filter = targetedFilters[i];

            if (filter == null || filter === filterToSkip) {
                continue;
            }

            if (typeof filter.doesFilterPass !== 'function') {
                // because users can do custom filters, give nice error message
                throw new Error('Filter is missing method doesFilterPass');
            }

            if (!filter.doesFilterPass({ node, data: targetedData })) {
                return false;
            }
        }

        return true;
    }

    // sometimes (especially in React) the filter can call onFilterChanged when we are in the middle
    // of a render cycle. this would be bad, so we wait for render cycle to complete when this happens.
    // this happens in react when we change React State in the grid (eg setting RowCtrl's in RowContainer)
    // which results in React State getting applied in the main application, triggering a useEffect() to
    // be kicked off adn then the application calling the grid's API. in AG-6554, the custom filter was
    // getting it's useEffect() triggered in this way.
    private callOnFilterChangedOutsideRenderCycle(params: {
        source?: FilterChangedEventSourceType;
        filterInstance?: IFilterComp;
        additionalEventAttributes?: any;
        columns?: AgColumn[];
    }): void {
        const action = () => this.filterManager?.onFilterChanged(params);
        if (this.rowRenderer.isRefreshInProgress()) {
            setTimeout(action, 0);
        } else {
            action();
        }
    }

    public updateBeforeFilterChanged(
        params: {
            filterInstance?: IFilterComp;
            additionalEventAttributes?: any;
        } = {}
    ): AgPromise<void> {
        const { filterInstance, additionalEventAttributes } = params;

        this.updateDependentFilters();
        return this.updateActiveFilters().then(() =>
            this.updateFilterFlagInColumns('filterChanged', additionalEventAttributes).then(() => {
                this.allColumnFilters.forEach((filterWrapper) => {
                    if (!filterWrapper.filterPromise) {
                        return;
                    }
                    filterWrapper.filterPromise.then((filter) => {
                        if (filter && filter !== filterInstance && filter.onAnyFilterChanged) {
                            filter!.onAnyFilterChanged();
                        }
                    });
                });

                // because internal events are not async in ag-grid, when the dispatchEvent
                // method comes back, we know all listeners have finished executing.
                this.processingFilterChange = true;
            })
        ) as AgPromise<void>;
    }

    public updateAfterFilterChanged(): void {
        this.processingFilterChange = false;
    }

    public isSuppressFlashingCellsBecauseFiltering(): boolean {
        // if user has elected to always flash cell changes, then always return false, otherwise we suppress flashing
        // changes when filtering
        const allowShowChangeAfterFilter = this.gos.get('allowShowChangeAfterFilter') ?? false;
        return !allowShowChangeAfterFilter && this.processingFilterChange;
    }

    private onNewRowsLoaded(source: ColumnEventType): void {
        this.forEachColumnFilter((filter) => {
            if (filter!.onNewRowsLoaded) {
                filter!.onNewRowsLoaded();
            }
        })
            .then(() => this.updateFilterFlagInColumns(source, { afterDataChange: true }))
            .then(() => this.updateActiveFilters());
    }

    private createValueGetter(column: AgColumn): IFilterParams['valueGetter'] {
        return ({ node }) => this.valueService.getValue(column, node as RowNode, true);
    }

    private createGetValue(filterColumn: AgColumn): IFilterParams['getValue'] {
        return (rowNode, column) => {
            const columnToUse = column ? this.columnModel.getCol(column) : filterColumn;
            return columnToUse ? this.valueService.getValue(columnToUse, rowNode, true) : undefined;
        };
    }

    public isFilterActive(column: AgColumn): boolean {
        const { filter } = this.cachedFilter(column) ?? {};
        if (filter) {
            return filter.isFilterActive();
        }
        // if not created, should only be active if there's a model
        return this.getModelFromInitialState(column) != null;
    }

    public getOrCreateFilterWrapper(column: AgColumn): FilterWrapper | null {
        if (!column.isFilterAllowed()) {
            return null;
        }

        let filterWrapper = this.cachedFilter(column);

        if (!filterWrapper) {
            filterWrapper = this.createFilterWrapper(column);
            this.setColumnFilterWrapper(column, filterWrapper);
        }

        return filterWrapper;
    }

    private cachedFilter(column: AgColumn): FilterWrapper | undefined {
        return this.allColumnFilters.get(column.getColId());
    }

    private getDefaultFilter(column: AgColumn): string {
        let defaultFilter;
        if (ModuleRegistry.__isRegistered(ModuleNames.SetFilterModule, this.gridId)) {
            defaultFilter = 'agSetColumnFilter';
        } else {
            const cellDataType = this.dataTypeService?.getBaseDataType(column);
            if (cellDataType === 'number') {
                defaultFilter = 'agNumberColumnFilter';
            } else if (cellDataType === 'date' || cellDataType === 'dateString') {
                defaultFilter = 'agDateColumnFilter';
            } else {
                defaultFilter = 'agTextColumnFilter';
            }
        }
        return defaultFilter;
    }

    public getDefaultFloatingFilter(column: AgColumn): string {
        let defaultFloatingFilterType: string;
        if (ModuleRegistry.__isRegistered(ModuleNames.SetFilterModule, this.gridId)) {
            defaultFloatingFilterType = 'agSetColumnFloatingFilter';
        } else {
            const cellDataType = this.dataTypeService?.getBaseDataType(column);
            if (cellDataType === 'number') {
                defaultFloatingFilterType = 'agNumberColumnFloatingFilter';
            } else if (cellDataType === 'date' || cellDataType === 'dateString') {
                defaultFloatingFilterType = 'agDateColumnFloatingFilter';
            } else {
                defaultFloatingFilterType = 'agTextColumnFloatingFilter';
            }
        }
        return defaultFloatingFilterType;
    }

    private createFilterInstance(
        column: AgColumn,
        filterWrapper?: FilterWrapper
    ): {
        filterPromise: (() => AgPromise<IFilterComp> | null) | null;
        compDetails: UserCompDetails | null;
    } {
        const defaultFilter = this.getDefaultFilter(column);

        const colDef = column.getColDef();

        let filterInstance: IFilterComp;

        const params: IFilterParams = {
            ...this.createFilterParams(column, colDef),
            filterModifiedCallback: () => this.filterModifiedCallbackFactory(filterInstance, column)(),
            filterChangedCallback: (additionalEventAttributes?: any) =>
                this.filterChangedCallbackFactory(filterInstance, column)(additionalEventAttributes),
            doesRowPassOtherFilter: (node) =>
                this.filterManager ? this.filterManager.doesRowPassOtherFilters(filterInstance, node) : true,
        };

        const compDetails = this.userComponentFactory.getFilterDetails(colDef, params, defaultFilter);
        if (!compDetails) {
            return { filterPromise: null, compDetails: null };
        }
        return {
            filterPromise: () => {
                const filterPromise = compDetails.newAgStackInstance();
                if (filterPromise) {
                    filterPromise.then((r) => {
                        filterInstance = r!;
                        if (filterWrapper) {
                            filterWrapper.filter = r;
                        }
                    });
                }
                return filterPromise;
            },
            compDetails,
        };
    }

    public createFilterParams(column: AgColumn, colDef: ColDef): IFilterParams {
        const params: IFilterParams = this.gos.addGridCommonParams({
            column,
            colDef: _cloneObject(colDef),
            rowModel: this.rowModel,
            filterChangedCallback: () => {},
            filterModifiedCallback: () => {},
            valueGetter: this.createValueGetter(column),
            getValue: this.createGetValue(column),
            doesRowPassOtherFilter: () => true,
        });

        return params;
    }

    private createFilterWrapper(column: AgColumn): FilterWrapper {
        const filterWrapper: FilterWrapper = {
            column: column,
            filterPromise: null,
            compiledElement: null,
            compDetails: null,
        };

        const { filterPromise, compDetails } = this.createFilterInstance(column, filterWrapper);
        filterWrapper.filterPromise = filterPromise?.() ?? null;
        filterWrapper.compDetails = compDetails;

        return filterWrapper;
    }

    private onColumnsChanged(): void {
        const columns: AgColumn[] = [];

        this.allColumnFilters.forEach((wrapper, colId) => {
            let currentColumn: AgColumn | null;
            if (wrapper.column.isPrimary()) {
                currentColumn = this.columnModel.getColDefCol(colId);
            } else {
                currentColumn = this.columnModel.getCol(colId);
            }
            // group columns can be recreated with the same colId
            if (currentColumn && currentColumn === wrapper.column) {
                return;
            }

            columns.push(wrapper.column);
            this.disposeFilterWrapper(wrapper, 'columnChanged');
            this.disposeColumnListener(colId);
        });

        if (columns.length > 0) {
            // When a filter changes as a side effect of a column changes,
            // we report 'api' as the source, so that the client can distinguish
            this.filterManager?.onFilterChanged({ columns, source: 'api' });
        } else {
            // onFilterChanged does this already
            this.updateDependentFilters();
        }
    }

    private updateDependentFilters(): void {
        // Group column filters can be dependant on underlying column filters, but don't normally get created until they're used for the first time.
        // Instead, create them by default when any filter changes.
        const groupColumns = this.columnModel.getAutoCols();
        groupColumns?.forEach((groupColumn) => {
            if (groupColumn.getColDef().filter === 'agGroupColumnFilter') {
                this.getOrCreateFilterWrapper(groupColumn);
            }
        });
    }

    // for group filters, can change dynamically whether they are allowed or not
    public isFilterAllowed(column: AgColumn): boolean {
        const isFilterAllowed = column.isFilterAllowed();
        if (!isFilterAllowed) {
            return false;
        }
        const { filter } = this.allColumnFilters.get(column.getColId()) ?? {};
        if (filter) {
            // defer to filter component isFilterAllowed if it exists
            return typeof (filter as any)?.isFilterAllowed === 'function' ? (filter as any).isFilterAllowed() : true;
        }
        return true;
    }

    public getFloatingFilterCompDetails(column: AgColumn, showParentFilter: () => void): UserCompDetails | undefined {
        const parentFilterInstance = (callback: IFloatingFilterParentCallback<IFilter>) => {
            const filterComponent = this.getOrCreateFilterWrapper(column)?.filterPromise;

            if (filterComponent == null) {
                return;
            }

            filterComponent.then((instance) => {
                callback(_unwrapUserComp(instance!));
            });
        };

        const colDef = column.getColDef();
        const filterParams = {
            ...this.createFilterParams(column, colDef),
            filterChangedCallback: () =>
                parentFilterInstance((filterInstance) =>
                    this.filterChangedCallbackFactory(filterInstance as IFilterComp, column)()
                ),
        };
        const finalFilterParams = this.userComponentFactory.mergeParamsWithApplicationProvidedParams(
            colDef,
            FilterComponent,
            filterParams
        );

        let defaultFloatingFilterType = getDefaultFloatingFilterType(this.frameworkOverrides, colDef, () =>
            this.getDefaultFloatingFilter(column)
        );

        if (defaultFloatingFilterType == null) {
            defaultFloatingFilterType = 'agReadOnlyFloatingFilter';
        }

        const params: WithoutGridCommon<IFloatingFilterParams<IFilter>> = {
            column: column,
            filterParams: finalFilterParams,
            currentParentModel: () => this.getCurrentFloatingFilterParentModel(column),
            parentFilterInstance,
            showParentFilter,
            suppressFilterButton: false, // This one might be overridden from the colDef
        };

        return this.userComponentFactory.getFloatingFilterCompDetails(colDef, params, defaultFloatingFilterType);
    }

    public getCurrentFloatingFilterParentModel(column: AgColumn): any {
        return this.getModelFromFilterWrapper(this.cachedFilter(column) ?? ({ column } as FilterWrapper));
    }

    // destroys the filter, so it no longer takes part
    public destroyFilter(column: AgColumn, source: 'api' | 'columnChanged' | 'paramsUpdated' = 'api'): void {
        const colId = column.getColId();
        const filterWrapper = this.allColumnFilters.get(colId);

        this.disposeColumnListener(colId);

        delete this.initialFilterModel[colId];

        if (filterWrapper) {
            this.disposeFilterWrapper(filterWrapper, source);
            this.filterManager?.onFilterChanged({
                columns: [column],
                source: 'api',
            });
        }
    }

    private disposeColumnListener(colId: string): void {
        const columnListener = this.allColumnListeners.get(colId);

        if (columnListener) {
            this.allColumnListeners.delete(colId);
            columnListener();
        }
    }

    private disposeFilterWrapper(
        filterWrapper: FilterWrapper,
        source: 'api' | 'columnChanged' | 'gridDestroyed' | 'advancedFilterEnabled' | 'paramsUpdated'
    ): void {
        filterWrapper.filterPromise!.then((filter) => {
            this.destroyBean(filter);

            filterWrapper.column.setFilterActive(false, 'filterDestroyed');

            this.allColumnFilters.delete(filterWrapper.column.getColId());

            const event: WithoutGridCommon<FilterDestroyedEvent> = {
                type: 'filterDestroyed',
                source,
                column: filterWrapper.column,
            };
            this.eventService.dispatchEvent(event);
        });
    }

    private filterModifiedCallbackFactory(filter: IFilterComp<any>, column: AgColumn<any>) {
        return () => {
            const event: WithoutGridCommon<FilterModifiedEvent> = {
                type: 'filterModified',
                column,
                filterInstance: filter,
            };

            this.eventService.dispatchEvent(event);
        };
    }

    private filterChangedCallbackFactory(filter: IFilterComp<any>, column: AgColumn<any>) {
        return (additionalEventAttributes?: any) => {
            const source: FilterChangedEventSourceType = additionalEventAttributes?.source ?? 'columnFilter';
            const params = {
                filter,
                additionalEventAttributes,
                columns: [column],
                source,
            };
            this.callOnFilterChangedOutsideRenderCycle(params);
        };
    }

    private checkDestroyFilter(colId: string): void {
        const filterWrapper = this.allColumnFilters.get(colId);
        if (!filterWrapper) {
            return;
        }

        const column = filterWrapper.column;
        const { compDetails } = column.isFilterAllowed() ? this.createFilterInstance(column) : { compDetails: null };

        // Case when filter component changes
        if (this.areFilterCompsDifferent(filterWrapper.compDetails, compDetails)) {
            this.destroyFilter(column, 'paramsUpdated');
            return;
        }

        // Case when filter params changes
        const newFilterParams = column.getColDef().filterParams;
        // When filter wrapper does not have promise to retrieve FilterComp, destroy
        if (!filterWrapper.filterPromise) {
            this.destroyFilter(column, 'paramsUpdated');
            return;
        }

        // Otherwise - Check for refresh method before destruction
        // If refresh() method is implemented - call it and destroy filter if it returns false
        // Otherwise - do nothing ( filter will not be destroyed - we assume new params are compatible with old ones )
        filterWrapper.filterPromise.then((filter) => {
            const shouldRefreshFilter = filter?.refresh
                ? filter.refresh({
                      ...this.createFilterParams(column, column.getColDef()),
                      filterModifiedCallback: this.filterModifiedCallbackFactory(filter, column),
                      filterChangedCallback: this.filterChangedCallbackFactory(filter, column),
                      doesRowPassOtherFilter: (node) =>
                          this.filterManager ? this.filterManager.doesRowPassOtherFilters(filter, node) : true,
                      ...newFilterParams,
                  })
                : true;
            // framework wrapper always implements optional methods, but returns null if no underlying method
            if (shouldRefreshFilter === false) {
                this.destroyFilter(column, 'paramsUpdated');
            }
        });
    }

    private setColumnFilterWrapper(column: AgColumn, filterWrapper: FilterWrapper): void {
        const colId = column.getColId();
        this.allColumnFilters.set(colId, filterWrapper);
        this.allColumnListeners.set(
            colId,
            this.addManagedListeners(column, { colDefChanged: () => this.checkDestroyFilter(colId) })[0]
        );
    }

    public areFilterCompsDifferent(
        oldCompDetails: UserCompDetails | null,
        newCompDetails: UserCompDetails | null
    ): boolean {
        if (!newCompDetails || !oldCompDetails) {
            return true;
        }
        const { componentClass: oldComponentClass } = oldCompDetails;
        const { componentClass: newComponentClass } = newCompDetails;
        const isSameComponentClass =
            oldComponentClass === newComponentClass ||
            // react hooks returns new wrappers, so check nested render method
            (oldComponentClass?.render &&
                newComponentClass?.render &&
                oldComponentClass.render === newComponentClass.render);
        return !isSameComponentClass;
    }

    public hasFloatingFilters(): boolean {
        const gridColumns = this.columnModel.getCols();
        return gridColumns.some((col) => col.getColDef().floatingFilter);
    }

    public getFilterInstance<TFilter extends IFilter>(
        key: string | AgColumn,
        callback?: (filter: TFilter | null) => void
<<<<<<< HEAD
    ): undefined {
        if (!callback) {
            return undefined;
        }
        this.getFilterInstanceImpl(key).then((filter) => {
            const unwrapped = unwrapUserComp(filter) as any;
            callback(unwrapped);
        });
        return undefined;
=======
    ): TFilter | null | undefined {
        const res = this.getFilterInstanceImpl(key, (instance) => {
            if (!callback) {
                return;
            }
            const unwrapped = _unwrapUserComp(instance) as any;
            callback(unwrapped);
        });
        const unwrapped = _unwrapUserComp(res);
        return unwrapped as any;
>>>>>>> e9a16103
    }

    public getColumnFilterInstance<TFilter extends IFilter>(
        key: string | AgColumn
    ): Promise<TFilter | null | undefined> {
        return new Promise((resolve) => {
            this.getFilterInstanceImpl(key).then((filter) => {
                resolve(unwrapUserComp(filter) as any);
            });
        });
    }

    private getFilterInstanceImpl(key: string | AgColumn): AgPromise<IFilter | null | undefined> {
        const column = this.columnModel.getColDefCol(key);

        if (!column) {
            return AgPromise.resolve(undefined);
        }

        const filterPromise = this.getOrCreateFilterWrapper(column)?.filterPromise;
        return filterPromise ?? AgPromise.resolve(null);
    }

    private processFilterModelUpdateQueue(): void {
        this.filterModelUpdateQueue.forEach(({ model, source }) => this.setFilterModel(model, source));
        this.filterModelUpdateQueue = [];
        this.columnFilterModelUpdateQueue.forEach(({ key, model, resolve }) => {
            this.setColumnFilterModel(key, model).then(() => resolve());
        });
        this.columnFilterModelUpdateQueue = [];
    }

    public getColumnFilterModel(key: string | AgColumn): any {
        const filterWrapper = this.getFilterWrapper(key);
        return filterWrapper ? this.getModelFromFilterWrapper(filterWrapper) : null;
    }

    public setColumnFilterModel(key: string | AgColumn, model: any): Promise<void> {
        if (this.dataTypeService?.isPendingInference()) {
            let resolve: () => void = () => {};
            const promise = new Promise<void>((res) => {
                resolve = res;
            });
            this.columnFilterModelUpdateQueue.push({ key, model, resolve });
            return promise;
        }

        const column = this.columnModel.getColDefCol(key);
        const filterWrapper = column ? this.getOrCreateFilterWrapper(column) : null;
        const convertPromise = <T>(promise: AgPromise<T>): Promise<T> => {
            return new Promise((resolve) => {
                promise.then((result) => resolve(result!));
            });
        };
        return filterWrapper
            ? convertPromise(this.setModelOnFilterWrapper(filterWrapper.filterPromise!, model))
            : Promise.resolve();
    }

    private getFilterWrapper(key: string | AgColumn): FilterWrapper | null {
        const column = this.columnModel.getColDefCol(key);
        return column ? this.cachedFilter(column) ?? null : null;
    }

    public override destroy() {
        super.destroy();
        this.allColumnFilters.forEach((filterWrapper) => this.disposeFilterWrapper(filterWrapper, 'gridDestroyed'));
        // don't need to destroy the listeners as they are managed listeners
        this.allColumnListeners.clear();
    }
}

export interface FilterWrapper {
    compiledElement: any;
    column: AgColumn;
    filterPromise: AgPromise<IFilterComp> | null;
    filter?: IFilterComp;
    compDetails: UserCompDetails | null;
}<|MERGE_RESOLUTION|>--- conflicted
+++ resolved
@@ -183,16 +183,10 @@
                 return null;
             }
 
-<<<<<<< HEAD
             return filter.getModel();
         } else {
             // filter still being created. return initial state if it exists and hasn't been applied yet
             return this.getModelFromInitialState(filterWrapper.column);
-=======
-        if (typeof filter.getModel !== 'function') {
-            _warnOnce('filter API missing getModel method, which is needed for getFilterModel');
-            return null;
->>>>>>> e9a16103
         }
     }
 
@@ -796,28 +790,15 @@
     public getFilterInstance<TFilter extends IFilter>(
         key: string | AgColumn,
         callback?: (filter: TFilter | null) => void
-<<<<<<< HEAD
     ): undefined {
         if (!callback) {
             return undefined;
         }
         this.getFilterInstanceImpl(key).then((filter) => {
-            const unwrapped = unwrapUserComp(filter) as any;
+            const unwrapped = _unwrapUserComp(filter) as any;
             callback(unwrapped);
         });
         return undefined;
-=======
-    ): TFilter | null | undefined {
-        const res = this.getFilterInstanceImpl(key, (instance) => {
-            if (!callback) {
-                return;
-            }
-            const unwrapped = _unwrapUserComp(instance) as any;
-            callback(unwrapped);
-        });
-        const unwrapped = _unwrapUserComp(res);
-        return unwrapped as any;
->>>>>>> e9a16103
     }
 
     public getColumnFilterInstance<TFilter extends IFilter>(
@@ -825,7 +806,7 @@
     ): Promise<TFilter | null | undefined> {
         return new Promise((resolve) => {
             this.getFilterInstanceImpl(key).then((filter) => {
-                resolve(unwrapUserComp(filter) as any);
+                resolve(_unwrapUserComp(filter) as any);
             });
         });
     }
