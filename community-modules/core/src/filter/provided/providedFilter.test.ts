--- conflicted
+++ resolved
@@ -3,12 +3,7 @@
 import type { LocaleService } from '../../localeService';
 import type { PositionableFeature } from '../../rendering/features/positionableFeature';
 import { mock } from '../../test-utils/mock';
-<<<<<<< HEAD
-import type { ComponentClass } from '../../widgets/component';
-=======
-import type { AgPromise } from '../../utils/promise';
 import type { ComponentSelector } from '../../widgets/component';
->>>>>>> 71b1bbe7
 import type { ProvidedFilterParams } from './iProvidedFilter';
 import { ProvidedFilter } from './providedFilter';
 
@@ -59,19 +54,11 @@
         throw new Error('Method not implemented.');
     }
 
-<<<<<<< HEAD
-    protected resetUiToDefaults(silent?: boolean): Promise<void> {
+    protected resetUiToDefaults(): Promise<void> {
         throw new Error('Method not implemented.');
     }
 
-    protected setModelIntoUi(model: ProvidedFilterModel): Promise<void> {
-=======
-    protected resetUiToDefaults(): AgPromise<void> {
-        throw new Error('Method not implemented.');
-    }
-
-    protected setModelIntoUi(): AgPromise<void> {
->>>>>>> 71b1bbe7
+    protected setModelIntoUi(): Promise<void> {
         throw new Error('Method not implemented.');
     }
 
