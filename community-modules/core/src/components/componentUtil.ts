import type { GridApi } from '../api/gridApi';
import type { GridOptions } from '../entities/gridOptions';
import { ALL_EVENTS, INTERNAL_EVENTS, PUBLIC_EVENTS } from '../eventTypes';
import type { ComponentStateChangedEvent, GridOptionsChangedEvent } from '../events';
<<<<<<< HEAD
import { Events } from '../events';
=======
import type { GridApi } from '../gridApi';
>>>>>>> 485d9439
import type { WithoutGridCommon } from '../interfaces/iCommon';
import { PropertyKeys } from '../propertyKeys';
import { _iterateObject } from '../utils/object';

export class ComponentUtil {
    public static VUE_OMITTED_PROPERTY = 'AG-VUE-OMITTED-PROPERTY';

    public static EXCLUDED_INTERNAL_EVENTS = INTERNAL_EVENTS;

    public static PUBLIC_EVENTS = PUBLIC_EVENTS;

    public static getCallbackForEvent(eventName: string): string {
        if (!eventName || eventName.length < 2) {
            return eventName;
        }
        return 'on' + eventName[0].toUpperCase() + eventName.substring(1);
    }
    // onXXX methods, based on the above events
    public static EVENT_CALLBACKS: string[] = ALL_EVENTS.map((event) => ComponentUtil.getCallbackForEvent(event));

    public static BOOLEAN_PROPERTIES = PropertyKeys.BOOLEAN_PROPERTIES;
    public static ALL_PROPERTIES = PropertyKeys.ALL_PROPERTIES;

    public static ALL_PROPERTIES_AND_CALLBACKS = [...this.ALL_PROPERTIES, ...this.EVENT_CALLBACKS];
    public static ALL_PROPERTIES_AND_CALLBACKS_SET = new Set(ComponentUtil.ALL_PROPERTIES_AND_CALLBACKS);

    private static getGridOptionKeys() {
        // Vue does not have keys in prod so instead need to run through all the
        // gridOptions checking for presence of a gridOption key.
        return this.ALL_PROPERTIES_AND_CALLBACKS;
    }

    /** Combines component props / attributes with the provided gridOptions returning a new combined gridOptions object */
    public static combineAttributesAndGridOptions(gridOptions: GridOptions | undefined, component: any): GridOptions {
        // create empty grid options if none were passed
        if (typeof gridOptions !== 'object') {
            gridOptions = {} as GridOptions;
        }
        // shallow copy (so we don't change the provided object)
        const mergedOptions = { ...gridOptions } as any;
        const keys = ComponentUtil.getGridOptionKeys();
        // Loop through component props, if they are not undefined and a valid gridOption copy to gridOptions
        keys.forEach((key) => {
            const value = component[key];
            if (typeof value !== 'undefined' && value !== ComponentUtil.VUE_OMITTED_PROPERTY) {
                mergedOptions[key] = value;
            }
        });
        return mergedOptions;
    }

    public static processOnChange(changes: any, api: GridApi): void {
        if (!changes) {
            return;
        }

        // Only process changes to properties that are part of the gridOptions
        const gridChanges: any = {};
        let hasChanges = false;
        Object.keys(changes)
            .filter((key) => ComponentUtil.ALL_PROPERTIES_AND_CALLBACKS_SET.has(key))
            .forEach((key) => {
                gridChanges[key] = changes[key];
                hasChanges = true;
            });

        if (!hasChanges) {
            return;
        }

        const internalUpdateEvent: WithoutGridCommon<GridOptionsChangedEvent> = {
            type: 'gridOptionsChanged',
            options: gridChanges,
        };
        api.dispatchEvent(internalUpdateEvent);

        // copy gridChanges into an event for dispatch
        const event: WithoutGridCommon<ComponentStateChangedEvent> = {
            type: 'componentStateChanged',
        };

        _iterateObject(gridChanges, (key: string, value: any) => {
            (event as any)[key] = value;
        });

        api.dispatchEvent(event);
    }
}<|MERGE_RESOLUTION|>--- conflicted
+++ resolved
@@ -2,11 +2,6 @@
 import type { GridOptions } from '../entities/gridOptions';
 import { ALL_EVENTS, INTERNAL_EVENTS, PUBLIC_EVENTS } from '../eventTypes';
 import type { ComponentStateChangedEvent, GridOptionsChangedEvent } from '../events';
-<<<<<<< HEAD
-import { Events } from '../events';
-=======
-import type { GridApi } from '../gridApi';
->>>>>>> 485d9439
 import type { WithoutGridCommon } from '../interfaces/iCommon';
 import { PropertyKeys } from '../propertyKeys';
 import { _iterateObject } from '../utils/object';
