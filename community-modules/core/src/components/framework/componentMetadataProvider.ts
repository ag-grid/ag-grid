--- conflicted
+++ resolved
@@ -1,13 +1,7 @@
 import { BeanStub } from '../../context/beanStub';
-<<<<<<< HEAD
 import { Autowired, Bean } from '../../context/context';
-import { IComponent } from '../../interfaces/iComponent';
-import { AgComponentUtils } from './agComponentUtils';
-=======
-import { Autowired, Bean, PostConstruct } from '../../context/context';
 import type { IComponent } from '../../interfaces/iComponent';
 import type { AgComponentUtils } from './agComponentUtils';
->>>>>>> c75d6e7b
 
 export interface ComponentMetadata {
     mandatoryMethodList: string[];
