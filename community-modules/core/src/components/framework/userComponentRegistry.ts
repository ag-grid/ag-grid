--- conflicted
+++ resolved
@@ -35,23 +35,6 @@
         agLoadingCellRenderer: LoadingCellRenderer,
         agSkeletonCellRenderer: SkeletonCellRenderer,
         agCheckboxCellRenderer: CheckboxCellRenderer,
-
-<<<<<<< HEAD
-        //filter
-        agTextColumnFilter: TextFilter,
-        agNumberColumnFilter: NumberFilter,
-        agDateColumnFilter: DateFilter,
-=======
-        //editors
-        agCellEditor: TextCellEditor,
-        agTextCellEditor: TextCellEditor,
-        agNumberCellEditor: NumberCellEditor,
-        agDateCellEditor: DateCellEditor,
-        agDateStringCellEditor: DateStringCellEditor,
-        agSelectCellEditor: SelectCellEditor,
-        agLargeTextCellEditor: LargeTextCellEditor,
-        agCheckboxCellEditor: CheckboxCellEditor,
->>>>>>> dd76cc8c
 
         //overlays
         agLoadingOverlay: LoadingOverlayComponent,
