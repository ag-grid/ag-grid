--- conflicted
+++ resolved
@@ -766,9 +766,6 @@
 export interface ColumnValueChangedEvent<TData = any, TContext = any>
     extends ColumnEvent<'columnValueChanged', TData, TContext> {}
 
-export interface ColumnHeaderHeightChangedEvent<TData = any, TContext = any>
-    extends ColumnEvent<'columnHeaderHeightChanged', TData, TContext> {}
-
 export interface ColumnMovedEvent<TData = any, TContext = any> extends ColumnEvent<'columnMoved', TData, TContext> {
     /** The position the column was moved to */
     toIndex?: number;
@@ -1104,16 +1101,13 @@
     extends AgGlobalEvent<'rowContainerHeightChanged', TData, TContext> {}
 export interface HeaderHeightChangedEvent<TData = any, TContext = any>
     extends AgGlobalEvent<'headerHeightChanged', TData, TContext> {}
-<<<<<<< HEAD
 export interface ColumnHeaderHeightChangedEvent<TData = any, TContext = any>
-    extends AgGlobalEvent<'columnHeaderHeightChanged', TData, TContext> {}
+    extends ColumnEvent<'columnHeaderHeightChanged', TData, TContext> {}
 export interface ColumnGroupHeaderHeightChangedEvent<TData = any, TContext = any>
     extends AgGlobalEvent<'columnGroupHeaderHeightChanged', TData, TContext> {
     columnGroup: ColumnGroup | null;
     source: 'autosizeColumnGroupHeaderHeight';
 }
-=======
->>>>>>> e777ab0f
 export interface GridStylesChangedEvent<TData = any, TContext = any>
     extends AgGlobalEvent<'gridStylesChanged', TData, TContext> {}
 export interface RowCountReadyEvent<TData = any, TContext = any>
