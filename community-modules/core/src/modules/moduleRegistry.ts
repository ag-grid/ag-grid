--- conflicted
+++ resolved
@@ -1,20 +1,8 @@
-<<<<<<< HEAD
-import { DataTypeModule } from '../columns/columnModules';
-import { FilterModule } from '../filter/filterModules';
-=======
->>>>>>> 59a70233
 import type { Module, ModuleValidationInvalidResult } from '../interfaces/iModule';
-import { StateModule } from '../misc/stateServiceModule';
 import { _doOnce } from '../utils/function';
 import { _values } from '../utils/generic';
 import { ModuleNames } from './moduleNames';
 
-<<<<<<< HEAD
-// TODO - remove - temp code for backwards compatibility
-export const INTERNAL_MODULES = [FilterModule, StateModule, DataTypeModule] as const;
-
-=======
->>>>>>> 59a70233
 export class ModuleRegistry {
     // having in a map a) removes duplicates and b) allows fast lookup
     private static globalModulesMap: { [name: string]: Module } = {};
