<<<<<<< HEAD
import { EditModule } from '../edit/editModules';
import { FilterModule } from '../filter/filterModules';
=======
>>>>>>> 5bb21a1d
import type { Module, ModuleValidationInvalidResult } from '../interfaces/iModule';
import { _doOnce } from '../utils/function';
import { _values } from '../utils/generic';
import { ModuleNames } from './moduleNames';

<<<<<<< HEAD
// TODO - remove - temp code for backwards compatibility
export const INTERNAL_MODULES = [FilterModule, EditModule] as const;

=======
>>>>>>> 5bb21a1d
export class ModuleRegistry {
    // having in a map a) removes duplicates and b) allows fast lookup
    private static globalModulesMap: { [name: string]: Module } = {};
    private static gridModulesMap: { [gridId: string]: { [name: string]: Module } } = {};
    private static moduleBased: boolean | undefined;
    private static currentModuleVersion: string;
    private static isBundled: boolean | undefined;
    private static areGridScopedModules = false;

    /**
     * Globally register the given module for all grids.
     * @param module - module to register
     */
    public static register(module: Module): void {
        ModuleRegistry.__register(module, true, undefined);
    }
    /**
     * Globally register the given modules for all grids.
     * @param modules - modules to register
     */
    public static registerModules(modules: Module[]): void {
        ModuleRegistry.__registerModules(modules, true, undefined);
    }

    /** AG GRID INTERNAL - Module registration helper. */
    public static __register(module: Module, moduleBased: boolean, gridId: string | undefined): void {
        ModuleRegistry.runVersionChecks(module);

        if (gridId !== undefined) {
            ModuleRegistry.areGridScopedModules = true;
            if (ModuleRegistry.gridModulesMap[gridId] === undefined) {
                ModuleRegistry.gridModulesMap[gridId] = {};
            }
            ModuleRegistry.gridModulesMap[gridId][module.moduleName] = module;
        } else {
            ModuleRegistry.globalModulesMap[module.moduleName] = module;
        }

        ModuleRegistry.setModuleBased(moduleBased);
    }

    /** AG GRID INTERNAL - Unregister grid scoped module. */
    public static __unRegisterGridModules(gridId: string): void {
        delete ModuleRegistry.gridModulesMap[gridId];
    }
    /** AG GRID INTERNAL - Module registration helper. */
    public static __registerModules(modules: Module[], moduleBased: boolean, gridId: string | undefined): void {
        ModuleRegistry.setModuleBased(moduleBased);

        if (!modules) {
            return;
        }
        modules.forEach((module) => ModuleRegistry.__register(module, moduleBased, gridId));
    }

    private static isValidModuleVersion(module: Module): boolean {
        const [moduleMajor, moduleMinor] = module.version.split('.') || [];
        const [currentModuleMajor, currentModuleMinor] = ModuleRegistry.currentModuleVersion.split('.') || [];

        return moduleMajor === currentModuleMajor && moduleMinor === currentModuleMinor;
    }

    private static runVersionChecks(module: Module) {
        if (!ModuleRegistry.currentModuleVersion) {
            ModuleRegistry.currentModuleVersion = module.version;
        }

        if (!module.version) {
            console.error(
                `AG Grid: You are using incompatible versions of AG Grid modules. Major and minor versions should always match across modules. '${module.moduleName}' is incompatible. Please update all modules to the same version.`
            );
        } else if (!ModuleRegistry.isValidModuleVersion(module)) {
            console.error(
                `AG Grid: You are using incompatible versions of AG Grid modules. Major and minor versions should always match across modules. '${module.moduleName}' is version ${module.version} but the other modules are version ${this.currentModuleVersion}. Please update all modules to the same version.`
            );
        }

        if (module.validate) {
            const result = module.validate();
            if (!result.isValid) {
                const errorResult = result as ModuleValidationInvalidResult;
                console.error(`AG Grid: ${errorResult.message}`);
            }
        }
    }

    private static setModuleBased(moduleBased: boolean) {
        if (ModuleRegistry.moduleBased === undefined) {
            ModuleRegistry.moduleBased = moduleBased;
        } else {
            if (ModuleRegistry.moduleBased !== moduleBased) {
                _doOnce(() => {
                    console.warn(
                        `AG Grid: You are mixing modules (i.e. @ag-grid-community/core) and packages (ag-grid-community) - you can only use one or the other of these mechanisms.`
                    );
                    console.warn('Please see https://www.ag-grid.com/javascript-grid/modules/ for more information.');
                }, 'ModulePackageCheck');
            }
        }
    }

    /**
     * AG GRID INTERNAL - Set if files are being served from a single UMD bundle to provide accurate enterprise upgrade steps.
     */
    public static __setIsBundled() {
        ModuleRegistry.isBundled = true;
    }

    /** AG GRID INTERNAL - Assert a given module has been register, globally or individually with this grid. */
    public static __assertRegistered(moduleName: ModuleNames, reason: string, gridId: string): boolean {
        if (this.__isRegistered(moduleName, gridId)) {
            return true;
        }

        const warningKey = reason + moduleName;
        let warningMessage: string;

        if (ModuleRegistry.isBundled) {
            {
                warningMessage = `AG Grid: unable to use ${reason} as 'ag-grid-enterprise' has not been loaded. Check you are using the Enterprise bundle:
        
        <script src="https://cdn.jsdelivr.net/npm/ag-grid-enterprise@AG_GRID_VERSION/dist/ag-grid-enterprise.min.js"></script>
        
For more info see: https://ag-grid.com/javascript-data-grid/getting-started/#getting-started-with-ag-grid-enterprise`;
            }
        } else if (ModuleRegistry.moduleBased || ModuleRegistry.moduleBased === undefined) {
            // eslint-disable-next-line @typescript-eslint/no-unused-vars
            const modName = Object.entries(ModuleNames).find(([k, v]) => v === moduleName)?.[0];
            warningMessage = `AG Grid: unable to use ${reason} as the ${modName} is not registered${ModuleRegistry.areGridScopedModules ? ` for gridId: ${gridId}` : ''}. Check if you have registered the module:
           
    import { ModuleRegistry } from '@ag-grid-community/core';
    import { ${modName} } from '${moduleName}';
    
    ModuleRegistry.registerModules([ ${modName} ]);

For more info see: https://www.ag-grid.com/javascript-grid/modules/`;
        } else {
            warningMessage = `AG Grid: unable to use ${reason} as package 'ag-grid-enterprise' has not been imported. Check that you have imported the package:
            
    import 'ag-grid-enterprise';`;
        }

        _doOnce(() => {
            console.warn(warningMessage);
        }, warningKey);

        return false;
    }

    /** AG GRID INTERNAL - Is the given module registered, globally or individually with this grid. */
    public static __isRegistered(moduleName: ModuleNames, gridId: string): boolean {
        return !!ModuleRegistry.globalModulesMap[moduleName] || !!ModuleRegistry.gridModulesMap[gridId]?.[moduleName];
    }

    /** AG GRID INTERNAL - Get all registered modules globally / individually for this grid. */
    public static __getRegisteredModules(gridId: string): Module[] {
        return [..._values(ModuleRegistry.globalModulesMap), ..._values(ModuleRegistry.gridModulesMap[gridId] || {})];
    }

    /** AG GRID INTERNAL - Get the list of modules registered individually for this grid. */
    public static __getGridRegisteredModules(gridId: string): Module[] {
        return _values(ModuleRegistry.gridModulesMap[gridId] ?? {}) || [];
    }

    /** INTERNAL */
    public static __isPackageBased(): boolean {
        return !ModuleRegistry.moduleBased;
    }
}<|MERGE_RESOLUTION|>--- conflicted
+++ resolved
@@ -1,19 +1,8 @@
-<<<<<<< HEAD
-import { EditModule } from '../edit/editModules';
-import { FilterModule } from '../filter/filterModules';
-=======
->>>>>>> 5bb21a1d
 import type { Module, ModuleValidationInvalidResult } from '../interfaces/iModule';
 import { _doOnce } from '../utils/function';
 import { _values } from '../utils/generic';
 import { ModuleNames } from './moduleNames';
 
-<<<<<<< HEAD
-// TODO - remove - temp code for backwards compatibility
-export const INTERNAL_MODULES = [FilterModule, EditModule] as const;
-
-=======
->>>>>>> 5bb21a1d
 export class ModuleRegistry {
     // having in a map a) removes duplicates and b) allows fast lookup
     private static globalModulesMap: { [name: string]: Module } = {};
