--- conflicted
+++ resolved
@@ -493,12 +493,6 @@
             AriaAnnouncementService,
             MenuService,
             ColumnApplyStateService,
-<<<<<<< HEAD
-            ColumnMoveService,
-=======
-            ColumnEventDispatcher,
-            ColumnAutosizeService,
->>>>>>> ac1a4d94
             ColumnGetStateService,
             ColumnGroupStateService,
             ColumnFlexService,
