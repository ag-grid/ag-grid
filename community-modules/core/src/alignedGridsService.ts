import type { ColumnApplyStateService } from './columns/columnApplyStateService';
import type { ColumnModel } from './columns/columnModel';
import type { ColumnSizeService } from './columns/columnSizeService';
import { BeanStub } from './context/beanStub';
import { Bean } from './context/context';
import { Qualifier } from './context/context';
import { Autowired } from './context/context';
<<<<<<< HEAD
import { CtrlsService } from './ctrlsService';
import { Column } from './entities/column';
import { ProvidedColumnGroup } from './entities/providedColumnGroup';
import {
=======
import { PostConstruct } from './context/context';
import type { CtrlsService } from './ctrlsService';
import type { Column } from './entities/column';
import type { ProvidedColumnGroup } from './entities/providedColumnGroup';
import type {
>>>>>>> c75d6e7b
    AgEvent,
    BodyScrollEvent,
    ColumnEvent,
    ColumnGroupOpenedEvent,
    ColumnMovedEvent,
    ColumnPinnedEvent,
    ColumnResizedEvent,
    ColumnVisibleEvent,
} from './events';
import { Events } from './events';
import { GridApi } from './gridApi';
import type { Logger } from './logger';
import type { LoggerFactory } from './logger';
import { _errorOnce } from './utils/function';

@Bean('alignedGridsService')
export class AlignedGridsService extends BeanStub {
    @Autowired('columnModel') private columnModel: ColumnModel;
    @Autowired('columnSizeService') private columnSizeService: ColumnSizeService;
    @Autowired('ctrlsService') private ctrlsService: CtrlsService;
    @Autowired('columnApplyStateService') private readonly columnApplyStateService: ColumnApplyStateService;

    private logger: Logger;

    // flag to mark if we are consuming. to avoid cyclic events (ie other grid firing back to master
    // while processing a master event) we mark this if consuming an event, and if we are, then
    // we don't fire back any events.
    private consuming = false;

    private setBeans(@Qualifier('loggerFactory') loggerFactory: LoggerFactory) {
        this.logger = loggerFactory.create('AlignedGridsService');
    }

    private getAlignedGridApis(): GridApi[] {
        let alignedGrids = this.gos.get('alignedGrids') ?? [];
        const isCallbackConfig = typeof alignedGrids === 'function';
        if (typeof alignedGrids === 'function') {
            alignedGrids = alignedGrids();
        }
        const seeUrl = () => `See ${this.getFrameworkOverrides().getDocLink('aligned-grids')}`;
        const apis = alignedGrids
            .map((alignedGrid) => {
                if (!alignedGrid) {
                    _errorOnce(`alignedGrids contains an undefined option.`);
                    if (!isCallbackConfig) {
                        _errorOnce(`You may want to configure via a callback to avoid setup race conditions:
                     "alignedGrids: () => [linkedGrid]"`);
                    }
                    _errorOnce(seeUrl());
                    return;
                }
                if (alignedGrid instanceof GridApi) {
                    return alignedGrid;
                }
                // Extract the GridApi from a ref or component
                const refOrComp = alignedGrid;
                if ('current' in refOrComp) {
                    return refOrComp.current?.api;
                } else {
                    if (!refOrComp.api) {
                        _errorOnce(
                            `alignedGrids - No api found on the linked grid. If you are passing gridOptions to alignedGrids since v31 this is no longer valid. ${seeUrl()}`
                        );
                    }
                    return refOrComp.api;
                }
            })
            .filter((api) => !!api && !api.isDestroyed());

        return apis as GridApi[];
    }

    public postConstruct(): void {
        this.addManagedListener(this.eventService, Events.EVENT_COLUMN_MOVED, this.fireColumnEvent.bind(this));
        this.addManagedListener(this.eventService, Events.EVENT_COLUMN_VISIBLE, this.fireColumnEvent.bind(this));
        this.addManagedListener(this.eventService, Events.EVENT_COLUMN_PINNED, this.fireColumnEvent.bind(this));
        this.addManagedListener(this.eventService, Events.EVENT_COLUMN_GROUP_OPENED, this.fireColumnEvent.bind(this));
        this.addManagedListener(this.eventService, Events.EVENT_COLUMN_RESIZED, this.fireColumnEvent.bind(this));
        this.addManagedListener(this.eventService, Events.EVENT_BODY_SCROLL, this.fireScrollEvent.bind(this));
    }

    // common logic across all the fire methods
    private fireEvent(callback: (alignedGridService: AlignedGridsService) => void): void {
        // if we are already consuming, then we are acting on an event from a master,
        // so we don't cause a cyclic firing of events
        if (this.consuming) {
            return;
        }

        // iterate through the aligned grids, and pass each aligned grid service to the callback
        this.getAlignedGridApis().forEach((api) => {
            if (api.isDestroyed()) {
                return;
            }
            const alignedGridService = api.__getAlignedGridService();
            callback(alignedGridService);
        });
    }

    // common logic across all consume methods. very little common logic, however extracting
    // guarantees consistency across the methods.
    private onEvent(callback: () => void): void {
        this.consuming = true;
        callback();
        this.consuming = false;
    }

    private fireColumnEvent(event: ColumnEvent): void {
        this.fireEvent((alignedGridsService) => {
            alignedGridsService.onColumnEvent(event);
        });
    }

    private fireScrollEvent(event: BodyScrollEvent): void {
        if (event.direction !== 'horizontal') {
            return;
        }
        this.fireEvent((alignedGridsService) => {
            alignedGridsService.onScrollEvent(event);
        });
    }

    private onScrollEvent(event: BodyScrollEvent): void {
        this.onEvent(() => {
            const gridBodyCon = this.ctrlsService.getGridBodyCtrl();
            gridBodyCon.getScrollFeature().setHorizontalScrollPosition(event.left, true);
        });
    }

    public getMasterColumns(event: ColumnEvent): Column[] {
        const result: Column[] = [];
        if (event.columns) {
            event.columns.forEach((column: Column) => {
                result.push(column);
            });
        } else if (event.column) {
            result.push(event.column);
        }
        return result;
    }

    public getColumnIds(event: ColumnEvent): string[] {
        const result: string[] = [];
        if (event.columns) {
            event.columns.forEach((column) => {
                result.push(column.getColId());
            });
        } else if (event.column) {
            result.push(event.column.getColId());
        }
        return result;
    }

    public onColumnEvent(event: AgEvent): void {
        this.onEvent(() => {
            switch (event.type) {
                case Events.EVENT_COLUMN_MOVED:
                case Events.EVENT_COLUMN_VISIBLE:
                case Events.EVENT_COLUMN_PINNED:
                case Events.EVENT_COLUMN_RESIZED:
                    const colEvent = event as ColumnEvent;
                    this.processColumnEvent(colEvent);
                    break;

                case Events.EVENT_COLUMN_GROUP_OPENED:
                    const groupOpenedEvent = event as ColumnGroupOpenedEvent;
                    this.processGroupOpenedEvent(groupOpenedEvent);
                    break;

                case Events.EVENT_COLUMN_PIVOT_CHANGED:
                    // we cannot support pivoting with aligned grids as the columns will be out of sync as the
                    // grids will have columns created based on the row data of the grid.
                    console.warn(
                        'AG Grid: pivoting is not supported with aligned grids. ' +
                            'You can only use one of these features at a time in a grid.'
                    );
                    break;
            }
        });
    }

    private processGroupOpenedEvent(groupOpenedEvent: ColumnGroupOpenedEvent): void {
        groupOpenedEvent.columnGroups.forEach((masterGroup) => {
            // likewise for column group
            let otherColumnGroup: ProvidedColumnGroup | null = null;

            if (masterGroup) {
                const groupId = masterGroup.getGroupId();
                otherColumnGroup = this.columnModel.getProvidedColGroup(groupId);
            }

            if (masterGroup && !otherColumnGroup) {
                return;
            }

            this.logger.log(
                'onColumnEvent-> processing ' + groupOpenedEvent + ' expanded = ' + masterGroup.isExpanded()
            );
            this.columnModel.setColumnGroupOpened(otherColumnGroup, masterGroup.isExpanded(), 'alignedGridChanged');
        });
    }

    private processColumnEvent(colEvent: ColumnEvent): void {
        // the column in the event is from the master grid. need to
        // look up the equivalent from this (other) grid
        const masterColumn = colEvent.column;
        let otherColumn: Column | null = null;

        if (masterColumn) {
            otherColumn = this.columnModel.getColDefCol(masterColumn.getColId());
        }
        // if event was with respect to a master column, that is not present in this
        // grid, then we ignore the event
        if (masterColumn && !otherColumn) {
            return;
        }

        // in time, all the methods below should use the column ids, it's a more generic way
        // of handling columns, and also allows for single or multi column events
        const masterColumns = this.getMasterColumns(colEvent);

        switch (colEvent.type) {
            case Events.EVENT_COLUMN_MOVED:
                // when the user moves columns via applyColumnState, we can't depend on moving specific columns
                // to an index, as there maybe be many indexes columns moved to (as wasn't result of a mouse drag).
                // so only way to be sure is match the order of all columns using Column State.
                {
                    const movedEvent = colEvent as ColumnMovedEvent;
                    const srcColState = colEvent.api.getColumnState();
                    const destColState = srcColState.map((s) => ({ colId: s.colId }));
                    this.columnApplyStateService.applyColumnState(
                        { state: destColState, applyOrder: true },
                        'alignedGridChanged'
                    );
                    this.logger.log(`onColumnEvent-> processing ${colEvent.type} toIndex = ${movedEvent.toIndex}`);
                }
                break;
            case Events.EVENT_COLUMN_VISIBLE:
                // when the user changes visibility via applyColumnState, we can't depend on visibility flag in event
                // as there maybe be mix of true/false (as wasn't result of a mouse click to set visiblity).
                // so only way to be sure is match the visibility of all columns using Column State.
                {
                    const visibleEvent = colEvent as ColumnVisibleEvent;
                    const srcColState = colEvent.api.getColumnState();
                    const destColState = srcColState.map((s) => ({ colId: s.colId, hide: s.hide }));
                    this.columnApplyStateService.applyColumnState({ state: destColState }, 'alignedGridChanged');
                    this.logger.log(`onColumnEvent-> processing ${colEvent.type} visible = ${visibleEvent.visible}`);
                }
                break;
            case Events.EVENT_COLUMN_PINNED:
                {
                    const pinnedEvent = colEvent as ColumnPinnedEvent;
                    const srcColState = colEvent.api.getColumnState();
                    const destColState = srcColState.map((s) => ({ colId: s.colId, pinned: s.pinned }));
                    this.columnApplyStateService.applyColumnState({ state: destColState }, 'alignedGridChanged');
                    this.logger.log(`onColumnEvent-> processing ${colEvent.type} pinned = ${pinnedEvent.pinned}`);
                }
                break;
            case Events.EVENT_COLUMN_RESIZED:
                const resizedEvent = colEvent as ColumnResizedEvent;

                const columnWidths: {
                    [key: string]: {
                        key: string | Column;
                        newWidth: number;
                    };
                } = {};
                masterColumns.forEach((column: Column) => {
                    this.logger.log(
                        `onColumnEvent-> processing ${colEvent.type} actualWidth = ${column.getActualWidth()}`
                    );
                    columnWidths[column.getId()] = { key: column.getColId(), newWidth: column.getActualWidth() };
                });
                // don't set flex columns width
                resizedEvent.flexColumns?.forEach((col) => {
                    if (columnWidths[col.getId()]) {
                        delete columnWidths[col.getId()];
                    }
                });
                this.columnSizeService.setColumnWidths(
                    Object.values(columnWidths),
                    false,
                    resizedEvent.finished,
                    'alignedGridChanged'
                );
                break;
        }
        const gridBodyCon = this.ctrlsService.getGridBodyCtrl();
        const isVerticalScrollShowing = gridBodyCon.isVerticalScrollShowing();
        this.getAlignedGridApis().forEach((api) => {
            api.setGridOption('alwaysShowVerticalScroll', isVerticalScrollShowing);
        });
    }
}<|MERGE_RESOLUTION|>--- conflicted
+++ resolved
@@ -5,18 +5,10 @@
 import { Bean } from './context/context';
 import { Qualifier } from './context/context';
 import { Autowired } from './context/context';
-<<<<<<< HEAD
-import { CtrlsService } from './ctrlsService';
-import { Column } from './entities/column';
-import { ProvidedColumnGroup } from './entities/providedColumnGroup';
-import {
-=======
-import { PostConstruct } from './context/context';
 import type { CtrlsService } from './ctrlsService';
 import type { Column } from './entities/column';
 import type { ProvidedColumnGroup } from './entities/providedColumnGroup';
 import type {
->>>>>>> c75d6e7b
     AgEvent,
     BodyScrollEvent,
     ColumnEvent,
