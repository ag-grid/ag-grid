--- conflicted
+++ resolved
@@ -5,14 +5,9 @@
 import { BeanStub } from './context/beanStub';
 import type { BeanCollection } from './context/context';
 import type { CtrlsService } from './ctrlsService';
-<<<<<<< HEAD
-import type { Column } from './entities/column';
-import type { ProvidedColumnGroup } from './entities/providedColumnGroup';
-import type { EventsType } from './eventKeys';
-=======
 import type { AgColumn } from './entities/agColumn';
 import type { AgProvidedColumnGroup } from './entities/agProvidedColumnGroup';
->>>>>>> e6547343
+import type { EventsType } from './eventKeys';
 import type {
     AgEvent,
     AlignedGridColumnEvent,
