import { AlignedGridsModule } from './alignedGridsModule';
import { CommunityApiModule } from './api/apiModule';
<<<<<<< HEAD
import { ColumnAutosizeModule, ColumnResizeModule, ControlsColumnModule, DataTypeModule } from './columns/columnModule';
import { DragAndDropModule, RowDragModule } from './dragAndDrop/dragModule';
=======
import { ColumnMoveModule, DataTypeModule } from './columns/columnModule';
>>>>>>> ac1a4d94
import { EditModule } from './edit/editModule';
import { FilterModule } from './filter/filterModule';
import { _defineModule } from './interfaces/iModule';
import { StateModule } from './misc/state/stateModule';
import { ModuleNames } from './modules/moduleNames';
import { PaginationModule } from './pagination/paginationModule';
import { ValidationService } from './validation/validationService';
import { VERSION } from './version';

export const GridCoreModule = {
    version: VERSION,
    moduleName: ModuleNames.CommunityCoreModule,
};

export const ValidationsModule = _defineModule({
    version: VERSION,
    moduleName: '@ag-grid-community/core-validations',
    beans: [ValidationService],
});

export const CommunityFeaturesModule = _defineModule({
    version: VERSION,
    moduleName: '@ag-grid-community/core-community-features',
    dependantModules: [
        GridCoreModule,
        ValidationsModule,
        EditModule,
        FilterModule,
        StateModule,
        DataTypeModule,
        AlignedGridsModule,
        PaginationModule,
        CommunityApiModule,
<<<<<<< HEAD
        ColumnAutosizeModule,
        ControlsColumnModule,
        ColumnResizeModule,
        DragAndDropModule,
        RowDragModule,
=======
        ColumnMoveModule,
>>>>>>> ac1a4d94
    ],
});<|MERGE_RESOLUTION|>--- conflicted
+++ resolved
@@ -1,11 +1,13 @@
 import { AlignedGridsModule } from './alignedGridsModule';
 import { CommunityApiModule } from './api/apiModule';
-<<<<<<< HEAD
-import { ColumnAutosizeModule, ColumnResizeModule, ControlsColumnModule, DataTypeModule } from './columns/columnModule';
+import {
+    ColumnAutosizeModule,
+    ColumnMoveModule,
+    ColumnResizeModule,
+    ControlsColumnModule,
+    DataTypeModule,
+} from './columns/columnModule';
 import { DragAndDropModule, RowDragModule } from './dragAndDrop/dragModule';
-=======
-import { ColumnMoveModule, DataTypeModule } from './columns/columnModule';
->>>>>>> ac1a4d94
 import { EditModule } from './edit/editModule';
 import { FilterModule } from './filter/filterModule';
 import { _defineModule } from './interfaces/iModule';
@@ -39,14 +41,11 @@
         AlignedGridsModule,
         PaginationModule,
         CommunityApiModule,
-<<<<<<< HEAD
+        ColumnMoveModule,
         ColumnAutosizeModule,
         ControlsColumnModule,
         ColumnResizeModule,
         DragAndDropModule,
         RowDragModule,
-=======
-        ColumnMoveModule,
->>>>>>> ac1a4d94
     ],
 });