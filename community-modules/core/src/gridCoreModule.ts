--- conflicted
+++ resolved
@@ -1,9 +1,6 @@
-<<<<<<< HEAD
 import { AlignedGridsModule } from './alignedGridsModule';
 import { DataTypeModule } from './columns/columnModules';
-=======
 import { EditModule } from './edit/editModules';
->>>>>>> 594b529f
 import { FilterModule } from './filter/filterModules';
 import type { Module } from './interfaces/iModule';
 import { StateModule } from './main';
@@ -25,16 +22,13 @@
 export const CommunityFeaturesModule: Module = {
     version: VERSION,
     moduleName: '@ag-grid-community/core-community-features',
-<<<<<<< HEAD
     dependantModules: [
         GridCoreModule,
         ValidationsModule,
+        EditModule,
         FilterModule,
         StateModule,
         DataTypeModule,
         AlignedGridsModule,
     ],
-=======
-    dependantModules: [GridCoreModule, ValidationsModule, FilterModule, EditModule],
->>>>>>> 594b529f
 };