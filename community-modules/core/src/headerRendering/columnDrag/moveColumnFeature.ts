import type { ColumnModel } from '../../columns/columnModel';
import type { ColumnMoveService } from '../../columns/columnMoveService';
import type { VisibleColsService } from '../../columns/visibleColsService';
import { HorizontalDirection } from '../../constants/direction';
<<<<<<< HEAD
import { BeanStub } from '../../context/beanStub';
import { Autowired } from '../../context/context';
import { CtrlsService } from '../../ctrlsService';
import { DragAndDropService, DragSourceType, DraggingEvent } from '../../dragAndDrop/dragAndDropService';
import { Column, ColumnPinnedType } from '../../entities/column';
import { ColumnEventType } from '../../events';
import { GridBodyCtrl } from '../../gridBodyComp/gridBodyCtrl';
=======
import { Autowired, PostConstruct } from '../../context/context';
import type { CtrlsService } from '../../ctrlsService';
import type { DraggingEvent } from '../../dragAndDrop/dragAndDropService';
import { DragAndDropService, DragSourceType } from '../../dragAndDrop/dragAndDropService';
import type { Column, ColumnPinnedType } from '../../entities/column';
import type { ColumnEventType } from '../../events';
import type { GridBodyCtrl } from '../../gridBodyComp/gridBodyCtrl';
import type { GridOptionsService } from '../../gridOptionsService';
>>>>>>> c75d6e7b
import { _exists, _missing } from '../../utils/generic';
import { ColumnMoveHelper } from '../columnMoveHelper';
import type { DropListener } from './bodyDropTarget';

export class MoveColumnFeature extends BeanStub implements DropListener {
    @Autowired('columnModel') private columnModel: ColumnModel;
    @Autowired('visibleColsService') private visibleColsService: VisibleColsService;
    @Autowired('columnMoveService') private columnMoveService: ColumnMoveService;
    @Autowired('dragAndDropService') private dragAndDropService: DragAndDropService;
    @Autowired('ctrlsService') public ctrlsService: CtrlsService;

    private gridBodyCon: GridBodyCtrl;

    private needToMoveLeft = false;
    private needToMoveRight = false;
    private movingIntervalId: number | null;
    private intervalCount: number;

    private pinned: ColumnPinnedType;
    private isCenterContainer: boolean;

    private lastDraggingEvent: DraggingEvent;
    private lastMovedInfo: { columns: Column[]; toIndex: number } | null = null;

    // this counts how long the user has been trying to scroll by dragging and failing,
    // if they fail x amount of times, then the column will get pinned. this is what gives
    // the 'hold and pin' functionality
    private failedMoveAttempts: number;

    constructor(pinned: ColumnPinnedType) {
        super();
        this.pinned = pinned;
        this.isCenterContainer = !_exists(pinned);
    }

    public postConstruct(): void {
        this.ctrlsService.whenReady((p) => {
            this.gridBodyCon = p.gridBodyCtrl;
        });
    }

    public getIconName(): string {
        return this.pinned ? DragAndDropService.ICON_PINNED : DragAndDropService.ICON_MOVE;
    }

    public onDragEnter(draggingEvent: DraggingEvent): void {
        // we do dummy drag, so make sure column appears in the right location when first placed

        const columns = draggingEvent.dragItem.columns;
        const dragCameFromToolPanel = draggingEvent.dragSource.type === DragSourceType.ToolPanel;

        if (dragCameFromToolPanel) {
            // the if statement doesn't work if drag leaves grid, then enters again
            this.setColumnsVisible(columns, true, 'uiColumnDragged');
        } else {
            // restore previous state of visible columns upon re-entering. this means if the user drags
            // a group out, and then drags the group back in, only columns that were originally visible
            // will be visible again. otherwise a group with three columns (but only two visible) could
            // be dragged out, then when it's dragged in again, all three are visible. this stops that.
            const visibleState = draggingEvent.dragItem.visibleState;
            const visibleColumns: Column[] = (columns || []).filter((column) => visibleState![column.getId()]);
            this.setColumnsVisible(visibleColumns, true, 'uiColumnDragged');
        }

        this.setColumnsPinned(columns, this.pinned, 'uiColumnDragged');
        this.onDragging(draggingEvent, true, true);
    }

    public onDragLeave(): void {
        this.ensureIntervalCleared();
        this.lastMovedInfo = null;
    }

    public setColumnsVisible(columns: Column[] | null | undefined, visible: boolean, source: ColumnEventType) {
        if (columns) {
            const allowedCols = columns.filter((c) => !c.getColDef().lockVisible);
            this.columnModel.setColsVisible(allowedCols, visible, source);
        }
    }

    public setColumnsPinned(columns: Column[] | null | undefined, pinned: ColumnPinnedType, source: ColumnEventType) {
        if (columns) {
            const allowedCols = columns.filter((c) => !c.getColDef().lockPinned);
            this.columnModel.setColsPinned(allowedCols, pinned, source);
        }
    }

    public onDragStop(): void {
        this.onDragging(this.lastDraggingEvent, false, true, true);
        this.ensureIntervalCleared();
        this.lastMovedInfo = null;
    }

    private checkCenterForScrolling(xAdjustedForScroll: number): void {
        if (this.isCenterContainer) {
            // scroll if the mouse has gone outside the grid (or just outside the scrollable part if pinning)
            // putting in 50 buffer, so even if user gets to edge of grid, a scroll will happen
            const centerCtrl = this.ctrlsService.get('center');
            const firstVisiblePixel = centerCtrl.getCenterViewportScrollLeft();
            const lastVisiblePixel = firstVisiblePixel + centerCtrl.getCenterWidth();

            if (this.gos.get('enableRtl')) {
                this.needToMoveRight = xAdjustedForScroll < firstVisiblePixel + 50;
                this.needToMoveLeft = xAdjustedForScroll > lastVisiblePixel - 50;
            } else {
                this.needToMoveLeft = xAdjustedForScroll < firstVisiblePixel + 50;
                this.needToMoveRight = xAdjustedForScroll > lastVisiblePixel - 50;
            }

            if (this.needToMoveLeft || this.needToMoveRight) {
                this.ensureIntervalStarted();
            } else {
                this.ensureIntervalCleared();
            }
        }
    }

    public onDragging(
        draggingEvent: DraggingEvent = this.lastDraggingEvent,
        fromEnter = false,
        fakeEvent = false,
        finished = false
    ): void {
        if (finished) {
            if (this.lastMovedInfo) {
                const { columns, toIndex } = this.lastMovedInfo;
                ColumnMoveHelper.moveColumns(columns, toIndex, 'uiColumnMoved', true, this.columnMoveService);
            }
            return;
        }
        this.lastDraggingEvent = draggingEvent;

        // if moving up or down (ie not left or right) then do nothing
        if (_missing(draggingEvent.hDirection)) {
            return;
        }

        const mouseX = ColumnMoveHelper.normaliseX(draggingEvent.x, this.pinned, false, this.gos, this.ctrlsService);

        // if the user is dragging into the panel, ie coming from the side panel into the main grid,
        // we don't want to scroll the grid this time, it would appear like the table is jumping
        // each time a column is dragged in.
        if (!fromEnter) {
            this.checkCenterForScrolling(mouseX);
        }

        const hDirection = this.normaliseDirection(draggingEvent.hDirection);

        const dragSourceType: DragSourceType = draggingEvent.dragSource.type;

        const allMovingColumns =
            draggingEvent.dragSource.getDragItem().columns?.filter((col) => {
                if (col.getColDef().lockPinned) {
                    // if locked return true only if both col and container are same pin type.
                    // double equals (==) here on purpose so that null==undefined is true (for not pinned options)
                    return col.getPinned() == this.pinned;
                }
                // if not pin locked, then always allowed to be in this container
                return true;
            }) || [];

        const lastMovedInfo = ColumnMoveHelper.attemptMoveColumns({
            allMovingColumns,
            isFromHeader: dragSourceType === DragSourceType.HeaderCell,
            hDirection,
            xPosition: mouseX,
            pinned: this.pinned,
            fromEnter,
            fakeEvent,
            gos: this.gos,
            columnModel: this.columnModel,
            columnMoveService: this.columnMoveService,
            presentedColsService: this.visibleColsService,
        });

        if (lastMovedInfo) {
            this.lastMovedInfo = lastMovedInfo;
        }
    }

    private normaliseDirection(hDirection: HorizontalDirection): HorizontalDirection | undefined {
        if (this.gos.get('enableRtl')) {
            switch (hDirection) {
                case HorizontalDirection.Left:
                    return HorizontalDirection.Right;
                case HorizontalDirection.Right:
                    return HorizontalDirection.Left;
                default:
                    console.error(`AG Grid: Unknown direction ${hDirection}`);
            }
        } else {
            return hDirection;
        }
    }

    private ensureIntervalStarted(): void {
        if (!this.movingIntervalId) {
            this.intervalCount = 0;
            this.failedMoveAttempts = 0;
            this.movingIntervalId = window.setInterval(this.moveInterval.bind(this), 100);
            if (this.needToMoveLeft) {
                this.dragAndDropService.setGhostIcon(DragAndDropService.ICON_LEFT, true);
            } else {
                this.dragAndDropService.setGhostIcon(DragAndDropService.ICON_RIGHT, true);
            }
        }
    }

    private ensureIntervalCleared(): void {
        if (this.movingIntervalId) {
            window.clearInterval(this.movingIntervalId);
            this.movingIntervalId = null;
            this.dragAndDropService.setGhostIcon(DragAndDropService.ICON_MOVE);
        }
    }

    private moveInterval(): void {
        // the amounts we move get bigger at each interval, so the speed accelerates, starting a bit slow
        // and getting faster. this is to give smoother user experience. we max at 100px to limit the speed.
        let pixelsToMove: number;
        this.intervalCount++;
        pixelsToMove = 10 + this.intervalCount * 5;
        if (pixelsToMove > 100) {
            pixelsToMove = 100;
        }

        let pixelsMoved: number | null = null;
        const scrollFeature = this.gridBodyCon.getScrollFeature();
        if (this.needToMoveLeft) {
            pixelsMoved = scrollFeature.scrollHorizontally(-pixelsToMove);
        } else if (this.needToMoveRight) {
            pixelsMoved = scrollFeature.scrollHorizontally(pixelsToMove);
        }

        if (pixelsMoved !== 0) {
            this.onDragging(this.lastDraggingEvent);
            this.failedMoveAttempts = 0;
        } else {
            // we count the failed move attempts. if we fail to move 7 times, then we pin the column.
            // this is how we achieve pining by dragging the column to the edge of the grid.
            this.failedMoveAttempts++;

            const columns = this.lastDraggingEvent.dragItem.columns;
            const columnsThatCanPin = columns!.filter((c) => !c.getColDef().lockPinned);

            if (columnsThatCanPin.length > 0) {
                this.dragAndDropService.setGhostIcon(DragAndDropService.ICON_PINNED);
                if (this.failedMoveAttempts > 7) {
                    const pinType = this.needToMoveLeft ? 'left' : 'right';
                    this.setColumnsPinned(columnsThatCanPin, pinType, 'uiColumnDragged');
                    this.dragAndDropService.nudge();
                }
            }
        }
    }
}<|MERGE_RESOLUTION|>--- conflicted
+++ resolved
@@ -2,24 +2,14 @@
 import type { ColumnMoveService } from '../../columns/columnMoveService';
 import type { VisibleColsService } from '../../columns/visibleColsService';
 import { HorizontalDirection } from '../../constants/direction';
-<<<<<<< HEAD
 import { BeanStub } from '../../context/beanStub';
 import { Autowired } from '../../context/context';
-import { CtrlsService } from '../../ctrlsService';
-import { DragAndDropService, DragSourceType, DraggingEvent } from '../../dragAndDrop/dragAndDropService';
-import { Column, ColumnPinnedType } from '../../entities/column';
-import { ColumnEventType } from '../../events';
-import { GridBodyCtrl } from '../../gridBodyComp/gridBodyCtrl';
-=======
-import { Autowired, PostConstruct } from '../../context/context';
 import type { CtrlsService } from '../../ctrlsService';
 import type { DraggingEvent } from '../../dragAndDrop/dragAndDropService';
 import { DragAndDropService, DragSourceType } from '../../dragAndDrop/dragAndDropService';
 import type { Column, ColumnPinnedType } from '../../entities/column';
 import type { ColumnEventType } from '../../events';
 import type { GridBodyCtrl } from '../../gridBodyComp/gridBodyCtrl';
-import type { GridOptionsService } from '../../gridOptionsService';
->>>>>>> c75d6e7b
 import { _exists, _missing } from '../../utils/generic';
 import { ColumnMoveHelper } from '../columnMoveHelper';
 import type { DropListener } from './bodyDropTarget';
