<<<<<<< HEAD
import { FuncColsService } from '../../columns/funcColsService';
import { BeanStub } from '../../context/beanStub';
import { Autowired } from '../../context/context';
import { DragAndDropService, DraggingEvent } from '../../dragAndDrop/dragAndDropService';
import { Column, ColumnPinnedType } from '../../entities/column';
import { DropListener } from './bodyDropTarget';
=======
import type { FuncColsService } from '../../columns/funcColsService';
import { Autowired } from '../../context/context';
import type { DraggingEvent } from '../../dragAndDrop/dragAndDropService';
import { DragAndDropService } from '../../dragAndDrop/dragAndDropService';
import type { Column, ColumnPinnedType } from '../../entities/column';
import type { GridOptionsService } from '../../gridOptionsService';
import type { DropListener } from './bodyDropTarget';
>>>>>>> c75d6e7b

export class BodyDropPivotTarget extends BeanStub implements DropListener {
    @Autowired('funcColsService') private readonly funcColsService: FuncColsService;

    private columnsToAggregate: Column[] = [];
    private columnsToGroup: Column[] = [];
    private columnsToPivot: Column[] = [];

    private pinned: ColumnPinnedType;

    constructor(pinned: ColumnPinnedType) {
        super();
        this.pinned = pinned;
    }

    /** Callback for when drag enters */
    public onDragEnter(draggingEvent: DraggingEvent): void {
        this.clearColumnsList();

        // in pivot mode, we don't accept any drops if functions are read only
        if (this.gos.get('functionsReadOnly')) {
            return;
        }

        const dragColumns: Column[] | undefined = draggingEvent.dragItem.columns;

        if (!dragColumns) {
            return;
        }

        dragColumns.forEach((column) => {
            // we don't allow adding secondary columns
            if (!column.isPrimary()) {
                return;
            }

            if (column.isAnyFunctionActive()) {
                return;
            }

            if (column.isAllowValue()) {
                this.columnsToAggregate.push(column);
            } else if (column.isAllowRowGroup()) {
                this.columnsToGroup.push(column);
            } else if (column.isAllowPivot()) {
                this.columnsToPivot.push(column);
            }
        });
    }

    public getIconName(): string | null {
        const totalColumns = this.columnsToAggregate.length + this.columnsToGroup.length + this.columnsToPivot.length;
        if (totalColumns > 0) {
            return this.pinned ? DragAndDropService.ICON_PINNED : DragAndDropService.ICON_MOVE;
        }

        return null;
    }

    /** Callback for when drag leaves */
    public onDragLeave(draggingEvent: DraggingEvent): void {
        // if we are taking columns out of the center, then we remove them from the report
        this.clearColumnsList();
    }

    private clearColumnsList(): void {
        this.columnsToAggregate.length = 0;
        this.columnsToGroup.length = 0;
        this.columnsToPivot.length = 0;
    }

    /** Callback for when dragging */
    public onDragging(draggingEvent: DraggingEvent): void {}

    /** Callback for when drag stops */
    public onDragStop(draggingEvent: DraggingEvent): void {
        if (this.columnsToAggregate.length > 0) {
            this.funcColsService.addValueColumns(this.columnsToAggregate, 'toolPanelDragAndDrop');
        }
        if (this.columnsToGroup.length > 0) {
            this.funcColsService.addRowGroupColumns(this.columnsToGroup, 'toolPanelDragAndDrop');
        }
        if (this.columnsToPivot.length > 0) {
            this.funcColsService.addPivotColumns(this.columnsToPivot, 'toolPanelDragAndDrop');
        }
    }
}<|MERGE_RESOLUTION|>--- conflicted
+++ resolved
@@ -1,19 +1,10 @@
-<<<<<<< HEAD
-import { FuncColsService } from '../../columns/funcColsService';
+import type { FuncColsService } from '../../columns/funcColsService';
 import { BeanStub } from '../../context/beanStub';
-import { Autowired } from '../../context/context';
-import { DragAndDropService, DraggingEvent } from '../../dragAndDrop/dragAndDropService';
-import { Column, ColumnPinnedType } from '../../entities/column';
-import { DropListener } from './bodyDropTarget';
-=======
-import type { FuncColsService } from '../../columns/funcColsService';
 import { Autowired } from '../../context/context';
 import type { DraggingEvent } from '../../dragAndDrop/dragAndDropService';
 import { DragAndDropService } from '../../dragAndDrop/dragAndDropService';
 import type { Column, ColumnPinnedType } from '../../entities/column';
-import type { GridOptionsService } from '../../gridOptionsService';
 import type { DropListener } from './bodyDropTarget';
->>>>>>> c75d6e7b
 
 export class BodyDropPivotTarget extends BeanStub implements DropListener {
     @Autowired('funcColsService') private readonly funcColsService: FuncColsService;
