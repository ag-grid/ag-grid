--- conflicted
+++ resolved
@@ -1,17 +1,10 @@
 import type { ColumnModel } from '../../columns/columnModel';
 import { BeanStub } from '../../context/beanStub';
-<<<<<<< HEAD
 import { Autowired } from '../../context/context';
-import { CtrlsService } from '../../ctrlsService';
-import { DragAndDropService, DragSourceType, DraggingEvent, DropTarget } from '../../dragAndDrop/dragAndDropService';
-import { ColumnPinnedType } from '../../entities/column';
-=======
-import { Autowired, PostConstruct } from '../../context/context';
 import type { CtrlsService } from '../../ctrlsService';
 import type { DragAndDropService, DraggingEvent, DropTarget } from '../../dragAndDrop/dragAndDropService';
 import { DragSourceType } from '../../dragAndDrop/dragAndDropService';
 import type { ColumnPinnedType } from '../../entities/column';
->>>>>>> c75d6e7b
 import { BodyDropPivotTarget } from './bodyDropPivotTarget';
 import { MoveColumnFeature } from './moveColumnFeature';
 
