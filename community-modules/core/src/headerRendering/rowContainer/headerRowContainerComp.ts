--- conflicted
+++ resolved
@@ -1,9 +1,4 @@
-<<<<<<< HEAD
-import { ColumnPinnedType } from '../../entities/column';
-=======
-import { PostConstruct, PreDestroy } from '../../context/context';
 import type { ColumnPinnedType } from '../../entities/column';
->>>>>>> c75d6e7b
 import { _ensureDomOrder } from '../../utils/dom';
 import { _getAllValuesInObject } from '../../utils/object';
 import { Component } from '../../widgets/component';
