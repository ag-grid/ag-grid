import { BeanStub } from '../../context/beanStub';
<<<<<<< HEAD
import { Autowired } from '../../context/context';
import { Column, ColumnPinnedType } from '../../entities/column';
import { ColumnGroup } from '../../entities/columnGroup';
=======
import { Autowired, PostConstruct } from '../../context/context';
import type { Column, ColumnPinnedType } from '../../entities/column';
import type { ColumnGroup } from '../../entities/columnGroup';
>>>>>>> c75d6e7b
import { Events } from '../../eventKeys';
import type { VirtualColumnsChangedEvent } from '../../events';
import type { BrandedType } from '../../interfaces/brandedType';
import type { HeaderColumnId, IHeaderColumn } from '../../interfaces/iHeaderColumn';
import type { Beans } from '../../rendering/beans';
import { _values } from '../../utils/generic';
import type { AbstractHeaderCellCtrl } from '../cells/abstractCell/abstractHeaderCellCtrl';
import { HeaderCellCtrl } from '../cells/column/headerCellCtrl';
import { HeaderGroupCellCtrl } from '../cells/columnGroup/headerGroupCellCtrl';
import { HeaderFilterCellCtrl } from '../cells/floatingFilter/headerFilterCellCtrl';
import { HeaderRowType } from './headerRowComp';

export interface IHeaderRowComp {
    setTop(top: string): void;
    setHeight(height: string): void;
    setHeaderCtrls(ctrls: AbstractHeaderCellCtrl[], forceOrder: boolean, afterScroll: boolean): void;
    setWidth(width: string): void;
}

let instanceIdSequence = 0;
export type HeaderRowCtrlInstanceId = BrandedType<number, 'HeaderRowCtrlInstanceId'>;

export class HeaderRowCtrl extends BeanStub {
    @Autowired('beans') private beans: Beans;

    private comp: IHeaderRowComp;
    private rowIndex: number;
    private pinned: ColumnPinnedType;
    private type: HeaderRowType;
    private headerRowClass: string;

    private instanceId: HeaderRowCtrlInstanceId = instanceIdSequence++ as HeaderRowCtrlInstanceId;

    private headerCellCtrls: Map<HeaderColumnId, AbstractHeaderCellCtrl> | undefined;

    private isPrintLayout: boolean;
    private isEnsureDomOrder: boolean;

    constructor(rowIndex: number, pinned: ColumnPinnedType, type: HeaderRowType) {
        super();
        this.rowIndex = rowIndex;
        this.pinned = pinned;
        this.type = type;

        const typeClass =
            type == HeaderRowType.COLUMN_GROUP
                ? `ag-header-row-column-group`
                : type == HeaderRowType.FLOATING_FILTER
                  ? `ag-header-row-column-filter`
                  : `ag-header-row-column`;
        this.headerRowClass = `ag-header-row ${typeClass}`;
    }

    public postConstruct(): void {
        this.isPrintLayout = this.gos.isDomLayout('print');
        this.isEnsureDomOrder = this.gos.get('ensureDomOrder');
    }

    public getInstanceId(): HeaderRowCtrlInstanceId {
        return this.instanceId;
    }

    /**
     *
     * @param comp Proxy to the actual component
     * @param initCompState Should the component be initialised with the current state of the controller. Default: true
     */
    public setComp(comp: IHeaderRowComp, initCompState: boolean = true): void {
        this.comp = comp;

        if (initCompState) {
            this.onRowHeightChanged();
            this.onVirtualColumnsChanged();
        }
        // width is managed directly regardless of framework and so is not included in initCompState
        this.setWidth();

        this.addEventListeners();
    }

    public getHeaderRowClass(): string {
        return this.headerRowClass;
    }
    public getAriaRowIndex(): number {
        return this.rowIndex + 1;
    }

    private addEventListeners(): void {
        this.addManagedListener(this.eventService, Events.EVENT_COLUMN_RESIZED, this.onColumnResized.bind(this));
        this.addManagedListener(
            this.eventService,
            Events.EVENT_DISPLAYED_COLUMNS_CHANGED,
            this.onDisplayedColumnsChanged.bind(this)
        );
        this.addManagedListener(
            this.eventService,
            Events.EVENT_VIRTUAL_COLUMNS_CHANGED,
            (params: VirtualColumnsChangedEvent) => this.onVirtualColumnsChanged(params.afterScroll)
        );
        this.addManagedListener(
            this.eventService,
            Events.EVENT_COLUMN_HEADER_HEIGHT_CHANGED,
            this.onRowHeightChanged.bind(this)
        );
        this.addManagedListener(
            this.eventService,
            Events.EVENT_GRID_STYLES_CHANGED,
            this.onRowHeightChanged.bind(this)
        );
        this.addManagedListener(
            this.eventService,
            Events.EVENT_ADVANCED_FILTER_ENABLED_CHANGED,
            this.onRowHeightChanged.bind(this)
        );

        // when print layout changes, it changes what columns are in what section
        this.addManagedPropertyListener('domLayout', this.onDisplayedColumnsChanged.bind(this));
        this.addManagedPropertyListener('ensureDomOrder', (e) => (this.isEnsureDomOrder = e.currentValue));

        this.addManagedPropertyListener('headerHeight', this.onRowHeightChanged.bind(this));
        this.addManagedPropertyListener('pivotHeaderHeight', this.onRowHeightChanged.bind(this));
        this.addManagedPropertyListener('groupHeaderHeight', this.onRowHeightChanged.bind(this));
        this.addManagedPropertyListener('pivotGroupHeaderHeight', this.onRowHeightChanged.bind(this));
        this.addManagedPropertyListener('floatingFiltersHeight', this.onRowHeightChanged.bind(this));
    }

    public getHeaderCellCtrl(column: ColumnGroup): HeaderGroupCellCtrl | undefined;
    public getHeaderCellCtrl(column: Column): HeaderCellCtrl | undefined;
    public getHeaderCellCtrl(column: any): any {
        if (!this.headerCellCtrls) {
            return;
        }
        return _values(this.headerCellCtrls).find((cellCtrl) => cellCtrl.getColumnGroupChild() === column);
    }

    private onDisplayedColumnsChanged(): void {
        this.isPrintLayout = this.gos.isDomLayout('print');
        this.onVirtualColumnsChanged();
        this.setWidth();
        this.onRowHeightChanged();
    }

    public getType(): HeaderRowType {
        return this.type;
    }

    private onColumnResized(): void {
        this.setWidth();
    }

    private setWidth(): void {
        const width = this.getWidthForRow();
        this.comp.setWidth(`${width}px`);
    }

    private getWidthForRow(): number {
        const { visibleColsService: presentedColsService } = this.beans;
        if (this.isPrintLayout) {
            const pinned = this.pinned != null;
            if (pinned) {
                return 0;
            }

            return (
                presentedColsService.getContainerWidth('right') +
                presentedColsService.getContainerWidth('left') +
                presentedColsService.getContainerWidth(null)
            );
        }

        // if not printing, just return the width as normal
        return presentedColsService.getContainerWidth(this.pinned);
    }

    private onRowHeightChanged(): void {
        const { topOffset, rowHeight } = this.getTopAndHeight();

        this.comp.setTop(topOffset + 'px');
        this.comp.setHeight(rowHeight + 'px');
    }

    public getTopAndHeight() {
        const { columnModel, filterManager } = this.beans;
        let headerRowCount = columnModel.getHeaderRowCount();
        const sizes: number[] = [];

        let numberOfFloating = 0;

        if (filterManager.hasFloatingFilters()) {
            headerRowCount++;
            numberOfFloating = 1;
        }

        const groupHeight = columnModel.getColumnGroupHeaderRowHeight();
        const headerHeight = columnModel.getColumnHeaderRowHeight();

        const numberOfNonGroups = 1 + numberOfFloating;
        const numberOfGroups = headerRowCount - numberOfNonGroups;

        for (let i = 0; i < numberOfGroups; i++) {
            sizes.push(groupHeight as number);
        }

        sizes.push(headerHeight);

        for (let i = 0; i < numberOfFloating; i++) {
            sizes.push(columnModel.getFloatingFiltersHeight() as number);
        }

        let topOffset = 0;

        for (let i = 0; i < this.rowIndex; i++) {
            topOffset += sizes[i];
        }

        const rowHeight = sizes[this.rowIndex];
        return { topOffset, rowHeight };
    }

    public getPinned(): ColumnPinnedType {
        return this.pinned;
    }

    public getRowIndex(): number {
        return this.rowIndex;
    }

    private onVirtualColumnsChanged(afterScroll: boolean = false): void {
        const ctrlsToDisplay = this.getHeaderCtrls();
        const forceOrder = this.isEnsureDomOrder || this.isPrintLayout;
        this.comp.setHeaderCtrls(ctrlsToDisplay, forceOrder, afterScroll);
    }

    public getHeaderCtrls() {
        const oldCtrls = this.headerCellCtrls;
        this.headerCellCtrls = new Map();
        const columns = this.getColumnsInViewport();

        for (const child of columns) {
            this.recycleAndCreateHeaderCtrls(child, oldCtrls);
        }

        // we want to keep columns that are focused, otherwise keyboard navigation breaks
        const isFocusedAndDisplayed = (ctrl: HeaderCellCtrl) => {
            const { focusService, visibleColsService: visibleColsService } = this.beans;

            const isFocused = focusService.isHeaderWrapperFocused(ctrl);
            if (!isFocused) {
                return false;
            }
            const isDisplayed = visibleColsService.isVisible(ctrl.getColumnGroupChild());
            return isDisplayed;
        };

        if (oldCtrls) {
            for (const [id, oldCtrl] of oldCtrls) {
                const keepCtrl = isFocusedAndDisplayed(oldCtrl as HeaderCellCtrl);
                if (keepCtrl) {
                    this.headerCellCtrls.set(id, oldCtrl);
                } else {
                    this.destroyBean(oldCtrl);
                }
            }
        }

        const ctrlsToDisplay = Array.from(this.headerCellCtrls.values());
        return ctrlsToDisplay;
    }

    private recycleAndCreateHeaderCtrls(
        headerColumn: IHeaderColumn,
        oldCtrls?: Map<HeaderColumnId, AbstractHeaderCellCtrl>
    ): void {
        if (!this.headerCellCtrls) {
            return;
        }
        // skip groups that have no displayed children. this can happen when the group is broken,
        // and this section happens to have nothing to display for the open / closed state.
        // (a broken group is one that is split, ie columns in the group have a non-group column
        // in between them)
        if (headerColumn.isEmptyGroup()) {
            return;
        }

        const idOfChild = headerColumn.getUniqueId();

        // if we already have this cell rendered, do nothing
        let headerCtrl: AbstractHeaderCellCtrl | undefined;
        if (oldCtrls) {
            headerCtrl = oldCtrls.get(idOfChild);
            oldCtrls.delete(idOfChild);
        }

        // it's possible there is a new Column with the same ID, but it's for a different Column.
        // this is common with pivoting, where the pivot cols change, but the id's are still pivot_0,
        // pivot_1 etc. so if new col but same ID, need to remove the old col here first as we are
        // about to replace it in the this.headerComps map.
        const forOldColumn = headerCtrl && headerCtrl.getColumnGroupChild() != headerColumn;
        if (forOldColumn) {
            this.destroyBean(headerCtrl);
            headerCtrl = undefined;
        }

        if (headerCtrl == null) {
            switch (this.type) {
                case HeaderRowType.FLOATING_FILTER:
                    headerCtrl = this.createBean(new HeaderFilterCellCtrl(headerColumn as Column, this.beans, this));
                    break;
                case HeaderRowType.COLUMN_GROUP:
                    headerCtrl = this.createBean(
                        new HeaderGroupCellCtrl(headerColumn as ColumnGroup, this.beans, this)
                    );
                    break;
                default:
                    headerCtrl = this.createBean(new HeaderCellCtrl(headerColumn as Column, this.beans, this));
                    break;
            }
        }

        this.headerCellCtrls.set(idOfChild, headerCtrl);
    }

    private getColumnsInViewport(): IHeaderColumn[] {
        return this.isPrintLayout ? this.getColumnsInViewportPrintLayout() : this.getColumnsInViewportNormalLayout();
    }

    private getColumnsInViewportPrintLayout(): IHeaderColumn[] {
        // for print layout, we add all columns into the center
        if (this.pinned != null) {
            return [];
        }

        let viewportColumns: IHeaderColumn[] = [];
        const actualDepth = this.getActualDepth();
        const { columnViewportService } = this.beans;

        (['left', null, 'right'] as ColumnPinnedType[]).forEach((pinned) => {
            const items = columnViewportService.getHeadersToRender(pinned, actualDepth);
            viewportColumns = viewportColumns.concat(items);
        });

        return viewportColumns;
    }

    private getActualDepth(): number {
        return this.type == HeaderRowType.FLOATING_FILTER ? this.rowIndex - 1 : this.rowIndex;
    }

    private getColumnsInViewportNormalLayout(): IHeaderColumn[] {
        // when in normal layout, we add the columns for that container only
        return this.beans.columnViewportService.getHeadersToRender(this.pinned, this.getActualDepth());
    }

    public focusHeader(column: IHeaderColumn, event?: KeyboardEvent): boolean {
        if (!this.headerCellCtrls) {
            return false;
        }

        const allCtrls = Array.from(this.headerCellCtrls.values());
        const ctrl: AbstractHeaderCellCtrl | undefined = allCtrls.find((ctrl) => ctrl.getColumnGroupChild() == column);

        if (!ctrl) {
            return false;
        }

        return ctrl.focus(event);
    }

    public override destroy(): void {
        if (this.headerCellCtrls) {
            this.headerCellCtrls.forEach((ctrl) => {
                this.destroyBean(ctrl);
            });
        }
        this.headerCellCtrls = undefined;
        super.destroy();
    }
}<|MERGE_RESOLUTION|>--- conflicted
+++ resolved
@@ -1,13 +1,7 @@
 import { BeanStub } from '../../context/beanStub';
-<<<<<<< HEAD
 import { Autowired } from '../../context/context';
-import { Column, ColumnPinnedType } from '../../entities/column';
-import { ColumnGroup } from '../../entities/columnGroup';
-=======
-import { Autowired, PostConstruct } from '../../context/context';
 import type { Column, ColumnPinnedType } from '../../entities/column';
 import type { ColumnGroup } from '../../entities/columnGroup';
->>>>>>> c75d6e7b
 import { Events } from '../../eventKeys';
 import type { VirtualColumnsChangedEvent } from '../../events';
 import type { BrandedType } from '../../interfaces/brandedType';
