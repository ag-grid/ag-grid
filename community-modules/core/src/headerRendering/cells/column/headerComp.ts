import type { FuncColsService } from '../../../columns/funcColsService';
import type { BeanCollection } from '../../../context/context';
import { AgColumn } from '../../../entities/agColumn';
import type { SortDirection } from '../../../entities/colDef';
import { Events } from '../../../eventKeys';
<<<<<<< HEAD
import type { EventsType } from '../../../eventKeys';
=======
import type { Column } from '../../../interfaces/iColumn';
>>>>>>> e6547343
import type { AgGridCommon } from '../../../interfaces/iCommon';
import type { IComponent } from '../../../interfaces/iComponent';
import type { MenuService } from '../../../misc/menuService';
import type { SortController } from '../../../sortController';
import { _removeFromParent, _setDisplayed } from '../../../utils/dom';
import { _exists } from '../../../utils/generic';
import { _createIconNoSpan } from '../../../utils/icon';
import { _escapeString } from '../../../utils/string';
import { Component, RefPlaceholder } from '../../../widgets/component';
import type { LongTapEvent, TapEvent } from '../../../widgets/touchListener';
import { TouchListener } from '../../../widgets/touchListener';
import { SortIndicatorComp } from './sortIndicatorComp';

export interface IHeaderParams<TData = any, TContext = any> extends AgGridCommon<TData, TContext> {
    /** The column the header is for. */
    column: Column;
    /**
     * The name to display for the column.
     * If the column is using a headerValueGetter, the displayName will take this into account.
     */
    displayName: string;
    /**
     * Whether sorting is enabled for the column.
     * Only put sort logic into your header if this is true.
     */
    enableSorting: boolean | undefined;
    /**
     * Whether menu is enabled for the column.
     * Only display a menu button in your header if this is true.
     */
    enableMenu: boolean;
    /**
     * Whether filter button should be displayed in the header (for new column menu).
     */
    enableFilterButton: boolean;
    /**
     * Whether filter icon should be displayed in the header (for legacy tabbed column menu).
     */
    enableFilterIcon: boolean;
    /**
     * Callback to request the grid to show the column menu.
     * Pass in the html element of the column menu button to have the
     * grid position the menu over the button.
     */
    showColumnMenu: (source: HTMLElement) => void;
    /**
     * Callback to request the grid to show the column menu.
     * Similar to `showColumnMenu`, but will position the menu next to the provided `mouseEvent`.
     */
    showColumnMenuAfterMouseClick: (mouseEvent: MouseEvent | Touch) => void;
    /**
     * Callback to request the grid to show the filter.
     * Pass in the html element of the filter button to have the
     * grid position the menu over the button.
     */
    showFilter: (source: HTMLElement) => void;
    /**
     * Callback to progress the sort for this column.
     * The grid will decide the next sort direction eg ascending, descending or 'no sort'.
     * Pass `multiSort=true` if you want to do a multi sort (eg user has Shift held down when they click).
     */
    progressSort: (multiSort?: boolean) => void;
    /**
     * Callback to set the sort for this column.
     * Pass the sort direction to use ignoring the current sort eg one of 'asc', 'desc' or null (for no sort).
     * Pass `multiSort=true` if you want to do a multi sort (eg user has Shift held down when they click)
     */
    setSort: (sort: SortDirection, multiSort?: boolean) => void;

    /** Custom header template if provided to `headerComponentParams`, otherwise will be `undefined`. See [Header Templates](https://ag-grid.com/javascript-data-grid/column-headers/#header-templates) */
    template?: string;
    /**
     * The header the grid provides.
     * The custom header component is a child of the grid provided header.
     * The grid's header component is what contains the grid managed functionality such as resizing, keyboard navigation etc.
     * This is provided should you want to make changes to this cell,
     * eg add ARIA tags, or add keyboard event listener (as focus goes here when navigating to the header).
     */
    eGridHeader: HTMLElement;

    /**
     * Sets a tooltip to the main element of this component.
     * @param value The value to be displayed by the tooltip
     * @param shouldDisplayTooltip A function returning a boolean that allows the tooltip to be displayed conditionally. This option does not work when `enableBrowserTooltips={true}`.
     */
    setTooltip: (value: string, shouldDisplayTooltip?: () => boolean) => void;
}

export interface IHeader {
    /** Get the header to refresh. Gets called whenever Column Defs are updated. */
    refresh(params: IHeaderParams): boolean;
}

export interface IHeaderComp extends IHeader, IComponent<IHeaderParams> {}

export class HeaderComp extends Component implements IHeaderComp {
    private static TEMPLATE /* html */ = `<div class="ag-cell-label-container" role="presentation">
            <span data-ref="eMenu" class="ag-header-icon ag-header-cell-menu-button" aria-hidden="true"></span>
            <span data-ref="eFilterButton" class="ag-header-icon ag-header-cell-filter-button" aria-hidden="true"></span>
            <div data-ref="eLabel" class="ag-header-cell-label" role="presentation">
                <span data-ref="eText" class="ag-header-cell-text"></span>
                <span data-ref="eFilter" class="ag-header-icon ag-header-label-icon ag-filter-icon" aria-hidden="true"></span>
                <ag-sort-indicator data-ref="eSortIndicator"></ag-sort-indicator>
            </div>
        </div>`;

    private sortController: SortController;
    private menuService: MenuService;
    private funcColsService: FuncColsService;

    public wireBeans(beans: BeanCollection): void {
        this.sortController = beans.sortController;
        this.menuService = beans.menuService;
        this.funcColsService = beans.funcColsService;
    }

    private eFilter: HTMLElement = RefPlaceholder;
    private eFilterButton?: HTMLElement = RefPlaceholder;
    private eSortIndicator: SortIndicatorComp = RefPlaceholder;
    private eMenu?: HTMLElement = RefPlaceholder;
    private eLabel: HTMLElement = RefPlaceholder;
    private eText: HTMLElement = RefPlaceholder;

    /**
     * Selectors for custom headers templates
     */
    private readonly eSortOrder: HTMLElement = RefPlaceholder;
    private readonly eSortAsc: HTMLElement = RefPlaceholder;
    private readonly eSortDesc: HTMLElement = RefPlaceholder;
    private readonly eSortMixed: HTMLElement = RefPlaceholder;
    private readonly eSortNone: HTMLElement = RefPlaceholder;

    private params: IHeaderParams;

    private lastMovingChanged = 0;

    private currentDisplayName: string;
    private currentTemplate: string | null | undefined;
    private currentShowMenu: boolean;
    private currentSuppressMenuHide: boolean;
    private currentSort: boolean | undefined;

    // this is a user component, and IComponent has "public destroy()" as part of the interface.
    // so we need to override destroy() just to make the method public.
    public override destroy(): void {
        super.destroy();
    }

    public refresh(params: IHeaderParams): boolean {
        const oldParams = this.params;

        this.params = params;

        // if template changed, then recreate the whole comp, the code required to manage
        // a changing template is to difficult for what it's worth.
        if (
            this.workOutTemplate() != this.currentTemplate ||
            this.workOutShowMenu() != this.currentShowMenu ||
            this.workOutSort() != this.currentSort ||
            this.shouldSuppressMenuHide() != this.currentSuppressMenuHide ||
            oldParams.enableFilterButton != params.enableFilterButton ||
            oldParams.enableFilterIcon != params.enableFilterIcon
        ) {
            return false;
        }

        this.setDisplayName(params);

        return true;
    }

    private workOutTemplate(): string | null | undefined {
        let template: string | null | undefined = this.params.template ?? HeaderComp.TEMPLATE;

        // take account of any newlines & whitespace before/after the actual template
        template = template && template.trim ? template.trim() : template;
        return template;
    }

    public init(params: IHeaderParams): void {
        this.params = params;

        this.currentTemplate = this.workOutTemplate();
        this.setTemplate(this.currentTemplate, [SortIndicatorComp]);
        this.setupTap();
        this.setMenu();
        this.setupSort();
        this.setupFilterIcon();
        this.setupFilterButton();
        this.setDisplayName(params);
    }

    private setDisplayName(params: IHeaderParams): void {
        if (this.currentDisplayName != params.displayName) {
            this.currentDisplayName = params.displayName;
            const displayNameSanitised = _escapeString(this.currentDisplayName, true);
            if (this.eText) {
                this.eText.textContent = displayNameSanitised!;
            }
        }
    }

    private addInIcon(iconName: string, eParent: HTMLElement, column: AgColumn): void {
        if (eParent == null) {
            return;
        }

        const eIcon = _createIconNoSpan(iconName, this.gos, column);
        if (eIcon) {
            eParent.appendChild(eIcon);
        }
    }

    private setupTap(): void {
        const { gos } = this;

        if (gos.get('suppressTouch')) {
            return;
        }

        const touchListener = new TouchListener(this.getGui(), true);
        const suppressMenuHide = this.shouldSuppressMenuHide();
        const tapMenuButton = suppressMenuHide && _exists(this.eMenu);
        const menuTouchListener = tapMenuButton ? new TouchListener(this.eMenu!, true) : touchListener;

        if (this.params.enableMenu) {
            const eventType = tapMenuButton ? 'EVENT_TAP' : 'EVENT_LONG_TAP';
            const showMenuFn = (event: TapEvent | LongTapEvent) =>
                this.params.showColumnMenuAfterMouseClick(event.touchStart);
            this.addManagedListener(menuTouchListener, TouchListener[eventType], showMenuFn);
        }

        if (this.params.enableSorting) {
            const tapListener = (event: TapEvent) => {
                const target = event.touchStart.target as HTMLElement;
                // When suppressMenuHide is true, a tap on the menu icon or filter button will bubble up
                // to the header container, in that case we should not sort
                if (suppressMenuHide && (this.eMenu?.contains(target) || this.eFilterButton?.contains(target))) {
                    return;
                }

                this.sortController.progressSort(this.params.column as AgColumn, false, 'uiColumnSorted');
            };

            this.addManagedListener(touchListener, TouchListener.EVENT_TAP, tapListener);
        }

        if (this.params.enableFilterButton) {
            const filterButtonTouchListener = new TouchListener(this.eFilterButton!, true);
            this.addManagedListener(filterButtonTouchListener, 'tap', () =>
                this.params.showFilter(this.eFilterButton!)
            );
            this.addDestroyFunc(() => filterButtonTouchListener.destroy());
        }

        // if tapMenuButton is true `touchListener` and `menuTouchListener` are different
        // so we need to make sure to destroy both listeners here
        this.addDestroyFunc(() => touchListener.destroy());

        if (tapMenuButton) {
            this.addDestroyFunc(() => menuTouchListener.destroy());
        }
    }

    private workOutShowMenu(): boolean {
        return this.params.enableMenu && this.menuService.isHeaderMenuButtonEnabled();
    }

    private shouldSuppressMenuHide(): boolean {
        return this.menuService.isHeaderMenuButtonAlwaysShowEnabled();
    }

    private setMenu(): void {
        // if no menu provided in template, do nothing
        if (!this.eMenu) {
            return;
        }

        this.currentShowMenu = this.workOutShowMenu();
        if (!this.currentShowMenu) {
            _removeFromParent(this.eMenu);
            this.eMenu = undefined;
            return;
        }

        const isLegacyMenu = this.menuService.isLegacyMenuEnabled();
        this.addInIcon(isLegacyMenu ? 'menu' : 'menuAlt', this.eMenu, this.params.column as AgColumn);
        this.eMenu.classList.toggle('ag-header-menu-icon', !isLegacyMenu);

        this.currentSuppressMenuHide = this.shouldSuppressMenuHide();
        this.addManagedListener(this.eMenu, 'click', () => this.params.showColumnMenu(this.eMenu!));
        this.eMenu.classList.toggle('ag-header-menu-always-show', this.currentSuppressMenuHide);
    }

    public onMenuKeyboardShortcut(isFilterShortcut: boolean): boolean {
        const column = this.params.column as AgColumn;
        const isLegacyMenuEnabled = this.menuService.isLegacyMenuEnabled();
        if (isFilterShortcut && !isLegacyMenuEnabled) {
            if (this.menuService.isFilterMenuInHeaderEnabled(column)) {
                this.params.showFilter(this.eFilterButton ?? this.eMenu ?? this.getGui());
                return true;
            }
        } else if (this.params.enableMenu) {
            this.params.showColumnMenu(this.eMenu ?? this.eFilterButton ?? this.getGui());
            return true;
        }
        return false;
    }

    private workOutSort(): boolean | undefined {
        return this.params.enableSorting;
    }

    public setupSort(): void {
        this.currentSort = this.params.enableSorting;

        // eSortIndicator will not be present when customers provided custom header
        // templates, in that case, we need to look for provided sort elements and
        // manually create eSortIndicator.
        if (!this.eSortIndicator) {
            this.eSortIndicator = this.createBean(new SortIndicatorComp(true));
            this.eSortIndicator.attachCustomElements(
                this.eSortOrder,
                this.eSortAsc,
                this.eSortDesc,
                this.eSortMixed,
                this.eSortNone
            );
        }
        this.eSortIndicator.setupSort(this.params.column as AgColumn);

        // we set up the indicator prior to the check for whether this column is sortable, as it allows the indicator to
        // set up the multi sort indicator which can appear irrelevant of whether this column can itself be sorted.
        // this can occur in the case of a non-sortable group display column.
        if (!this.currentSort) {
            return;
        }

        // keep track of last time the moving changed flag was set
        this.addManagedListener(this.params.column, AgColumn.EVENT_MOVING_CHANGED, () => {
            this.lastMovingChanged = new Date().getTime();
        });

        // add the event on the header, so when clicked, we do sorting
        if (this.eLabel) {
            this.addManagedListener(this.eLabel, 'click', (event: MouseEvent) => {
                // sometimes when moving a column via dragging, this was also firing a clicked event.
                // here is issue raised by user: https://ag-grid.zendesk.com/agent/tickets/1076
                // this check stops sort if a) column is moving or b) column moved less than 200ms ago (so caters for race condition)
                const moving = this.params.column.isMoving();
                const nowTime = new Date().getTime();
                // typically there is <2ms if moving flag was set recently, as it would be done in same VM turn
                const movedRecently = nowTime - this.lastMovingChanged < 50;
                const columnMoving = moving || movedRecently;

                if (!columnMoving) {
                    const sortUsingCtrl = this.gos.get('multiSortKey') === 'ctrl';
                    const multiSort = sortUsingCtrl ? event.ctrlKey || event.metaKey : event.shiftKey;
                    this.params.progressSort(multiSort);
                }
            });
        }

        const onSortingChanged = () => {
            this.addOrRemoveCssClass('ag-header-cell-sorted-asc', this.params.column.isSortAscending());
            this.addOrRemoveCssClass('ag-header-cell-sorted-desc', this.params.column.isSortDescending());
            this.addOrRemoveCssClass('ag-header-cell-sorted-none', this.params.column.isSortNone());

            if (this.params.column.getColDef().showRowGroup) {
                const sourceColumns = this.funcColsService.getSourceColumnsForGroupColumn(
                    this.params.column as AgColumn
                );
                // this == is intentional, as it allows null and undefined to match, which are both unsorted states
                const sortDirectionsMatch = sourceColumns?.every(
                    (sourceCol) => this.params.column.getSort() == sourceCol.getSort()
                );
                const isMultiSorting = !sortDirectionsMatch;

                this.addOrRemoveCssClass('ag-header-cell-sorted-mixed', isMultiSorting);
            }
        };
        this.addManagedListeners<EventsType>(this.eventService, {
            [Events.EVENT_SORT_CHANGED]: onSortingChanged,
            [Events.EVENT_COLUMN_ROW_GROUP_CHANGED]: onSortingChanged,
        });
    }

    private setupFilterIcon(): void {
        if (!this.eFilter) {
            return;
        }
        this.configureFilter(this.params.enableFilterIcon, this.eFilter, this.onFilterChangedIcon.bind(this));
    }

    private setupFilterButton(): void {
        if (!this.eFilterButton) {
            return;
        }
        const configured = this.configureFilter(
            this.params.enableFilterButton,
            this.eFilterButton,
            this.onFilterChangedButton.bind(this)
        );
        if (configured) {
            this.addManagedListener(this.eFilterButton, 'click', () => this.params.showFilter(this.eFilterButton!));
        } else {
            this.eFilterButton = undefined;
        }
    }

    private configureFilter(enabled: boolean, element: HTMLElement, filterChangedCallback: () => void): boolean {
        if (!enabled) {
            _removeFromParent(element);
            return false;
        }

        const column = this.params.column as AgColumn;
        this.addInIcon('filter', element, column);

        this.addManagedListener(column, AgColumn.EVENT_FILTER_CHANGED, filterChangedCallback);
        filterChangedCallback();
        return true;
    }

    private onFilterChangedIcon(): void {
        const filterPresent = this.params.column.isFilterActive();
        _setDisplayed(this.eFilter, filterPresent, { skipAriaHidden: true });
    }

    private onFilterChangedButton(): void {
        const filterPresent = this.params.column.isFilterActive();
        this.eFilterButton!.classList.toggle('ag-filter-active', filterPresent);
    }

    public getAnchorElementForMenu(isFilter?: boolean): HTMLElement {
        if (isFilter) {
            return this.eFilterButton ?? this.eMenu ?? this.getGui();
        }
        return this.eMenu ?? this.eFilterButton ?? this.getGui();
    }
}<|MERGE_RESOLUTION|>--- conflicted
+++ resolved
@@ -3,11 +3,8 @@
 import { AgColumn } from '../../../entities/agColumn';
 import type { SortDirection } from '../../../entities/colDef';
 import { Events } from '../../../eventKeys';
-<<<<<<< HEAD
 import type { EventsType } from '../../../eventKeys';
-=======
 import type { Column } from '../../../interfaces/iColumn';
->>>>>>> e6547343
 import type { AgGridCommon } from '../../../interfaces/iCommon';
 import type { IComponent } from '../../../interfaces/iComponent';
 import type { MenuService } from '../../../misc/menuService';
