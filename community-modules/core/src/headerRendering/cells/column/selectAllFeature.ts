import { BeanStub } from '../../../context/beanStub';
import type { BeanCollection } from '../../../context/context';
import type { AgColumn } from '../../../entities/agColumn';
import type { HeaderCheckboxSelectionCallbackParams } from '../../../entities/colDef';
<<<<<<< HEAD
import type { Column } from '../../../entities/column';
import type { EventsType } from '../../../eventKeys';
=======
>>>>>>> e6547343
import type { SelectionEventSourceType } from '../../../events';
import { Events } from '../../../events';
import type { IRowModel } from '../../../interfaces/iRowModel';
import type { ISelectionService } from '../../../interfaces/iSelectionService';
import { _setAriaHidden, _setAriaRole } from '../../../utils/aria';
import { AgCheckbox } from '../../../widgets/agCheckbox';
import type { HeaderCellCtrl } from './headerCellCtrl';

export class SelectAllFeature extends BeanStub {
    private rowModel: IRowModel;
    private selectionService: ISelectionService;

    public wireBeans(beans: BeanCollection): void {
        this.rowModel = beans.rowModel;
        this.selectionService = beans.selectionService;
    }

    private cbSelectAllVisible = false;
    private processingEventFromCheckbox = false;
    private column: AgColumn;
    private headerCellCtrl: HeaderCellCtrl;

    private cbSelectAll: AgCheckbox;

    constructor(column: AgColumn) {
        super();
        this.column = column;
    }

    public onSpaceKeyDown(e: KeyboardEvent): void {
        const checkbox = this.cbSelectAll;

        if (checkbox.isDisplayed() && !checkbox.getGui().contains(this.gos.getActiveDomElement())) {
            e.preventDefault();
            checkbox.setValue(!checkbox.getValue());
        }
    }

    public getCheckboxGui(): HTMLElement {
        return this.cbSelectAll.getGui();
    }

    public setComp(ctrl: HeaderCellCtrl): void {
        this.headerCellCtrl = ctrl;
        this.cbSelectAll = this.createManagedBean(new AgCheckbox());
        this.cbSelectAll.addCssClass('ag-header-select-all');
        _setAriaRole(this.cbSelectAll.getGui(), 'presentation');
        this.showOrHideSelectAll();

        this.addManagedListeners<EventsType>(this.eventService, {
            [Events.EVENT_NEW_COLUMNS_LOADED]: this.onNewColumnsLoaded.bind(this),
            [Events.EVENT_DISPLAYED_COLUMNS_CHANGED]: this.onDisplayedColumnsChanged.bind(this),
            [Events.EVENT_SELECTION_CHANGED]: this.onSelectionChanged.bind(this),
            [Events.EVENT_PAGINATION_CHANGED]: this.onSelectionChanged.bind(this),
            [Events.EVENT_MODEL_UPDATED]: this.onModelChanged.bind(this),
        });

        this.addManagedListener(this.cbSelectAll, Events.EVENT_FIELD_VALUE_CHANGED, this.onCbSelectAll.bind(this));
        _setAriaHidden(this.cbSelectAll.getGui(), true);
        this.cbSelectAll.getInputElement().setAttribute('tabindex', '-1');
        this.refreshSelectAllLabel();
    }

    private onNewColumnsLoaded(): void {
        this.showOrHideSelectAll();
    }

    private onDisplayedColumnsChanged(): void {
        if (!this.isAlive()) {
            return;
        }
        this.showOrHideSelectAll();
    }

    private showOrHideSelectAll(): void {
        this.cbSelectAllVisible = this.isCheckboxSelection();
        this.cbSelectAll.setDisplayed(this.cbSelectAllVisible, { skipAriaHidden: true });
        if (this.cbSelectAllVisible) {
            // in case user is trying this feature with the wrong model type
            this.checkRightRowModelType('selectAllCheckbox');
            // in case user is trying this feature with the wrong model type
            this.checkSelectionType('selectAllCheckbox');
            // make sure checkbox is showing the right state
            this.updateStateOfCheckbox();
        }
        this.refreshSelectAllLabel();
    }

    private onModelChanged(): void {
        if (!this.cbSelectAllVisible) {
            return;
        }
        this.updateStateOfCheckbox();
    }

    private onSelectionChanged(): void {
        if (!this.cbSelectAllVisible) {
            return;
        }
        this.updateStateOfCheckbox();
    }

    private updateStateOfCheckbox(): void {
        if (this.processingEventFromCheckbox) {
            return;
        }

        this.processingEventFromCheckbox = true;

        const allSelected = this.selectionService.getSelectAllState(this.isFilteredOnly(), this.isCurrentPageOnly());

        this.cbSelectAll.setValue(allSelected!);
        const hasNodesToSelect = this.selectionService.hasNodesToSelect(
            this.isFilteredOnly(),
            this.isCurrentPageOnly()
        );
        this.cbSelectAll.setDisabled(!hasNodesToSelect);
        this.refreshSelectAllLabel();

        this.processingEventFromCheckbox = false;
    }

    private refreshSelectAllLabel(): void {
        const translate = this.localeService.getLocaleTextFunc();
        const checked = this.cbSelectAll.getValue();
        const ariaStatus = checked ? translate('ariaChecked', 'checked') : translate('ariaUnchecked', 'unchecked');
        const ariaLabel = translate('ariaRowSelectAll', 'Press Space to toggle all rows selection');

        if (!this.cbSelectAllVisible) {
            this.headerCellCtrl.setAriaDescriptionProperty('selectAll', null);
        } else {
            this.headerCellCtrl.setAriaDescriptionProperty('selectAll', `${ariaLabel} (${ariaStatus})`);
        }

        this.cbSelectAll.setInputAriaLabel(`${ariaLabel} (${ariaStatus})`);
        this.headerCellCtrl.announceAriaDescription();
    }

    private checkSelectionType(feature: string): boolean {
        const isMultiSelect = this.gos.get('rowSelection') === 'multiple';

        if (!isMultiSelect) {
            console.warn(`AG Grid: ${feature} is only available if using 'multiple' rowSelection.`);
            return false;
        }
        return true;
    }

    private checkRightRowModelType(feature: string): boolean {
        const rowModelType = this.rowModel.getType();
        const rowModelMatches = rowModelType === 'clientSide' || rowModelType === 'serverSide';

        if (!rowModelMatches) {
            console.warn(
                `AG Grid: ${feature} is only available if using 'clientSide' or 'serverSide' rowModelType, you are using ${rowModelType}.`
            );
            return false;
        }
        return true;
    }

    private onCbSelectAll(): void {
        if (this.processingEventFromCheckbox) {
            return;
        }
        if (!this.cbSelectAllVisible) {
            return;
        }

        const value = this.cbSelectAll.getValue();
        const justFiltered = this.isFilteredOnly();
        const justCurrentPage = this.isCurrentPageOnly();

        let source: SelectionEventSourceType = 'uiSelectAll';
        if (justCurrentPage) {
            source = 'uiSelectAllCurrentPage';
        } else if (justFiltered) {
            source = 'uiSelectAllFiltered';
        }

        const params = {
            source,
            justFiltered,
            justCurrentPage,
        };
        if (value) {
            this.selectionService.selectAllRowNodes(params);
        } else {
            this.selectionService.deselectAllRowNodes(params);
        }
    }

    private isCheckboxSelection(): boolean {
        let result = this.column.getColDef().headerCheckboxSelection;

        if (typeof result === 'function') {
            const func = result as (params: HeaderCheckboxSelectionCallbackParams) => boolean;
            const params: HeaderCheckboxSelectionCallbackParams = this.gos.addGridCommonParams({
                column: this.column,
                colDef: this.column.getColDef(),
            });
            result = func(params);
        }

        if (result) {
            return (
                this.checkRightRowModelType('headerCheckboxSelection') &&
                this.checkSelectionType('headerCheckboxSelection')
            );
        }

        return false;
    }

    private isFilteredOnly(): boolean {
        return !!this.column.getColDef().headerCheckboxSelectionFilteredOnly;
    }

    private isCurrentPageOnly(): boolean {
        return !!this.column.getColDef().headerCheckboxSelectionCurrentPageOnly;
    }
}<|MERGE_RESOLUTION|>--- conflicted
+++ resolved
@@ -2,11 +2,7 @@
 import type { BeanCollection } from '../../../context/context';
 import type { AgColumn } from '../../../entities/agColumn';
 import type { HeaderCheckboxSelectionCallbackParams } from '../../../entities/colDef';
-<<<<<<< HEAD
-import type { Column } from '../../../entities/column';
 import type { EventsType } from '../../../eventKeys';
-=======
->>>>>>> e6547343
 import type { SelectionEventSourceType } from '../../../events';
 import { Events } from '../../../events';
 import type { IRowModel } from '../../../interfaces/iRowModel';
