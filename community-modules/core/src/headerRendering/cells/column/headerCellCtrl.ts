--- conflicted
+++ resolved
@@ -76,11 +76,6 @@
         this.setupSortableClass(compBean);
         this.setupWrapTextClass();
         this.refreshSpanHeaderHeight();
-<<<<<<< HEAD
-        this.setupAutoHeight(eHeaderCompWrapper, compBean);
-        this.addColumnHoverListener(compBean);
-        this.setupFilterClass(compBean);
-=======
 
         this.setupAutoHeight({
             wrapperElement: eHeaderCompWrapper,
@@ -89,7 +84,6 @@
 
         this.addColumnHoverListener();
         this.setupFilterClass();
->>>>>>> 7f683077
         this.setupClassesFromColDef();
         this.setupTooltip(compBean);
         this.addActiveHeaderMouseListeners(compBean);
@@ -112,11 +106,7 @@
             })
         );
 
-<<<<<<< HEAD
         this.addResizeAndMoveKeyboardListeners(compBean);
-=======
-        this.addResizeAndMoveKeyboardListeners(eGui);
->>>>>>> 7f683077
 
         compBean.addManagedPropertyListeners(
             ['suppressMovableColumns', 'suppressMenuHide', 'suppressAggFuncInHeader'],
@@ -638,90 +628,6 @@
         eGui.style.setProperty('height', `${headerHeight + extraHeight}px`);
     }
 
-<<<<<<< HEAD
-    private setupAutoHeight(wrapperElement: HTMLElement, compBean: BeanStub) {
-        const { columnModel, resizeObserverService } = this.beans;
-        const measureHeight = (timesCalled: number) => {
-            if (!this.isAlive()) {
-                return;
-            }
-
-            const { paddingTop, paddingBottom, borderBottomWidth, borderTopWidth } = _getElementSize(this.getGui());
-            const extraHeight = paddingTop + paddingBottom + borderBottomWidth + borderTopWidth;
-
-            const wrapperHeight = wrapperElement.offsetHeight;
-            const autoHeight = wrapperHeight + extraHeight;
-
-            if (timesCalled < 5) {
-                // if not in doc yet, means framework not yet inserted, so wait for next VM turn,
-                // maybe it will be ready next VM turn
-                const doc = this.beans.gos.getDocument();
-                const notYetInDom = !doc || !doc.contains(wrapperElement);
-
-                // this happens in React, where React hasn't put any content in. we say 'possibly'
-                // as a) may not be React and b) the cell could be empty anyway
-                const possiblyNoContentYet = autoHeight == 0;
-
-                if (notYetInDom || possiblyNoContentYet) {
-                    window.setTimeout(() => measureHeight(timesCalled + 1), 0);
-                    return;
-                }
-            }
-            columnModel.setColHeaderHeight(this.column, autoHeight);
-        };
-
-        let isMeasuring = false;
-        let stopResizeObserver: (() => void) | undefined;
-
-        const checkMeasuring = () => {
-            const newValue = this.column.isAutoHeaderHeight();
-
-            if (newValue && !isMeasuring) {
-                startMeasuring();
-            }
-            if (!newValue && isMeasuring) {
-                stopMeasuring();
-            }
-        };
-
-        const startMeasuring = () => {
-            isMeasuring = true;
-            measureHeight(0);
-            this.comp.addOrRemoveCssClass('ag-header-cell-auto-height', true);
-            stopResizeObserver = resizeObserverService.observeResize(wrapperElement, () => measureHeight(0));
-        };
-
-        const stopMeasuring = () => {
-            isMeasuring = false;
-            if (stopResizeObserver) {
-                stopResizeObserver();
-            }
-            this.comp.addOrRemoveCssClass('ag-header-cell-auto-height', false);
-            stopResizeObserver = undefined;
-        };
-
-        checkMeasuring();
-
-        compBean.addDestroyFunc(() => stopMeasuring());
-
-        // In theory we could rely on the resize observer for everything - but since it's debounced
-        // it can be a little janky for smooth movement. in this case its better to react to our own events
-        // And unfortunately we cant _just_ rely on our own events, since custom components can change whenever
-        compBean.addManagedListeners(this.column, { widthChanged: () => isMeasuring && measureHeight(0) });
-        // Displaying the sort icon changes the available area for text, so sort changes can affect height
-        compBean.addManagedEventListeners({
-            sortChanged: () => {
-                // Rendering changes for sort, happen after the event... not ideal
-                if (isMeasuring) {
-                    window.setTimeout(() => measureHeight(0));
-                }
-            },
-        });
-        this.setRefreshFunction('measuring', checkMeasuring);
-    }
-
-=======
->>>>>>> 7f683077
     private refreshAriaSort(): void {
         if (this.sortable) {
             const translate = this.localeService.getLocaleTextFunc();
