import type { ResizeFeature } from '../../../columnResize/resizeFeature';
import { setupCompBean } from '../../../components/emptyBean';
import type { UserCompDetails } from '../../../components/framework/userComponentFactory';
import { KeyCode } from '../../../constants/keyCode';
import type { BeanStub } from '../../../context/beanStub';
import type { BeanCollection } from '../../../context/context';
import type { AgColumn } from '../../../entities/agColumn';
import type { SortDirection } from '../../../entities/colDef';
import { _getActiveDomElement } from '../../../gridOptionsUtils';
import { ColumnHighlightPosition } from '../../../interfaces/iColumn';
import { SetLeftFeature } from '../../../rendering/features/setLeftFeature';
import type { ColumnSortState } from '../../../utils/aria';
import { _getAriaSortState } from '../../../utils/aria';
import { _setDisplayed } from '../../../utils/dom';
import { ManagedFocusFeature } from '../../../widgets/managedFocusFeature';
import type { ITooltipFeatureCtrl } from '../../../widgets/tooltipFeature';
import { TooltipFeature } from '../../../widgets/tooltipFeature';
import type { HeaderRowCtrl } from '../../row/headerRowCtrl';
import type { IAbstractHeaderCellComp } from '../abstractCell/abstractHeaderCellCtrl';
import { AbstractHeaderCellCtrl } from '../abstractCell/abstractHeaderCellCtrl';
import { _getHeaderClassesFromColDef } from '../cssClassApplier';
import { HoverFeature } from '../hoverFeature';
import type { IHeader, IHeaderParams } from './headerComp';
import { HeaderComp } from './headerComp';
import { SelectAllFeature } from './selectAllFeature';

export interface IHeaderCellComp extends IAbstractHeaderCellComp {
    setWidth(width: string): void;
    setAriaSort(sort?: ColumnSortState): void;
    setUserCompDetails(compDetails: UserCompDetails): void;
    getUserCompInstance(): IHeader | undefined;
}

type HeaderAriaDescriptionKey = 'filter' | 'menu' | 'sort' | 'selectAll' | 'filterButton';
type RefreshFunction = 'updateSortable' | 'tooltip' | 'headerClasses' | 'wrapText' | 'measuring' | 'resize';

export class HeaderCellCtrl extends AbstractHeaderCellCtrl<IHeaderCellComp, AgColumn, ResizeFeature> {
    private refreshFunctions: { [key in RefreshFunction]?: () => void } = {};
    private selectAllFeature: SelectAllFeature;

    private sortable: boolean | null | undefined;
    private displayName: string | null;
    private draggable: boolean;
    private menuEnabled: boolean;
    private openFilterEnabled: boolean;
    private dragSourceElement: HTMLElement | undefined;

    private userCompDetails: UserCompDetails;

    private userHeaderClasses: Set<string> = new Set();
    private ariaDescriptionProperties = new Map<HeaderAriaDescriptionKey, string>();
    private tooltipFeature: TooltipFeature | undefined;

    constructor(column: AgColumn, beans: BeanCollection, parentRowCtrl: HeaderRowCtrl) {
        super(column, beans, parentRowCtrl);
        this.column = column;
    }

    public setComp(
        comp: IHeaderCellComp,
        eGui: HTMLElement,
        eResize: HTMLElement,
        eHeaderCompWrapper: HTMLElement,
        compBean: BeanStub | undefined
    ): void {
        this.comp = comp;
        compBean = setupCompBean(this, this.beans.context, compBean);

        this.setGui(eGui, compBean);
        this.updateState();
        this.setupWidth(compBean);
        this.setupMovingCss(compBean);
        this.setupMenuClass(compBean);
        this.setupSortableClass(compBean);
        this.setupWrapTextClass();
        this.refreshSpanHeaderHeight();

        this.setupAutoHeight({
            wrapperElement: eHeaderCompWrapper,
            checkMeasuringCallback: (checkMeasuring) => this.setRefreshFunction('measuring', checkMeasuring),
            compBean,
        });

        this.addColumnHoverListener(compBean);
        this.setupFilterClass(compBean);
        this.setupClassesFromColDef();
        this.setupTooltip(compBean);
        this.addActiveHeaderMouseListeners(compBean);
        this.setupSelectAll(compBean);
        this.setupUserComp(compBean);
        this.refreshAria();

        if (this.beans.columnResizeService) {
            this.resizeFeature = compBean.createManagedBean(
                this.beans.columnResizeService.createResizeFeature(this.getPinned(), this.column, eResize, comp, this)
            );
        } else {
            _setDisplayed(eResize, false);
        }
        compBean.createManagedBean(new HoverFeature([this.column], eGui));
        compBean.createManagedBean(new SetLeftFeature(this.column, eGui, this.beans));
        compBean.createManagedBean(
            new ManagedFocusFeature(eGui, {
                shouldStopEventPropagation: (e) => this.shouldStopEventPropagation(e),
                onTabKeyDown: () => null,
                handleKeyDown: this.handleKeyDown.bind(this),
                onFocusIn: this.onFocusIn.bind(this),
                onFocusOut: this.onFocusOut.bind(this),
            })
        );

        this.addResizeAndMoveKeyboardListeners(compBean);

        compBean.addManagedPropertyListeners(
            ['suppressMovableColumns', 'suppressMenuHide', 'suppressAggFuncInHeader'],
            () => this.refresh(compBean)
        );
        compBean.addManagedListeners(this.column, { colDefChanged: () => this.refresh(compBean) });
        compBean.addManagedListeners(this.column, { headerHighlightChanged: this.onHeaderHighlightChanged.bind(this) });

        const listener = () => this.checkDisplayName(compBean);
        compBean.addManagedEventListeners({
            columnValueChanged: listener,
            columnRowGroupChanged: listener,
            columnPivotChanged: listener,
            headerHeightChanged: this.onHeaderHeightChanged.bind(this),
        });

        compBean.addDestroyFunc(() => {
            this.refreshFunctions = {};
            (this.selectAllFeature as any) = null;
            this.dragSourceElement = undefined;
            (this.userCompDetails as any) = null;
            this.userHeaderClasses.clear();
            this.ariaDescriptionProperties.clear();
            // Make sure this is the last destroy func as it clears the gui and comp
            this.clearComponent();
        });
    }

    protected resizeHeader(delta: number, shiftKey: boolean): void {
        this.beans.columnResizeService?.resizeHeader(this.column, delta, shiftKey);
    }

    private setupUserComp(compBean: BeanStub): void {
        const compDetails = this.lookupUserCompDetails(compBean);
        this.setCompDetails(compDetails);
    }

    private setCompDetails(compDetails: UserCompDetails): void {
        this.userCompDetails = compDetails;
        this.comp.setUserCompDetails(compDetails);
    }

    private lookupUserCompDetails(compBean: BeanStub): UserCompDetails {
        const params = this.createParams(compBean);
        const colDef = this.column.getColDef();
        return this.userComponentFactory.getHeaderCompDetails(colDef, params)!;
    }

    private createParams(compBean: BeanStub): IHeaderParams {
        const params: IHeaderParams = this.gos.addGridCommonParams({
            column: this.column,
            displayName: this.displayName!,
            enableSorting: this.column.isSortable(),
            enableMenu: this.menuEnabled,
            enableFilterButton: this.openFilterEnabled && this.menuService.isHeaderFilterButtonEnabled(this.column),
            enableFilterIcon: !this.openFilterEnabled || this.menuService.isLegacyMenuEnabled(),
            showColumnMenu: (buttonElement: HTMLElement) => {
                this.menuService.showColumnMenu({
                    column: this.column,
                    buttonElement,
                    positionBy: 'button',
                });
            },
            showColumnMenuAfterMouseClick: (mouseEvent: MouseEvent | Touch) => {
                this.menuService.showColumnMenu({
                    column: this.column,
                    mouseEvent,
                    positionBy: 'mouse',
                });
            },
            showFilter: (buttonElement: HTMLElement) => {
                this.menuService.showFilterMenu({
                    column: this.column,
                    buttonElement: buttonElement,
                    containerType: 'columnFilter',
                    positionBy: 'button',
                });
            },
            progressSort: (multiSort?: boolean) => {
                this.beans.sortController.progressSort(this.column, !!multiSort, 'uiColumnSorted');
            },
            setSort: (sort: SortDirection, multiSort?: boolean) => {
                this.beans.sortController.setSortForColumn(this.column, sort, !!multiSort, 'uiColumnSorted');
            },
            eGridHeader: this.getGui(),
            setTooltip: (value: string, shouldDisplayTooltip: () => boolean) => {
                this.setupTooltip(compBean, value, shouldDisplayTooltip);
            },
        });

        return params;
    }

    private setupSelectAll(compBean: BeanStub): void {
        this.selectAllFeature = compBean.createManagedBean(new SelectAllFeature(this.column));
        this.selectAllFeature.setComp(this);
    }

    public getSelectAllGui(): HTMLElement {
        return this.selectAllFeature.getCheckboxGui();
    }

    protected override handleKeyDown(e: KeyboardEvent): void {
        super.handleKeyDown(e);

        if (e.key === KeyCode.SPACE) {
            this.selectAllFeature.onSpaceKeyDown(e);
        }
        if (e.key === KeyCode.ENTER) {
            this.onEnterKeyDown(e);
        }
        if (e.key === KeyCode.DOWN && e.altKey) {
            this.showMenuOnKeyPress(e, false);
        }
    }

    private onEnterKeyDown(e: KeyboardEvent): void {
        if (e.ctrlKey || e.metaKey) {
            this.showMenuOnKeyPress(e, true);
        } else if (this.sortable) {
            const multiSort = e.shiftKey;
            this.beans.sortController.progressSort(this.column, multiSort, 'uiColumnSorted');
        }
    }

    private showMenuOnKeyPress(e: KeyboardEvent, isFilterShortcut: boolean): void {
        const headerComp = this.comp.getUserCompInstance();
        if (!headerComp || !(headerComp instanceof HeaderComp)) {
            return;
        }

        // the header comp knows what features are enabled, so let it handle the shortcut
        if (headerComp.onMenuKeyboardShortcut(isFilterShortcut)) {
            e.preventDefault();
        }
    }

    private onFocusIn(e: FocusEvent) {
        if (!this.getGui().contains(e.relatedTarget as HTMLElement)) {
            const rowIndex = this.getRowIndex();
            this.focusService.setFocusedHeader(rowIndex, this.column);
            this.announceAriaDescription();
        }

        if (this.focusService.isKeyboardMode()) {
            this.setActiveHeader(true);
        }
    }

    private onFocusOut(e: FocusEvent) {
        if (this.getGui().contains(e.relatedTarget as HTMLElement)) {
            return;
        }

        this.setActiveHeader(false);
    }

    private setupTooltip(compBean: BeanStub, value?: string, shouldDisplayTooltip?: () => boolean): void {
        if (this.tooltipFeature) {
            this.tooltipFeature = this.destroyBean(this.tooltipFeature);
        }

        const isTooltipWhenTruncated = this.gos.get('tooltipShowMode') === 'whenTruncated';
        const eGui = this.eGui;
        const colDef = this.column.getColDef();

        if (!shouldDisplayTooltip && isTooltipWhenTruncated && !colDef.headerComponent) {
            shouldDisplayTooltip = () => {
                const textEl = eGui.querySelector('.ag-header-cell-text');
                if (!textEl) {
                    return true;
                }

                return textEl.scrollWidth > textEl.clientWidth;
            };
        }

        const tooltipCtrl: ITooltipFeatureCtrl = {
            getColumn: () => this.column,
            getColDef: () => this.column.getColDef(),
            getGui: () => eGui,
            getLocation: () => 'header',
            getTooltipValue: () => {
                if (value != null) {
                    return value;
                }

                const res = this.column.getColDef().headerTooltip;
                return res;
            },
            shouldDisplayTooltip,
        };

        const tooltipFeature = compBean.createManagedBean(new TooltipFeature(tooltipCtrl));
        this.setRefreshFunction('tooltip', () => tooltipFeature.refreshToolTip());
    }

    private setupClassesFromColDef(): void {
        const refreshHeaderClasses = () => {
            const colDef = this.column.getColDef();
            const classes = _getHeaderClassesFromColDef(colDef, this.gos, this.column, null);

            const oldClasses = this.userHeaderClasses;
            this.userHeaderClasses = new Set(classes);

            classes.forEach((c) => {
                if (oldClasses.has(c)) {
                    // class already added, no need to apply it, but remove from old set
                    oldClasses.delete(c);
                } else {
                    // class new since last time, so apply it
                    this.comp.addOrRemoveCssClass(c, true);
                }
            });

            // now old set only has classes that were applied last time, but not this time, so remove them
            oldClasses.forEach((c) => this.comp.addOrRemoveCssClass(c, false));
        };

        this.setRefreshFunction('headerClasses', refreshHeaderClasses);
        refreshHeaderClasses();
    }

    public setDragSource(eSource: HTMLElement | undefined): void {
        this.dragSourceElement = eSource;
        this.removeDragSource();

        if (!eSource || !this.draggable) {
            return;
        }

<<<<<<< HEAD
        const { column, beans, displayName, dragAndDropService, gos } = this;
        const { columnModel } = beans;

        let hideColumnOnExit = !this.gos.get('suppressDragLeaveHidesColumns');
        const dragSource = (this.dragSource = {
            type: DragSourceType.HeaderCell,
            eElement: eSource,
            getDefaultIconName: () => (hideColumnOnExit ? 'hide' : 'notAllowed'),
            getDragItem: () => this.createDragItem(column),
            dragItemName: displayName,
            onDragStarted: () => {
                hideColumnOnExit = !gos.get('suppressDragLeaveHidesColumns');
                setColumnsMoving([column], true);
            },
            onDragStopped: () => setColumnsMoving([column], false),
            onDragCancelled: () => setColumnsMoving([column], false),
            onGridEnter: (dragItem) => {
                if (hideColumnOnExit) {
                    const unlockedColumns = dragItem?.columns?.filter((col) => !col.getColDef().lockVisible) || [];
                    columnModel.setColsVisible(unlockedColumns as AgColumn[], true, 'uiColumnMoved');
                }
            },
            onGridExit: (dragItem) => {
                if (hideColumnOnExit) {
                    const unlockedColumns = dragItem?.columns?.filter((col) => !col.getColDef().lockVisible) || [];
                    columnModel.setColsVisible(unlockedColumns as AgColumn[], false, 'uiColumnMoved');
                }
            },
        });

        dragAndDropService!.addDragSource(dragSource, true);
    }

    private createDragItem(column: AgColumn): DragItem {
        const visibleState: { [key: string]: boolean } = {};
        visibleState[column.getId()] = column.isVisible();

        return {
            columns: [column],
            visibleState: visibleState,
        };
=======
        this.dragSource =
            this.beans.columnMoveService?.setDragSourceForHeader(eSource, this.column, this.displayName) ?? null;
>>>>>>> ac1a4d94
    }

    private updateState(): void {
        this.menuEnabled = this.menuService.isColumnMenuInHeaderEnabled(this.column);
        this.openFilterEnabled = this.menuService.isFilterMenuInHeaderEnabled(this.column);
        this.sortable = this.column.isSortable();
        this.displayName = this.calculateDisplayName();
        this.draggable = this.workOutDraggable();
    }

    public setRefreshFunction(name: RefreshFunction, func: () => void): void {
        this.refreshFunctions[name] = func;
    }

    private refresh(compBean: BeanStub): void {
        this.updateState();
        this.refreshHeaderComp(compBean);
        this.refreshAria();
        Object.values(this.refreshFunctions).forEach((f) => f());
    }

    private refreshHeaderComp(compBean: BeanStub): void {
        const newCompDetails = this.lookupUserCompDetails(compBean);

        const compInstance = this.comp.getUserCompInstance();

        // only try refresh if old comp exists adn it is the correct type
        const attemptRefresh =
            compInstance != null && this.userCompDetails.componentClass == newCompDetails.componentClass;

        const headerCompRefreshed = attemptRefresh ? this.attemptHeaderCompRefresh(newCompDetails.params) : false;

        if (headerCompRefreshed) {
            // we do this as a refresh happens after colDefs change, and it's possible the column has had it's
            // draggable property toggled. no need to call this if not refreshing, as setDragSource is done
            // as part of appendHeaderComp
            this.setDragSource(this.dragSourceElement);
        } else {
            this.setCompDetails(newCompDetails);
        }
    }

    public attemptHeaderCompRefresh(params: IHeaderParams): boolean {
        const headerComp = this.comp.getUserCompInstance();
        if (!headerComp) {
            return false;
        }

        // if no refresh method, then we want to replace the headerComp
        if (!headerComp.refresh) {
            return false;
        }

        const res = headerComp.refresh(params);

        return res;
    }

    private calculateDisplayName(): string | null {
        return this.beans.columnNameService.getDisplayNameForColumn(this.column, 'header', true);
    }

    private checkDisplayName(compBean: BeanStub): void {
        // display name can change if aggFunc different, eg sum(Gold) is now max(Gold)
        if (this.displayName !== this.calculateDisplayName()) {
            this.refresh(compBean);
        }
    }

    private workOutDraggable(): boolean {
        const colDef = this.column.getColDef();
        const isSuppressMovableColumns = this.gos.get('suppressMovableColumns');

        const colCanMove = !isSuppressMovableColumns && !colDef.suppressMovable && !colDef.lockPosition;

        // we should still be allowed drag the column, even if it can't be moved, if the column
        // can be dragged to a rowGroup or pivot drop zone
        return !!colCanMove || !!colDef.enableRowGroup || !!colDef.enablePivot;
    }

    private setupWidth(compBean: BeanStub): void {
        const listener = () => {
            const columnWidth = this.column.getActualWidth();
            this.comp.setWidth(`${columnWidth}px`);
        };

        compBean.addManagedListeners(this.column, { widthChanged: listener });
        listener();
    }

    private setupMovingCss(compBean: BeanStub): void {
        const listener = () => {
            // this is what makes the header go dark when it is been moved (gives impression to
            // user that the column was picked up).
            this.comp.addOrRemoveCssClass('ag-header-cell-moving', this.column.isMoving());
        };

        compBean.addManagedListeners(this.column, { movingChanged: listener });
        listener();
    }

    private setupMenuClass(compBean: BeanStub): void {
        const listener = () => {
            this.comp.addOrRemoveCssClass('ag-column-menu-visible', this.column.isMenuVisible());
        };

        compBean.addManagedListeners(this.column, { menuVisibleChanged: listener });
        listener();
    }

    private setupSortableClass(compBean: BeanStub): void {
        const updateSortableCssClass = () => {
            this.comp.addOrRemoveCssClass('ag-header-cell-sortable', !!this.sortable);
        };

        updateSortableCssClass();

        this.setRefreshFunction('updateSortable', updateSortableCssClass);
        compBean.addManagedEventListeners({ sortChanged: this.refreshAriaSort.bind(this) });
    }

    private setupFilterClass(compBean: BeanStub): void {
        const listener = () => {
            const isFilterActive = this.column.isFilterActive();
            this.comp.addOrRemoveCssClass('ag-header-cell-filtered', isFilterActive);
            this.refreshAria();
        };

        compBean.addManagedListeners(this.column, { filterActiveChanged: listener });
        listener();
    }

    private setupWrapTextClass() {
        const listener = () => {
            const wrapText = !!this.column.getColDef().wrapHeaderText;
            this.comp.addOrRemoveCssClass('ag-header-cell-wrap-text', wrapText);
        };
        listener();
        this.setRefreshFunction('wrapText', listener);
    }

    private onHeaderHighlightChanged(): void {
        const highlighted = this.column.getHighlighted();
        const beforeOn = highlighted === ColumnHighlightPosition.Before;
        const afterOn = highlighted === ColumnHighlightPosition.After;

        this.comp.addOrRemoveCssClass('ag-header-highlight-before', beforeOn);
        this.comp.addOrRemoveCssClass('ag-header-highlight-after', afterOn);
    }

    protected override onDisplayedColumnsChanged(): void {
        super.onDisplayedColumnsChanged();
        if (!this.isAlive()) {
            return;
        }
        this.onHeaderHeightChanged();
    }

    private onHeaderHeightChanged() {
        this.refreshSpanHeaderHeight();
    }

    private refreshSpanHeaderHeight() {
        const { eGui, column, comp, beans } = this;
        if (!column.isSpanHeaderHeight()) {
            eGui.style.removeProperty('top');
            eGui.style.removeProperty('height');
            comp.addOrRemoveCssClass('ag-header-span-height', false);
            comp.addOrRemoveCssClass('ag-header-span-total', false);
            return;
        }

        const { numberOfParents, isSpanningTotal } = this.column.getColumnGroupPaddingInfo();

        comp.addOrRemoveCssClass('ag-header-span-height', numberOfParents > 0);

        const { columnModel } = beans;

        const headerHeight = columnModel.getColumnHeaderRowHeight();
        if (numberOfParents === 0) {
            // if spanning has stopped then need to reset these values.
            comp.addOrRemoveCssClass('ag-header-span-total', false);
            eGui.style.setProperty('top', `0px`);
            eGui.style.setProperty('height', `${headerHeight}px`);
            return;
        }

        comp.addOrRemoveCssClass('ag-header-span-total', isSpanningTotal);
        const groupHeaderHeight = this.beans.columnModel.getGroupRowsHeight();

        let extraHeight = 0;
        for (let i = 0; i < numberOfParents; i++) {
            extraHeight += groupHeaderHeight[groupHeaderHeight.length - 1 - i];
        }

        eGui.style.setProperty('top', `${-extraHeight}px`);
        eGui.style.setProperty('height', `${headerHeight + extraHeight}px`);
    }

    private refreshAriaSort(): void {
        if (this.sortable) {
            const translate = this.localeService.getLocaleTextFunc();
            const sort = this.beans.sortController.getDisplaySortForColumn(this.column) || null;
            this.comp.setAriaSort(_getAriaSortState(sort));
            this.setAriaDescriptionProperty('sort', translate('ariaSortableColumn', 'Press ENTER to sort'));
        } else {
            this.comp.setAriaSort();
            this.setAriaDescriptionProperty('sort', null);
        }
    }

    private refreshAriaMenu(): void {
        if (this.menuEnabled) {
            const translate = this.localeService.getLocaleTextFunc();
            this.setAriaDescriptionProperty('menu', translate('ariaMenuColumn', 'Press ALT DOWN to open column menu'));
        } else {
            this.setAriaDescriptionProperty('menu', null);
        }
    }

    private refreshAriaFilterButton(): void {
        if (this.openFilterEnabled && !this.menuService.isLegacyMenuEnabled()) {
            const translate = this.localeService.getLocaleTextFunc();
            this.setAriaDescriptionProperty(
                'filterButton',
                translate('ariaFilterColumn', 'Press CTRL ENTER to open filter')
            );
        } else {
            this.setAriaDescriptionProperty('filterButton', null);
        }
    }

    private refreshAriaFiltered(): void {
        const translate = this.localeService.getLocaleTextFunc();
        const isFilterActive = this.column.isFilterActive();
        if (isFilterActive) {
            this.setAriaDescriptionProperty('filter', translate('ariaColumnFiltered', 'Column Filtered'));
        } else {
            this.setAriaDescriptionProperty('filter', null);
        }
    }

    public setAriaDescriptionProperty(property: HeaderAriaDescriptionKey, value: string | null): void {
        if (value != null) {
            this.ariaDescriptionProperties.set(property, value);
        } else {
            this.ariaDescriptionProperties.delete(property);
        }
    }

    public announceAriaDescription(): void {
        if (!this.eGui.contains(_getActiveDomElement(this.beans.gos))) {
            return;
        }
        const ariaDescription = Array.from(this.ariaDescriptionProperties.keys())
            // always announce the filter description first
            .sort((a: string, b: string) => (a === 'filter' ? -1 : b.charCodeAt(0) - a.charCodeAt(0)))
            .map((key: HeaderAriaDescriptionKey) => this.ariaDescriptionProperties.get(key))
            .join('. ');

        this.beans.ariaAnnouncementService.announceValue(ariaDescription, 'columnHeader');
    }

    private refreshAria(): void {
        this.refreshAriaSort();
        this.refreshAriaMenu();
        this.refreshAriaFilterButton();
        this.refreshAriaFiltered();
    }

    private addColumnHoverListener(compBean: BeanStub): void {
        const listener = () => {
            if (!this.gos.get('columnHoverHighlight')) {
                return;
            }
            const isHovered = this.beans.columnHoverService.isHovered(this.column);
            this.comp.addOrRemoveCssClass('ag-column-hover', isHovered);
        };

        compBean.addManagedEventListeners({ columnHoverChanged: listener });
        listener();
    }

    public getColId(): string {
        return this.column.getColId();
    }

    private addActiveHeaderMouseListeners(compBean: BeanStub): void {
        const listener = (e: MouseEvent) => this.handleMouseOverChange(e.type === 'mouseenter');
        const clickListener = () => this.dispatchColumnMouseEvent('columnHeaderClicked', this.column);
        const contextMenuListener = (event: MouseEvent) =>
            this.handleContextMenuMouseEvent(event, undefined, this.column);

        compBean.addManagedListeners(this.getGui(), {
            mouseenter: listener,
            mouseleave: listener,
            click: clickListener,
            contextmenu: contextMenuListener,
        });
    }

    private handleMouseOverChange(isMouseOver: boolean): void {
        this.setActiveHeader(isMouseOver);

        this.eventService.dispatchEvent({
            type: isMouseOver ? 'columnHeaderMouseOver' : 'columnHeaderMouseLeave',
            column: this.column,
        });
    }

    private setActiveHeader(active: boolean): void {
        this.comp.addOrRemoveCssClass('ag-header-active', active);
    }

    public getAnchorElementForMenu(isFilter?: boolean): HTMLElement {
        const headerComp = this.comp.getUserCompInstance();
        if (headerComp instanceof HeaderComp) {
            return headerComp.getAnchorElementForMenu(isFilter);
        }
        return this.getGui();
    }

    public override destroy(): void {
        super.destroy();
    }
}<|MERGE_RESOLUTION|>--- conflicted
+++ resolved
@@ -341,52 +341,8 @@
             return;
         }
 
-<<<<<<< HEAD
-        const { column, beans, displayName, dragAndDropService, gos } = this;
-        const { columnModel } = beans;
-
-        let hideColumnOnExit = !this.gos.get('suppressDragLeaveHidesColumns');
-        const dragSource = (this.dragSource = {
-            type: DragSourceType.HeaderCell,
-            eElement: eSource,
-            getDefaultIconName: () => (hideColumnOnExit ? 'hide' : 'notAllowed'),
-            getDragItem: () => this.createDragItem(column),
-            dragItemName: displayName,
-            onDragStarted: () => {
-                hideColumnOnExit = !gos.get('suppressDragLeaveHidesColumns');
-                setColumnsMoving([column], true);
-            },
-            onDragStopped: () => setColumnsMoving([column], false),
-            onDragCancelled: () => setColumnsMoving([column], false),
-            onGridEnter: (dragItem) => {
-                if (hideColumnOnExit) {
-                    const unlockedColumns = dragItem?.columns?.filter((col) => !col.getColDef().lockVisible) || [];
-                    columnModel.setColsVisible(unlockedColumns as AgColumn[], true, 'uiColumnMoved');
-                }
-            },
-            onGridExit: (dragItem) => {
-                if (hideColumnOnExit) {
-                    const unlockedColumns = dragItem?.columns?.filter((col) => !col.getColDef().lockVisible) || [];
-                    columnModel.setColsVisible(unlockedColumns as AgColumn[], false, 'uiColumnMoved');
-                }
-            },
-        });
-
-        dragAndDropService!.addDragSource(dragSource, true);
-    }
-
-    private createDragItem(column: AgColumn): DragItem {
-        const visibleState: { [key: string]: boolean } = {};
-        visibleState[column.getId()] = column.isVisible();
-
-        return {
-            columns: [column],
-            visibleState: visibleState,
-        };
-=======
         this.dragSource =
             this.beans.columnMoveService?.setDragSourceForHeader(eSource, this.column, this.displayName) ?? null;
->>>>>>> ac1a4d94
     }
 
     private updateState(): void {
