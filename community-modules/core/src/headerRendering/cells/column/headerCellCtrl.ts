--- conflicted
+++ resolved
@@ -107,8 +107,7 @@
             ['suppressMovableColumns', 'suppressMenuHide', 'suppressAggFuncInHeader'],
             this.refresh.bind(this)
         );
-<<<<<<< HEAD
-        this.addManagedListener(this.column, Column.EVENT_COL_DEF_CHANGED, this.refresh.bind(this));
+        this.addManagedListener(this.column, AgColumn.EVENT_COL_DEF_CHANGED, this.refresh.bind(this));
 
         this.addManagedListeners<EventsType>(this.eventService, {
             [Events.EVENT_COLUMN_VALUE_CHANGED]: this.onColumnValueChanged.bind(this),
@@ -116,29 +115,6 @@
             [Events.EVENT_COLUMN_PIVOT_CHANGED]: this.onColumnPivotChanged.bind(this),
             [Events.EVENT_HEADER_HEIGHT_CHANGED]: this.onHeaderHeightChanged.bind(this),
         });
-=======
-        this.addManagedListener(this.column, AgColumn.EVENT_COL_DEF_CHANGED, this.refresh.bind(this));
-        this.addManagedListener(
-            this.eventService,
-            Events.EVENT_COLUMN_VALUE_CHANGED,
-            this.onColumnValueChanged.bind(this)
-        );
-        this.addManagedListener(
-            this.eventService,
-            Events.EVENT_COLUMN_ROW_GROUP_CHANGED,
-            this.onColumnRowGroupChanged.bind(this)
-        );
-        this.addManagedListener(
-            this.eventService,
-            Events.EVENT_COLUMN_PIVOT_CHANGED,
-            this.onColumnPivotChanged.bind(this)
-        );
-        this.addManagedListener(
-            this.eventService,
-            Events.EVENT_HEADER_HEIGHT_CHANGED,
-            this.onHeaderHeightChanged.bind(this)
-        );
->>>>>>> e6547343
     }
 
     protected resizeHeader(delta: number, shiftKey: boolean): void {
