<<<<<<< HEAD
=======
import type { ColumnModel } from '../../../columns/columnModel';
>>>>>>> c75d6e7b
import { Autowired } from '../../../context/context';
import type { Column } from '../../../entities/column';
import { Events } from '../../../eventKeys';
import type { SortController } from '../../../sortController';
import { _clearElement, _setDisplayed } from '../../../utils/dom';
import { _createIconNoSpan } from '../../../utils/icon';
<<<<<<< HEAD
import { AgComponentSelector, Component, RefPlaceholder } from '../../../widgets/component';
=======
import type { AgComponentSelector } from '../../../widgets/component';
import { Component } from '../../../widgets/component';
import { RefSelector } from '../../../widgets/componentAnnotations';
>>>>>>> c75d6e7b

export class SortIndicatorComp extends Component {
    static readonly selector: AgComponentSelector = 'AG-SORT-INDICATOR';

    private static TEMPLATE /* html */ = `<span class="ag-sort-indicator-container">
            <span data-ref="eSortOrder" class="ag-sort-indicator-icon ag-sort-order ag-hidden" aria-hidden="true"></span>
            <span data-ref="eSortAsc" class="ag-sort-indicator-icon ag-sort-ascending-icon ag-hidden" aria-hidden="true"></span>
            <span data-ref="eSortDesc" class="ag-sort-indicator-icon ag-sort-descending-icon ag-hidden" aria-hidden="true"></span>
            <span data-ref="eSortMixed" class="ag-sort-indicator-icon ag-sort-mixed-icon ag-hidden" aria-hidden="true"></span>
            <span data-ref="eSortNone" class="ag-sort-indicator-icon ag-sort-none-icon ag-hidden" aria-hidden="true"></span>
        </span>`;

    private eSortOrder: HTMLElement = RefPlaceholder;
    private eSortAsc: HTMLElement = RefPlaceholder;
    private eSortDesc: HTMLElement = RefPlaceholder;
    private eSortMixed: HTMLElement = RefPlaceholder;
    private eSortNone: HTMLElement = RefPlaceholder;

    @Autowired('sortController') private readonly sortController: SortController;

    private column: Column;
    private suppressOrder: boolean;

    constructor(skipTemplate?: boolean) {
        super();

        if (!skipTemplate) {
            this.setTemplate(SortIndicatorComp.TEMPLATE);
        }
    }

    public attachCustomElements(
        eSortOrder: HTMLElement,
        eSortAsc: HTMLElement,
        eSortDesc: HTMLElement,
        eSortMixed: HTMLElement,
        eSortNone: HTMLElement
    ) {
        this.eSortOrder = eSortOrder;
        this.eSortAsc = eSortAsc;
        this.eSortDesc = eSortDesc;
        this.eSortMixed = eSortMixed;
        this.eSortNone = eSortNone;
    }

    public setupSort(column: Column, suppressOrder: boolean = false): void {
        this.column = column;
        this.suppressOrder = suppressOrder;

        this.setupMultiSortIndicator();

        if (!this.column.isSortable() && !this.column.getColDef().showRowGroup) {
            return;
        }

        this.addInIcon('sortAscending', this.eSortAsc, column);
        this.addInIcon('sortDescending', this.eSortDesc, column);
        this.addInIcon('sortUnSort', this.eSortNone, column);

        this.addManagedPropertyListener('unSortIcon', () => this.updateIcons());
        this.addManagedListener(this.eventService, Events.EVENT_NEW_COLUMNS_LOADED, () => this.updateIcons());

        // Watch global events, as row group columns can effect their display column.
        this.addManagedListener(this.eventService, Events.EVENT_SORT_CHANGED, () => this.onSortChanged());
        // when grouping changes so can sort indexes and icons
        this.addManagedListener(this.eventService, Events.EVENT_COLUMN_ROW_GROUP_CHANGED, () => this.onSortChanged());

        this.onSortChanged();
    }

    private addInIcon(iconName: string, eParent: HTMLElement, column: Column): void {
        if (eParent == null) {
            return;
        }

        const eIcon = _createIconNoSpan(iconName, this.gos, column);
        if (eIcon) {
            eParent.appendChild(eIcon);
        }
    }

    private onSortChanged(): void {
        this.updateIcons();
        if (!this.suppressOrder) {
            this.updateSortOrder();
        }
    }

    private updateIcons(): void {
        const sortDirection = this.sortController.getDisplaySortForColumn(this.column);

        if (this.eSortAsc) {
            const isAscending = sortDirection === 'asc';
            _setDisplayed(this.eSortAsc, isAscending, { skipAriaHidden: true });
        }

        if (this.eSortDesc) {
            const isDescending = sortDirection === 'desc';
            _setDisplayed(this.eSortDesc, isDescending, { skipAriaHidden: true });
        }

        if (this.eSortNone) {
            const alwaysHideNoSort = !this.column.getColDef().unSortIcon && !this.gos.get('unSortIcon');
            const isNone = sortDirection === null || sortDirection === undefined;
            _setDisplayed(this.eSortNone, !alwaysHideNoSort && isNone, { skipAriaHidden: true });
        }
    }

    private setupMultiSortIndicator() {
        this.addInIcon('sortUnSort', this.eSortMixed, this.column);

        const isColumnShowingRowGroup = this.column.getColDef().showRowGroup;
        const areGroupsCoupled = this.gos.isColumnsSortingCoupledToGroup();
        if (areGroupsCoupled && isColumnShowingRowGroup) {
            // Watch global events, as row group columns can effect their display column.
            this.addManagedListener(this.eventService, Events.EVENT_SORT_CHANGED, () =>
                this.updateMultiSortIndicator()
            );
            // when grouping changes so can sort indexes and icons
            this.addManagedListener(this.eventService, Events.EVENT_COLUMN_ROW_GROUP_CHANGED, () =>
                this.updateMultiSortIndicator()
            );
            this.updateMultiSortIndicator();
        }
    }

    private updateMultiSortIndicator() {
        if (this.eSortMixed) {
            const isMixedSort = this.sortController.getDisplaySortForColumn(this.column) === 'mixed';
            _setDisplayed(this.eSortMixed, isMixedSort, { skipAriaHidden: true });
        }
    }

    // we listen here for global sort events, NOT column sort events, as we want to do this
    // when sorting has been set on all column (if we listened just for our col (where we
    // set the asc / desc icons) then it's possible other cols are yet to get their sorting state.
    private updateSortOrder(): void {
        if (!this.eSortOrder) {
            return;
        }

        const allColumnsWithSorting = this.sortController.getColumnsWithSortingOrdered();

        const indexThisCol = this.sortController.getDisplaySortIndexForColumn(this.column) ?? -1;
        const moreThanOneColSorting = allColumnsWithSorting.some(
            (col) => this.sortController.getDisplaySortIndexForColumn(col) ?? -1 >= 1
        );
        const showIndex = indexThisCol >= 0 && moreThanOneColSorting;
        _setDisplayed(this.eSortOrder, showIndex, { skipAriaHidden: true });

        if (indexThisCol >= 0) {
            this.eSortOrder.textContent = (indexThisCol + 1).toString();
        } else {
            _clearElement(this.eSortOrder);
        }
    }
}<|MERGE_RESOLUTION|>--- conflicted
+++ resolved
@@ -1,20 +1,11 @@
-<<<<<<< HEAD
-=======
-import type { ColumnModel } from '../../../columns/columnModel';
->>>>>>> c75d6e7b
 import { Autowired } from '../../../context/context';
 import type { Column } from '../../../entities/column';
 import { Events } from '../../../eventKeys';
 import type { SortController } from '../../../sortController';
 import { _clearElement, _setDisplayed } from '../../../utils/dom';
 import { _createIconNoSpan } from '../../../utils/icon';
-<<<<<<< HEAD
-import { AgComponentSelector, Component, RefPlaceholder } from '../../../widgets/component';
-=======
 import type { AgComponentSelector } from '../../../widgets/component';
-import { Component } from '../../../widgets/component';
-import { RefSelector } from '../../../widgets/componentAnnotations';
->>>>>>> c75d6e7b
+import { Component, RefPlaceholder } from '../../../widgets/component';
 
 export class SortIndicatorComp extends Component {
     static readonly selector: AgComponentSelector = 'AG-SORT-INDICATOR';
