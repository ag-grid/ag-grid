import type { UserCompDetails } from '../../../components/framework/userComponentFactory';
import { HorizontalDirection } from '../../../constants/direction';
import { KeyCode } from '../../../constants/keyCode';
import { setupCompBean } from '../../../context/beanStub';
import type { BeanStub } from '../../../context/beanStub';
import type { BeanCollection } from '../../../context/context';
import type { DragItem } from '../../../dragAndDrop/dragAndDropService';
import { DragSourceType } from '../../../dragAndDrop/dragAndDropService';
import type { AgColumn } from '../../../entities/agColumn';
import type { AgColumnGroup } from '../../../entities/agColumnGroup';
import type { ColumnEventType } from '../../../events';
import type { HeaderColumnId } from '../../../interfaces/iColumn';
import { SetLeftFeature } from '../../../rendering/features/setLeftFeature';
import { _last, _removeFromArray } from '../../../utils/array';
import { ManagedFocusFeature } from '../../../widgets/managedFocusFeature';
import type { ITooltipFeatureCtrl } from '../../../widgets/tooltipFeature';
import { TooltipFeature } from '../../../widgets/tooltipFeature';
import { attemptMoveColumns, normaliseX } from '../../columnMoveHelper';
import type { HeaderPosition } from '../../common/headerPosition';
import type { HeaderRowCtrl } from '../../row/headerRowCtrl';
import type { IAbstractHeaderCellComp } from '../abstractCell/abstractHeaderCellCtrl';
import { AbstractHeaderCellCtrl } from '../abstractCell/abstractHeaderCellCtrl';
import { _getHeaderClassesFromColDef } from '../cssClassApplier';
import { HoverFeature } from '../hoverFeature';
import { GroupResizeFeature } from './groupResizeFeature';
import { GroupWidthFeature } from './groupWidthFeature';
import type { IHeaderGroupComp, IHeaderGroupParams } from './headerGroupComp';

export interface IHeaderGroupCellComp extends IAbstractHeaderCellComp {
    setResizableDisplayed(displayed: boolean): void;
    setWidth(width: string): void;
    setAriaExpanded(expanded: 'true' | 'false' | undefined): void;
    setUserCompDetails(compDetails: UserCompDetails): void;
    getUserCompInstance(): IHeaderGroupComp | undefined;
}

export class HeaderGroupCellCtrl extends AbstractHeaderCellCtrl<
    IHeaderGroupCellComp,
    AgColumnGroup,
    GroupResizeFeature
> {
    private expandable: boolean;
    private displayName: string | null;
    private tooltipFeature: TooltipFeature | undefined;
    private compBeanCleanup?: () => void;

    constructor(columnGroup: AgColumnGroup, beans: BeanCollection, parentRowCtrl: HeaderRowCtrl) {
        super(columnGroup, beans, parentRowCtrl);
        this.column = columnGroup;
    }

    public setComp(
        comp: IHeaderGroupCellComp,
        eGui: HTMLElement,
        eResize: HTMLElement,
<<<<<<< HEAD
        compBean: BeanStub<any> | undefined
=======
        eHeaderCompWrapper: HTMLElement
>>>>>>> 7f683077
    ): void {
        this.comp = comp;
        [compBean, this.compBeanCleanup] = setupCompBean(this, this.beans.context, compBean);

        this.setGui(eGui, compBean);

        this.displayName = this.beans.columnNameService.getDisplayNameForColumnGroup(this.column, 'header');

        this.addClasses();
<<<<<<< HEAD
        this.setupMovingCss(compBean);
        this.setupExpandable(compBean);
        this.setupTooltip(compBean);
=======
        this.setupMovingCss();
        this.setupExpandable();
        this.setupTooltip();
        this.addDestroyFunc(() => {
            if (this.tooltipFeature) {
                this.tooltipFeature = this.destroyBean(this.tooltipFeature);
            }
        });

        this.setupAutoHeight({
            wrapperElement: eHeaderCompWrapper,
        });

>>>>>>> 7f683077
        this.setupUserComp();
        this.addHeaderMouseListeners(compBean);

        const pinned = this.getParentRowCtrl().getPinned();
        const leafCols = this.column.getProvidedColumnGroup().getLeafColumns();

        compBean.createManagedBean(new HoverFeature(leafCols, eGui));
        compBean.createManagedBean(new SetLeftFeature(this.column, eGui, this.beans));
        compBean.createManagedBean(new GroupWidthFeature(comp, this.column));
        this.resizeFeature = compBean.createManagedBean(new GroupResizeFeature(comp, eResize, pinned, this.column));

        compBean.createManagedBean(
            new ManagedFocusFeature(eGui, {
                shouldStopEventPropagation: this.shouldStopEventPropagation.bind(this),
                onTabKeyDown: () => undefined,
                handleKeyDown: this.handleKeyDown.bind(this),
                onFocusIn: this.onFocusIn.bind(this),
            })
        );

<<<<<<< HEAD
        compBean.addManagedPropertyListener('suppressMovableColumns', this.onSuppressColMoveChange);
        this.addResizeAndMoveKeyboardListeners(compBean);
=======
        this.addManagedPropertyListener('suppressMovableColumns', this.onSuppressColMoveChange);
        this.addResizeAndMoveKeyboardListeners(eGui);
    }

    public getColumn(): AgColumnGroup {
        return this.column;
>>>>>>> 7f683077
    }

    protected resizeHeader(delta: number, shiftKey: boolean): void {
        // check to avoid throwing when a component has not been setup yet (React 18)
        if (!this.resizeFeature) {
            return;
        }

        const initialValues = this.resizeFeature.getInitialValues(shiftKey);

        this.resizeFeature.resizeColumns(
            initialValues,
            initialValues.resizeStartWidth + delta,
            'uiColumnResized',
            true
        );
    }

    protected moveHeader(hDirection: HorizontalDirection): void {
        const { beans, eGui, column, gos, ctrlsService } = this;
        const isRtl = gos.get('enableRtl');
        const isLeft = hDirection === HorizontalDirection.Left;

        const pinned = this.getPinned();
        const rect = eGui.getBoundingClientRect();
        const left = rect.left;
        const width = rect.width;

        const xPosition = normaliseX(isLeft !== isRtl ? left - 20 : left + width + 20, pinned, true, gos, ctrlsService);

        const id = column.getGroupId();
        const headerPosition = this.focusService.getFocusedHeader();

        attemptMoveColumns({
            allMovingColumns: this.column.getLeafColumns(),
            isFromHeader: true,
            hDirection,
            xPosition,
            pinned,
            fromEnter: false,
            fakeEvent: false,
            gos: gos,
            columnModel: beans.columnModel,
            columnMoveService: beans.columnMoveService,
            presentedColsService: beans.visibleColsService,
        });

        const displayedLeafColumns = column.getDisplayedLeafColumns();
        const targetColumn = isLeft ? displayedLeafColumns[0] : _last(displayedLeafColumns);

        this.ctrlsService.getGridBodyCtrl().getScrollFeature().ensureColumnVisible(targetColumn, 'auto');

        if ((!this.isAlive() || this.beans.gos.get('ensureDomOrder')) && headerPosition) {
            this.restoreFocus(id, column, headerPosition);
        }
    }

    private restoreFocus(groupId: any, previousColumnGroup: AgColumnGroup, previousPosition: HeaderPosition): void {
        const leafCols = previousColumnGroup.getLeafColumns();
        if (!leafCols.length) {
            return;
        }
        const parent = leafCols[0].getParent();
        if (!parent) {
            return;
        }

        const newColumnGroup = this.findGroupWidthId(parent, groupId);
        if (newColumnGroup) {
            this.focusService.focusHeaderPosition({
                headerPosition: {
                    ...previousPosition,
                    column: newColumnGroup,
                },
            });
        }
    }

    private findGroupWidthId(columnGroup: AgColumnGroup | null, id: any): AgColumnGroup | null {
        while (columnGroup) {
            if (columnGroup.getGroupId() === id) {
                return columnGroup;
            }
            columnGroup = columnGroup.getParent();
        }

        return null;
    }

    public resizeLeafColumnsToFit(source: ColumnEventType): void {
        // check to avoid throwing when a component has not been setup yet (React 18)
        if (!this.resizeFeature) {
            return;
        }

        this.resizeFeature.resizeLeafColumnsToFit(source);
    }

    private setupUserComp(): void {
        const params: IHeaderGroupParams = this.gos.addGridCommonParams({
            displayName: this.displayName!,
            columnGroup: this.column,
            setExpanded: (expanded: boolean) => {
                this.beans.columnModel.setColumnGroupOpened(
                    this.column.getProvidedColumnGroup(),
                    expanded,
                    'gridInitializing'
                );
            },
            setTooltip: (value: string, shouldDisplayTooltip: () => boolean) => {
                this.setupTooltip(undefined, value, shouldDisplayTooltip);
            },
        });

        const compDetails = this.userComponentFactory.getHeaderGroupCompDetails(params)!;
        this.comp.setUserCompDetails(compDetails);
    }

    private addHeaderMouseListeners(compBean: BeanStub): void {
        const listener = (e: MouseEvent) => this.handleMouseOverChange(e.type === 'mouseenter');
        const clickListener = () =>
            this.dispatchColumnMouseEvent('columnHeaderClicked', this.column.getProvidedColumnGroup());
        const contextMenuListener = (event: MouseEvent) =>
            this.handleContextMenuMouseEvent(event, undefined, this.column.getProvidedColumnGroup());

        compBean.addManagedListeners(this.getGui(), {
            mouseenter: listener,
            mouseleave: listener,
            click: clickListener,
            contextmenu: contextMenuListener,
        });
    }

    private handleMouseOverChange(isMouseOver: boolean): void {
        this.eventService.dispatchEvent({
            type: isMouseOver ? 'columnHeaderMouseOver' : 'columnHeaderMouseLeave',
            column: this.column.getProvidedColumnGroup(),
        });
    }

    private setupTooltip(
        compBean: BeanStub<any> | undefined,
        value?: string,
        shouldDisplayTooltip?: () => boolean
    ): void {
        if (this.tooltipFeature) {
            this.tooltipFeature = this.destroyBean(this.tooltipFeature);
        }

        const colGroupDef = this.column.getColGroupDef();
        const isTooltipWhenTruncated = this.gos.get('tooltipShowMode') === 'whenTruncated';
        const eGui = this.eGui;

        if (!shouldDisplayTooltip && isTooltipWhenTruncated && !colGroupDef?.headerGroupComponent) {
            shouldDisplayTooltip = () => {
                const textEl = eGui.querySelector('.ag-header-group-text');
                if (!textEl) {
                    return true;
                }

                return textEl.scrollWidth > textEl.clientWidth;
            };
        }

        const tooltipCtrl: ITooltipFeatureCtrl = {
            getColumn: () => this.column,
            getGui: () => eGui,
            getLocation: () => 'headerGroup',
            getTooltipValue: () => value ?? (colGroupDef && colGroupDef.headerTooltip),
            shouldDisplayTooltip,
        };

        if (colGroupDef) {
            tooltipCtrl.getColDef = () => colGroupDef;
        }
        const tooltipFeature = (compBean ?? this).createManagedBean(new TooltipFeature(tooltipCtrl));
        this.tooltipFeature = tooltipFeature;
    }

    private setupExpandable(compBean: BeanStub): void {
        const providedColGroup = this.column.getProvidedColumnGroup();

        this.refreshExpanded();

        const listener = this.refreshExpanded.bind(this);
        compBean.addManagedListeners(providedColGroup, {
            expandedChanged: listener,
            expandableChanged: listener,
        });
    }

    private refreshExpanded(): void {
        const { column } = this;
        this.expandable = column.isExpandable();
        const expanded = column.isExpanded();

        if (this.expandable) {
            this.comp.setAriaExpanded(expanded ? 'true' : 'false');
        } else {
            this.comp.setAriaExpanded(undefined);
        }
    }

    public getColId(): HeaderColumnId {
        return this.column.getUniqueId();
    }

    private addClasses(): void {
        const colGroupDef = this.column.getColGroupDef();
        const classes = _getHeaderClassesFromColDef(colGroupDef, this.gos, null, this.column);

        // having different classes below allows the style to not have a bottom border
        // on the group header, if no group is specified
        if (this.column.isPadding()) {
            classes.push('ag-header-group-cell-no-group');
            const leafCols = this.column.getLeafColumns();
            if (leafCols.every((col) => col.isSpanHeaderHeight())) {
                classes.push('ag-header-span-height');
            }
        } else {
            classes.push('ag-header-group-cell-with-group');
            if (colGroupDef?.wrapHeaderText) {
                classes.push('ag-header-cell-wrap-text');
            }
        }

        classes.forEach((c) => this.comp.addOrRemoveCssClass(c, true));
    }

    private setupMovingCss(compBean: BeanStub): void {
        const providedColumnGroup = this.column.getProvidedColumnGroup();
        const leafColumns = providedColumnGroup.getLeafColumns();

        // function adds or removes the moving css, based on if the col is moving.
        // this is what makes the header go dark when it is been moved (gives impression to
        // user that the column was picked up).
        const listener = () => this.comp.addOrRemoveCssClass('ag-header-cell-moving', this.column.isMoving());

        leafColumns.forEach((col) => {
            compBean.addManagedListeners(col, { movingChanged: listener });
        });

        listener();
    }

    private onSuppressColMoveChange = () => {
        if (!this.isAlive() || this.isSuppressMoving()) {
            this.removeDragSource();
        } else {
            if (!this.dragSource) {
                const eGui = this.getGui();
                this.setDragSource(eGui);
            }
        }
    };

    private onFocusIn(e: FocusEvent) {
        if (!this.eGui.contains(e.relatedTarget as HTMLElement)) {
            const rowIndex = this.getRowIndex();
            this.beans.focusService.setFocusedHeader(rowIndex, this.column);
        }
    }

    protected override handleKeyDown(e: KeyboardEvent): void {
        super.handleKeyDown(e);

        const wrapperHasFocus = this.getWrapperHasFocus();

        if (!this.expandable || !wrapperHasFocus) {
            return;
        }

        if (e.key === KeyCode.ENTER) {
            const column = this.column;
            const newExpandedValue = !column.isExpanded();

            this.beans.columnModel.setColumnGroupOpened(
                column.getProvidedColumnGroup(),
                newExpandedValue,
                'uiColumnExpanded'
            );
        }
    }

    // unlike columns, this will only get called once, as we don't react on props on column groups
    // (we will always destroy and recreate this comp if something changes)
    public setDragSource(eHeaderGroup: HTMLElement): void {
        if (!this.isAlive() || this.isSuppressMoving()) {
            return;
        }

        this.removeDragSource();

        if (!eHeaderGroup) {
            return;
        }

        const { beans, column, displayName, gos, dragAndDropService } = this;
        const { columnModel } = beans;

        const allLeafColumns = column.getProvidedColumnGroup().getLeafColumns();
        let hideColumnOnExit = !gos.get('suppressDragLeaveHidesColumns');

        const dragSource = (this.dragSource = {
            type: DragSourceType.HeaderCell,
            eElement: eHeaderGroup,
            getDefaultIconName: () => (hideColumnOnExit ? 'hide' : 'notAllowed'),
            dragItemName: displayName,
            // we add in the original group leaf columns, so we move both visible and non-visible items
            getDragItem: () => this.getDragItemForGroup(column),
            onDragStarted: () => {
                hideColumnOnExit = !gos.get('suppressDragLeaveHidesColumns');
                allLeafColumns.forEach((col) => col.setMoving(true, 'uiColumnDragged'));
            },
            onDragStopped: () => allLeafColumns.forEach((col) => col.setMoving(false, 'uiColumnDragged')),
            onGridEnter: (dragItem) => {
                if (hideColumnOnExit) {
                    const { columns = [], visibleState } = dragItem ?? {};
                    // mimic behaviour of `MoveColumnFeature.onDragEnter`
                    const unlockedColumns = columns.filter(
                        (col) => !col.getColDef().lockVisible && (!visibleState || visibleState[col.getColId()])
                    );
                    columnModel.setColsVisible(unlockedColumns as AgColumn[], true, 'uiColumnMoved');
                }
            },
            onGridExit: (dragItem) => {
                if (hideColumnOnExit) {
                    const unlockedColumns = dragItem?.columns?.filter((col) => !col.getColDef().lockVisible) || [];
                    columnModel.setColsVisible(unlockedColumns as AgColumn[], false, 'uiColumnMoved');
                }
            },
        });

        dragAndDropService.addDragSource(dragSource, true);
    }

    // when moving the columns, we want to move all the columns (contained within the DragItem) in this group in one go,
    // and in the order they are currently in the screen.
    public getDragItemForGroup(columnGroup: AgColumnGroup): DragItem {
        const allColumnsOriginalOrder = columnGroup.getProvidedColumnGroup().getLeafColumns();

        // capture visible state, used when re-entering grid to dictate which columns should be visible
        const visibleState: { [key: string]: boolean } = {};
        allColumnsOriginalOrder.forEach((column) => (visibleState[column.getId()] = column.isVisible()));

        const allColumnsCurrentOrder: AgColumn[] = [];
        this.beans.visibleColsService.getAllCols().forEach((column) => {
            if (allColumnsOriginalOrder.indexOf(column) >= 0) {
                allColumnsCurrentOrder.push(column);
                _removeFromArray(allColumnsOriginalOrder, column);
            }
        });

        // we are left with non-visible columns, stick these in at the end
        allColumnsOriginalOrder.forEach((column) => allColumnsCurrentOrder.push(column));

        // create and return dragItem
        return {
            columns: allColumnsCurrentOrder,
            visibleState: visibleState,
        };
    }

    private isSuppressMoving(): boolean {
        // if any child is fixed, then don't allow moving
        let childSuppressesMoving = false;
        this.column.getLeafColumns().forEach((column) => {
            if (column.getColDef().suppressMovable || column.getColDef().lockPosition) {
                childSuppressesMoving = true;
            }
        });

        const result = childSuppressesMoving || this.gos.get('suppressMovableColumns');

        return result;
    }

    public override destroy(): void {
        this.compBeanCleanup?.();

        super.destroy();
    }
}<|MERGE_RESOLUTION|>--- conflicted
+++ resolved
@@ -51,13 +51,12 @@
 
     public setComp(
         comp: IHeaderGroupCellComp,
+
         eGui: HTMLElement,
+
         eResize: HTMLElement,
-<<<<<<< HEAD
+        eHeaderCompWrapper: HTMLElement,
         compBean: BeanStub<any> | undefined
-=======
-        eHeaderCompWrapper: HTMLElement
->>>>>>> 7f683077
     ): void {
         this.comp = comp;
         [compBean, this.compBeanCleanup] = setupCompBean(this, this.beans.context, compBean);
@@ -67,25 +66,14 @@
         this.displayName = this.beans.columnNameService.getDisplayNameForColumnGroup(this.column, 'header');
 
         this.addClasses();
-<<<<<<< HEAD
         this.setupMovingCss(compBean);
         this.setupExpandable(compBean);
         this.setupTooltip(compBean);
-=======
-        this.setupMovingCss();
-        this.setupExpandable();
-        this.setupTooltip();
-        this.addDestroyFunc(() => {
-            if (this.tooltipFeature) {
-                this.tooltipFeature = this.destroyBean(this.tooltipFeature);
-            }
-        });
 
         this.setupAutoHeight({
             wrapperElement: eHeaderCompWrapper,
         });
 
->>>>>>> 7f683077
         this.setupUserComp();
         this.addHeaderMouseListeners(compBean);
 
@@ -106,17 +94,12 @@
             })
         );
 
-<<<<<<< HEAD
         compBean.addManagedPropertyListener('suppressMovableColumns', this.onSuppressColMoveChange);
-        this.addResizeAndMoveKeyboardListeners(compBean);
-=======
-        this.addManagedPropertyListener('suppressMovableColumns', this.onSuppressColMoveChange);
-        this.addResizeAndMoveKeyboardListeners(eGui);
+        this.addResizeAndMoveKeyboardListeners(compBeaneGui);
     }
 
     public getColumn(): AgColumnGroup {
         return this.column;
->>>>>>> 7f683077
     }
 
     protected resizeHeader(delta: number, shiftKey: boolean): void {
