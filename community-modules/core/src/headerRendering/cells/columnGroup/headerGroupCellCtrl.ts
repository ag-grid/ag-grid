import type { GroupResizeFeature } from '../../../columnResize/groupResizeFeature';
import { setupCompBean } from '../../../components/emptyBean';
import type { UserCompDetails } from '../../../components/framework/userComponentFactory';
import { KeyCode } from '../../../constants/keyCode';
import type { BeanStub } from '../../../context/beanStub';
import type { BeanCollection } from '../../../context/context';
import type { AgColumn } from '../../../entities/agColumn';
import type { AgColumnGroup } from '../../../entities/agColumnGroup';
import type { ColumnEventType } from '../../../events';
import { ColumnHighlightPosition } from '../../../interfaces/iColumn';
import type { HeaderColumnId } from '../../../interfaces/iColumn';
import { SetLeftFeature } from '../../../rendering/features/setLeftFeature';
import { _last } from '../../../utils/array';
import { ManagedFocusFeature } from '../../../widgets/managedFocusFeature';
import type { ITooltipFeatureCtrl } from '../../../widgets/tooltipFeature';
import { TooltipFeature } from '../../../widgets/tooltipFeature';
import type { HeaderRowCtrl } from '../../row/headerRowCtrl';
import type { IAbstractHeaderCellComp } from '../abstractCell/abstractHeaderCellCtrl';
import { AbstractHeaderCellCtrl } from '../abstractCell/abstractHeaderCellCtrl';
import { _getHeaderClassesFromColDef } from '../cssClassApplier';
import { HoverFeature } from '../hoverFeature';
import { GroupWidthFeature } from './groupWidthFeature';
import type { IHeaderGroupComp, IHeaderGroupParams } from './headerGroupComp';

export interface IHeaderGroupCellComp extends IAbstractHeaderCellComp {
    setResizableDisplayed(displayed: boolean): void;
    setWidth(width: string): void;
    setAriaExpanded(expanded: 'true' | 'false' | undefined): void;
    setUserCompDetails(compDetails: UserCompDetails): void;
    getUserCompInstance(): IHeaderGroupComp | undefined;
}

export class HeaderGroupCellCtrl extends AbstractHeaderCellCtrl<
    IHeaderGroupCellComp,
    AgColumnGroup,
    GroupResizeFeature
> {
    private expandable: boolean;
    private displayName: string | null;
    private tooltipFeature: TooltipFeature | undefined;

    constructor(columnGroup: AgColumnGroup, beans: BeanCollection, parentRowCtrl: HeaderRowCtrl) {
        super(columnGroup, beans, parentRowCtrl);
        this.column = columnGroup;
    }

    public setComp(
        comp: IHeaderGroupCellComp,
        eGui: HTMLElement,
        eResize: HTMLElement,
        eHeaderCompWrapper: HTMLElement,
        compBean: BeanStub<any> | undefined
    ): void {
        this.comp = comp;
        compBean = setupCompBean(this, this.beans.context, compBean);
        this.setGui(eGui, compBean);

        this.displayName = this.beans.columnNameService.getDisplayNameForColumnGroup(this.column, 'header');

        this.addClasses();
        this.setupMovingCss(compBean);
        this.setupExpandable(compBean);
        this.setupTooltip(compBean);

        this.setupAutoHeight({
            wrapperElement: eHeaderCompWrapper,
            compBean,
        });

        this.setupUserComp(compBean);
        this.addHeaderMouseListeners(compBean);

        const pinned = this.getParentRowCtrl().getPinned();
        const leafCols = this.column.getProvidedColumnGroup().getLeafColumns();

        compBean.createManagedBean(new HoverFeature(leafCols, eGui));
        compBean.createManagedBean(new SetLeftFeature(this.column, eGui, this.beans));
        compBean.createManagedBean(new GroupWidthFeature(comp, this.column));
        if (this.beans.columnResizeService) {
            this.resizeFeature = compBean.createManagedBean(
                this.beans.columnResizeService.createGroupResizeFeature(comp, eResize, pinned, this.column)
            );
        } else {
            comp.setResizableDisplayed(false);
        }

        compBean.createManagedBean(
            new ManagedFocusFeature(eGui, {
                shouldStopEventPropagation: this.shouldStopEventPropagation.bind(this),
                onTabKeyDown: () => undefined,
                handleKeyDown: this.handleKeyDown.bind(this),
                onFocusIn: this.onFocusIn.bind(this),
            })
        );

        this.addHighlightListeners(compBean, leafCols);

        compBean.addManagedPropertyListener('suppressMovableColumns', this.onSuppressColMoveChange);
        this.addResizeAndMoveKeyboardListeners(compBean);
        // Make sure this is the last destroy func as it clears the gui and comp
        compBean.addDestroyFunc(() => this.clearComponent());
    }

    private addHighlightListeners(compBean: BeanStub, columns: AgColumn[]): void {
        if (!this.beans.gos.get('suppressMoveWhenColumnDragging')) {
            return;
        }

        for (const column of columns) {
            compBean.addManagedListeners(column, {
                headerHighlightChanged: this.onLeafColumnHighlightChanged.bind(this, column),
            });
        }
    }

    private onLeafColumnHighlightChanged(column: AgColumn): void {
        const displayedColumns = this.column.getDisplayedLeafColumns();
        const isFirst = displayedColumns[0] === column;
        const isLast = _last(displayedColumns) === column;

        if (!isFirst && !isLast) {
            return;
        }

        const highlighted = column.getHighlighted();
        const isColumnMoveAtThisLevel = !!this.getParentRowCtrl().findHeaderCellCtrl((ctrl) => {
            return ctrl.getColumnGroupChild().isMoving();
        });

        let beforeOn = false;
        let afterOn = false;

        if (isColumnMoveAtThisLevel) {
            const isRtl = this.beans.gos.get('enableRtl');
            const isHighlightAfter = highlighted === ColumnHighlightPosition.After;
            const isHighlightBefore = highlighted === ColumnHighlightPosition.Before;

            if (isFirst) {
                if (isRtl) {
                    afterOn = isHighlightAfter;
                } else {
                    beforeOn = isHighlightBefore;
                }
            }

            if (isLast) {
                if (isRtl) {
                    beforeOn = isHighlightBefore;
                } else {
                    afterOn = isHighlightAfter;
                }
            }
        }

        this.comp.addOrRemoveCssClass('ag-header-highlight-before', beforeOn);
        this.comp.addOrRemoveCssClass('ag-header-highlight-after', afterOn);
    }

    public getColumn(): AgColumnGroup {
        return this.column;
    }

    protected resizeHeader(delta: number, shiftKey: boolean): void {
        // check to avoid throwing when a component has not been setup yet (React 18)
        if (!this.resizeFeature) {
            return;
        }

        const initialValues = this.resizeFeature.getInitialValues(shiftKey);

        this.resizeFeature.resizeColumns(
            initialValues,
            initialValues.resizeStartWidth + delta,
            'uiColumnResized',
            true
        );
    }

    public resizeLeafColumnsToFit(source: ColumnEventType): void {
        // check to avoid throwing when a component has not been setup yet (React 18)
        if (!this.resizeFeature) {
            return;
        }

        this.resizeFeature.resizeLeafColumnsToFit(source);
    }

    private setupUserComp(compBean: BeanStub): void {
        const params: IHeaderGroupParams = this.gos.addGridCommonParams({
            displayName: this.displayName!,
            columnGroup: this.column,
            setExpanded: (expanded: boolean) => {
                this.beans.columnModel.setColumnGroupOpened(
                    this.column.getProvidedColumnGroup(),
                    expanded,
                    'gridInitializing'
                );
            },
            setTooltip: (value: string, shouldDisplayTooltip: () => boolean) => {
                this.setupTooltip(compBean, value, shouldDisplayTooltip);
            },
        });

        const compDetails = this.userComponentFactory.getHeaderGroupCompDetails(params)!;
        this.comp.setUserCompDetails(compDetails);
    }

    private addHeaderMouseListeners(compBean: BeanStub): void {
        const listener = (e: MouseEvent) => this.handleMouseOverChange(e.type === 'mouseenter');
        const clickListener = () =>
            this.dispatchColumnMouseEvent('columnHeaderClicked', this.column.getProvidedColumnGroup());
        const contextMenuListener = (event: MouseEvent) =>
            this.handleContextMenuMouseEvent(event, undefined, this.column.getProvidedColumnGroup());

        compBean.addManagedListeners(this.getGui(), {
            mouseenter: listener,
            mouseleave: listener,
            click: clickListener,
            contextmenu: contextMenuListener,
        });
    }

    private handleMouseOverChange(isMouseOver: boolean): void {
        this.eventService.dispatchEvent({
            type: isMouseOver ? 'columnHeaderMouseOver' : 'columnHeaderMouseLeave',
            column: this.column.getProvidedColumnGroup(),
        });
    }

    private setupTooltip(compBean: BeanStub, value?: string, shouldDisplayTooltip?: () => boolean): void {
        if (this.tooltipFeature) {
            this.tooltipFeature = this.destroyBean(this.tooltipFeature);
        }

        const colGroupDef = this.column.getColGroupDef();
        const isTooltipWhenTruncated = this.gos.get('tooltipShowMode') === 'whenTruncated';
        const eGui = this.eGui;

        if (!shouldDisplayTooltip && isTooltipWhenTruncated && !colGroupDef?.headerGroupComponent) {
            shouldDisplayTooltip = () => {
                const textEl = eGui.querySelector('.ag-header-group-text');
                if (!textEl) {
                    return true;
                }

                return textEl.scrollWidth > textEl.clientWidth;
            };
        }

        const tooltipCtrl: ITooltipFeatureCtrl = {
            getColumn: () => this.column,
            getGui: () => eGui,
            getLocation: () => 'headerGroup',
            getTooltipValue: () => value ?? (colGroupDef && colGroupDef.headerTooltip),
            shouldDisplayTooltip,
        };

        if (colGroupDef) {
            tooltipCtrl.getColDef = () => colGroupDef;
        }

        compBean.createManagedBean(new TooltipFeature(tooltipCtrl));
    }

    private setupExpandable(compBean: BeanStub): void {
        const providedColGroup = this.column.getProvidedColumnGroup();

        this.refreshExpanded();

        const listener = this.refreshExpanded.bind(this);
        compBean.addManagedListeners(providedColGroup, {
            expandedChanged: listener,
            expandableChanged: listener,
        });
    }

    private refreshExpanded(): void {
        const { column } = this;
        this.expandable = column.isExpandable();
        const expanded = column.isExpanded();

        if (this.expandable) {
            this.comp.setAriaExpanded(expanded ? 'true' : 'false');
        } else {
            this.comp.setAriaExpanded(undefined);
        }
    }

    public getColId(): HeaderColumnId {
        return this.column.getUniqueId();
    }

    private addClasses(): void {
        const colGroupDef = this.column.getColGroupDef();
        const classes = _getHeaderClassesFromColDef(colGroupDef, this.gos, null, this.column);

        // having different classes below allows the style to not have a bottom border
        // on the group header, if no group is specified
        if (this.column.isPadding()) {
            classes.push('ag-header-group-cell-no-group');
            const leafCols = this.column.getLeafColumns();
            if (leafCols.every((col) => col.isSpanHeaderHeight())) {
                classes.push('ag-header-span-height');
            }
        } else {
            classes.push('ag-header-group-cell-with-group');
            if (colGroupDef?.wrapHeaderText) {
                classes.push('ag-header-cell-wrap-text');
            }
        }

        classes.forEach((c) => this.comp.addOrRemoveCssClass(c, true));
    }

    private setupMovingCss(compBean: BeanStub): void {
        const providedColumnGroup = this.column.getProvidedColumnGroup();
        const leafColumns = providedColumnGroup.getLeafColumns();

        // function adds or removes the moving css, based on if the col is moving.
        // this is what makes the header go dark when it is been moved (gives impression to
        // user that the column was picked up).
        const listener = () => this.comp.addOrRemoveCssClass('ag-header-cell-moving', this.column.isMoving());

        leafColumns.forEach((col) => {
            compBean.addManagedListeners(col, { movingChanged: listener });
        });

        listener();
    }

    private onSuppressColMoveChange = () => {
        if (!this.isAlive() || this.isSuppressMoving()) {
            this.removeDragSource();
        } else {
            if (!this.dragSource) {
                const eGui = this.getGui();
                this.setDragSource(eGui);
            }
        }
    };

    private onFocusIn(e: FocusEvent) {
        if (!this.eGui.contains(e.relatedTarget as HTMLElement)) {
            const rowIndex = this.getRowIndex();
            this.beans.focusService.setFocusedHeader(rowIndex, this.column);
        }
    }

    protected override handleKeyDown(e: KeyboardEvent): void {
        super.handleKeyDown(e);

        const wrapperHasFocus = this.getWrapperHasFocus();

        if (!this.expandable || !wrapperHasFocus) {
            return;
        }

        if (e.key === KeyCode.ENTER) {
            const column = this.column;
            const newExpandedValue = !column.isExpanded();

            this.beans.columnModel.setColumnGroupOpened(
                column.getProvidedColumnGroup(),
                newExpandedValue,
                'uiColumnExpanded'
            );
        }
    }

    // unlike columns, this will only get called once, as we don't react on props on column groups
    // (we will always destroy and recreate this comp if something changes)
    public setDragSource(eHeaderGroup: HTMLElement): void {
        if (!this.isAlive() || this.isSuppressMoving()) {
            return;
        }

        this.removeDragSource();

        if (!eHeaderGroup) {
            return;
        }

<<<<<<< HEAD
        const { beans, column, displayName, gos, dragAndDropService } = this;
        const { columnModel } = beans;

        const allLeafColumns = column.getProvidedColumnGroup().getLeafColumns();
        let hideColumnOnExit = !gos.get('suppressDragLeaveHidesColumns');

        const dragSource = (this.dragSource = {
            type: DragSourceType.HeaderCell,
            eElement: eHeaderGroup,
            getDefaultIconName: () => (hideColumnOnExit ? 'hide' : 'notAllowed'),
            dragItemName: displayName,
            // we add in the original group leaf columns, so we move both visible and non-visible items
            getDragItem: () => this.getDragItemForGroup(column),
            onDragStarted: () => {
                hideColumnOnExit = !gos.get('suppressDragLeaveHidesColumns');
                setColumnsMoving(allLeafColumns, true);
            },
            onDragStopped: () => setColumnsMoving(allLeafColumns, false),
            onDragCancelled: () => setColumnsMoving(allLeafColumns, false),
            onGridEnter: (dragItem) => {
                if (hideColumnOnExit) {
                    const { columns = [], visibleState } = dragItem ?? {};
                    // mimic behaviour of `MoveColumnFeature.onDragEnter`
                    const unlockedColumns: AgColumn[] = columns.filter(
                        (col) => !col.getColDef().lockVisible && (!visibleState || visibleState[col.getColId()])
                    ) as AgColumn[];
                    columnModel.setColsVisible(unlockedColumns, true, 'uiColumnMoved');
                }
            },
            onGridExit: (dragItem) => {
                if (hideColumnOnExit) {
                    const unlockedColumns: AgColumn[] =
                        (dragItem?.columns?.filter((col) => !col.getColDef().lockVisible) as AgColumn[]) || [];
                    columnModel.setColsVisible(unlockedColumns, false, 'uiColumnMoved');
                }
            },
        });

        dragAndDropService!.addDragSource(dragSource, true);
    }

    // when moving the columns, we want to move all the columns (contained within the DragItem) in this group in one go,
    // and in the order they are currently in the screen.
    public getDragItemForGroup(columnGroup: AgColumnGroup): DragItem {
        const allColumnsOriginalOrder = columnGroup.getProvidedColumnGroup().getLeafColumns();

        // capture visible state, used when re-entering grid to dictate which columns should be visible
        const visibleState: { [key: string]: boolean } = {};
        allColumnsOriginalOrder.forEach((column) => (visibleState[column.getId()] = column.isVisible()));

        const allColumnsCurrentOrder: AgColumn[] = [];
        this.beans.visibleColsService.allCols.forEach((column) => {
            if (allColumnsOriginalOrder.indexOf(column) >= 0) {
                allColumnsCurrentOrder.push(column);
                _removeFromArray(allColumnsOriginalOrder, column);
            }
        });

        // we are left with non-visible columns, stick these in at the end
        allColumnsOriginalOrder.forEach((column) => allColumnsCurrentOrder.push(column));

        const columnsInSplit: AgColumn[] = [];
        const columnGroupColumns = columnGroup.getLeafColumns();

        for (const col of allColumnsCurrentOrder) {
            if (columnGroupColumns.indexOf(col) !== -1) {
                columnsInSplit.push(col);
            }
        }

        // create and return dragItem
        return {
            columns: allColumnsCurrentOrder,
            columnsInSplit,
            visibleState: visibleState,
        };
=======
        this.dragSource =
            this.beans.columnMoveService?.setDragSourceForHeader(eHeaderGroup, this.column, this.displayName) ?? null;
>>>>>>> ac1a4d94
    }

    private isSuppressMoving(): boolean {
        // if any child is fixed, then don't allow moving
        return (
            this.gos.get('suppressMovableColumns') ||
            this.column
                .getLeafColumns()
                .some((column) => column.getColDef().suppressMovable || column.getColDef().lockPosition)
        );
    }

    public override destroy(): void {
        super.destroy();
    }
}<|MERGE_RESOLUTION|>--- conflicted
+++ resolved
@@ -380,87 +380,8 @@
             return;
         }
 
-<<<<<<< HEAD
-        const { beans, column, displayName, gos, dragAndDropService } = this;
-        const { columnModel } = beans;
-
-        const allLeafColumns = column.getProvidedColumnGroup().getLeafColumns();
-        let hideColumnOnExit = !gos.get('suppressDragLeaveHidesColumns');
-
-        const dragSource = (this.dragSource = {
-            type: DragSourceType.HeaderCell,
-            eElement: eHeaderGroup,
-            getDefaultIconName: () => (hideColumnOnExit ? 'hide' : 'notAllowed'),
-            dragItemName: displayName,
-            // we add in the original group leaf columns, so we move both visible and non-visible items
-            getDragItem: () => this.getDragItemForGroup(column),
-            onDragStarted: () => {
-                hideColumnOnExit = !gos.get('suppressDragLeaveHidesColumns');
-                setColumnsMoving(allLeafColumns, true);
-            },
-            onDragStopped: () => setColumnsMoving(allLeafColumns, false),
-            onDragCancelled: () => setColumnsMoving(allLeafColumns, false),
-            onGridEnter: (dragItem) => {
-                if (hideColumnOnExit) {
-                    const { columns = [], visibleState } = dragItem ?? {};
-                    // mimic behaviour of `MoveColumnFeature.onDragEnter`
-                    const unlockedColumns: AgColumn[] = columns.filter(
-                        (col) => !col.getColDef().lockVisible && (!visibleState || visibleState[col.getColId()])
-                    ) as AgColumn[];
-                    columnModel.setColsVisible(unlockedColumns, true, 'uiColumnMoved');
-                }
-            },
-            onGridExit: (dragItem) => {
-                if (hideColumnOnExit) {
-                    const unlockedColumns: AgColumn[] =
-                        (dragItem?.columns?.filter((col) => !col.getColDef().lockVisible) as AgColumn[]) || [];
-                    columnModel.setColsVisible(unlockedColumns, false, 'uiColumnMoved');
-                }
-            },
-        });
-
-        dragAndDropService!.addDragSource(dragSource, true);
-    }
-
-    // when moving the columns, we want to move all the columns (contained within the DragItem) in this group in one go,
-    // and in the order they are currently in the screen.
-    public getDragItemForGroup(columnGroup: AgColumnGroup): DragItem {
-        const allColumnsOriginalOrder = columnGroup.getProvidedColumnGroup().getLeafColumns();
-
-        // capture visible state, used when re-entering grid to dictate which columns should be visible
-        const visibleState: { [key: string]: boolean } = {};
-        allColumnsOriginalOrder.forEach((column) => (visibleState[column.getId()] = column.isVisible()));
-
-        const allColumnsCurrentOrder: AgColumn[] = [];
-        this.beans.visibleColsService.allCols.forEach((column) => {
-            if (allColumnsOriginalOrder.indexOf(column) >= 0) {
-                allColumnsCurrentOrder.push(column);
-                _removeFromArray(allColumnsOriginalOrder, column);
-            }
-        });
-
-        // we are left with non-visible columns, stick these in at the end
-        allColumnsOriginalOrder.forEach((column) => allColumnsCurrentOrder.push(column));
-
-        const columnsInSplit: AgColumn[] = [];
-        const columnGroupColumns = columnGroup.getLeafColumns();
-
-        for (const col of allColumnsCurrentOrder) {
-            if (columnGroupColumns.indexOf(col) !== -1) {
-                columnsInSplit.push(col);
-            }
-        }
-
-        // create and return dragItem
-        return {
-            columns: allColumnsCurrentOrder,
-            columnsInSplit,
-            visibleState: visibleState,
-        };
-=======
         this.dragSource =
             this.beans.columnMoveService?.setDragSourceForHeader(eHeaderGroup, this.column, this.displayName) ?? null;
->>>>>>> ac1a4d94
     }
 
     private isSuppressMoving(): boolean {
