import type { UserComponentFactory } from '../../../components/framework/userComponentFactory';
import { HorizontalDirection } from '../../../constants/direction';
import { BeanStub } from '../../../context/beanStub';
import type { BeanCollection } from '../../../context/context';
import type { CtrlsService } from '../../../ctrlsService';
import type { DragAndDropService, DragSource } from '../../../dragAndDrop/dragAndDropService';
import type { AgColumn } from '../../../entities/agColumn';
import { isColumn } from '../../../entities/agColumn';
import type { AgColumnGroup } from '../../../entities/agColumnGroup';
import type { AgProvidedColumnGroup } from '../../../entities/agProvidedColumnGroup';
import type { FocusService } from '../../../focusService';
import type { PinnedWidthService } from '../../../gridBodyComp/pinnedWidthService';
import type { BrandedType } from '../../../interfaces/brandedType';
import type { ColumnPinnedType } from '../../../interfaces/iColumn';
import type { MenuService } from '../../../misc/menuService';
import { _setAriaColIndex } from '../../../utils/aria';
import { _addOrRemoveAttribute, _getElementSize, _getInnerWidth } from '../../../utils/dom';
import { _isUserSuppressingHeaderKeyboardEvent } from '../../../utils/keyboard';
import { KeyCode } from '../.././../constants/keyCode';
import type { HeaderRowCtrl } from '../../row/headerRowCtrl';
import { refreshFirstAndLastStyles } from '../cssClassApplier';

let instanceIdSequence = 0;

export interface IAbstractHeaderCellComp {
    addOrRemoveCssClass(cssClassName: string, on: boolean): void;
}

export interface IHeaderResizeFeature {
    toggleColumnResizing(resizing: boolean): void;
}

export type HeaderCellCtrlInstanceId = BrandedType<string, 'HeaderCellCtrlInstanceId'>;

export abstract class AbstractHeaderCellCtrl<
    TComp extends IAbstractHeaderCellComp = any,
    TColumn extends AgColumn | AgColumnGroup = any,
    TFeature extends IHeaderResizeFeature = any,
> extends BeanStub {
    public static DOM_DATA_KEY_HEADER_CTRL = 'headerCtrl';

    private pinnedWidthService: PinnedWidthService;
    protected focusService: FocusService;
    protected userComponentFactory: UserComponentFactory;
    protected ctrlsService: CtrlsService;
    protected dragAndDropService: DragAndDropService;
    protected menuService: MenuService;

    public wireBeans(beans: BeanCollection) {
        this.pinnedWidthService = beans.pinnedWidthService;
        this.focusService = beans.focusService;
        this.userComponentFactory = beans.userComponentFactory;
        this.ctrlsService = beans.ctrlsService;
        this.dragAndDropService = beans.dragAndDropService;
        this.menuService = beans.menuService;
    }

    protected beans: BeanCollection;
    private instanceId: HeaderCellCtrlInstanceId;
    private columnGroupChild: AgColumn | AgColumnGroup;
    private parentRowCtrl: HeaderRowCtrl;

    private isResizing: boolean;
    private resizeToggleTimeout = 0;
    protected resizeMultiplier = 1;

    protected eGui: HTMLElement;
    protected resizeFeature: TFeature | null = null;
    protected comp: TComp;
    protected column: TColumn;

    public lastFocusEvent: KeyboardEvent | null = null;

    protected dragSource: DragSource | null = null;

    protected abstract resizeHeader(delta: number, shiftKey: boolean): void;
    protected abstract moveHeader(direction: HorizontalDirection): void;

    constructor(columnGroupChild: AgColumn | AgColumnGroup, beans: BeanCollection, parentRowCtrl: HeaderRowCtrl) {
        super();

        this.columnGroupChild = columnGroupChild;
        this.parentRowCtrl = parentRowCtrl;
        this.beans = beans;

        // unique id to this instance, including the column ID to help with debugging in React as it's used in 'key'
        this.instanceId = (columnGroupChild.getUniqueId() + '-' + instanceIdSequence++) as HeaderCellCtrlInstanceId;
    }

    public postConstruct(): void {
        const refreshTabIndex = this.refreshTabIndex.bind(this);
        this.addManagedPropertyListeners(['suppressHeaderFocus'], refreshTabIndex);
        this.addManagedEventListeners({
            overlayExclusiveChanged: refreshTabIndex,
        });
    }

    protected shouldStopEventPropagation(e: KeyboardEvent): boolean {
        const { headerRowIndex, column } = this.focusService.getFocusedHeader()!;

        return _isUserSuppressingHeaderKeyboardEvent(this.gos, e, headerRowIndex, column as AgColumn);
    }

    protected getWrapperHasFocus(): boolean {
        const activeEl = this.gos.getActiveDomElement();

        return activeEl === this.eGui;
    }

    protected setGui(eGui: HTMLElement, compBean: BeanStub<any>): void {
        this.eGui = eGui;
<<<<<<< HEAD
        this.addDomData(compBean);
        compBean.addManagedListeners(this.beans.eventService, {
=======
        this.addDomData(eGui);
        this.addManagedListeners(this.beans.eventService, {
>>>>>>> 7f683077
            displayedColumnsChanged: this.onDisplayedColumnsChanged.bind(this),
        });

        compBean.addManagedElementListeners(this.eGui, {
            focus: this.onGuiFocus.bind(this),
        });

        this.onDisplayedColumnsChanged();
        this.refreshTabIndex();
    }

    private onGuiFocus(): void {
        this.eventService.dispatchEvent({
            type: 'headerFocused',
            column: this.column,
        });
    }

    protected setupAutoHeight(params: {
        wrapperElement: HTMLElement;
        checkMeasuringCallback?: (callback: () => void) => void;
    }) {
        const { wrapperElement, checkMeasuringCallback } = params;
        const { resizeObserverService } = this.beans;
        const measureHeight = (timesCalled: number) => {
            if (!this.isAlive()) {
                return;
            }

            const { paddingTop, paddingBottom, borderBottomWidth, borderTopWidth } = _getElementSize(this.getGui());
            const extraHeight = paddingTop + paddingBottom + borderBottomWidth + borderTopWidth;

            const wrapperHeight = wrapperElement.offsetHeight;
            const autoHeight = wrapperHeight + extraHeight;

            if (timesCalled < 5) {
                // if not in doc yet, means framework not yet inserted, so wait for next VM turn,
                // maybe it will be ready next VM turn
                const doc = this.beans.gos.getDocument();
                const notYetInDom = !doc || !doc.contains(wrapperElement);

                // this happens in React, where React hasn't put any content in. we say 'possibly'
                // as a) may not be React and b) the cell could be empty anyway
                const possiblyNoContentYet = autoHeight == 0;

                if (notYetInDom || possiblyNoContentYet) {
                    window.setTimeout(() => measureHeight(timesCalled + 1), 0);
                    return;
                }
            }

            this.beans.columnModel.setColHeaderHeight(this.column, autoHeight);
        };

        let isMeasuring = false;
        let stopResizeObserver: (() => void) | undefined;

        const checkMeasuring = () => {
            const newValue = this.column.isAutoHeaderHeight();

            if (newValue && !isMeasuring) {
                startMeasuring();
            }
            if (!newValue && isMeasuring) {
                stopMeasuring();
            }
        };

        const startMeasuring = () => {
            isMeasuring = true;
            measureHeight(0);
            this.comp.addOrRemoveCssClass('ag-header-cell-auto-height', true);
            stopResizeObserver = resizeObserverService.observeResize(wrapperElement, () => measureHeight(0));
        };

        const stopMeasuring = () => {
            isMeasuring = false;
            if (stopResizeObserver) {
                stopResizeObserver();
            }
            this.comp.addOrRemoveCssClass('ag-header-cell-auto-height', false);
            stopResizeObserver = undefined;
        };

        checkMeasuring();

        this.addDestroyFunc(() => stopMeasuring());

        // In theory we could rely on the resize observer for everything - but since it's debounced
        // it can be a little janky for smooth movement. in this case its better to react to our own events
        // And unfortunately we cant _just_ rely on our own events, since custom components can change whenever
        this.addManagedListeners(this.column, { widthChanged: () => isMeasuring && measureHeight(0) });
        // Displaying the sort icon changes the available area for text, so sort changes can affect height
        this.addManagedEventListeners({
            sortChanged: () => {
                // Rendering changes for sort, happen after the event... not ideal
                if (isMeasuring) {
                    window.setTimeout(() => measureHeight(0));
                }
            },
        });

        if (checkMeasuringCallback) {
            checkMeasuringCallback(checkMeasuring);
        }
    }

    protected onDisplayedColumnsChanged(): void {
        const { comp, column, beans, eGui } = this;
        if (!comp || !column || !eGui) {
            return;
        }
        refreshFirstAndLastStyles(comp, column, beans.visibleColsService);
        _setAriaColIndex(eGui, beans.visibleColsService.getAriaColIndex(column)); // for react, we don't use JSX, as it slowed down column moving
    }

<<<<<<< HEAD
    private refreshAriaColIndex(): void {
        const { beans, column } = this;

        const colIdx = beans.visibleColsService.getAriaColIndex(column);
        _setAriaColIndex(this.eGui, colIdx); // for react, we don't use JSX, as it slowed down column moving
    }

    protected addResizeAndMoveKeyboardListeners(compBean: BeanStub): void {
=======
    protected addResizeAndMoveKeyboardListeners(eGui: HTMLElement): void {
>>>>>>> 7f683077
        if (!this.resizeFeature) {
            return;
        }

<<<<<<< HEAD
        compBean.addManagedListeners(this.eGui, {
=======
        this.addManagedListeners(eGui, {
>>>>>>> 7f683077
            keydown: this.onGuiKeyDown.bind(this),
            keyup: this.onGuiKeyUp.bind(this),
        });
    }

    private refreshTabIndex(): void {
        const suppressHeaderFocus = this.focusService.isHeaderFocusSuppressed();
        if (this.eGui) {
            _addOrRemoveAttribute(this.eGui, 'tabindex', suppressHeaderFocus ? null : '-1');
        }
    }

    private onGuiKeyDown(e: KeyboardEvent): void {
        const activeEl = this.gos.getActiveDomElement();

        const isLeftOrRight = e.key === KeyCode.LEFT || e.key === KeyCode.RIGHT;

        if (this.isResizing) {
            e.preventDefault();
            e.stopImmediatePropagation();
        }

        if (
            // if elements within the header are focused, we don't process the event
            activeEl !== this.eGui ||
            // if shiftKey and altKey are not pressed, it's cell navigation so we don't process the event
            (!e.shiftKey && !e.altKey)
        ) {
            return;
        }

        if (this.isResizing || isLeftOrRight) {
            e.preventDefault();
            e.stopImmediatePropagation();
        }

        if (!isLeftOrRight) {
            return;
        }

        const isLeft = (e.key === KeyCode.LEFT) !== this.gos.get('enableRtl');
        const direction = HorizontalDirection[isLeft ? 'Left' : 'Right'];

        if (e.altKey) {
            this.isResizing = true;
            this.resizeMultiplier += 1;
            const diff = this.getViewportAdjustedResizeDiff(e);
            this.resizeHeader(diff, e.shiftKey);
            this.resizeFeature?.toggleColumnResizing(true);
        } else {
            this.moveHeader(direction);
        }
    }

    private getViewportAdjustedResizeDiff(e: KeyboardEvent): number {
        let diff = this.getResizeDiff(e);

        const pinned = this.column.getPinned();
        if (pinned) {
            const leftWidth = this.pinnedWidthService.getPinnedLeftWidth();
            const rightWidth = this.pinnedWidthService.getPinnedRightWidth();
            const bodyWidth = _getInnerWidth(this.ctrlsService.getGridBodyCtrl().getBodyViewportElement()) - 50;

            if (leftWidth + rightWidth + diff > bodyWidth) {
                if (bodyWidth > leftWidth + rightWidth) {
                    // allow body width to ignore resize multiplier and fill space for last tick
                    diff = bodyWidth - leftWidth - rightWidth;
                } else {
                    return 0;
                }
            }
        }

        return diff;
    }

    private getResizeDiff(e: KeyboardEvent): number {
        let isLeft = (e.key === KeyCode.LEFT) !== this.gos.get('enableRtl');

        const pinned = this.column.getPinned();
        const isRtl = this.gos.get('enableRtl');
        if (pinned) {
            if (isRtl !== (pinned === 'right')) {
                isLeft = !isLeft;
            }
        }

        return (isLeft ? -1 : 1) * this.resizeMultiplier;
    }

    private onGuiKeyUp(): void {
        if (!this.isResizing) {
            return;
        }
        if (this.resizeToggleTimeout) {
            window.clearTimeout(this.resizeToggleTimeout);
            this.resizeToggleTimeout = 0;
        }

        this.isResizing = false;
        this.resizeMultiplier = 1;

        this.resizeToggleTimeout = window.setTimeout(() => {
            this.resizeFeature?.toggleColumnResizing(false);
        }, 150);
    }

    protected handleKeyDown(e: KeyboardEvent): void {
        const wrapperHasFocus = this.getWrapperHasFocus();

        switch (e.key) {
            case KeyCode.PAGE_DOWN:
            case KeyCode.PAGE_UP:
            case KeyCode.PAGE_HOME:
            case KeyCode.PAGE_END:
                if (wrapperHasFocus) {
                    e.preventDefault();
                }
        }
    }

<<<<<<< HEAD
    private addDomData(compBean: BeanStub): void {
        const key = AbstractHeaderCellCtrl.DOM_DATA_KEY_HEADER_CTRL;
        this.gos.setDomData(this.eGui, key, this);
        compBean.addDestroyFunc(() => this.gos.setDomData(this.eGui, key, null));
=======
    private addDomData(eGui: HTMLElement): void {
        const key = AbstractHeaderCellCtrl.DOM_DATA_KEY_HEADER_CTRL;
        this.gos.setDomData(eGui, key, this);
        this.addDestroyFunc(() => this.gos.setDomData(eGui, key, null));
>>>>>>> 7f683077
    }

    public getGui(): HTMLElement {
        return this.eGui;
    }

    public focus(event?: KeyboardEvent): boolean {
        if (!this.eGui) {
            return false;
        }

        this.lastFocusEvent = event || null;
        this.eGui.focus();
        return true;
    }

    public getRowIndex(): number {
        return this.parentRowCtrl.getRowIndex();
    }

    public getParentRowCtrl(): HeaderRowCtrl {
        return this.parentRowCtrl;
    }

    public getPinned(): ColumnPinnedType {
        return this.parentRowCtrl.getPinned();
    }

    public getInstanceId(): HeaderCellCtrlInstanceId {
        return this.instanceId;
    }

    public getColumnGroupChild(): AgColumn | AgColumnGroup {
        return this.columnGroupChild;
    }

    protected removeDragSource(): void {
        if (this.dragSource) {
            this.dragAndDropService.removeDragSource(this.dragSource);
            this.dragSource = null;
        }
    }

    protected handleContextMenuMouseEvent(
        mouseEvent: MouseEvent | undefined,
        touchEvent: TouchEvent | undefined,
        column: AgColumn | AgProvidedColumnGroup
    ): void {
        const event = mouseEvent ?? touchEvent!;
        if (this.gos.get('preventDefaultOnContextMenu')) {
            event.preventDefault();
        }
        const columnToUse = isColumn(column) ? column : undefined;
        if (this.menuService.isHeaderContextMenuEnabled(columnToUse)) {
            this.menuService.showHeaderContextMenu(columnToUse, mouseEvent, touchEvent);
        }

        this.dispatchColumnMouseEvent('columnHeaderContextMenu', column);
    }

    protected dispatchColumnMouseEvent(
        eventType: 'columnHeaderContextMenu' | 'columnHeaderClicked',
        column: AgColumn | AgProvidedColumnGroup
    ): void {
        this.eventService.dispatchEvent({
            type: eventType,
            column,
        });
    }

    public override destroy(): void {
        super.destroy();

        this.removeDragSource();
        (this.comp as any) = null;
        (this.column as any) = null;
        (this.resizeFeature as any) = null;
        (this.lastFocusEvent as any) = null;
        (this.columnGroupChild as any) = null;
        (this.parentRowCtrl as any) = null;
        (this.eGui as any) = null;
    }
}<|MERGE_RESOLUTION|>--- conflicted
+++ resolved
@@ -109,13 +109,8 @@
 
     protected setGui(eGui: HTMLElement, compBean: BeanStub<any>): void {
         this.eGui = eGui;
-<<<<<<< HEAD
         this.addDomData(compBean);
         compBean.addManagedListeners(this.beans.eventService, {
-=======
-        this.addDomData(eGui);
-        this.addManagedListeners(this.beans.eventService, {
->>>>>>> 7f683077
             displayedColumnsChanged: this.onDisplayedColumnsChanged.bind(this),
         });
 
@@ -232,27 +227,12 @@
         _setAriaColIndex(eGui, beans.visibleColsService.getAriaColIndex(column)); // for react, we don't use JSX, as it slowed down column moving
     }
 
-<<<<<<< HEAD
-    private refreshAriaColIndex(): void {
-        const { beans, column } = this;
-
-        const colIdx = beans.visibleColsService.getAriaColIndex(column);
-        _setAriaColIndex(this.eGui, colIdx); // for react, we don't use JSX, as it slowed down column moving
-    }
-
     protected addResizeAndMoveKeyboardListeners(compBean: BeanStub): void {
-=======
-    protected addResizeAndMoveKeyboardListeners(eGui: HTMLElement): void {
->>>>>>> 7f683077
         if (!this.resizeFeature) {
             return;
         }
 
-<<<<<<< HEAD
         compBean.addManagedListeners(this.eGui, {
-=======
-        this.addManagedListeners(eGui, {
->>>>>>> 7f683077
             keydown: this.onGuiKeyDown.bind(this),
             keyup: this.onGuiKeyUp.bind(this),
         });
@@ -374,17 +354,10 @@
         }
     }
 
-<<<<<<< HEAD
     private addDomData(compBean: BeanStub): void {
         const key = AbstractHeaderCellCtrl.DOM_DATA_KEY_HEADER_CTRL;
         this.gos.setDomData(this.eGui, key, this);
         compBean.addDestroyFunc(() => this.gos.setDomData(this.eGui, key, null));
-=======
-    private addDomData(eGui: HTMLElement): void {
-        const key = AbstractHeaderCellCtrl.DOM_DATA_KEY_HEADER_CTRL;
-        this.gos.setDomData(eGui, key, this);
-        this.addDestroyFunc(() => this.gos.setDomData(eGui, key, null));
->>>>>>> 7f683077
     }
 
     public getGui(): HTMLElement {
