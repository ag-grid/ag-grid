import { BeanStub } from '../context/beanStub';
<<<<<<< HEAD
import { Autowired, Bean, Qualifier } from '../context/context';
import { IRowModel } from '../interfaces/iRowModel';
import { IServerSideRowModel } from '../interfaces/iServerSideRowModel';
import { Logger, LoggerFactory } from '../logger';
=======
import { Autowired, Bean, PostConstruct, Qualifier } from '../context/context';
import type { IRowModel } from '../interfaces/iRowModel';
import type { IServerSideRowModel } from '../interfaces/iServerSideRowModel';
import type { Logger, LoggerFactory } from '../logger';
>>>>>>> c75d6e7b
import { _removeFromArray } from '../utils/array';
import { _debounce } from '../utils/function';
import { RowNodeBlock } from './rowNodeBlock';

@Bean('rowNodeBlockLoader')
export class RowNodeBlockLoader extends BeanStub {
    @Autowired('rowModel') private rowModel: IRowModel;

    public static BLOCK_LOADED_EVENT = 'blockLoaded';
    public static BLOCK_LOADER_FINISHED_EVENT = 'blockLoaderFinished';

    private maxConcurrentRequests: number | undefined;
    private checkBlockToLoadDebounce: () => void;

    private activeBlockLoadsCount = 0;
    private blocks: RowNodeBlock[] = [];
    private logger: Logger;
    private active = true;

    public postConstruct(): void {
        this.maxConcurrentRequests = this.getMaxConcurrentDatasourceRequests();
        const blockLoadDebounceMillis = this.gos.get('blockLoadDebounceMillis');

        if (blockLoadDebounceMillis && blockLoadDebounceMillis > 0) {
            this.checkBlockToLoadDebounce = _debounce(
                this.performCheckBlocksToLoad.bind(this),
                blockLoadDebounceMillis
            );
        }
    }

    private setBeans(@Qualifier('loggerFactory') loggerFactory: LoggerFactory) {
        this.logger = loggerFactory.create('RowNodeBlockLoader');
    }

    private getMaxConcurrentDatasourceRequests(): number | undefined {
        const res = this.gos.get('maxConcurrentDatasourceRequests');
        if (res == null) {
            return 2;
        } // 2 is the default
        if (res <= 0) {
            return;
        } // negative number, eg -1, means no max restriction
        return res;
    }

    public addBlock(block: RowNodeBlock): void {
        this.blocks.push(block);

        // note that we do not remove this listener when removing the block. this is because the
        // cache can get destroyed (and containing blocks) when a block is loading. however the loading block
        // is still counted as an active loading block and we must decrement activeBlockLoadsCount when it finishes.
        block.addEventListener(RowNodeBlock.EVENT_LOAD_COMPLETE, this.loadComplete.bind(this));

        this.checkBlockToLoad();
    }

    public removeBlock(block: RowNodeBlock): void {
        _removeFromArray(this.blocks, block);
    }

    public override destroy(): void {
        super.destroy();
        this.active = false;
    }

    public loadComplete(): void {
        this.activeBlockLoadsCount--;
        this.checkBlockToLoad();
        this.dispatchEvent({ type: RowNodeBlockLoader.BLOCK_LOADED_EVENT });
        if (this.activeBlockLoadsCount == 0) {
            this.dispatchEvent({ type: RowNodeBlockLoader.BLOCK_LOADER_FINISHED_EVENT });
        }
    }

    public checkBlockToLoad(): void {
        if (this.checkBlockToLoadDebounce) {
            this.checkBlockToLoadDebounce();
        } else {
            this.performCheckBlocksToLoad();
        }
    }

    private performCheckBlocksToLoad(): void {
        if (!this.active) {
            return;
        }

        this.printCacheStatus();

        if (this.maxConcurrentRequests != null && this.activeBlockLoadsCount >= this.maxConcurrentRequests) {
            this.logger.log(`checkBlockToLoad: max loads exceeded`);
            return;
        }

        const loadAvailability = this.getAvailableLoadingCount();
        const blocksToLoad: RowNodeBlock[] = this.blocks
            .filter((block) => block.getState() === RowNodeBlock.STATE_WAITING_TO_LOAD)
            .slice(0, loadAvailability);

        this.registerLoads(blocksToLoad.length);
        blocksToLoad.forEach((block) => block.load());
        this.printCacheStatus();
    }

    public getBlockState() {
        if (this.gos.isRowModelType('serverSide')) {
            const ssrm = this.rowModel as IServerSideRowModel;
            return ssrm.getBlockStates();
        }

        const result: { [key: string]: any } = {};
        this.blocks.forEach((block: RowNodeBlock) => {
            const { id, state } = block.getBlockStateJson();
            result[id] = state;
        });
        return result;
    }

    private printCacheStatus(): void {
        if (this.logger.isLogging()) {
            this.logger.log(
                `printCacheStatus: activePageLoadsCount = ${this.activeBlockLoadsCount},` +
                    ` blocks = ${JSON.stringify(this.getBlockState())}`
            );
        }
    }

    public isLoading(): boolean {
        return this.activeBlockLoadsCount > 0;
    }

    public registerLoads(count: number) {
        this.activeBlockLoadsCount += count;
    }

    public getAvailableLoadingCount() {
        return this.maxConcurrentRequests !== undefined
            ? this.maxConcurrentRequests - this.activeBlockLoadsCount
            : undefined;
    }
}<|MERGE_RESOLUTION|>--- conflicted
+++ resolved
@@ -1,15 +1,8 @@
 import { BeanStub } from '../context/beanStub';
-<<<<<<< HEAD
 import { Autowired, Bean, Qualifier } from '../context/context';
-import { IRowModel } from '../interfaces/iRowModel';
-import { IServerSideRowModel } from '../interfaces/iServerSideRowModel';
-import { Logger, LoggerFactory } from '../logger';
-=======
-import { Autowired, Bean, PostConstruct, Qualifier } from '../context/context';
 import type { IRowModel } from '../interfaces/iRowModel';
 import type { IServerSideRowModel } from '../interfaces/iServerSideRowModel';
 import type { Logger, LoggerFactory } from '../logger';
->>>>>>> c75d6e7b
 import { _removeFromArray } from '../utils/array';
 import { _debounce } from '../utils/function';
 import { RowNodeBlock } from './rowNodeBlock';
