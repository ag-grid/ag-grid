import { BeanStub } from '../context/beanStub';
<<<<<<< HEAD
import type { BeanCollection, BeanName } from '../context/context';
=======
import { Autowired, Bean, Qualifier } from '../context/context';
>>>>>>> a381279a
import type { IRowModel } from '../interfaces/iRowModel';
import type { IServerSideRowModel } from '../interfaces/iServerSideRowModel';
import type { Logger} from '../logger';
import { LoggerFactory } from '../logger';
import { _removeFromArray } from '../utils/array';
import { _debounce } from '../utils/function';
import { RowNodeBlock } from './rowNodeBlock';

export class RowNodeBlockLoader extends BeanStub {
    static BeanName: BeanName = 'rowNodeBlockLoader';

    private rowModel: IRowModel;

    private logger: Logger;

    public wireBeans(beans: BeanCollection): void {
        super.wireBeans(beans);
        this.rowModel = beans.rowModel;
        this.logger = beans.loggerFactory.create('RowNodeBlockLoader');
    }

    public static BLOCK_LOADED_EVENT = 'blockLoaded';
    public static BLOCK_LOADER_FINISHED_EVENT = 'blockLoaderFinished';

    private maxConcurrentRequests: number | undefined;
    private checkBlockToLoadDebounce: () => void;

    private activeBlockLoadsCount = 0;
    private blocks: RowNodeBlock[] = [];
    private active = true;

    public postConstruct(): void {
        this.maxConcurrentRequests = this.getMaxConcurrentDatasourceRequests();
        const blockLoadDebounceMillis = this.gos.get('blockLoadDebounceMillis');

        if (blockLoadDebounceMillis && blockLoadDebounceMillis > 0) {
            this.checkBlockToLoadDebounce = _debounce(
                this.performCheckBlocksToLoad.bind(this),
                blockLoadDebounceMillis
            );
        }
    }

    private getMaxConcurrentDatasourceRequests(): number | undefined {
        const res = this.gos.get('maxConcurrentDatasourceRequests');
        if (res == null) {
            return 2;
        } // 2 is the default
        if (res <= 0) {
            return;
        } // negative number, eg -1, means no max restriction
        return res;
    }

    public addBlock(block: RowNodeBlock): void {
        this.blocks.push(block);

        // note that we do not remove this listener when removing the block. this is because the
        // cache can get destroyed (and containing blocks) when a block is loading. however the loading block
        // is still counted as an active loading block and we must decrement activeBlockLoadsCount when it finishes.
        block.addEventListener(RowNodeBlock.EVENT_LOAD_COMPLETE, this.loadComplete.bind(this));

        this.checkBlockToLoad();
    }

    public removeBlock(block: RowNodeBlock): void {
        _removeFromArray(this.blocks, block);
    }

    public override destroy(): void {
        super.destroy();
        this.active = false;
    }

    public loadComplete(): void {
        this.activeBlockLoadsCount--;
        this.checkBlockToLoad();
        this.dispatchEvent({ type: RowNodeBlockLoader.BLOCK_LOADED_EVENT });
        if (this.activeBlockLoadsCount == 0) {
            this.dispatchEvent({ type: RowNodeBlockLoader.BLOCK_LOADER_FINISHED_EVENT });
        }
    }

    public checkBlockToLoad(): void {
        if (this.checkBlockToLoadDebounce) {
            this.checkBlockToLoadDebounce();
        } else {
            this.performCheckBlocksToLoad();
        }
    }

    private performCheckBlocksToLoad(): void {
        if (!this.active) {
            return;
        }

        this.printCacheStatus();

        if (this.maxConcurrentRequests != null && this.activeBlockLoadsCount >= this.maxConcurrentRequests) {
            this.logger.log(`checkBlockToLoad: max loads exceeded`);
            return;
        }

        const loadAvailability = this.getAvailableLoadingCount();
        const blocksToLoad: RowNodeBlock[] = this.blocks
            .filter((block) => block.getState() === RowNodeBlock.STATE_WAITING_TO_LOAD)
            .slice(0, loadAvailability);

        this.registerLoads(blocksToLoad.length);
        blocksToLoad.forEach((block) => block.load());
        this.printCacheStatus();
    }

    public getBlockState() {
        if (this.gos.isRowModelType('serverSide')) {
            const ssrm = this.rowModel as IServerSideRowModel;
            return ssrm.getBlockStates();
        }

        const result: { [key: string]: any } = {};
        this.blocks.forEach((block: RowNodeBlock) => {
            const { id, state } = block.getBlockStateJson();
            result[id] = state;
        });
        return result;
    }

    private printCacheStatus(): void {
        if (this.logger.isLogging()) {
            this.logger.log(
                `printCacheStatus: activePageLoadsCount = ${this.activeBlockLoadsCount},` +
                    ` blocks = ${JSON.stringify(this.getBlockState())}`
            );
        }
    }

    public isLoading(): boolean {
        return this.activeBlockLoadsCount > 0;
    }

    public registerLoads(count: number) {
        this.activeBlockLoadsCount += count;
    }

    public getAvailableLoadingCount() {
        return this.maxConcurrentRequests !== undefined
            ? this.maxConcurrentRequests - this.activeBlockLoadsCount
            : undefined;
    }
}<|MERGE_RESOLUTION|>--- conflicted
+++ resolved
@@ -1,13 +1,8 @@
 import { BeanStub } from '../context/beanStub';
-<<<<<<< HEAD
 import type { BeanCollection, BeanName } from '../context/context';
-=======
-import { Autowired, Bean, Qualifier } from '../context/context';
->>>>>>> a381279a
 import type { IRowModel } from '../interfaces/iRowModel';
 import type { IServerSideRowModel } from '../interfaces/iServerSideRowModel';
-import type { Logger} from '../logger';
-import { LoggerFactory } from '../logger';
+import type { Logger } from '../logger';
 import { _removeFromArray } from '../utils/array';
 import { _debounce } from '../utils/function';
 import { RowNodeBlock } from './rowNodeBlock';
