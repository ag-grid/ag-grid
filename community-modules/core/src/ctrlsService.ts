--- conflicted
+++ resolved
@@ -1,10 +1,5 @@
 import type { NamedBean } from './context/bean';
 import { BeanStub } from './context/beanStub';
-<<<<<<< HEAD
-import type { BeanName } from './context/context';
-=======
-import type { ColumnPinnedType } from './entities/column';
->>>>>>> 34b7212f
 import type { FakeHScrollComp } from './gridBodyComp/fakeHScrollComp';
 import type { FakeVScrollComp } from './gridBodyComp/fakeVScrollComp';
 import type { GridBodyCtrl } from './gridBodyComp/gridBodyCtrl';
