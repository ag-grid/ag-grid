--- conflicted
+++ resolved
@@ -3,18 +3,11 @@
 import type { FuncColsService } from '../columns/funcColsService';
 import { VerticalDirection } from '../constants/direction';
 import { BeanStub } from '../context/beanStub';
-<<<<<<< HEAD
 import { Autowired, Optional } from '../context/context';
-import { CtrlsService } from '../ctrlsService';
-import { DragAndDropService, DragSourceType, DraggingEvent, DropTarget } from '../dragAndDrop/dragAndDropService';
-import { RowNode } from '../entities/rowNode';
-=======
-import { Autowired, Optional, PostConstruct } from '../context/context';
 import type { CtrlsService } from '../ctrlsService';
 import type { DraggingEvent, DropTarget } from '../dragAndDrop/dragAndDropService';
 import { DragAndDropService, DragSourceType } from '../dragAndDrop/dragAndDropService';
 import type { RowNode } from '../entities/rowNode';
->>>>>>> c75d6e7b
 import { Events } from '../eventKeys';
 import type { RowDragEndEvent, RowDragEnterEvent, RowDragEvent, RowDragLeaveEvent, RowDragMoveEvent } from '../events';
 import type { FilterManager } from '../filter/filterManager';
@@ -28,7 +21,6 @@
 import type { SortController } from '../sortController';
 import { _last } from '../utils/array';
 import { _warnOnce } from '../utils/function';
-import { _missingOrEmpty } from '../utils/generic';
 import type { MouseEventService } from './mouseEventService';
 
 export interface RowDropZoneEvents {
