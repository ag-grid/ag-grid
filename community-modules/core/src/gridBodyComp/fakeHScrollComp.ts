--- conflicted
+++ resolved
@@ -5,11 +5,8 @@
 import { PinnedRowModel } from "../pinnedRowModel/pinnedRowModel";
 import { RefSelector } from "../widgets/componentAnnotations";
 import { CenterWidthFeature } from "./centerWidthFeature";
-<<<<<<< HEAD
 import { AgComponentSelector } from "../widgets/component";
-=======
 import { VisibleColsService } from "../columns/visibleColsService";
->>>>>>> 99664bb8
 
 export class FakeHScrollComp extends AbstractFakeScrollComp {
     static readonly selector: AgComponentSelector = 'ag-fake-horizontal-scroll';
