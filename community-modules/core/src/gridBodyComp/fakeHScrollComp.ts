--- conflicted
+++ resolved
@@ -3,12 +3,8 @@
 import { Events } from '../eventKeys';
 import type { PinnedRowModel } from '../pinnedRowModel/pinnedRowModel';
 import { _getScrollLeft, _isVisible, _setFixedHeight, _setFixedWidth, _setScrollLeft } from '../utils/dom';
-<<<<<<< HEAD
-import { AgComponentSelector, RefPlaceholder } from '../widgets/component';
-=======
 import type { AgComponentSelector } from '../widgets/component';
-import { RefSelector } from '../widgets/componentAnnotations';
->>>>>>> c75d6e7b
+import { RefPlaceholder } from '../widgets/component';
 import { AbstractFakeScrollComp } from './abstractFakeScrollComp';
 import { CenterWidthFeature } from './centerWidthFeature';
 
