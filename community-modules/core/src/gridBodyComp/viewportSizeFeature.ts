--- conflicted
+++ resolved
@@ -3,16 +3,7 @@
 import type { ColumnViewportService } from '../columns/columnViewportService';
 import type { VisibleColsService } from '../columns/visibleColsService';
 import { BeanStub } from '../context/beanStub';
-<<<<<<< HEAD
 import { Autowired } from '../context/context';
-import { CtrlsService } from '../ctrlsService';
-import { Column } from '../entities/column';
-import { BodyHeightChangedEvent, Events } from '../events';
-import { ScrollVisibleService, SetScrollsVisibleParams } from '../gridBodyComp/scrollVisibleService';
-import { ProcessUnpinnedColumnsParams } from '../interfaces/iCallbackParams';
-import { WithoutGridCommon } from '../interfaces/iCommon';
-=======
-import { Autowired, PostConstruct } from '../context/context';
 import type { CtrlsService } from '../ctrlsService';
 import type { Column } from '../entities/column';
 import type { BodyHeightChangedEvent } from '../events';
@@ -20,7 +11,6 @@
 import type { ScrollVisibleService, SetScrollsVisibleParams } from '../gridBodyComp/scrollVisibleService';
 import type { ProcessUnpinnedColumnsParams } from '../interfaces/iCallbackParams';
 import type { WithoutGridCommon } from '../interfaces/iCommon';
->>>>>>> c75d6e7b
 import { _getInnerHeight, _getInnerWidth } from '../utils/dom';
 import type { GridBodyCtrl } from './gridBodyCtrl';
 import type { PinnedWidthService } from './pinnedWidthService';
