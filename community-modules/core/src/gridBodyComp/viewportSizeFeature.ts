--- conflicted
+++ resolved
@@ -3,14 +3,10 @@
 import type { ColumnViewportService } from '../columns/columnViewportService';
 import type { VisibleColsService } from '../columns/visibleColsService';
 import { BeanStub } from '../context/beanStub';
-<<<<<<< HEAD
 import type { BeanCollection } from '../context/context';
-=======
-import { Autowired } from '../context/context';
->>>>>>> a381279a
 import type { CtrlsService } from '../ctrlsService';
 import type { Column } from '../entities/column';
-import type { BodyHeightChangedEvent} from '../events';
+import type { BodyHeightChangedEvent } from '../events';
 import { Events } from '../events';
 import type { ScrollVisibleService, SetScrollsVisibleParams } from '../gridBodyComp/scrollVisibleService';
 import type { ProcessUnpinnedColumnsParams } from '../interfaces/iCallbackParams';
