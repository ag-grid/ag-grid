<<<<<<< HEAD
import type { BeanCollection } from '../context/context';
=======
import { Autowired, Optional } from '../context/context';
>>>>>>> a381279a
import { GridHeaderComp } from '../headerRendering/gridHeaderComp';
import type { IRangeService } from '../interfaces/IRangeService';
import type { ResizeObserverService } from '../misc/resizeObserverService';
import { OverlayWrapperComponent } from '../rendering/overlays/overlayWrapperComponent';
import { LayoutCssClasses } from '../styling/layoutFeature';
import { _setAriaColCount, _setAriaMultiSelectable, _setAriaRowCount } from '../utils/aria';
import type { AgComponentSelector } from '../widgets/component';
import { Component, RefPlaceholder } from '../widgets/component';
import { FakeHScrollComp } from './fakeHScrollComp';
import { FakeVScrollComp } from './fakeVScrollComp';
import type { IGridBodyComp } from './gridBodyCtrl';
import { CSS_CLASS_FORCE_VERTICAL_SCROLL, GridBodyCtrl, RowAnimationCssClasses } from './gridBodyCtrl';
import { RowContainerComp } from './rowContainer/rowContainerComp';
import { RowContainerName } from './rowContainer/rowContainerCtrl';

const GRID_BODY_TEMPLATE =
    /* html */
    `<div class="ag-root ag-unselectable" role="treegrid">
        <ag-header-root></ag-header-root>
        <div class="ag-floating-top" data-ref="eTop" role="presentation">
            <ag-row-container name="${RowContainerName.TOP_LEFT}"></ag-row-container>
            <ag-row-container name="${RowContainerName.TOP_CENTER}"></ag-row-container>
            <ag-row-container name="${RowContainerName.TOP_RIGHT}"></ag-row-container>
            <ag-row-container name="${RowContainerName.TOP_FULL_WIDTH}"></ag-row-container>
        </div>
        <div class="ag-body" data-ref="eBody" role="presentation">
            <div class="ag-body-viewport" data-ref="eBodyViewport" role="presentation">
                <ag-row-container name="${RowContainerName.LEFT}"></ag-row-container>
                <ag-row-container name="${RowContainerName.CENTER}"></ag-row-container>
                <ag-row-container name="${RowContainerName.RIGHT}"></ag-row-container>
                <ag-row-container name="${RowContainerName.FULL_WIDTH}"></ag-row-container>
            </div>
            <ag-fake-vertical-scroll></ag-fake-vertical-scroll>
        </div>
        <div class="ag-sticky-top" data-ref="eStickyTop" role="presentation">
            <ag-row-container name="${RowContainerName.STICKY_TOP_LEFT}"></ag-row-container>
            <ag-row-container name="${RowContainerName.STICKY_TOP_CENTER}"></ag-row-container>
            <ag-row-container name="${RowContainerName.STICKY_TOP_RIGHT}"></ag-row-container>
            <ag-row-container name="${RowContainerName.STICKY_TOP_FULL_WIDTH}"></ag-row-container>
        </div>
        <div class="ag-sticky-bottom" data-ref="eStickyBottom" role="presentation">
            <ag-row-container name="${RowContainerName.STICKY_BOTTOM_LEFT}"></ag-row-container>
            <ag-row-container name="${RowContainerName.STICKY_BOTTOM_CENTER}"></ag-row-container>
            <ag-row-container name="${RowContainerName.STICKY_BOTTOM_RIGHT}"></ag-row-container>
            <ag-row-container name="${RowContainerName.STICKY_BOTTOM_FULL_WIDTH}"></ag-row-container>
        </div>
        <div class="ag-floating-bottom" data-ref="eBottom" role="presentation">
            <ag-row-container name="${RowContainerName.BOTTOM_LEFT}"></ag-row-container>
            <ag-row-container name="${RowContainerName.BOTTOM_CENTER}"></ag-row-container>
            <ag-row-container name="${RowContainerName.BOTTOM_RIGHT}"></ag-row-container>
            <ag-row-container name="${RowContainerName.BOTTOM_FULL_WIDTH}"></ag-row-container>
        </div>
        <ag-fake-horizontal-scroll></ag-fake-horizontal-scroll>
        <ag-overlay-wrapper></ag-overlay-wrapper>
    </div>`;

export class GridBodyComp extends Component {
    static readonly selector: AgComponentSelector = 'AG-GRID-BODY';

    private resizeObserverService: ResizeObserverService;
    private rangeService?: IRangeService;

    public wireBeans(beans: BeanCollection): void {
        super.wireBeans(beans);
        this.resizeObserverService = beans.resizeObserverService;
        this.rangeService = beans.rangeService;
    }

    private readonly eBodyViewport: HTMLElement = RefPlaceholder;
    private readonly eStickyTop: HTMLElement = RefPlaceholder;
    private readonly eStickyBottom: HTMLElement = RefPlaceholder;
    private readonly eTop: HTMLElement = RefPlaceholder;
    private readonly eBottom: HTMLElement = RefPlaceholder;
    private readonly eBody: HTMLElement = RefPlaceholder;

    private ctrl: GridBodyCtrl;

    constructor() {
        super(GRID_BODY_TEMPLATE, [
            OverlayWrapperComponent,
            FakeHScrollComp,
            FakeVScrollComp,
            GridHeaderComp,
            RowContainerComp,
        ]);
    }

    public postConstruct() {
        const setHeight = (height: number, element: HTMLElement) => {
            const heightString = `${height}px`;
            element.style.minHeight = heightString;
            element.style.height = heightString;
        };

        const compProxy: IGridBodyComp = {
            setRowAnimationCssOnBodyViewport: (cssClass, animate) =>
                this.setRowAnimationCssOnBodyViewport(cssClass, animate),
            setColumnCount: (count) => _setAriaColCount(this.getGui(), count),
            setRowCount: (count) => _setAriaRowCount(this.getGui(), count),
            setTopHeight: (height) => setHeight(height, this.eTop),
            setBottomHeight: (height) => setHeight(height, this.eBottom),
            setTopDisplay: (display) => (this.eTop.style.display = display),
            setBottomDisplay: (display) => (this.eBottom.style.display = display),
            setStickyTopHeight: (height) => (this.eStickyTop.style.height = height),
            setStickyTopTop: (top) => (this.eStickyTop.style.top = top),
            setStickyTopWidth: (width) => (this.eStickyTop.style.width = width),
            setStickyBottomHeight: (height) => (this.eStickyBottom.style.height = height),
            setStickyBottomBottom: (bottom) => (this.eStickyBottom.style.bottom = bottom),
            setStickyBottomWidth: (width) => (this.eStickyBottom.style.width = width),
            setColumnMovingCss: (cssClass, flag) => this.addOrRemoveCssClass(cssClass, flag),
            updateLayoutClasses: (cssClass, params) => {
                const classLists = [this.eBodyViewport.classList, this.eBody.classList];

                classLists.forEach((classList) => {
                    classList.toggle(LayoutCssClasses.AUTO_HEIGHT, params.autoHeight);
                    classList.toggle(LayoutCssClasses.NORMAL, params.normal);
                    classList.toggle(LayoutCssClasses.PRINT, params.print);
                });

                this.addOrRemoveCssClass(LayoutCssClasses.AUTO_HEIGHT, params.autoHeight);
                this.addOrRemoveCssClass(LayoutCssClasses.NORMAL, params.normal);
                this.addOrRemoveCssClass(LayoutCssClasses.PRINT, params.print);
            },
            setAlwaysVerticalScrollClass: (cssClass, on) =>
                this.eBodyViewport.classList.toggle(CSS_CLASS_FORCE_VERTICAL_SCROLL, on),
            registerBodyViewportResizeListener: (listener) => {
                const unsubscribeFromResize = this.resizeObserverService.observeResize(this.eBodyViewport, listener);
                this.addDestroyFunc(() => unsubscribeFromResize());
            },
            setPinnedTopBottomOverflowY: (overflow) =>
                (this.eTop.style.overflowY = this.eBottom.style.overflowY = overflow),
            setCellSelectableCss: (cssClass: string, selectable: boolean) => {
                [this.eTop, this.eBodyViewport, this.eBottom].forEach((ct) =>
                    ct.classList.toggle(cssClass, selectable)
                );
            },
            setBodyViewportWidth: (width) => (this.eBodyViewport.style.width = width),
        };

        this.ctrl = this.createManagedBean(new GridBodyCtrl());
        this.ctrl.setComp(
            compProxy,
            this.getGui(),
            this.eBodyViewport,
            this.eTop,
            this.eBottom,
            this.eStickyTop,
            this.eStickyBottom
        );

        if (
            (this.rangeService && this.gos.get('enableRangeSelection')) ||
            this.gos.get('rowSelection') === 'multiple'
        ) {
            _setAriaMultiSelectable(this.getGui(), true);
        }
    }

    private setRowAnimationCssOnBodyViewport(cssClass: string, animateRows: boolean): void {
        const bodyViewportClassList = this.eBodyViewport.classList;
        bodyViewportClassList.toggle(RowAnimationCssClasses.ANIMATION_ON, animateRows);
        bodyViewportClassList.toggle(RowAnimationCssClasses.ANIMATION_OFF, !animateRows);
    }

    public getFloatingTopBottom(): HTMLElement[] {
        return [this.eTop, this.eBottom];
    }
}<|MERGE_RESOLUTION|>--- conflicted
+++ resolved
@@ -1,8 +1,4 @@
-<<<<<<< HEAD
 import type { BeanCollection } from '../context/context';
-=======
-import { Autowired, Optional } from '../context/context';
->>>>>>> a381279a
 import { GridHeaderComp } from '../headerRendering/gridHeaderComp';
 import type { IRangeService } from '../interfaces/IRangeService';
 import type { ResizeObserverService } from '../misc/resizeObserverService';
