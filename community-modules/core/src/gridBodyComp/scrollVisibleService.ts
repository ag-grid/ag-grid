import { BeanStub } from '../context/beanStub';
<<<<<<< HEAD
import { Autowired, Bean } from '../context/context';
import { CtrlsService } from '../ctrlsService';
import { Events, ScrollVisibilityChangedEvent } from '../events';
import { WithoutGridCommon } from '../interfaces/iCommon';
import { ColumnAnimationService } from '../rendering/columnAnimationService';
=======
import { Autowired, Bean, PostConstruct } from '../context/context';
import type { CtrlsService } from '../ctrlsService';
import type { ScrollVisibilityChangedEvent } from '../events';
import { Events } from '../events';
import type { WithoutGridCommon } from '../interfaces/iCommon';
import type { ColumnAnimationService } from '../rendering/columnAnimationService';
>>>>>>> c75d6e7b

export interface SetScrollsVisibleParams {
    horizontalScrollShowing: boolean;
    verticalScrollShowing: boolean;
}

@Bean('scrollVisibleService')
export class ScrollVisibleService extends BeanStub {
    @Autowired('ctrlsService') public ctrlsService: CtrlsService;
    @Autowired('columnAnimationService') public columnAnimationService: ColumnAnimationService;

    private horizontalScrollShowing: boolean;
    private verticalScrollShowing: boolean;

    public postConstruct(): void {
        this.addManagedListener(
            this.eventService,
            Events.EVENT_DISPLAYED_COLUMNS_CHANGED,
            this.onDisplayedColumnsChanged.bind(this)
        );
        this.addManagedListener(
            this.eventService,
            Events.EVENT_DISPLAYED_COLUMNS_WIDTH_CHANGED,
            this.onDisplayedColumnsWidthChanged.bind(this)
        );
    }

    public onDisplayedColumnsChanged(): void {
        this.update();
    }

    private onDisplayedColumnsWidthChanged(): void {
        this.update();
    }

    private update(): void {
        // Because of column animation, if user removes cols anywhere except at the RHS,
        // then the cols on the RHS will animate to the left to fill the gap. This animation
        // means just after the cols are removed, the remaining cols are still in the original
        // location at the start of the animation, so pre animation the H scrollbar is still
        // needed, but post animation it is not. So if animation is active, we only update
        // after the animation has ended.
        if (this.columnAnimationService.isActive()) {
            this.columnAnimationService.executeLaterVMTurn(() => {
                this.columnAnimationService.executeLaterVMTurn(() => this.updateImpl());
            });
        } else {
            this.updateImpl();
        }
    }

    private updateImpl(): void {
        const centerRowCtrl = this.ctrlsService.get('center');

        if (!centerRowCtrl || this.columnAnimationService.isActive()) {
            return;
        }

        const params: SetScrollsVisibleParams = {
            horizontalScrollShowing: centerRowCtrl.isHorizontalScrollShowing(),
            verticalScrollShowing: this.isVerticalScrollShowing(),
        };

        this.setScrollsVisible(params);
    }

    public setScrollsVisible(params: SetScrollsVisibleParams): void {
        const atLeastOneDifferent =
            this.horizontalScrollShowing !== params.horizontalScrollShowing ||
            this.verticalScrollShowing !== params.verticalScrollShowing;

        if (atLeastOneDifferent) {
            this.horizontalScrollShowing = params.horizontalScrollShowing;
            this.verticalScrollShowing = params.verticalScrollShowing;

            const event: WithoutGridCommon<ScrollVisibilityChangedEvent> = {
                type: Events.EVENT_SCROLL_VISIBILITY_CHANGED,
            };
            this.eventService.dispatchEvent(event);
        }
    }

    // used by pagination service - to know page height
    public isHorizontalScrollShowing(): boolean {
        return this.horizontalScrollShowing;
    }

    // used by header container
    public isVerticalScrollShowing(): boolean {
        return this.verticalScrollShowing;
    }
}<|MERGE_RESOLUTION|>--- conflicted
+++ resolved
@@ -1,18 +1,10 @@
 import { BeanStub } from '../context/beanStub';
-<<<<<<< HEAD
 import { Autowired, Bean } from '../context/context';
-import { CtrlsService } from '../ctrlsService';
-import { Events, ScrollVisibilityChangedEvent } from '../events';
-import { WithoutGridCommon } from '../interfaces/iCommon';
-import { ColumnAnimationService } from '../rendering/columnAnimationService';
-=======
-import { Autowired, Bean, PostConstruct } from '../context/context';
 import type { CtrlsService } from '../ctrlsService';
 import type { ScrollVisibilityChangedEvent } from '../events';
 import { Events } from '../events';
 import type { WithoutGridCommon } from '../interfaces/iCommon';
 import type { ColumnAnimationService } from '../rendering/columnAnimationService';
->>>>>>> c75d6e7b
 
 export interface SetScrollsVisibleParams {
     horizontalScrollShowing: boolean;
