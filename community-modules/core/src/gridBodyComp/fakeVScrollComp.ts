--- conflicted
+++ resolved
@@ -1,8 +1,5 @@
-<<<<<<< HEAD
 import type { BeanCollection } from '../context/context';
 import type { CtrlsService } from '../ctrlsService';
-=======
->>>>>>> a381279a
 import { Events } from '../eventKeys';
 import { _isVisible, _setFixedWidth } from '../utils/dom';
 import type { AgComponentSelector } from '../widgets/component';
@@ -13,7 +10,7 @@
 export class FakeVScrollComp extends AbstractFakeScrollComp {
     private ctrlsService: CtrlsService;
     private scrollVisibleService: ScrollVisibleService;
-    
+
     public wireBeans(beans: BeanCollection) {
         super.wireBeans(beans);
         this.ctrlsService = beans.ctrlsService;
