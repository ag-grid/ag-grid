import { Autowired } from '../context/context';
import type { CtrlsService } from '../ctrlsService';
import { Events } from '../eventKeys';
import type { BodyScrollEvent } from '../events';
import type { AnimationFrameService } from '../misc/animationFrameService';
import { _isIOSUserAgent, _isInvisibleScrollbar, _isMacOsUserAgent } from '../utils/browser';
import { _isVisible } from '../utils/dom';
import { _waitUntil } from '../utils/function';
<<<<<<< HEAD
import { Component, RefPlaceholder } from '../widgets/component';
import { ScrollVisibleService } from './scrollVisibleService';
=======
import { Component } from '../widgets/component';
import { RefSelector } from '../widgets/componentAnnotations';
import type { ScrollVisibleService } from './scrollVisibleService';
>>>>>>> c75d6e7b

export abstract class AbstractFakeScrollComp extends Component {
    protected readonly eViewport: HTMLElement = RefPlaceholder;
    protected readonly eContainer: HTMLElement = RefPlaceholder;
    @Autowired('scrollVisibleService') protected readonly scrollVisibleService: ScrollVisibleService;
    @Autowired('ctrlsService') protected readonly ctrlsService: CtrlsService;
    @Autowired('animationFrameService') private animationFrameService: AnimationFrameService;

    protected invisibleScrollbar: boolean;
    protected hideTimeout: number | null = null;

    protected abstract setScrollVisible(): void;
    public abstract getScrollPosition(): number;
    public abstract setScrollPosition(value: number): void;

    constructor(
        template: string,
        private readonly direction: 'horizontal' | 'vertical'
    ) {
        super();
        this.setTemplate(template);
    }

    protected postConstruct(): void {
        this.addManagedListener(
            this.eventService,
            Events.EVENT_SCROLL_VISIBILITY_CHANGED,
            this.onScrollVisibilityChanged.bind(this)
        );
        this.onScrollVisibilityChanged();
        this.addOrRemoveCssClass('ag-apple-scrollbar', _isMacOsUserAgent() || _isIOSUserAgent());
    }

    protected initialiseInvisibleScrollbar(): void {
        if (this.invisibleScrollbar !== undefined) {
            return;
        }

        this.invisibleScrollbar = _isInvisibleScrollbar();

        if (this.invisibleScrollbar) {
            this.hideAndShowInvisibleScrollAsNeeded();
            this.addActiveListenerToggles();
        }
    }

    protected addActiveListenerToggles(): void {
        const activateEvents = ['mouseenter', 'mousedown', 'touchstart'];
        const deactivateEvents = ['mouseleave', 'touchend'];
        const eGui = this.getGui();

        activateEvents.forEach((eventName) =>
            this.addManagedListener(eGui, eventName, () => this.addOrRemoveCssClass('ag-scrollbar-active', true))
        );
        deactivateEvents.forEach((eventName) =>
            this.addManagedListener(eGui, eventName, () => this.addOrRemoveCssClass('ag-scrollbar-active', false))
        );
    }

    protected onScrollVisibilityChanged(): void {
        // initialiseInvisibleScrollbar should only be called once, but the reason
        // this can't be inside `setComp` or `PostConstruct` is the DOM might not
        // be ready, so we call it until eventually, it gets calculated.
        if (this.invisibleScrollbar === undefined) {
            this.initialiseInvisibleScrollbar();
        }

        this.animationFrameService.requestAnimationFrame(() => this.setScrollVisible());
    }

    protected hideAndShowInvisibleScrollAsNeeded(): void {
        this.addManagedListener(this.eventService, Events.EVENT_BODY_SCROLL, (params: BodyScrollEvent) => {
            if (params.direction === this.direction) {
                if (this.hideTimeout !== null) {
                    window.clearTimeout(this.hideTimeout);
                    this.hideTimeout = null;
                }
                this.addOrRemoveCssClass('ag-scrollbar-scrolling', true);
            }
        });
        this.addManagedListener(this.eventService, Events.EVENT_BODY_SCROLL_END, () => {
            this.hideTimeout = window.setTimeout(() => {
                this.addOrRemoveCssClass('ag-scrollbar-scrolling', false);
                this.hideTimeout = null;
            }, 400);
        });
    }

    protected attemptSettingScrollPosition(value: number) {
        const viewport = this.getViewport();
        _waitUntil(
            () => _isVisible(viewport),
            () => this.setScrollPosition(value),
            100
        );
    }

    protected getViewport(): HTMLElement {
        return this.eViewport;
    }

    public getContainer(): HTMLElement {
        return this.eContainer;
    }

    public onScrollCallback(fn: () => void): void {
        this.addManagedListener(this.getViewport(), 'scroll', fn);
    }
}<|MERGE_RESOLUTION|>--- conflicted
+++ resolved
@@ -6,14 +6,8 @@
 import { _isIOSUserAgent, _isInvisibleScrollbar, _isMacOsUserAgent } from '../utils/browser';
 import { _isVisible } from '../utils/dom';
 import { _waitUntil } from '../utils/function';
-<<<<<<< HEAD
 import { Component, RefPlaceholder } from '../widgets/component';
-import { ScrollVisibleService } from './scrollVisibleService';
-=======
-import { Component } from '../widgets/component';
-import { RefSelector } from '../widgets/componentAnnotations';
 import type { ScrollVisibleService } from './scrollVisibleService';
->>>>>>> c75d6e7b
 
 export abstract class AbstractFakeScrollComp extends Component {
     protected readonly eViewport: HTMLElement = RefPlaceholder;
