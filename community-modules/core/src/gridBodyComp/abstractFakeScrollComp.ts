--- conflicted
+++ resolved
@@ -5,9 +5,8 @@
 import { _isIOSUserAgent, _isInvisibleScrollbar, _isMacOsUserAgent } from '../utils/browser';
 import { _isVisible } from '../utils/dom';
 import { _waitUntil } from '../utils/function';
-<<<<<<< HEAD
 import { Component } from '../widgets/component';
-import { RefSelector } from '../widgets/componentAnnotations';
+import { RefPlaceholder } from '../widgets/componentAnnotations';
 
 export abstract class AbstractFakeScrollComp extends Component {
     private animationFrameService: AnimationFrameService;
@@ -17,19 +16,8 @@
         this.animationFrameService = beans.animationFrameService;
     }
 
-    @RefSelector('eViewport') protected readonly eViewport: HTMLElement;
-    @RefSelector('eContainer') protected readonly eContainer: HTMLElement;
-=======
-import { Component, RefPlaceholder } from '../widgets/component';
-import type { ScrollVisibleService } from './scrollVisibleService';
-
-export abstract class AbstractFakeScrollComp extends Component {
     protected readonly eViewport: HTMLElement = RefPlaceholder;
     protected readonly eContainer: HTMLElement = RefPlaceholder;
-    @Autowired('scrollVisibleService') protected readonly scrollVisibleService: ScrollVisibleService;
-    @Autowired('ctrlsService') protected readonly ctrlsService: CtrlsService;
-    @Autowired('animationFrameService') private animationFrameService: AnimationFrameService;
->>>>>>> a381279a
 
     protected invisibleScrollbar: boolean;
     protected hideTimeout: number | null = null;
