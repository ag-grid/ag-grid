import type { ColumnModel } from '../columns/columnModel';
import type { VisibleColsService } from '../columns/visibleColsService';
import { BeanStub } from '../context/beanStub';
<<<<<<< HEAD
import { Autowired } from '../context/context';
import { CtrlsService } from '../ctrlsService';
import { Column } from '../entities/column';
=======
import { Autowired, PostConstruct } from '../context/context';
import type { CtrlsService } from '../ctrlsService';
import type { Column } from '../entities/column';
>>>>>>> c75d6e7b
import { Events } from '../eventKeys';
import type { BodyScrollEndEvent, BodyScrollEvent } from '../events';
import type { WithoutGridCommon } from '../interfaces/iCommon';
import type { IRowModel } from '../interfaces/iRowModel';
import type { IRowNode, VerticalScrollPosition } from '../interfaces/iRowNode';
import type { AnimationFrameService } from '../misc/animationFrameService';
import type { PaginationProxy } from '../pagination/paginationProxy';
import type { RowContainerHeightService } from '../rendering/rowContainerHeightService';
import type { RowRenderer } from '../rendering/rowRenderer';
import { _isIOSUserAgent } from '../utils/browser';
import { _getInnerHeight, _getScrollLeft, _isRtlNegativeScroll, _setScrollLeft } from '../utils/dom';
import { _debounce } from '../utils/function';
import type { RowContainerCtrl } from './rowContainer/rowContainerCtrl';

enum ScrollDirection {
    Vertical,
    Horizontal,
}

enum ScrollSource {
    Container,
    FakeContainer,
}

export class GridBodyScrollFeature extends BeanStub {
    @Autowired('ctrlsService') public ctrlsService: CtrlsService;
    @Autowired('animationFrameService') private animationFrameService: AnimationFrameService;
    @Autowired('paginationProxy') private paginationProxy: PaginationProxy;
    @Autowired('rowModel') private rowModel: IRowModel;
    @Autowired('rowContainerHeightService') private heightScaler: RowContainerHeightService;
    @Autowired('rowRenderer') private rowRenderer: RowRenderer;
    @Autowired('columnModel') private columnModel: ColumnModel;
    @Autowired('visibleColsService') private visibleColsService: VisibleColsService;

    private enableRtl: boolean;

    private lastScrollSource: (number | null)[] = [null, null];

    private eBodyViewport: HTMLElement;

    private scrollLeft = -1;
    private nextScrollTop = -1;
    private scrollTop = -1;

    // Used to provide approximate values of scrollTop and offsetHeight
    // without forcing the browser to recalculate styles.
    private lastOffsetHeight = -1;
    private lastScrollTop = -1;

    private scrollTimer: number | undefined;

    private readonly resetLastHScrollDebounced: () => void;
    private readonly resetLastVScrollDebounced: () => void;

    private centerRowsCtrl: RowContainerCtrl;

    constructor(eBodyViewport: HTMLElement) {
        super();
        this.eBodyViewport = eBodyViewport;
        this.resetLastHScrollDebounced = _debounce(
            () => (this.lastScrollSource[ScrollDirection.Horizontal] = null),
            500
        );
        this.resetLastVScrollDebounced = _debounce(() => (this.lastScrollSource[ScrollDirection.Vertical] = null), 500);
    }

    public postConstruct(): void {
        this.enableRtl = this.gos.get('enableRtl');
        this.addManagedListener(
            this.eventService,
            Events.EVENT_DISPLAYED_COLUMNS_WIDTH_CHANGED,
            this.onDisplayedColumnsWidthChanged.bind(this)
        );

        this.ctrlsService.whenReady((p) => {
            this.centerRowsCtrl = p.center;
            this.onDisplayedColumnsWidthChanged();
            this.addScrollListener();
        });
    }

    private addScrollListener() {
        const { fakeHScrollComp, fakeVScrollComp } = this.ctrlsService.getParams();

        this.addManagedListener(this.centerRowsCtrl.getViewportElement(), 'scroll', this.onHScroll.bind(this));
        fakeHScrollComp.onScrollCallback(this.onFakeHScroll.bind(this));

        const isDebounce = this.gos.get('debounceVerticalScrollbar');

        const onVScroll = isDebounce ? _debounce(this.onVScroll.bind(this), 100) : this.onVScroll.bind(this);
        const onFakeVScroll = isDebounce
            ? _debounce(this.onFakeVScroll.bind(this), 100)
            : this.onFakeVScroll.bind(this);

        this.addManagedListener(this.eBodyViewport, 'scroll', onVScroll);
        fakeVScrollComp.onScrollCallback(onFakeVScroll);
    }

    private onDisplayedColumnsWidthChanged(): void {
        if (this.enableRtl) {
            // because RTL is all backwards, a change in the width of the row
            // can cause a change in the scroll position, without a scroll event,
            // because the scroll position in RTL is a function that depends on
            // the width. to be convinced of this, take out this line, enable RTL,
            // scroll all the way to the left and then resize a column
            this.horizontallyScrollHeaderCenterAndFloatingCenter();
        }
    }

    public horizontallyScrollHeaderCenterAndFloatingCenter(scrollLeft?: number): void {
        // when doing RTL, this method gets called once prematurely
        const notYetInitialised = this.centerRowsCtrl == null;
        if (notYetInitialised) {
            return;
        }

        if (scrollLeft === undefined) {
            scrollLeft = this.centerRowsCtrl.getCenterViewportScrollLeft();
        }

        const offset = this.enableRtl ? scrollLeft : -scrollLeft;
        const { topCenter, stickyTopCenter, stickyBottomCenter, centerHeader, bottomCenter, fakeHScrollComp } =
            this.ctrlsService.getParams();

        centerHeader.setHorizontalScroll(-offset);
        bottomCenter.setContainerTranslateX(offset);
        topCenter.setContainerTranslateX(offset);
        stickyTopCenter.setContainerTranslateX(offset);
        stickyBottomCenter.setContainerTranslateX(offset);

        const centerViewport = this.centerRowsCtrl.getViewportElement();
        const isCenterViewportLastHorizontal =
            this.lastScrollSource[ScrollDirection.Horizontal] === ScrollSource.Container;

        scrollLeft = Math.abs(scrollLeft);

        if (isCenterViewportLastHorizontal) {
            fakeHScrollComp.setScrollPosition(scrollLeft);
        } else {
            _setScrollLeft(centerViewport, scrollLeft, this.enableRtl);
        }
    }

    private isControllingScroll(source: ScrollSource, direction: ScrollDirection): boolean {
        if (this.lastScrollSource[direction] == null) {
            this.lastScrollSource[direction] = source;
            return true;
        }

        return this.lastScrollSource[direction] === source;
    }

    private onFakeHScroll(): void {
        if (!this.isControllingScroll(ScrollSource.FakeContainer, ScrollDirection.Horizontal)) {
            return;
        }
        this.onHScrollCommon(ScrollSource.FakeContainer);
    }

    private onHScroll(): void {
        if (!this.isControllingScroll(ScrollSource.Container, ScrollDirection.Horizontal)) {
            return;
        }
        this.onHScrollCommon(ScrollSource.Container);
    }

    private onHScrollCommon(source: ScrollSource): void {
        const centerContainerViewport = this.centerRowsCtrl.getViewportElement();
        const { scrollLeft } = centerContainerViewport;

        if (this.shouldBlockScrollUpdate(ScrollDirection.Horizontal, scrollLeft, true)) {
            return;
        }

        let newScrollLeft: number;

        if (source === ScrollSource.Container) {
            newScrollLeft = _getScrollLeft(centerContainerViewport, this.enableRtl);
        } else {
            newScrollLeft = this.ctrlsService.get('fakeHScrollComp').getScrollPosition();
        }

        // we do Math.round() rather than Math.floor(), to mirror how scroll values are applied.
        // eg if a scale is applied (ie user has zoomed the browser), then applying scroll=200
        // could result in 199.88, which then floor(199.88) = 199, however round(199.88) = 200.
        // initially Math.floor() was used, however this caused (almost) infinite loop with aligned grids,
        // as the scroll would move 1px at at time bouncing from one grid to the next (eg one grid would cause
        // scroll to 200px, the next to 199px, then the first back to 198px and so on).
        this.doHorizontalScroll(Math.round(newScrollLeft));
        this.resetLastHScrollDebounced();
    }

    private onFakeVScroll(): void {
        if (!this.isControllingScroll(ScrollSource.FakeContainer, ScrollDirection.Vertical)) {
            return;
        }
        this.onVScrollCommon(ScrollSource.FakeContainer);
    }

    private onVScroll(): void {
        if (!this.isControllingScroll(ScrollSource.Container, ScrollDirection.Vertical)) {
            return;
        }
        this.onVScrollCommon(ScrollSource.Container);
    }

    private onVScrollCommon(source: ScrollSource): void {
        let scrollTop: number;

        if (source === ScrollSource.Container) {
            scrollTop = this.eBodyViewport.scrollTop;
        } else {
            scrollTop = this.ctrlsService.get('fakeVScrollComp').getScrollPosition();
        }

        if (this.shouldBlockScrollUpdate(ScrollDirection.Vertical, scrollTop, true)) {
            return;
        }
        this.animationFrameService.setScrollTop(scrollTop);
        this.nextScrollTop = scrollTop;

        if (source === ScrollSource.Container) {
            this.ctrlsService.get('fakeVScrollComp').setScrollPosition(scrollTop);
        } else {
            this.eBodyViewport.scrollTop = scrollTop;
        }

        // the `scrollGridIfNeeded` will recalculate the rows to be rendered by the grid
        // so it should only be called after `eBodyViewport` has been scrolled to the correct
        // position, otherwise the `first` and `last` row could be miscalculated.
        if (this.gos.get('suppressAnimationFrame')) {
            this.scrollGridIfNeeded();
        } else {
            this.animationFrameService.schedule();
        }

        this.resetLastVScrollDebounced();
    }

    private doHorizontalScroll(scrollLeft: number): void {
        const fakeScrollLeft = this.ctrlsService.get('fakeHScrollComp').getScrollPosition();

        if (this.scrollLeft === scrollLeft && scrollLeft === fakeScrollLeft) {
            return;
        }

        this.scrollLeft = scrollLeft;

        this.fireScrollEvent(ScrollDirection.Horizontal);
        this.horizontallyScrollHeaderCenterAndFloatingCenter(scrollLeft);
        this.centerRowsCtrl.onHorizontalViewportChanged(true);
    }

    private fireScrollEvent(direction: ScrollDirection): void {
        const bodyScrollEvent: WithoutGridCommon<BodyScrollEvent> = {
            type: Events.EVENT_BODY_SCROLL,
            direction: direction === ScrollDirection.Horizontal ? 'horizontal' : 'vertical',
            left: this.scrollLeft,
            top: this.scrollTop,
        };

        this.eventService.dispatchEvent(bodyScrollEvent);

        window.clearTimeout(this.scrollTimer);
        this.scrollTimer = undefined;

        this.scrollTimer = window.setTimeout(() => {
            const bodyScrollEndEvent: WithoutGridCommon<BodyScrollEndEvent> = {
                ...bodyScrollEvent,
                type: Events.EVENT_BODY_SCROLL_END,
            };

            this.eventService.dispatchEvent(bodyScrollEndEvent);
        }, 100);
    }

    private shouldBlockScrollUpdate(direction: ScrollDirection, scrollTo: number, touchOnly: boolean = false): boolean {
        // touch devices allow elastic scroll - which temporally scrolls the panel outside of the viewport
        // (eg user uses touch to go to the left of the grid, but drags past the left, the rows will actually
        // scroll past the left until the user releases the mouse). when this happens, we want ignore the scroll,
        // as otherwise it was causing the rows and header to flicker.

        // sometimes when scrolling, we got values that extended the maximum scroll allowed. we used to
        // ignore these scrolls. problem is the max scroll position could be skipped (eg the previous scroll event
        // could be 10px before the max position, and then current scroll event could be 20px after the max position).
        // if we just ignored the last event, we would be setting the scroll to 10px before the max position, when in
        // actual fact the user has exceeded the max scroll and thus scroll should be set to the max.

        if (touchOnly && !_isIOSUserAgent()) {
            return false;
        }

        if (direction === ScrollDirection.Vertical) {
            return this.shouldBlockVerticalScroll(scrollTo);
        }

        return this.shouldBlockHorizontalScroll(scrollTo);
    }

    private shouldBlockVerticalScroll(scrollTo: number): boolean {
        const clientHeight = _getInnerHeight(this.eBodyViewport);
        const { scrollHeight } = this.eBodyViewport;

        if (scrollTo < 0 || scrollTo + clientHeight > scrollHeight) {
            return true;
        }

        return false;
    }

    private shouldBlockHorizontalScroll(scrollTo: number): boolean {
        const clientWidth = this.centerRowsCtrl.getCenterWidth();
        const { scrollWidth } = this.centerRowsCtrl.getViewportElement();

        if (this.enableRtl && _isRtlNegativeScroll()) {
            if (scrollTo > 0) {
                return true;
            }
        } else if (scrollTo < 0) {
            return true;
        }

        if (Math.abs(scrollTo) + clientWidth > scrollWidth) {
            return true;
        }

        return false;
    }

    private redrawRowsAfterScroll(): void {
        this.fireScrollEvent(ScrollDirection.Vertical);
    }

    // this is to cater for AG-3274, where grid is removed from the dom and then inserted back in again.
    // (which happens with some implementations of tabbing). this can result in horizontal scroll getting
    // reset back to the left, however no scroll event is fired. so we need to get header to also scroll
    // back to the left to be kept in sync.
    // adding and removing the grid from the DOM both resets the scroll position and
    // triggers a resize event, so notify listeners if the scroll position has changed
    public checkScrollLeft(): void {
        if (this.scrollLeft !== this.centerRowsCtrl.getCenterViewportScrollLeft()) {
            this.onHScrollCommon(ScrollSource.Container);
        }
    }

    public scrollGridIfNeeded(): boolean {
        const frameNeeded = this.scrollTop != this.nextScrollTop;

        if (frameNeeded) {
            this.scrollTop = this.nextScrollTop;
            this.redrawRowsAfterScroll();
        }

        return frameNeeded;
    }

    // called by scrollHorizontally method and alignedGridsService
    public setHorizontalScrollPosition(hScrollPosition: number, fromAlignedGridsService = false): void {
        const minScrollLeft = 0;
        const maxScrollLeft =
            this.centerRowsCtrl.getViewportElement().scrollWidth - this.centerRowsCtrl.getCenterWidth();

        // if this is call is coming from the alignedGridsService, we don't need to validate the
        // scroll, because it has already been validated by the grid firing the scroll event.
        if (!fromAlignedGridsService && this.shouldBlockScrollUpdate(ScrollDirection.Horizontal, hScrollPosition)) {
            if (this.enableRtl && _isRtlNegativeScroll()) {
                hScrollPosition = hScrollPosition > 0 ? 0 : maxScrollLeft;
            } else {
                hScrollPosition = Math.min(Math.max(hScrollPosition, minScrollLeft), maxScrollLeft);
            }
        }

        _setScrollLeft(this.centerRowsCtrl.getViewportElement(), Math.abs(hScrollPosition), this.enableRtl);
        // we need to manually do the event handling (rather than wait for the event)
        // for the alignedGridsService, as if we don't, the aligned grid service gets
        // notified async, and then it's 'consuming' flag doesn't get used right, and
        // we can end up with an infinite loop
        this.doHorizontalScroll(hScrollPosition);
    }

    public setVerticalScrollPosition(vScrollPosition: number): void {
        this.eBodyViewport.scrollTop = vScrollPosition;
    }

    public getVScrollPosition(): VerticalScrollPosition {
        this.lastScrollTop = this.eBodyViewport.scrollTop;
        this.lastOffsetHeight = this.eBodyViewport.offsetHeight;
        const result = {
            top: this.lastScrollTop,
            bottom: this.lastScrollTop + this.lastOffsetHeight,
        };
        return result;
    }

    /** Get an approximate scroll position that returns the last real value read.
     * This is useful for avoiding repeated DOM reads that force the browser to recalculate styles.
     * This can have big performance improvements but may not be 100% accurate so only use if this is acceptable.
     */
    public getApproximateVScollPosition(): VerticalScrollPosition {
        if (this.lastScrollTop >= 0 && this.lastOffsetHeight >= 0) {
            return {
                top: this.scrollTop,
                bottom: this.scrollTop + this.lastOffsetHeight,
            };
        }
        return this.getVScrollPosition();
    }

    public getHScrollPosition(): { left: number; right: number } {
        return this.centerRowsCtrl.getHScrollPosition();
    }

    public isHorizontalScrollShowing(): boolean {
        return this.centerRowsCtrl.isHorizontalScrollShowing();
    }

    // called by the headerRootComp and moveColumnController
    public scrollHorizontally(pixels: number): number {
        const oldScrollPosition = this.centerRowsCtrl.getViewportElement().scrollLeft;

        this.setHorizontalScrollPosition(oldScrollPosition + pixels);
        return this.centerRowsCtrl.getViewportElement().scrollLeft - oldScrollPosition;
    }

    // gets called by rowRenderer when new data loaded, as it will want to scroll to the top
    public scrollToTop(): void {
        this.eBodyViewport.scrollTop = 0;
    }

    // Valid values for position are bottom, middle and top
    public ensureNodeVisible<TData = any>(
        comparator: TData | IRowNode<TData> | ((row: IRowNode<TData>) => boolean),
        position: 'top' | 'bottom' | 'middle' | null = null
    ) {
        // look for the node index we want to display
        const rowCount = this.rowModel.getRowCount();
        let indexToSelect = -1;
        // go through all the nodes, find the one we want to show
        for (let i = 0; i < rowCount; i++) {
            const node = this.rowModel.getRow(i);
            if (typeof comparator === 'function') {
                // Have to assert type here, as type could be TData & Function
                const predicate = comparator as (row: IRowNode<TData>) => boolean;
                if (node && predicate(node)) {
                    indexToSelect = i;
                    break;
                }
            } else {
                // check object equality against node and data
                if (comparator === node || comparator === node!.data) {
                    indexToSelect = i;
                    break;
                }
            }
        }
        if (indexToSelect >= 0) {
            this.ensureIndexVisible(indexToSelect, position);
        }
    }

    // Valid values for position are bottom, middle and top
    // position should be {'top','middle','bottom', or undefined/null}.
    // if undefined/null, then the grid will to the minimal amount of scrolling,
    // eg if grid needs to scroll up, it scrolls until row is on top,
    //    if grid needs to scroll down, it scrolls until row is on bottom,
    //    if row is already in view, grid does not scroll
    public ensureIndexVisible(index: number, position?: 'top' | 'bottom' | 'middle' | null) {
        // if for print or auto height, everything is always visible
        if (this.gos.isDomLayout('print')) {
            return;
        }

        const rowCount = this.paginationProxy.getRowCount();

        if (typeof index !== 'number' || index < 0 || index >= rowCount) {
            console.warn('AG Grid: Invalid row index for ensureIndexVisible: ' + index);
            return;
        }

        const isPaging = this.gos.get('pagination');
        const paginationPanelEnabled = isPaging && !this.gos.get('suppressPaginationPanel');

        this.getFrameworkOverrides().wrapIncoming(() => {
            if (!paginationPanelEnabled) {
                this.paginationProxy.goToPageWithIndex(index);
            }

            const gridBodyCtrl = this.ctrlsService.getGridBodyCtrl();
            const stickyTopHeight = gridBodyCtrl.getStickyTopHeight();
            const stickyBottomHeight = gridBodyCtrl.getStickyBottomHeight();

            const rowNode = this.paginationProxy.getRow(index);
            let rowGotShiftedDuringOperation: boolean;

            do {
                const startingRowTop = rowNode!.rowTop;
                const startingRowHeight = rowNode!.rowHeight;

                const paginationOffset = this.paginationProxy.getPixelOffset();
                const rowTopPixel = rowNode!.rowTop! - paginationOffset;
                const rowBottomPixel = rowTopPixel + rowNode!.rowHeight!;

                const scrollPosition = this.getVScrollPosition();
                const heightOffset = this.heightScaler.getDivStretchOffset();

                const vScrollTop = scrollPosition.top + heightOffset;
                const vScrollBottom = scrollPosition.bottom + heightOffset;

                const viewportHeight = vScrollBottom - vScrollTop;

                // work out the pixels for top, middle and bottom up front,
                // make the if/else below easier to read
                const pxTop = this.heightScaler.getScrollPositionForPixel(rowTopPixel);
                const pxBottom = this.heightScaler.getScrollPositionForPixel(rowBottomPixel - viewportHeight);
                // make sure if middle, the row is not outside the top of the grid
                const pxMiddle = Math.min((pxTop + pxBottom) / 2, rowTopPixel);

                const rowAboveViewport = vScrollTop + stickyTopHeight > rowTopPixel;
                const rowBelowViewport = vScrollBottom - stickyBottomHeight < rowBottomPixel;

                let newScrollPosition: number | null = null;

                if (position === 'top') {
                    newScrollPosition = pxTop;
                } else if (position === 'bottom') {
                    newScrollPosition = pxBottom;
                } else if (position === 'middle') {
                    newScrollPosition = pxMiddle;
                } else if (rowAboveViewport) {
                    // if row is before, scroll up with row at top
                    newScrollPosition = pxTop - stickyTopHeight;
                } else if (rowBelowViewport) {
                    // if row is after, scroll down with row at bottom
                    newScrollPosition = pxBottom + stickyBottomHeight;
                }

                if (newScrollPosition !== null) {
                    this.setVerticalScrollPosition(newScrollPosition);
                    this.rowRenderer.redraw({ afterScroll: true });
                }

                // the row can get shifted if during the rendering (during rowRenderer.redraw()),
                // the height of a row changes due to lazy calculation of row heights when using
                // colDef.autoHeight or gridOptions.getRowHeight.
                // if row was shifted, then the position we scrolled to is incorrect.
                rowGotShiftedDuringOperation =
                    startingRowTop !== rowNode!.rowTop || startingRowHeight !== rowNode!.rowHeight;
            } while (rowGotShiftedDuringOperation);

            // so when we return back to user, the cells have rendered
            this.animationFrameService.flushAllFrames();
        });
    }

    public ensureColumnVisible(key: any, position: 'auto' | 'start' | 'middle' | 'end' = 'auto'): void {
        const column = this.columnModel.getCol(key);

        if (!column) {
            return;
        }

        // calling ensureColumnVisible on a pinned column doesn't make sense
        if (column.isPinned()) {
            return;
        }

        // defensive
        if (!this.visibleColsService.isColDisplayed(column)) {
            return;
        }

        const newHorizontalScroll: number | null = this.getPositionedHorizontalScroll(column, position);

        this.getFrameworkOverrides().wrapIncoming(() => {
            if (newHorizontalScroll !== null) {
                this.centerRowsCtrl.setCenterViewportScrollLeft(newHorizontalScroll);
            }

            // this will happen anyway, as the move will cause a 'scroll' event on the body, however
            // it is possible that the ensureColumnVisible method is called from within AG Grid and
            // the caller will need to have the columns rendered to continue, which will be before
            // the event has been worked on (which is the case for cell navigation).
            this.centerRowsCtrl.onHorizontalViewportChanged();

            // so when we return back to user, the cells have rendered
            this.animationFrameService.flushAllFrames();
        });
    }

    public setScrollPosition(top: number, left: number): void {
        this.getFrameworkOverrides().wrapIncoming(() => {
            this.centerRowsCtrl.setCenterViewportScrollLeft(left);
            this.setVerticalScrollPosition(top);
            this.rowRenderer.redraw({ afterScroll: true });
            this.animationFrameService.flushAllFrames();
        });
    }

    private getPositionedHorizontalScroll(
        column: Column,
        position: 'auto' | 'start' | 'middle' | 'end'
    ): number | null {
        const { columnBeforeStart, columnAfterEnd } = this.isColumnOutsideViewport(column);

        const viewportTooSmallForColumn = this.centerRowsCtrl.getCenterWidth() < column.getActualWidth();
        const viewportWidth = this.centerRowsCtrl.getCenterWidth();

        const isRtl = this.enableRtl;

        let alignColToStart = (isRtl ? columnBeforeStart : columnAfterEnd) || viewportTooSmallForColumn;
        let alignColToEnd = isRtl ? columnAfterEnd : columnBeforeStart;

        if (position !== 'auto') {
            alignColToStart = position === 'start';
            alignColToEnd = position === 'end';
        }

        const isMiddle = position === 'middle';

        if (alignColToStart || alignColToEnd || isMiddle) {
            const { colLeft, colMiddle, colRight } = this.getColumnBounds(column);

            if (isMiddle) {
                return colMiddle - viewportWidth / 2;
            }

            if (alignColToStart) {
                return isRtl ? colRight : colLeft;
            }

            return isRtl ? colLeft - viewportWidth : colRight - viewportWidth;
        }

        return null;
    }

    private isColumnOutsideViewport(column: Column): { columnBeforeStart: boolean; columnAfterEnd: boolean } {
        const { start: viewportStart, end: viewportEnd } = this.getViewportBounds();
        const { colLeft, colRight } = this.getColumnBounds(column);

        const isRtl = this.enableRtl;

        const columnBeforeStart = isRtl ? viewportStart > colRight : viewportEnd < colRight;
        const columnAfterEnd = isRtl ? viewportEnd < colLeft : viewportStart > colLeft;

        return { columnBeforeStart, columnAfterEnd };
    }

    private getColumnBounds(column: Column): { colLeft: number; colMiddle: number; colRight: number } {
        const isRtl = this.enableRtl;
        const bodyWidth = this.visibleColsService.getBodyContainerWidth();
        const colWidth = column.getActualWidth();
        const colLeft = column.getLeft()!;
        const multiplier = isRtl ? -1 : 1;

        const colLeftPixel = isRtl ? bodyWidth - colLeft : colLeft;
        const colRightPixel = colLeftPixel + colWidth * multiplier;
        const colMidPixel = colLeftPixel + (colWidth / 2) * multiplier;

        return { colLeft: colLeftPixel, colMiddle: colMidPixel, colRight: colRightPixel };
    }

    private getViewportBounds(): { start: number; end: number; width: number } {
        const viewportWidth = this.centerRowsCtrl.getCenterWidth();
        const scrollPosition = this.centerRowsCtrl.getCenterViewportScrollLeft();

        const viewportStartPixel = scrollPosition;
        const viewportEndPixel = viewportWidth + scrollPosition;

        return { start: viewportStartPixel, end: viewportEndPixel, width: viewportWidth };
    }
}<|MERGE_RESOLUTION|>--- conflicted
+++ resolved
@@ -1,15 +1,9 @@
 import type { ColumnModel } from '../columns/columnModel';
 import type { VisibleColsService } from '../columns/visibleColsService';
 import { BeanStub } from '../context/beanStub';
-<<<<<<< HEAD
 import { Autowired } from '../context/context';
-import { CtrlsService } from '../ctrlsService';
-import { Column } from '../entities/column';
-=======
-import { Autowired, PostConstruct } from '../context/context';
 import type { CtrlsService } from '../ctrlsService';
 import type { Column } from '../entities/column';
->>>>>>> c75d6e7b
 import { Events } from '../eventKeys';
 import type { BodyScrollEndEvent, BodyScrollEvent } from '../events';
 import type { WithoutGridCommon } from '../interfaces/iCommon';
