<<<<<<< HEAD
import { Autowired } from '../../context/context';
import { Beans } from '../../rendering/beans';
=======
import { Autowired, PostConstruct, PreDestroy } from '../../context/context';
import type { Beans } from '../../rendering/beans';
>>>>>>> c75d6e7b
import { RowComp } from '../../rendering/row/rowComp';
import type { RowCtrl, RowCtrlInstanceId } from '../../rendering/row/rowCtrl';
import { _setAriaRole } from '../../utils/aria';
import { _ensureDomOrder, _insertWithDomOrder } from '../../utils/dom';
import { _getAllValuesInObject } from '../../utils/object';
import type { AgComponentSelector } from '../../widgets/component';
import { Component } from '../../widgets/component';
import { RefSelector } from '../../widgets/componentAnnotations';
import type { IRowContainerComp, RowContainerType } from './rowContainerCtrl';
import { RowContainerCtrl, RowContainerName, getRowContainerTypeForName } from './rowContainerCtrl';

function templateFactory(): string {
    const name = Component.elementGettingCreated.getAttribute('name') as RowContainerName;

    const cssClasses = RowContainerCtrl.getRowContainerCssClasses(name);

    let res: string;

    const centerTemplate =
        name === RowContainerName.CENTER ||
        name === RowContainerName.TOP_CENTER ||
        name === RowContainerName.STICKY_TOP_CENTER ||
        name === RowContainerName.BOTTOM_CENTER ||
        name === RowContainerName.STICKY_BOTTOM_CENTER;

    if (centerTemplate) {
        res =
            /* html */
            `<div class="${cssClasses.viewport}" ref="eViewport" role="presentation">
                <div class="${cssClasses.container}" ref="eContainer"></div>
            </div>`;
    } else {
        res = /* html */ `<div class="${cssClasses.container}" ref="eContainer"></div>`;
    }

    return res;
}

export class RowContainerComp extends Component {
    static readonly selector: AgComponentSelector = 'AG-ROW-CONTAINER';
    @Autowired('beans') private beans: Beans;

    @RefSelector('eViewport') private eViewport: HTMLElement;
    @RefSelector('eContainer') private eContainer: HTMLElement;

    private readonly name: RowContainerName;
    private readonly type: RowContainerType;

    private rowComps: { [id: RowCtrlInstanceId]: RowComp } = {};

    // we ensure the rows are in the dom in the order in which they appear on screen when the
    // user requests this via gridOptions.ensureDomOrder. this is typically used for screen readers.
    private domOrder: boolean;
    private lastPlacedElement: HTMLElement | null;

    constructor() {
        super(templateFactory());
        this.name = Component.elementGettingCreated.getAttribute('name') as RowContainerName;
        this.type = getRowContainerTypeForName(this.name);
    }

    public postConstruct(): void {
        const compProxy: IRowContainerComp = {
            setViewportHeight: (height) => (this.eViewport.style.height = height),
            setRowCtrls: ({ rowCtrls }) => this.setRowCtrls(rowCtrls),
            setDomOrder: (domOrder) => {
                this.domOrder = domOrder;
            },
            setContainerWidth: (width) => (this.eContainer.style.width = width),
        };

        const ctrl = this.createManagedBean(new RowContainerCtrl(this.name));
        ctrl.setComp(compProxy, this.eContainer, this.eViewport);
    }

    public override destroy(): void {
        // destroys all row comps
        this.setRowCtrls([]);
        super.destroy();
    }

    private setRowCtrls(rowCtrls: RowCtrl[]): void {
        const oldRows = { ...this.rowComps };
        this.rowComps = {};

        this.lastPlacedElement = null;

        const processRow = (rowCon: RowCtrl) => {
            const instanceId = rowCon.getInstanceId();
            const existingRowComp = oldRows[instanceId];

            if (existingRowComp) {
                this.rowComps[instanceId] = existingRowComp;
                delete oldRows[instanceId];
                this.ensureDomOrder(existingRowComp.getGui());
            } else {
                // don't create new row comps for rows which are not displayed. still want the existing components
                // as they may be animating out.
                if (!rowCon.getRowNode().displayed) {
                    return;
                }
                const rowComp = new RowComp(rowCon, this.beans, this.type);
                this.rowComps[instanceId] = rowComp;
                this.appendRow(rowComp.getGui());
            }
        };

        rowCtrls.forEach(processRow);
        _getAllValuesInObject(oldRows).forEach((oldRowComp) => {
            this.eContainer.removeChild(oldRowComp.getGui());
            oldRowComp.destroy();
        });

        _setAriaRole(this.eContainer, 'rowgroup');
    }

    public appendRow(element: HTMLElement) {
        if (this.domOrder) {
            _insertWithDomOrder(this.eContainer, element, this.lastPlacedElement);
        } else {
            this.eContainer.appendChild(element);
        }
        this.lastPlacedElement = element;
    }

    private ensureDomOrder(eRow: HTMLElement): void {
        if (this.domOrder) {
            _ensureDomOrder(this.eContainer, eRow, this.lastPlacedElement);
            this.lastPlacedElement = eRow;
        }
    }
}<|MERGE_RESOLUTION|>--- conflicted
+++ resolved
@@ -1,10 +1,5 @@
-<<<<<<< HEAD
 import { Autowired } from '../../context/context';
-import { Beans } from '../../rendering/beans';
-=======
-import { Autowired, PostConstruct, PreDestroy } from '../../context/context';
 import type { Beans } from '../../rendering/beans';
->>>>>>> c75d6e7b
 import { RowComp } from '../../rendering/row/rowComp';
 import type { RowCtrl, RowCtrlInstanceId } from '../../rendering/row/rowCtrl';
 import { _setAriaRole } from '../../utils/aria';
