--- conflicted
+++ resolved
@@ -1,9 +1,4 @@
-<<<<<<< HEAD
 import type { BeanCollection } from '../../context/context';
-=======
-import { Autowired } from '../../context/context';
-import type { Beans } from '../../rendering/beans';
->>>>>>> a381279a
 import { RowComp } from '../../rendering/row/rowComp';
 import type { RowCtrl, RowCtrlInstanceId } from '../../rendering/row/rowCtrl';
 import { _setAriaRole } from '../../utils/aria';
