<<<<<<< HEAD
import { ColumnViewportService } from '../../columns/columnViewportService';
=======
import { ColumnModel } from '../../columns/columnModel';
import type { ColumnViewportService } from '../../columns/columnViewportService';
>>>>>>> c75d6e7b
import { BeanStub } from '../../context/beanStub';
import { Autowired, PostConstruct } from '../../context/context';
import type { CtrlsService } from '../../ctrlsService';
import type { DragService } from '../../dragAndDrop/dragService';
import type { ColumnPinnedType } from '../../entities/column';
import { Events } from '../../eventKeys';
import type { DisplayedRowsChangedEvent } from '../../events';
import type { ResizeObserverService } from '../../misc/resizeObserverService';
import type { RowCtrl } from '../../rendering/row/rowCtrl';
import type { RowRenderer } from '../../rendering/rowRenderer';
import { _getInnerWidth, _getScrollLeft, _isHorizontalScrollShowing, _isInDOM, _setScrollLeft } from '../../utils/dom';
import { CenterWidthFeature } from '../centerWidthFeature';
import { ViewportSizeFeature } from '../viewportSizeFeature';
import { DragListenerFeature } from './dragListenerFeature';
import { RowContainerEventsFeature } from './rowContainerEventsFeature';
import { SetHeightFeature } from './setHeightFeature';
import { SetPinnedLeftWidthFeature } from './setPinnedLeftWidthFeature';
import { SetPinnedRightWidthFeature } from './setPinnedRightWidthFeature';

export enum RowContainerName {
    LEFT = 'left',
    RIGHT = 'right',
    CENTER = 'center',
    FULL_WIDTH = 'fullWidth',

    TOP_LEFT = 'topLeft',
    TOP_RIGHT = 'topRight',
    TOP_CENTER = 'topCenter',
    TOP_FULL_WIDTH = 'topFullWidth',

    STICKY_TOP_LEFT = 'stickyTopLeft',
    STICKY_TOP_RIGHT = 'stickyTopRight',
    STICKY_TOP_CENTER = 'stickyTopCenter',
    STICKY_TOP_FULL_WIDTH = 'stickyTopFullWidth',

    STICKY_BOTTOM_LEFT = 'stickyBottomLeft',
    STICKY_BOTTOM_RIGHT = 'stickyBottomRight',
    STICKY_BOTTOM_CENTER = 'stickyBottomCenter',
    STICKY_BOTTOM_FULL_WIDTH = 'stickyBottomFullWidth',

    BOTTOM_LEFT = 'bottomLeft',
    BOTTOM_RIGHT = 'bottomRight',
    BOTTOM_CENTER = 'bottomCenter',
    BOTTOM_FULL_WIDTH = 'bottomFullWidth',
}

export enum RowContainerType {
    LEFT = 'left',
    RIGHT = 'right',
    CENTER = 'center',
    FULL_WIDTH = 'fullWidth',
}

export function getRowContainerTypeForName(name: RowContainerName): RowContainerType {
    switch (name) {
        case RowContainerName.CENTER:
        case RowContainerName.TOP_CENTER:
        case RowContainerName.STICKY_TOP_CENTER:
        case RowContainerName.BOTTOM_CENTER:
        case RowContainerName.STICKY_BOTTOM_CENTER:
            return RowContainerType.CENTER;
        case RowContainerName.LEFT:
        case RowContainerName.TOP_LEFT:
        case RowContainerName.STICKY_TOP_LEFT:
        case RowContainerName.BOTTOM_LEFT:
        case RowContainerName.STICKY_BOTTOM_LEFT:
            return RowContainerType.LEFT;
        case RowContainerName.RIGHT:
        case RowContainerName.TOP_RIGHT:
        case RowContainerName.STICKY_TOP_RIGHT:
        case RowContainerName.BOTTOM_RIGHT:
        case RowContainerName.STICKY_BOTTOM_RIGHT:
            return RowContainerType.RIGHT;
        case RowContainerName.FULL_WIDTH:
        case RowContainerName.TOP_FULL_WIDTH:
        case RowContainerName.STICKY_TOP_FULL_WIDTH:
        case RowContainerName.BOTTOM_FULL_WIDTH:
        case RowContainerName.STICKY_BOTTOM_FULL_WIDTH:
            return RowContainerType.FULL_WIDTH;
        default:
            throw Error('Invalid Row Container Type');
    }
}

const ContainerCssClasses: Map<RowContainerName, string> = new Map([
    [RowContainerName.CENTER, 'ag-center-cols-container'],
    [RowContainerName.LEFT, 'ag-pinned-left-cols-container'],
    [RowContainerName.RIGHT, 'ag-pinned-right-cols-container'],
    [RowContainerName.FULL_WIDTH, 'ag-full-width-container'],

    [RowContainerName.TOP_CENTER, 'ag-floating-top-container'],
    [RowContainerName.TOP_LEFT, 'ag-pinned-left-floating-top'],
    [RowContainerName.TOP_RIGHT, 'ag-pinned-right-floating-top'],
    [RowContainerName.TOP_FULL_WIDTH, 'ag-floating-top-full-width-container'],

    [RowContainerName.STICKY_TOP_CENTER, 'ag-sticky-top-container'],
    [RowContainerName.STICKY_TOP_LEFT, 'ag-pinned-left-sticky-top'],
    [RowContainerName.STICKY_TOP_RIGHT, 'ag-pinned-right-sticky-top'],
    [RowContainerName.STICKY_TOP_FULL_WIDTH, 'ag-sticky-top-full-width-container'],

    [RowContainerName.STICKY_BOTTOM_CENTER, 'ag-sticky-bottom-container'],
    [RowContainerName.STICKY_BOTTOM_LEFT, 'ag-pinned-left-sticky-bottom'],
    [RowContainerName.STICKY_BOTTOM_RIGHT, 'ag-pinned-right-sticky-bottom'],
    [RowContainerName.STICKY_BOTTOM_FULL_WIDTH, 'ag-sticky-bottom-full-width-container'],

    [RowContainerName.BOTTOM_CENTER, 'ag-floating-bottom-container'],
    [RowContainerName.BOTTOM_LEFT, 'ag-pinned-left-floating-bottom'],
    [RowContainerName.BOTTOM_RIGHT, 'ag-pinned-right-floating-bottom'],
    [RowContainerName.BOTTOM_FULL_WIDTH, 'ag-floating-bottom-full-width-container'],
]);

const ViewportCssClasses: Map<RowContainerName, string> = new Map([
    [RowContainerName.CENTER, 'ag-center-cols-viewport'],
    [RowContainerName.TOP_CENTER, 'ag-floating-top-viewport'],
    [RowContainerName.STICKY_TOP_CENTER, 'ag-sticky-top-viewport'],
    [RowContainerName.BOTTOM_CENTER, 'ag-floating-bottom-viewport'],
    [RowContainerName.STICKY_BOTTOM_CENTER, 'ag-sticky-bottom-viewport'],
]);

export interface IRowContainerComp {
    setViewportHeight(height: string): void;
    setRowCtrls(params: { rowCtrls: RowCtrl[]; useFlushSync?: boolean }): void;
    setDomOrder(domOrder: boolean): void;
    setContainerWidth(width: string): void;
}

export class RowContainerCtrl extends BeanStub {
    public static getRowContainerCssClasses(name: RowContainerName): { container?: string; viewport?: string } {
        const containerClass = ContainerCssClasses.get(name);
        const viewportClass = ViewportCssClasses.get(name);
        return { container: containerClass, viewport: viewportClass };
    }

    public static getPinned(name: RowContainerName): ColumnPinnedType {
        switch (name) {
            case RowContainerName.BOTTOM_LEFT:
            case RowContainerName.TOP_LEFT:
            case RowContainerName.STICKY_TOP_LEFT:
            case RowContainerName.STICKY_BOTTOM_LEFT:
            case RowContainerName.LEFT:
                return 'left';
            case RowContainerName.BOTTOM_RIGHT:
            case RowContainerName.TOP_RIGHT:
            case RowContainerName.STICKY_TOP_RIGHT:
            case RowContainerName.STICKY_BOTTOM_RIGHT:
            case RowContainerName.RIGHT:
                return 'right';
            default:
                return null;
        }
    }

    @Autowired('dragService') private dragService: DragService;
    @Autowired('ctrlsService') private ctrlsService: CtrlsService;
    @Autowired('columnViewportService') private columnViewportService: ColumnViewportService;
    @Autowired('resizeObserverService') private resizeObserverService: ResizeObserverService;
    @Autowired('rowRenderer') private rowRenderer: RowRenderer;

    private readonly name: RowContainerName;
    private readonly isFullWithContainer: boolean;

    private comp: IRowContainerComp;
    private eContainer: HTMLElement;
    private eViewport: HTMLElement;
    private enableRtl: boolean;

    private viewportSizeFeature: ViewportSizeFeature | undefined; // only center has this
    private pinnedWidthFeature: SetPinnedLeftWidthFeature | SetPinnedRightWidthFeature | undefined;
    private visible: boolean = true;
    // Maintaining a constant reference enables optimization in React.
    private EMPTY_CTRLS = [];

    constructor(name: RowContainerName) {
        super();
        this.name = name;
        this.isFullWithContainer =
            this.name === RowContainerName.TOP_FULL_WIDTH ||
            this.name === RowContainerName.STICKY_TOP_FULL_WIDTH ||
            this.name === RowContainerName.STICKY_BOTTOM_FULL_WIDTH ||
            this.name === RowContainerName.BOTTOM_FULL_WIDTH ||
            this.name === RowContainerName.FULL_WIDTH;
    }

    @PostConstruct
    private postConstruct(): void {
        this.enableRtl = this.gos.get('enableRtl');

        this.forContainers(
            [RowContainerName.CENTER],
            () => (this.viewportSizeFeature = this.createManagedBean(new ViewportSizeFeature(this)))
        );
    }

    private registerWithCtrlsService(): void {
        switch (this.name) {
            case RowContainerName.FULL_WIDTH:
            case RowContainerName.TOP_FULL_WIDTH:
            case RowContainerName.STICKY_TOP_FULL_WIDTH:
            case RowContainerName.BOTTOM_FULL_WIDTH:
            case RowContainerName.STICKY_BOTTOM_FULL_WIDTH:
                // we don't register full width containers
                return;
            default: {
                this.ctrlsService.register(this.name, this);
            }
        }
    }

    private forContainers(names: RowContainerName[], callback: () => void): void {
        if (names.indexOf(this.name) >= 0) {
            callback();
        }
    }

    public getContainerElement(): HTMLElement {
        return this.eContainer;
    }

    public getViewportSizeFeature(): ViewportSizeFeature | undefined {
        return this.viewportSizeFeature;
    }

    public setComp(view: IRowContainerComp, eContainer: HTMLElement, eViewport: HTMLElement): void {
        this.comp = view;
        this.eContainer = eContainer;
        this.eViewport = eViewport;

        this.createManagedBean(new RowContainerEventsFeature(this.eContainer));
        this.addPreventScrollWhileDragging();
        this.listenOnDomOrder();
        this.stopHScrollOnPinnedRows();

        const allTopNoFW = [RowContainerName.TOP_CENTER, RowContainerName.TOP_LEFT, RowContainerName.TOP_RIGHT];
        const allStickyTopNoFW = [
            RowContainerName.STICKY_TOP_CENTER,
            RowContainerName.STICKY_TOP_LEFT,
            RowContainerName.STICKY_TOP_RIGHT,
        ];
        const allStickyBottomNoFW = [
            RowContainerName.STICKY_BOTTOM_CENTER,
            RowContainerName.STICKY_BOTTOM_LEFT,
            RowContainerName.STICKY_BOTTOM_RIGHT,
        ];
        const allBottomNoFW = [
            RowContainerName.BOTTOM_CENTER,
            RowContainerName.BOTTOM_LEFT,
            RowContainerName.BOTTOM_RIGHT,
        ];
        const allMiddleNoFW = [RowContainerName.CENTER, RowContainerName.LEFT, RowContainerName.RIGHT];
        const allNoFW = [
            ...allTopNoFW,
            ...allBottomNoFW,
            ...allMiddleNoFW,
            ...allStickyTopNoFW,
            ...allStickyBottomNoFW,
        ];

        const allMiddle = [
            RowContainerName.CENTER,
            RowContainerName.LEFT,
            RowContainerName.RIGHT,
            RowContainerName.FULL_WIDTH,
        ];

        const allCenter = [
            RowContainerName.CENTER,
            RowContainerName.TOP_CENTER,
            RowContainerName.STICKY_TOP_CENTER,
            RowContainerName.BOTTOM_CENTER,
            RowContainerName.STICKY_BOTTOM_CENTER,
        ];
        const allLeft = [
            RowContainerName.LEFT,
            RowContainerName.BOTTOM_LEFT,
            RowContainerName.TOP_LEFT,
            RowContainerName.STICKY_TOP_LEFT,
            RowContainerName.STICKY_BOTTOM_LEFT,
        ];
        const allRight = [
            RowContainerName.RIGHT,
            RowContainerName.BOTTOM_RIGHT,
            RowContainerName.TOP_RIGHT,
            RowContainerName.STICKY_TOP_RIGHT,
            RowContainerName.STICKY_BOTTOM_RIGHT,
        ];

        this.forContainers(allLeft, () => {
            this.pinnedWidthFeature = this.createManagedBean(new SetPinnedLeftWidthFeature(this.eContainer));
            this.addManagedListener(this.eventService, Events.EVENT_LEFT_PINNED_WIDTH_CHANGED, () =>
                this.onPinnedWidthChanged()
            );
        });
        this.forContainers(allRight, () => {
            this.pinnedWidthFeature = this.createManagedBean(new SetPinnedRightWidthFeature(this.eContainer));
            this.addManagedListener(this.eventService, Events.EVENT_RIGHT_PINNED_WIDTH_CHANGED, () =>
                this.onPinnedWidthChanged()
            );
        });
        this.forContainers(allMiddle, () =>
            this.createManagedBean(
                new SetHeightFeature(this.eContainer, this.name === RowContainerName.CENTER ? eViewport : undefined)
            )
        );
        this.forContainers(allNoFW, () => this.createManagedBean(new DragListenerFeature(this.eContainer)));

        this.forContainers(allCenter, () =>
            this.createManagedBean(new CenterWidthFeature((width) => this.comp.setContainerWidth(`${width}px`)))
        );

        this.addListeners();
        this.registerWithCtrlsService();
    }

    private addListeners(): void {
        this.addManagedListener(this.eventService, Events.EVENT_DISPLAYED_COLUMNS_CHANGED, () =>
            this.onDisplayedColumnsChanged()
        );
        this.addManagedListener(this.eventService, Events.EVENT_DISPLAYED_COLUMNS_WIDTH_CHANGED, () =>
            this.onDisplayedColumnsWidthChanged()
        );
        this.addManagedListener(
            this.eventService,
            Events.EVENT_DISPLAYED_ROWS_CHANGED,
            (params: DisplayedRowsChangedEvent) => this.onDisplayedRowsChanged(params.afterScroll)
        );

        this.onDisplayedColumnsChanged();
        this.onDisplayedColumnsWidthChanged();
        this.onDisplayedRowsChanged();
    }

    private listenOnDomOrder(): void {
        // sticky section must show rows in set order
        const allStickyContainers = [
            RowContainerName.STICKY_TOP_CENTER,
            RowContainerName.STICKY_TOP_LEFT,
            RowContainerName.STICKY_TOP_RIGHT,
            RowContainerName.STICKY_TOP_FULL_WIDTH,
            RowContainerName.STICKY_BOTTOM_CENTER,
            RowContainerName.STICKY_BOTTOM_LEFT,
            RowContainerName.STICKY_BOTTOM_RIGHT,
            RowContainerName.STICKY_BOTTOM_FULL_WIDTH,
        ];
        const isStickContainer = allStickyContainers.indexOf(this.name) >= 0;
        if (isStickContainer) {
            this.comp.setDomOrder(true);
            return;
        }

        const listener = () => {
            const isEnsureDomOrder = this.gos.get('ensureDomOrder');
            const isPrintLayout = this.gos.isDomLayout('print');
            this.comp.setDomOrder(isEnsureDomOrder || isPrintLayout);
        };

        this.addManagedPropertyListener('domLayout', listener);
        listener();
    }

    // when editing a pinned row, if the cell is half outside the scrollable area, the browser can
    // scroll the column into view. we do not want this, the pinned sections should never scroll.
    // so we listen to scrolls on these containers and reset the scroll if we find one.
    private stopHScrollOnPinnedRows(): void {
        this.forContainers(
            [
                RowContainerName.TOP_CENTER,
                RowContainerName.STICKY_TOP_CENTER,
                RowContainerName.BOTTOM_CENTER,
                RowContainerName.STICKY_BOTTOM_CENTER,
            ],
            () => {
                const resetScrollLeft = () => (this.eViewport.scrollLeft = 0);
                this.addManagedListener(this.eViewport, 'scroll', resetScrollLeft);
            }
        );
    }

    public onDisplayedColumnsChanged(): void {
        this.forContainers([RowContainerName.CENTER], () => this.onHorizontalViewportChanged());
    }

    private onDisplayedColumnsWidthChanged(): void {
        this.forContainers([RowContainerName.CENTER], () => this.onHorizontalViewportChanged());
    }
    // this methods prevents the grid views from being scrolled while the dragService is being used
    // eg. the view should not scroll up and down while dragging rows using the rowDragComp.
    private addPreventScrollWhileDragging(): void {
        const preventScroll = (e: TouchEvent) => {
            if (this.dragService.isDragging()) {
                if (e.cancelable) {
                    e.preventDefault();
                }
            }
        };

        this.eContainer.addEventListener('touchmove', preventScroll, { passive: false });
        this.addDestroyFunc(() => this.eContainer.removeEventListener('touchmove', preventScroll));
    }

    // this gets called whenever a change in the viewport, so we can inform column controller it has to work
    // out the virtual columns again. gets called from following locations:
    // + ensureColVisible, scroll, init, layoutChanged, displayedColumnsChanged
    public onHorizontalViewportChanged(afterScroll: boolean = false): void {
        const scrollWidth = this.getCenterWidth();
        const scrollPosition = this.getCenterViewportScrollLeft();

        this.columnViewportService.setScrollPosition(scrollWidth, scrollPosition, afterScroll);
    }

    public getCenterWidth(): number {
        return _getInnerWidth(this.eViewport);
    }

    public getCenterViewportScrollLeft(): number {
        // we defer to a util, as how you calculated scrollLeft when doing RTL depends on the browser
        return _getScrollLeft(this.eViewport, this.enableRtl);
    }

    public registerViewportResizeListener(listener: () => void) {
        const unsubscribeFromResize = this.resizeObserverService.observeResize(this.eViewport, listener);
        this.addDestroyFunc(() => unsubscribeFromResize());
    }

    public isViewportInTheDOMTree(): boolean {
        return _isInDOM(this.eViewport);
    }

    public getViewportScrollLeft(): number {
        return _getScrollLeft(this.eViewport, this.enableRtl);
    }

    public isHorizontalScrollShowing(): boolean {
        const isAlwaysShowHorizontalScroll = this.gos.get('alwaysShowHorizontalScroll');
        return isAlwaysShowHorizontalScroll || _isHorizontalScrollShowing(this.eViewport);
    }

    public getViewportElement(): HTMLElement {
        return this.eViewport;
    }

    public setContainerTranslateX(amount: number): void {
        this.eContainer.style.transform = `translateX(${amount}px)`;
    }

    public getHScrollPosition(): { left: number; right: number } {
        const res = {
            left: this.eViewport.scrollLeft,
            right: this.eViewport.scrollLeft + this.eViewport.offsetWidth,
        };
        return res;
    }

    public setCenterViewportScrollLeft(value: number): void {
        // we defer to a util, as how you calculated scrollLeft when doing RTL depends on the browser
        _setScrollLeft(this.eViewport, value, this.enableRtl);
    }

    private isContainerVisible(): boolean {
        const pinned = RowContainerCtrl.getPinned(this.name);
        return !pinned || (!!this.pinnedWidthFeature && this.pinnedWidthFeature.getWidth() > 0);
    }

    private onPinnedWidthChanged(): void {
        const visible = this.isContainerVisible();
        if (this.visible != visible) {
            this.visible = visible;
            this.onDisplayedRowsChanged();
        }
    }

    private onDisplayedRowsChanged(afterScroll: boolean = false): void {
        const rows = this.getRowCtrls();
        if (!this.visible || rows.length === 0) {
            this.comp.setRowCtrls({ rowCtrls: this.EMPTY_CTRLS });
            return;
        }

        const printLayout = this.gos.isDomLayout('print');
        const embedFullWidthRows = this.gos.get('embedFullWidthRows');
        const embedFW = embedFullWidthRows || printLayout;

        // this list contains either all pinned top, center or pinned bottom rows
        // this filters out rows not for this container, eg if it's a full with row, but we are not full with container
        const rowsThisContainer = rows.filter((rowCtrl) => {
            // this just justifies if the ctrl is in the correct place, this will be fed with zombie rows by the
            // row renderer, so should not block them as they still need to animate -  the row renderer
            // will clean these up when they finish animating
            const fullWidthRow = rowCtrl.isFullWidth();

            const match = this.isFullWithContainer ? !embedFW && fullWidthRow : embedFW || !fullWidthRow;

            return match;
        });

        this.comp.setRowCtrls({ rowCtrls: rowsThisContainer, useFlushSync: afterScroll });
    }

    private getRowCtrls(): RowCtrl[] {
        switch (this.name) {
            case RowContainerName.TOP_CENTER:
            case RowContainerName.TOP_LEFT:
            case RowContainerName.TOP_RIGHT:
            case RowContainerName.TOP_FULL_WIDTH:
                return this.rowRenderer.getTopRowCtrls();

            case RowContainerName.STICKY_TOP_CENTER:
            case RowContainerName.STICKY_TOP_LEFT:
            case RowContainerName.STICKY_TOP_RIGHT:
            case RowContainerName.STICKY_TOP_FULL_WIDTH:
                return this.rowRenderer.getStickyTopRowCtrls();

            case RowContainerName.STICKY_BOTTOM_CENTER:
            case RowContainerName.STICKY_BOTTOM_LEFT:
            case RowContainerName.STICKY_BOTTOM_RIGHT:
            case RowContainerName.STICKY_BOTTOM_FULL_WIDTH:
                return this.rowRenderer.getStickyBottomRowCtrls();

            case RowContainerName.BOTTOM_CENTER:
            case RowContainerName.BOTTOM_LEFT:
            case RowContainerName.BOTTOM_RIGHT:
            case RowContainerName.BOTTOM_FULL_WIDTH:
                return this.rowRenderer.getBottomRowCtrls();

            default:
                return this.rowRenderer.getCentreRowCtrls();
        }
    }
}<|MERGE_RESOLUTION|>--- conflicted
+++ resolved
@@ -1,9 +1,4 @@
-<<<<<<< HEAD
-import { ColumnViewportService } from '../../columns/columnViewportService';
-=======
-import { ColumnModel } from '../../columns/columnModel';
 import type { ColumnViewportService } from '../../columns/columnViewportService';
->>>>>>> c75d6e7b
 import { BeanStub } from '../../context/beanStub';
 import { Autowired, PostConstruct } from '../../context/context';
 import type { CtrlsService } from '../../ctrlsService';
