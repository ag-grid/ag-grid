--- conflicted
+++ resolved
@@ -1,14 +1,4 @@
-<<<<<<< HEAD
 import { BeanStub } from '../context/beanStub';
-import { AgEvent, AgEventListener } from '../events';
-import { IEventEmitter } from '../interfaces/iEventEmitter';
-import { IProvidedColumn } from '../interfaces/iProvidedColumn';
-import { ColGroupDef } from './colDef';
-import { Column, ColumnInstanceId, getNextColInstanceId } from './column';
-import { ColumnGroupShowType } from './columnGroup';
-=======
-import { PreDestroy } from '../context/context';
-import { EventService } from '../eventService';
 import type { AgEvent, AgEventListener } from '../events';
 import type { IEventEmitter } from '../interfaces/iEventEmitter';
 import type { IProvidedColumn } from '../interfaces/iProvidedColumn';
@@ -16,7 +6,6 @@
 import type { ColumnInstanceId } from './column';
 import { Column, getNextColInstanceId } from './column';
 import type { ColumnGroupShowType } from './columnGroup';
->>>>>>> c75d6e7b
 
 export class ProvidedColumnGroup extends BeanStub implements IProvidedColumn, IEventEmitter {
     public static EVENT_EXPANDED_CHANGED = 'expandedChanged';
