--- conflicted
+++ resolved
@@ -1,15 +1,8 @@
 import { BeanStub } from '../context/beanStub';
 import { Autowired } from '../context/context';
-<<<<<<< HEAD
-import { AgEvent, AgEventListener } from '../events';
-import { GridOptionsService } from '../gridOptionsService';
-import { HeaderColumnId, IHeaderColumn } from '../interfaces/iHeaderColumn';
-=======
-import { EventService } from '../eventService';
 import type { AgEvent, AgEventListener } from '../events';
 import type { GridOptionsService } from '../gridOptionsService';
 import type { HeaderColumnId, IHeaderColumn } from '../interfaces/iHeaderColumn';
->>>>>>> c75d6e7b
 import { _last } from '../utils/array';
 import type { ColGroupDef } from './colDef';
 import type { AbstractColDef } from './colDef';
