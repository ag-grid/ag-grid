--- conflicted
+++ resolved
@@ -1533,12 +1533,7 @@
      * Icons to use inside the grid instead of the grid's default icons.
      * @initial
      */
-<<<<<<< HEAD
-    // eslint-disable-next-line @typescript-eslint/ban-types
-    icons?: { [key: string]: Function | string };
-=======
     icons?: { [key: string]: ((...args: any[]) => any) | string };
->>>>>>> 26971314
     /**
      * Default row height in pixels.
      * @default 25
