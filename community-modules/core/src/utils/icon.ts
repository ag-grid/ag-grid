import type { InternalColumn } from '../entities/column';
import type { GridOptionsService } from '../gridOptionsService';
import { _setAriaRole } from './aria';
import { _isNodeOrElement, _loadTemplate } from './dom';

//
// IMPORTANT NOTE!
//
// If you change the list below, copy/paste the new content into the docs page custom-icons
//
export const iconNameClassMap: { [key: string]: string } = {
    // header column group shown when expanded (click to contract)
    columnGroupOpened: 'expanded',
    // header column group shown when contracted (click to expand)
    columnGroupClosed: 'contracted',
    // tool panel column group contracted (click to expand)
    columnSelectClosed: 'tree-closed',
    // tool panel column group expanded (click to contract)
    columnSelectOpen: 'tree-open',
    // column tool panel header expand/collapse all button, shown when some children are expanded and
    //     others are collapsed
    columnSelectIndeterminate: 'tree-indeterminate',
    // shown on ghost icon while dragging column to the side of the grid to pin
    columnMovePin: 'pin',
    // shown on ghost icon while dragging over part of the page that is not a drop zone
    columnMoveHide: 'eye-slash',
    // shown on ghost icon while dragging columns to reorder
    columnMoveMove: 'arrows',
    // animating icon shown when dragging a column to the right of the grid causes horizontal scrolling
    columnMoveLeft: 'left',
    // animating icon shown when dragging a column to the left of the grid causes horizontal scrolling
    columnMoveRight: 'right',
    // shown on ghost icon while dragging over Row Groups drop zone
    columnMoveGroup: 'group',
    // shown on ghost icon while dragging over Values drop zone
    columnMoveValue: 'aggregation',
    // shown on ghost icon while dragging over pivot drop zone
    columnMovePivot: 'pivot',
    // shown on ghost icon while dragging over drop zone that doesn't support it, e.g.
    //     string column over aggregation drop zone
    dropNotAllowed: 'not-allowed',
    // shown on row group when contracted (click to expand)
    groupContracted: 'tree-closed',
    // shown on row group when expanded (click to contract)
    groupExpanded: 'tree-open',
    // set filter tree list group contracted (click to expand)
    setFilterGroupClosed: 'tree-closed',
    // set filter tree list group expanded (click to contract)
    setFilterGroupOpen: 'tree-open',
    // set filter tree list expand/collapse all button, shown when some children are expanded and
    //     others are collapsed
    setFilterGroupIndeterminate: 'tree-indeterminate',
    // context menu chart item
    chart: 'chart',
    // chart window title bar
    close: 'cross',
    // X (remove) on column 'pill' after adding it to a drop zone list
    cancel: 'cancel',
    // indicates the currently active pin state in the "Pin column" sub-menu of the column menu
    check: 'tick',
    // "go to first" button in pagination controls
    first: 'first',
    // "go to previous" button in pagination controls
    previous: 'previous',
    // "go to next" button in pagination controls
    next: 'next',
    // "go to last" button in pagination controls
    last: 'last',
    // shown on top right of chart when chart is linked to range data (click to unlink)
    linked: 'linked',
    // shown on top right of chart when chart is not linked to range data (click to link)
    unlinked: 'unlinked',
    // "Choose colour" button on chart settings tab
    colorPicker: 'color-picker',
    // rotating spinner shown by the loading cell renderer
    groupLoading: 'loading',
    // button to launch enterprise column menu
    menu: 'menu',
    menuAlt: 'menu-alt',
    // filter tool panel tab
    filter: 'filter',
    // column tool panel tab
    columns: 'columns',
    // button in chart regular size window title bar (click to maximise)
    maximize: 'maximize',
    // button in chart maximised window title bar (click to make regular size)
    minimize: 'minimize',
    // "Pin column" item in column header menu
    menuPin: 'pin',
    // "Value aggregation" column menu item (shown on numeric columns when grouping is active)"
    menuValue: 'aggregation',
    // "Group by {column-name}" item in column header menu
    menuAddRowGroup: 'group',
    // "Un-Group by {column-name}" item in column header menu
    menuRemoveRowGroup: 'group',
    // context menu copy item
    clipboardCopy: 'copy',
    // context menu cut item
    clipboardCut: 'cut',
    // context menu paste item
    clipboardPaste: 'paste',
    // identifies the pivot drop zone
    pivotPanel: 'pivot',
    // "Row groups" drop zone in column tool panel
    rowGroupPanel: 'group',
    // columns tool panel Values drop zone
    valuePanel: 'aggregation',
    // drag handle used to pick up draggable columns
    columnDrag: 'grip',
    // drag handle used to pick up draggable rows
    rowDrag: 'grip',
    // context menu export item
    save: 'save',
    // csv export
    csvExport: 'csv',
    // excel export,
    excelExport: 'excel',
    // icon on dropdown editors
    smallDown: 'small-down',
    // version of small-right used in RTL mode
    smallLeft: 'small-left',
    // separater between column 'pills' when you add multiple columns to the header drop zone
    smallRight: 'small-right',
    smallUp: 'small-up',
    // show on column header when column is sorted ascending
    sortAscending: 'asc',
    // show on column header when column is sorted descending
    sortDescending: 'desc',
    // show on column header when column has no sort, only when enabled with gridOptions.unSortIcon=true
    sortUnSort: 'none',
    // Builder button in Advanced Filter
    advancedFilterBuilder: 'group',
    // drag handle used to pick up Advanced Filter Builder rows
    advancedFilterBuilderDrag: 'grip',
    // Advanced Filter Builder row validation error
    advancedFilterBuilderInvalid: 'not-allowed',
    // shown on Advanced Filter Builder rows to move them up
    advancedFilterBuilderMoveUp: 'up',
    // shown on Advanced Filter Builder rows to move them down
    advancedFilterBuilderMoveDown: 'down',
    // shown on Advanced Filter Builder rows to add new rows
    advancedFilterBuilderAdd: 'plus',
    // shown on Advanced Filter Builder rows to remove row
    advancedFilterBuilderRemove: 'minus',
    // Edit Chart menu item shown in Integrated Charts menu
    chartsMenuEdit: 'chart',
    // Advanced Settings menu item shown in Integrated Charts menu
    chartsMenuAdvancedSettings: 'settings',
    // shown in Integrated Charts menu add fields
    chartsMenuAdd: 'plus',
};

/**
 * If icon provided, use this (either a string, or a function callback).
 * if not, then use the default icon from the theme
 * @param {string} iconName
 * @param {GridOptionsService} gos
 * @param {Column | null} [column]
 * @returns {Element}
 */
export function _createIcon(iconName: string, gos: GridOptionsService, column: InternalColumn | null): Element {
    const iconContents = _createIconNoSpan(iconName, gos, column);

    if (iconContents) {
        const { className } = iconContents;
        if (
            (typeof className === 'string' && className.indexOf('ag-icon') > -1) ||
            (typeof className === 'object' && className['ag-icon'])
        ) {
            return iconContents;
        }
    }

    const eResult = document.createElement('span');
    eResult.appendChild(iconContents!);

    return eResult;
}

export function _createIconNoSpan(
    iconName: string,
    gos: GridOptionsService,
    column?: InternalColumn | null,
    forceCreate?: boolean
): Element | undefined {
<<<<<<< HEAD
    // eslint-disable-next-line @typescript-eslint/ban-types
    let userProvidedIcon: Function | string | null = null;
=======
    let userProvidedIcon: ((...args: any[]) => any) | string | null = null;
>>>>>>> 26971314

    // check col for icon first
    const icons: any = column && column.getColDef().icons;

    if (icons) {
        userProvidedIcon = icons[iconName];
    }

    // if not in col, try grid options
    if (gos && !userProvidedIcon) {
        const optionsIcons = gos.get('icons');
        if (optionsIcons) {
            userProvidedIcon = optionsIcons[iconName];
        }
    }

    // now if user provided, use it
    if (userProvidedIcon) {
        let rendererResult: any;

        if (typeof userProvidedIcon === 'function') {
            rendererResult = userProvidedIcon();
        } else if (typeof userProvidedIcon === 'string') {
            rendererResult = userProvidedIcon;
        } else {
            throw new Error('icon from grid options needs to be a string or a function');
        }

        if (typeof rendererResult === 'string') {
            return _loadTemplate(rendererResult);
        }

        if (_isNodeOrElement(rendererResult)) {
            return rendererResult as Element;
        }

        console.warn('AG Grid: iconRenderer should return back a string or a dom object');
    } else {
        const span = document.createElement('span');
        let cssClass = iconNameClassMap[iconName];

        if (!cssClass) {
            if (!forceCreate) {
                console.warn(`AG Grid: Did not find icon ${iconName}`);
                cssClass = '';
            } else {
                cssClass = iconName;
            }
        }

        span.setAttribute('class', `ag-icon ag-icon-${cssClass}`);
        span.setAttribute('unselectable', 'on');
        _setAriaRole(span, 'presentation');

        return span;
    }
}<|MERGE_RESOLUTION|>--- conflicted
+++ resolved
@@ -183,12 +183,7 @@
     column?: InternalColumn | null,
     forceCreate?: boolean
 ): Element | undefined {
-<<<<<<< HEAD
-    // eslint-disable-next-line @typescript-eslint/ban-types
-    let userProvidedIcon: Function | string | null = null;
-=======
     let userProvidedIcon: ((...args: any[]) => any) | string | null = null;
->>>>>>> 26971314
 
     // check col for icon first
     const icons: any = column && column.getColDef().icons;
