--- conflicted
+++ resolved
@@ -48,20 +48,7 @@
 import type { RowContainerHeightService } from '../rendering/rowContainerHeightService';
 import type { SyncService } from '../syncService';
 import type { Component } from '../widgets/component';
-<<<<<<< HEAD
 import type { BeanStub } from './beanStub';
-=======
-import type { BaseBean } from './bean';
-
-// steps in booting up:
-// 1. create all beans
-// 2. autowire all attributes
-// 3. wire all beans
-// 4. initialise the model
-// 5. initialise the view
-// 6. boot??? (not sure if this is needed)
-// each bean is responsible for initialising itself, taking items from the gridOptionsService
->>>>>>> a381279a
 
 export interface ContextParams {
     providedBeanInstances: Partial<{ [key in BeanName]: BeanStub }>;
@@ -79,7 +66,6 @@
     controllerName: string;
 }
 
-<<<<<<< HEAD
 export interface SingletonBean {
     BeanName: BeanName;
     new (): BeanStub;
@@ -131,12 +117,6 @@
     ariaAnnouncementService: AriaAnnouncementService;
     rangeService: IRangeService;
     selectionHandleFactory: ISelectionHandleFactory;
-=======
-interface BeanWrapper {
-    bean: any;
-    beanInstance: BaseBean;
-    beanName: BeanName;
->>>>>>> a381279a
 }
 
 export type BeanCollection = CoreBeanCollection & {
@@ -175,22 +155,14 @@
         this.wireBeans(this.createdBeans);
     }
 
-<<<<<<< HEAD
-    private getBeanInstances(): any[] {
+    private getBeanInstances(): BaseBean[] {
         return Object.values(this.beans);
-    }
-
-    public createBean<T extends BaseBean>(bean: T, afterPreCreateCallback?: (comp: Component) => void): T {
-=======
-    private getBeanInstances(): BaseBean[] {
-        return _values(this.beanWrappers).map((beanEntry) => beanEntry.beanInstance);
     }
 
     public createBean<T extends BaseBean | null | undefined>(
         bean: T,
         afterPreCreateCallback?: (comp: Component) => void
     ): T {
->>>>>>> a381279a
         if (!bean) {
             throw Error(`Can't wire to bean since it is null`);
         }
@@ -199,7 +171,6 @@
     }
 
     private wireBeans(beanInstances: BaseBean[], afterPreCreateCallback?: (comp: Component) => void): void {
-<<<<<<< HEAD
         beanInstances.forEach((instance) => instance.wireBeans?.(this.beans));
         // used by the component class
         beanInstances.forEach((instance) => (instance as any).preConstruct?.());
@@ -211,170 +182,6 @@
 
     public getBean<T extends BeanName>(name: T): BeanCollection[T] {
         return this.beans[name];
-=======
-        this.autoWireBeans(beanInstances);
-        this.methodWireBeans(beanInstances);
-
-        // only exists on `Component`
-        beanInstances.forEach((bean) => (bean as any).preConstruct?.());
-
-        // the callback sets the attributes, so the component has access to attributes
-        // before postConstruct methods in the component are executed
-        if (_exists(afterPreCreateCallback)) {
-            beanInstances.forEach(afterPreCreateCallback);
-        }
-
-        beanInstances.forEach((bean) => bean.postConstruct?.());
-    }
-
-    private createBeans(): void {
-        // register all normal beans
-        this.contextParams.beanClasses.forEach(this.createBeanWrapper.bind(this));
-        // register override beans, these will overwrite beans above of same name
-
-        // instantiate all beans - overridden beans will be left out
-        _iterateObject(this.beanWrappers, (key: string, beanEntry: BeanWrapper) => {
-            let constructorParamsMeta: any;
-            if (
-                beanEntry.bean.__agBeanMetaData &&
-                beanEntry.bean.__agBeanMetaData.autowireMethods &&
-                beanEntry.bean.__agBeanMetaData.autowireMethods.agConstructor
-            ) {
-                constructorParamsMeta = beanEntry.bean.__agBeanMetaData.autowireMethods.agConstructor;
-            }
-            const constructorParams = this.getBeansForParameters(constructorParamsMeta, beanEntry.bean.name);
-            const newInstance = new (beanEntry.bean.bind.apply(beanEntry.bean, [null, ...constructorParams]))();
-            beanEntry.beanInstance = newInstance;
-        });
-
-        const createdBeanNames = Object.keys(this.beanWrappers).join(', ');
-        this.logger.log(`created beans: ${createdBeanNames}`);
-    }
-
-    // tslint:disable-next-line
-    private createBeanWrapper(BeanClass: new () => Object): void {
-        const metaData = (BeanClass as any).__agBeanMetaData;
-
-        if (!metaData) {
-            let beanName: string;
-            if (BeanClass.prototype.constructor) {
-                beanName = _getFunctionName(BeanClass.prototype.constructor);
-            } else {
-                beanName = '' + BeanClass;
-            }
-            console.error(`Context item ${beanName} is not a bean`);
-            return;
-        }
-
-        const beanEntry = {
-            bean: BeanClass,
-            beanInstance: null as any,
-            beanName: metaData.beanName,
-        };
-
-        this.beanWrappers[metaData.beanName] = beanEntry;
-    }
-
-    private autoWireBeans(beanInstances: any[]): void {
-        beanInstances.forEach((beanInstance) => {
-            this.forEachMetaDataInHierarchy(beanInstance, (metaData: any, beanName: string) => {
-                const attributes = metaData.agClassAttributes;
-                if (!attributes) {
-                    return;
-                }
-
-                attributes.forEach((attribute: any) => {
-                    const otherBean = this.lookupBeanInstance(beanName, attribute.beanName, attribute.optional);
-                    beanInstance[attribute.attributeName] = otherBean;
-                });
-            });
-        });
-    }
-
-    private methodWireBeans(beanInstances: any[]): void {
-        beanInstances.forEach((beanInstance) => {
-            this.forEachMetaDataInHierarchy(beanInstance, (metaData: any, beanName: BeanName) => {
-                _iterateObject(metaData.autowireMethods, (methodName: string, wireParams: any[]) => {
-                    // skip constructor, as this is dealt with elsewhere
-                    if (methodName === 'agConstructor') {
-                        return;
-                    }
-                    const initParams = this.getBeansForParameters(wireParams, beanName);
-                    beanInstance[methodName].apply(beanInstance, initParams);
-                });
-            });
-        });
-    }
-
-    private forEachMetaDataInHierarchy(beanInstance: any, callback: (metaData: any, beanName: string) => void): void {
-        let prototype: any = Object.getPrototypeOf(beanInstance);
-        while (prototype != null) {
-            const constructor: any = prototype.constructor;
-
-            if (constructor.hasOwnProperty('__agBeanMetaData')) {
-                const metaData = constructor.__agBeanMetaData;
-                const beanName = this.getBeanName(constructor);
-                callback(metaData, beanName);
-            }
-
-            prototype = Object.getPrototypeOf(prototype);
-        }
-    }
-
-    private getBeanName(constructor: any): string {
-        if (constructor.__agBeanMetaData && constructor.__agBeanMetaData.beanName) {
-            return constructor.__agBeanMetaData.beanName;
-        }
-
-        const constructorString = constructor.toString();
-        const beanName = constructorString.substring(9, constructorString.indexOf('('));
-        return beanName;
-    }
-
-    private getBeansForParameters(parameters: any, beanName: BeanName): any[] {
-        const beansList: any[] = [];
-        if (parameters) {
-            _iterateObject(parameters, (paramIndex: string, otherBeanName: BeanName) => {
-                const otherBean = this.lookupBeanInstance(beanName, otherBeanName);
-                beansList[Number(paramIndex)] = otherBean;
-            });
-        }
-        return beansList;
-    }
-
-    private lookupBeanInstance(wiringBean: string, beanName: BeanName, optional = false): any {
-        if (this.destroyed) {
-            this.logger.log(`AG Grid: bean reference ${beanName} is used after the grid is destroyed!`);
-            return null;
-        }
-
-        if (beanName === 'context') {
-            return this;
-        }
-
-        if (
-            this.contextParams.providedBeanInstances &&
-            this.contextParams.providedBeanInstances.hasOwnProperty(beanName)
-        ) {
-            return this.contextParams.providedBeanInstances[beanName];
-        }
-
-        const beanEntry = this.beanWrappers[beanName];
-
-        if (beanEntry) {
-            return beanEntry.beanInstance;
-        }
-
-        if (!optional) {
-            console.error(`AG Grid: unable to find bean reference ${beanName} while initialising ${wiringBean}`);
-        }
-
-        return null;
-    }
-
-    public getBean(name: BeanName): any {
-        return this.lookupBeanInstance('getBean', name, true);
->>>>>>> a381279a
     }
 
     public destroy(): void {
@@ -395,34 +202,16 @@
         ModuleRegistry.__unRegisterGridModules(this.gridId);
     }
 
-<<<<<<< HEAD
     public destroyBean(bean: BaseBean | null | undefined): void {
         bean?.destroy?.();
     }
 
     public destroyBeans(beans: (BaseBean | null | undefined)[]): void {
-=======
-    public destroyBean<T extends BaseBean | null | undefined>(bean: T): undefined {
-        if (!bean) {
-            return;
-        }
-
-        this.destroyBeans([bean]);
-    }
-
-    public destroyBeans<T extends BaseBean | null | undefined>(beans: T[]): T[] {
->>>>>>> a381279a
         if (!beans) {
             return;
         }
 
-<<<<<<< HEAD
         beans.forEach(this.destroyBean);
-=======
-        beans.forEach((bean) => bean?.destroy?.());
-
-        return [];
->>>>>>> a381279a
     }
 
     public isDestroyed(): boolean {
@@ -434,91 +223,6 @@
     }
 }
 
-<<<<<<< HEAD
-=======
-export function Bean(beanName: BeanName): Function {
-    return (classConstructor: any) => {
-        const props = getOrCreateProps(classConstructor);
-        props.beanName = beanName;
-    };
-}
-
-export function Autowired(name?: BeanName): Function {
-    return (target: any, propertyKey: string, descriptor: PropertyDescriptor) => {
-        autowiredFunc(target, name, false, target, propertyKey, null);
-    };
-}
-
-export function Optional(name?: BeanName): Function {
-    return (target: any, propertyKey: string, descriptor: PropertyDescriptor) => {
-        autowiredFunc(target, name, true, target, propertyKey, null);
-    };
-}
-
-function autowiredFunc(
-    target: any,
-    name: string | undefined,
-    optional: boolean,
-    classPrototype: any,
-    methodOrAttributeName: string,
-    index: number | null
-) {
-    if (name === null) {
-        console.error('AG Grid: Autowired name should not be null');
-        return;
-    }
-    if (typeof index === 'number') {
-        console.error('AG Grid: Autowired should be on an attribute');
-        return;
-    }
-
-    // it's an attribute on the class
-    const props = getOrCreateProps(target.constructor);
-    if (!props.agClassAttributes) {
-        props.agClassAttributes = [];
-    }
-    props.agClassAttributes.push({
-        attributeName: methodOrAttributeName,
-        beanName: name,
-        optional: optional,
-    });
-}
-
-export function Qualifier(name: BeanName): Function {
-    return (classPrototype: any, methodOrAttributeName: string, index: number) => {
-        const constructor: any = typeof classPrototype == 'function' ? classPrototype : classPrototype.constructor;
-        let props: any;
-
-        if (typeof index === 'number') {
-            // it's a parameter on a method
-            let methodName: string;
-            if (methodOrAttributeName) {
-                props = getOrCreateProps(constructor);
-                methodName = methodOrAttributeName;
-            } else {
-                props = getOrCreateProps(constructor);
-                methodName = 'agConstructor';
-            }
-            if (!props.autowireMethods) {
-                props.autowireMethods = {};
-            }
-            if (!props.autowireMethods[methodName]) {
-                props.autowireMethods[methodName] = {};
-            }
-            props.autowireMethods[methodName][index] = name;
-        }
-    };
-}
-
-function getOrCreateProps(target: any): any {
-    if (!target.hasOwnProperty('__agBeanMetaData')) {
-        target.__agBeanMetaData = {};
-    }
-
-    return target.__agBeanMetaData;
-}
-
->>>>>>> a381279a
 export type BeanName =
     | 'advancedFilterExpressionService'
     | 'advancedFilterService'
