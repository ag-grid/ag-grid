--- conflicted
+++ resolved
@@ -3,12 +3,8 @@
 import { _getFunctionName } from '../utils/function';
 import { _exists, _values } from '../utils/generic';
 import { _iterateObject } from '../utils/object';
-<<<<<<< HEAD
-import { Component } from '../widgets/component';
-import { BaseBean } from './bean';
-=======
 import type { Component } from '../widgets/component';
->>>>>>> c75d6e7b
+import type { BaseBean } from './bean';
 
 // steps in booting up:
 // 1. create all beans
