--- conflicted
+++ resolved
@@ -113,56 +113,6 @@
 
     protected init(params: ContextParams): void {
         this.gridId = params.gridId;
-<<<<<<< HEAD
-        this.beans.context = this;
-
-        Object.entries(params.providedBeanInstances).forEach(([beanName, beanInstance]) => {
-            this.beans[beanName as BeanName] = beanInstance;
-        });
-
-        params.beanClasses.forEach((BeanClass) => {
-            const instance = new BeanClass();
-            if (instance.beanName) {
-                this.beans[instance.beanName] = instance;
-            } else {
-                console.error(`Bean ${BeanClass.name} is missing beanName`);
-            }
-            this.createdBeans.push(instance);
-        });
-
-        this.initBeans(this.createdBeans);
-    }
-
-    private getBeanInstances(): BaseBean[] {
-        return Object.values(this.beans);
-    }
-
-    public createBean<T extends BaseBean | null | undefined>(
-        bean: T,
-        afterPreCreateCallback?: (comp: Component) => void
-    ): T {
-        if (!bean) {
-            throw Error(`Can't wire to bean since it is null`);
-        }
-        this.initBeans([bean], afterPreCreateCallback);
-        return bean;
-    }
-
-    private initBeans(beanInstances: BaseBean[], afterPreCreateCallback?: (comp: Component) => void): void {
-        beanInstances.forEach((instance) => instance.wireBeans?.(this.beans));
-        // used by the component class
-        beanInstances.forEach((instance) => (instance as any).preConstruct?.());
-        if (afterPreCreateCallback) {
-            beanInstances.forEach(afterPreCreateCallback);
-        }
-        beanInstances.forEach((instance) => instance.postConstruct?.());
-    }
-
-    public getBeans(): BeanCollection {
-        return this.beans;
-    }
-=======
->>>>>>> f50c634b
 
         this.beans.context = this;
         super.init(params);
