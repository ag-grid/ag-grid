--- conflicted
+++ resolved
@@ -148,25 +148,6 @@
     deselectAllFiltered(source?: SelectionEventSourceType): void;
 
     /**
-<<<<<<< HEAD
-=======
-     * Returns an object containing rules matching the selected rows in the SSRM.
-     *
-     * If `groupSelectsChildren=false` the returned object will be flat, and will conform to `IServerSideSelectionState`.
-     * If `groupSelectsChildren=true` the returned object will be hierarchical, and will conform to `IServerSideGroupSelectionState`.
-     */
-    getServerSideSelectionState(): IServerSideSelectionState | IServerSideGroupSelectionState | null;
-
-    /**
-     * Set the rules matching the selected rows in the SSRM.
-     *
-     * If `groupSelectsChildren=false` the param will be flat, and should conform to `IServerSideSelectionState`.
-     * If `groupSelectsChildren=true` the param will be hierarchical, and should conform to `IServerSideGroupSelectionState`.
-     */
-    setServerSideSelectionState(state: IServerSideSelectionState | IServerSideGroupSelectionState): void;
-
-    /**
->>>>>>> 025727ac
      * Select all rows on the current page.
      * @param source Source property that will appear in the `selectionChanged` event, defaults to `'apiSelectAllCurrentPage'`
      */
@@ -1027,16 +1008,16 @@
     /**
      * Returns an object containing rules matching the selected rows in the SSRM.
      *
-     * If `groupSelectsChildren=false` the returned object will be flat, and will conform to IServerSideSelectionState.
-     * If `groupSelectsChildren=true` the returned object will be hierarchical, and will conform to IServerSideGroupSelectionState.
+     * If `groupSelectsChildren=false` the returned object will be flat, and will conform to `IServerSideSelectionState`.
+     * If `groupSelectsChildren=true` the returned object will be hierarchical, and will conform to `IServerSideGroupSelectionState`.
      */
     getServerSideSelectionState(): IServerSideSelectionState | IServerSideGroupSelectionState | null;
 
     /**
      * Set the rules matching the selected rows in the SSRM.
      *
-     * If `groupSelectsChildren=false` the param will be flat, and should conform to IServerSideSelectionState.
-     * If `groupSelectsChildren=true` the param will be hierarchical, and should conform to IServerSideGroupSelectionState.
+     * If `groupSelectsChildren=false` the param will be flat, and should conform to `IServerSideSelectionState`.
+     * If `groupSelectsChildren=true` the param will be hierarchical, and should conform to `IServerSideGroupSelectionState`.
      */
     setServerSideSelectionState(state: IServerSideSelectionState | IServerSideGroupSelectionState): void;
 
