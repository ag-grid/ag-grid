--- conflicted
+++ resolved
@@ -516,12 +516,7 @@
         }
     }
 
-<<<<<<< HEAD
-    // eslint-disable-next-line @typescript-eslint/ban-types
-    public addRenderedRowListener(eventName: string, rowIndex: number, callback: Function) {
-=======
     public addRenderedRowListener(eventName: string, rowIndex: number, callback: (...args: any[]) => any) {
->>>>>>> 26971314
         this.rowRenderer.addRenderedRowListener(eventName, rowIndex, callback as any);
     }
 
@@ -938,25 +933,6 @@
         return value;
     }
 
-<<<<<<< HEAD
-    // eslint-disable-next-line @typescript-eslint/ban-types
-    public addEventListener(eventType: string, listener: Function): void {
-        this.apiEventService.addEventListener(eventType, listener as AgEventListener);
-    }
-
-    // eslint-disable-next-line @typescript-eslint/ban-types
-    public addGlobalListener(listener: Function): void {
-        this.apiEventService.addGlobalListener(listener as AgGlobalEventListener);
-    }
-
-    // eslint-disable-next-line @typescript-eslint/ban-types
-    public removeEventListener(eventType: string, listener: Function): void {
-        this.apiEventService.removeEventListener(eventType, listener as AgEventListener);
-    }
-
-    // eslint-disable-next-line @typescript-eslint/ban-types
-    public removeGlobalListener(listener: Function): void {
-=======
     public addEventListener(eventType: string, listener: (...args: any[]) => any): void {
         this.apiEventService.addEventListener(eventType, listener as AgEventListener);
     }
@@ -970,7 +946,6 @@
     }
 
     public removeGlobalListener(listener: (...args: any[]) => any): void {
->>>>>>> 26971314
         this.apiEventService.removeGlobalListener(listener as AgGlobalEventListener);
     }
 
