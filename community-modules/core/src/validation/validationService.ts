import { BeanStub } from '../context/beanStub';
<<<<<<< HEAD
import { Autowired, Bean } from '../context/context';
import { ColDef, ColGroupDef } from '../entities/colDef';
import { GridOptions } from '../entities/gridOptions';
=======
import { Autowired, Bean, PostConstruct } from '../context/context';
import type { ColDef, ColGroupDef } from '../entities/colDef';
import type { GridOptions } from '../entities/gridOptions';
>>>>>>> c75d6e7b
import { ModuleRegistry } from '../modules/moduleRegistry';
import { _warnOnce } from '../utils/function';
import { _fuzzyCheckStrings } from '../utils/fuzzyMatch';
import { _iterateObject } from '../utils/object';
import { COL_DEF_VALIDATORS } from './rules/colDefValidations';
import { GRID_OPTIONS_VALIDATORS, GRID_OPTION_DEFAULTS } from './rules/gridOptionsValidations';
import type { DependencyValidator, OptionsValidation, OptionsValidator } from './validationTypes';

@Bean('validationService')
export class ValidationService extends BeanStub {
    @Autowired('gridOptions') private readonly gridOptions: GridOptions;

    public postConstruct(): void {
        this.processGridOptions(this.gridOptions);
    }

    public processGridOptions(options: GridOptions): void {
        this.processOptions(options, GRID_OPTIONS_VALIDATORS);
    }

    public processColumnDefs(options: ColDef | ColGroupDef): void {
        this.processOptions(options, COL_DEF_VALIDATORS);
    }

    private processOptions<T extends {}>(options: T, validator: OptionsValidator<T>): void {
        const { validations, deprecations, allProperties, propertyExceptions, objectName, docsUrl } = validator;

        if (allProperties && this.gridOptions.suppressPropertyNamesCheck !== true) {
            this.checkProperties(
                options,
                [...(propertyExceptions ?? []), ...Object.keys(deprecations)],
                allProperties,
                objectName,
                docsUrl
            );
        }

        const warnings: Set<string> = new Set();

        const optionKeys = Object.keys(options) as (keyof T)[];
        optionKeys.forEach((key: keyof T) => {
            const deprecation = deprecations[key] as any;
            if (deprecation) {
                if ('renamed' in deprecation) {
                    const { renamed, version } = deprecation;
                    warnings.add(
                        `As of v${version}, ${String(key)} is deprecated. Please use ${String(renamed)} instead.`
                    );
                    (options as any)[renamed] = options[key];
                } else {
                    const { message, version } = deprecation;
                    warnings.add(`As of v${version}, ${String(key)} is deprecated. ${message ?? ''}`);
                }
            }

            const value = options[key];
            if (value == null || (value as any) === false) {
                // false implies feature is disabled, don't validate.
                return;
            }

            const rulesOrGetter = validations[key];
            let rules: OptionsValidation<T>;
            if (!rulesOrGetter) {
                return;
            } else if (typeof rulesOrGetter === 'function') {
                const fromGetter = rulesOrGetter(options, this.gridOptions);
                if (!fromGetter) {
                    return;
                }

                // this is a sub validator.
                if ('objectName' in fromGetter) {
                    const value = options[key];
                    if (Array.isArray(value)) {
                        value.forEach((item) => {
                            this.processOptions(item, fromGetter);
                        });
                        return;
                    }
                    this.processOptions(options[key] as any, fromGetter);
                    return;
                }

                rules = fromGetter;
            } else {
                rules = rulesOrGetter;
            }

            const { module, dependencies, supportedRowModels } = rules;
            if (supportedRowModels) {
                const rowModel = this.gridOptions.rowModelType ?? 'clientSide';
                if (!supportedRowModels.includes(rowModel)) {
                    warnings.add(`${String(key)} is not supported with the '${rowModel}' row model.`);
                    return;
                }
            }

            if (module) {
                const modules = Array.isArray(module) ? module : [module];

                let allRegistered = true;
                modules.forEach((m) => {
                    if (!ModuleRegistry.__assertRegistered(m, String(key), this.context.getGridId())) {
                        allRegistered = false;
                        warnings.add(`${String(key)} is only available when ${m} is loaded.`);
                    }
                });

                if (!allRegistered) {
                    return;
                }
            }

            if (dependencies) {
                const warning = this.checkForWarning(key, dependencies, options);
                if (warning) {
                    warnings.add(warning);
                    return;
                }
            }
        });
        if (warnings.size > 0) {
            warnings.forEach((warning) => {
                _warnOnce(warning);
            });
        }
    }

    private checkForWarning<T extends {}>(key: keyof T, validator: DependencyValidator<T>, options: T): string | null {
        if (typeof validator === 'function') {
            return validator(options, this.gridOptions);
        }

        const optionEntries = Object.entries(validator) as [string, any][];
        const failed = optionEntries.find(([key, value]) => {
            const gridOptionValue = options[key as keyof T];
            return !value.includes(gridOptionValue);
        });

        if (!failed) {
            return null;
        }

        const [failedKey, possibleOptions] = failed;
        if (possibleOptions.length > 1) {
            return `'${String(key)}' requires '${failedKey}' to be one of [${possibleOptions.join(', ')}].`;
        }

        return `'${String(key)}' requires '${failedKey}' to be ${possibleOptions[0]}.`;
    }

    private checkProperties<T extends {}>(
        object: T,
        exceptions: string[], // deprecated properties generally
        validProperties: string[], // properties to recommend
        containerName: string,
        docsUrl?: string
    ): void {
        // Vue adds these properties to all objects, so we ignore them when checking for invalid properties
        const VUE_FRAMEWORK_PROPS = ['__ob__', '__v_skip', '__metadata__'];

        const invalidProperties: { [p: string]: string[] } = _fuzzyCheckStrings(
            Object.getOwnPropertyNames(object),
            [...VUE_FRAMEWORK_PROPS, ...exceptions, ...validProperties],
            validProperties
        );

        _iterateObject(invalidProperties, (key, value) => {
            _warnOnce(
                `invalid ${containerName} property '${key}' did you mean any of these: ${value.slice(0, 8).join(', ')}`
            );
        });

        if (Object.keys(invalidProperties).length > 0 && docsUrl) {
            const url = this.getFrameworkOverrides().getDocLink(docsUrl);
            _warnOnce(`to see all the valid ${containerName} properties please check: ${url}`);
        }
    }
}<|MERGE_RESOLUTION|>--- conflicted
+++ resolved
@@ -1,13 +1,7 @@
 import { BeanStub } from '../context/beanStub';
-<<<<<<< HEAD
 import { Autowired, Bean } from '../context/context';
-import { ColDef, ColGroupDef } from '../entities/colDef';
-import { GridOptions } from '../entities/gridOptions';
-=======
-import { Autowired, Bean, PostConstruct } from '../context/context';
 import type { ColDef, ColGroupDef } from '../entities/colDef';
 import type { GridOptions } from '../entities/gridOptions';
->>>>>>> c75d6e7b
 import { ModuleRegistry } from '../modules/moduleRegistry';
 import { _warnOnce } from '../utils/function';
 import { _fuzzyCheckStrings } from '../utils/fuzzyMatch';
