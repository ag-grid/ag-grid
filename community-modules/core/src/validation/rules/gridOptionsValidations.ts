--- conflicted
+++ resolved
@@ -32,7 +32,6 @@
 
     suppressLoadingOverlay: { version: '32', message: 'Use `loading`=false instead.' },
 
-<<<<<<< HEAD
     enableFillHandle: { version: '32.2', message: 'Use `selection.handle` instead.' },
     enableRangeHandle: { version: '32.2', message: 'Use `selection.handle` instead.' },
     enableRangeSelection: { version: '32.2', message: 'Use `selection.mode = "cell"` instead.' },
@@ -73,13 +72,12 @@
     onRangeSelectionChanged: { version: '32.2', message: 'Use `onCellSelectionChanged` instead.' },
     onRangeDeleteStart: { version: '32.2', message: 'Use `onCellSelectionDeleteStart` instead.' },
     onRangeDeleteEnd: { version: '32.2', message: 'Use `onCellSelectionDeleteEnd` instead.' },
-=======
+
     onColumnEverythingChanged: {
         version: '32.2',
         message:
             'Either use `onDisplayedColumnsChanged` which is fired at the same time, or use one of the more specific column events.',
     },
->>>>>>> 46194a39
 });
 
 // Leave untyped. so it can be inferred.
