import { Context, IRowContainerComp, RowContainerCtrl, RowContainerName, RowCtrl } from '@ag-grid-community/core';
import React, { useEffect, useMemo, useRef, useState } from 'react';
import { classesList } from '../utils';
<<<<<<< HEAD
import RowComp from './rowComp';
=======
import { RowComp } from './rowComp';
import { reactCommentEffect } from '../reactComment';
>>>>>>> e59e9f7d

const RowContainerComp = (params: {context: Context, name: RowContainerName}) => {

    const [viewportHeight, setViewportHeight] = useState<string>('');
    const [rowCtrls, setRowCtrls] = useState<RowCtrl[]>([]);
    const [domOrder, setDomOrder] = useState<boolean>(false);
    const [containerWidth, setContainerWidth] = useState<string>('');

    const { context, name } = params;

    const cssClasses = useMemo(() => RowContainerCtrl.getRowContainerCssClasses(name), [name]);
    const pinned = useMemo(() => RowContainerCtrl.getPinned(name), [name]);

    const eWrapper = useRef<HTMLDivElement>(null);
    const eViewport = useRef<HTMLDivElement>(null);
    const eContainer = useRef<HTMLDivElement>(null);

    const wrapperClasses = classesList(cssClasses.wrapper);
    const viewportClasses = classesList(cssClasses.viewport);
    const containerClasses = classesList(cssClasses.container);

    const template1 = name === RowContainerName.CENTER;
    const template2 = name === RowContainerName.TOP_CENTER || name === RowContainerName.BOTTOM_CENTER;
    const template3 = !template1 && !template2;

    const topLevelRef = template1 ? eWrapper : template2 ? eViewport : eContainer;
    reactCommentEffect(' AG Row Container ' + name + ' ', topLevelRef);

    useEffect(() => {
        const beansToDestroy: any[] = [];

        const compProxy: IRowContainerComp = {
            setViewportHeight: setViewportHeight,
            setRowCtrls: rowCtrls => {
                setRowCtrls( prev => {
                    if (domOrder) {
                        return rowCtrls;
                    }
                    // if dom order not important, we don't want to change the order
                    // of the elements in the dom, as this would break transition styles
                    const oldRows = prev.filter(r => rowCtrls.indexOf(r) >= 0);
                    const newRows = rowCtrls.filter(r => oldRows.indexOf(r) < 0);
                    const next = [...oldRows, ...newRows];
                    return next;
                });
            },
            setDomOrder: domOrder => setDomOrder(domOrder),
            setContainerWidth: width => setContainerWidth(width)
        };

        const ctrl = context.createBean(new RowContainerCtrl(name));
        beansToDestroy.push(ctrl);
        ctrl.setComp(compProxy, eContainer.current!, eViewport.current!, eWrapper.current!);

        return () => {
            context.destroyBeans(beansToDestroy);
        };

    }, [context, domOrder, name]);

    const viewportStyle = {
        height: viewportHeight
    };

    const containerStyle = {
        width: containerWidth
    };

    const buildContainer = () => (
        <div
            className={ containerClasses }
            ref={ eContainer }
            role="rowgroup" 
            style={ containerStyle }
            unselectable="on">
            {
                rowCtrls.map(rowCtrl => <RowComp context={ context } rowCtrl={ rowCtrl } pinned={ pinned } key={ rowCtrl.getInstanceId() }></RowComp>)
            }
        </div>
    );

    return (
        <>
            {
                template1 &&
                <div className={ wrapperClasses } ref={ eWrapper } role="presentation" unselectable="on">
                    <div className={ viewportClasses } ref= { eViewport } role="presentation" style={ viewportStyle }>
                        { buildContainer() }
                    </div>
                </div>
            }
            {
                template2 &&
                <div className={ viewportClasses } ref= { eViewport } role="presentation" style={ viewportStyle }>
                    { buildContainer() }
                </div>
            }
            {
                template3 && buildContainer()
            }
        </>
    );
};

export default RowContainerComp;<|MERGE_RESOLUTION|>--- conflicted
+++ resolved
@@ -1,12 +1,8 @@
 import { Context, IRowContainerComp, RowContainerCtrl, RowContainerName, RowCtrl } from '@ag-grid-community/core';
 import React, { useEffect, useMemo, useRef, useState } from 'react';
 import { classesList } from '../utils';
-<<<<<<< HEAD
+import { reactCommentEffect } from '../reactComment';
 import RowComp from './rowComp';
-=======
-import { RowComp } from './rowComp';
-import { reactCommentEffect } from '../reactComment';
->>>>>>> e59e9f7d
 
 const RowContainerComp = (params: {context: Context, name: RowContainerName}) => {
 
