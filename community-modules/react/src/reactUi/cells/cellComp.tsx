import type {
    CellCtrl,
    CellStyle,
    Component,
    ICellComp,
    ICellEditor,
    ICellEditorComp,
    ICellRendererComp,
    UserCompDetails,
} from '@ag-grid-community/core';
import { CssClassManager, _removeFromParent } from '@ag-grid-community/core';
import type { MutableRefObject } from 'react';
import React, { memo, useCallback, useContext, useLayoutEffect, useMemo, useRef, useState } from 'react';

import { CellEditorComponentProxy } from '../../shared/customComp/cellEditorComponentProxy';
import { CustomContext } from '../../shared/customComp/customContext';
import type { CustomCellEditorCallbacks } from '../../shared/customComp/interfaces';
import { warnReactiveCustomComponents } from '../../shared/customComp/util';
import { BeansContext } from '../beansContext';
import { isComponentStateless } from '../utils';
import PopupEditorComp from './popupEditorComp';
import useJsCellRenderer from './showJsRenderer';

export enum CellCompState {
    ShowValue,
    EditValue,
}

const jsxEditorProxy = (
    editDetails: EditDetails,
    CellEditorClass: any,
    setRef: (cellEditor: ICellEditor | undefined) => void
) => {
    const { compProxy } = editDetails;
    setRef(compProxy);

    const props = compProxy!.getProps();

    const isStateless = isComponentStateless(CellEditorClass);

    return (
        <CustomContext.Provider
            value={{
                setMethods: (methods: CustomCellEditorCallbacks) => compProxy!.setMethods(methods),
            }}
        >
            {isStateless ? (
                <CellEditorClass {...props} />
            ) : (
                <CellEditorClass {...props} ref={(ref: any) => compProxy!.setRef(ref)} />
            )}
        </CustomContext.Provider>
    );
};

const jsxEditor = (
    editDetails: EditDetails,
    CellEditorClass: any,
    setRef: (cellEditor: ICellEditor | undefined) => void
) => {
    const newFormat = editDetails.compProxy;

    return (
        <>
            {newFormat ? (
                jsxEditorProxy(editDetails, CellEditorClass, setRef)
            ) : (
                <CellEditorClass {...editDetails.compDetails.params} ref={setRef} />
            )}
        </>
    );
};

const jsxEditValue = (
    editDetails: EditDetails,
    setCellEditorRef: (cellEditor: ICellEditor | undefined) => void,
    eGui: HTMLElement,
    cellCtrl: CellCtrl,
    jsEditorComp: ICellEditorComp | undefined
) => {
    const compDetails = editDetails.compDetails;
    const CellEditorClass = compDetails.componentClass;

    const reactInlineEditor = compDetails.componentFromFramework && !editDetails.popup;
    const reactPopupEditor = compDetails.componentFromFramework && editDetails.popup;
    const jsPopupEditor = !compDetails.componentFromFramework && editDetails.popup;

    return (
        <>
            {reactInlineEditor && jsxEditor(editDetails, CellEditorClass, setCellEditorRef)}

            {reactPopupEditor && (
                <PopupEditorComp
                    editDetails={editDetails}
                    cellCtrl={cellCtrl}
                    eParentCell={eGui}
                    wrappedContent={jsxEditor(editDetails, CellEditorClass, setCellEditorRef)}
                />
            )}

            {jsPopupEditor && jsEditorComp && (
                <PopupEditorComp
                    editDetails={editDetails}
                    cellCtrl={cellCtrl}
                    eParentCell={eGui}
                    jsChildComp={jsEditorComp}
                />
            )}
        </>
    );
};

const jsxShowValue = (
    showDetails: RenderDetails,
    key: number,
    parentId: string,
    cellRendererRef: MutableRefObject<any>,
    showCellWrapper: boolean,
    reactCellRendererStateless: boolean,
    setECellValue: (ref: any) => void
) => {
    const { compDetails, value } = showDetails;

    const noCellRenderer = !compDetails;
    const reactCellRenderer = compDetails && compDetails.componentFromFramework;

    const CellRendererClass = compDetails && compDetails.componentClass;

    // if we didn't do this, objects would cause React error. we depend on objects for things
    // like the aggregation functions avg and count, which return objects and depend on toString()
    // getting called.
    const valueForNoCellRenderer = value?.toString ? value.toString() : value;

    const bodyJsxFunc = () => (
        <>
            {noCellRenderer && <>{valueForNoCellRenderer}</>}
            {reactCellRenderer && !reactCellRendererStateless && (
                <CellRendererClass {...compDetails!.params} key={key} ref={cellRendererRef} />
            )}
            {reactCellRenderer && reactCellRendererStateless && (
                <CellRendererClass {...compDetails!.params} key={key} />
            )}
        </>
    );

    return (
        <>
            {showCellWrapper ? (
                <span role="presentation" id={`cell-${parentId}`} className="ag-cell-value" ref={setECellValue}>
                    {bodyJsxFunc()}
                </span>
            ) : (
                bodyJsxFunc()
            )}
        </>
    );
};

export interface RenderDetails {
    compDetails: UserCompDetails | undefined;
    value?: any;
    force?: boolean;
}
export interface EditDetails {
    compDetails: UserCompDetails;
    popup?: boolean;
    popupPosition?: 'over' | 'under';
    compProxy?: CellEditorComponentProxy;
}

const CellComp = ({
    cellCtrl,
    printLayout,
    editingRow,
}: {
    cellCtrl: CellCtrl;
    printLayout: boolean;
    editingRow: boolean;
}) => {
    const { context } = useContext(BeansContext);
    const { colIdSanitised, instanceId, includeSelection, includeRowDrag, includeDndSource } = cellCtrl;

    // Only provide an initial state when not using a Cell Renderer so that we do not display a raw value before the cell renderer is created.
    const [renderDetails, setRenderDetails] = useState<RenderDetails | undefined>(() =>
        cellCtrl.isCellRenderer()
            ? undefined
            : { compDetails: undefined, value: cellCtrl.getValueToDisplay(), force: false }
    );
    const [editDetails, setEditDetails] = useState<EditDetails>();
    const [renderKey, setRenderKey] = useState<number>(1);

    const [userStyles, setUserStyles] = useState<CellStyle>();

    const [jsEditorComp, setJsEditorComp] = useState<ICellEditorComp>();

    // useMemo as more then just accessing a boolean on the cellCtrl
    const forceWrapper = useMemo(() => cellCtrl.isForceWrapper(), [cellCtrl]);
    const cellAriaRole = useMemo(() => cellCtrl.getCellAriaRole(), [cellCtrl]);
    const eGui = useRef<HTMLDivElement | null>(null);
    const cellRendererRef = useRef<any>(null);
    const jsCellRendererRef = useRef<ICellRendererComp>();
    const cellEditorRef = useRef<ICellEditor>();

    const eCellWrapper = useRef<HTMLDivElement>();
    const cellWrapperDestroyFuncs = useRef<(() => void)[]>([]);

    // when setting the ref, we also update the state item to force a re-render
    const eCellValue = useRef<HTMLDivElement>();
    const [cellValueVersion, setCellValueVersion] = useState(0);
    const setCellValueRef = useCallback((ref: HTMLDivElement) => {
        eCellValue.current = ref;
        setCellValueVersion((v) => v + 1);
    }, []);

    const showTools = renderDetails != null && (includeSelection || includeDndSource || includeRowDrag);
    const showCellWrapper = forceWrapper || showTools;

    const setCellEditorRef = useCallback(
        (cellEditor: ICellEditor | undefined) => {
            cellEditorRef.current = cellEditor;
            if (cellEditor) {
                const editingCancelledByUserComp = cellEditor.isCancelBeforeStart && cellEditor.isCancelBeforeStart();
                if (editingCancelledByUserComp) {
                    // we cannot set state inside render, so hack is to do it in next VM turn
                    setTimeout(() => {
                        cellCtrl.stopEditing(true);
                        cellCtrl.focusCell(true);
                    });
                }
            }
        },
        [cellCtrl]
    );

    const cssClassManager = useRef<CssClassManager>();

    if (!cssClassManager.current) {
        cssClassManager.current = new CssClassManager(() => eGui.current);
    }

    useJsCellRenderer(renderDetails, showCellWrapper, eCellValue.current, cellValueVersion, jsCellRendererRef, eGui);

    // if RenderDetails changed, need to call refresh. This is not our preferred way (the preferred
    // way for React is just allow the new props to propagate down to the React Cell Renderer)
    // however we do this for backwards compatibility, as having refresh used to be supported.
    const lastRenderDetails = useRef<RenderDetails>();
    useLayoutEffect(() => {
        const oldDetails = lastRenderDetails.current;
        const newDetails = renderDetails;
        lastRenderDetails.current = renderDetails;

        // if not updating renderDetails, do nothing
        if (
            oldDetails == null ||
            oldDetails.compDetails == null ||
            newDetails == null ||
            newDetails.compDetails == null
        ) {
            return;
        }

        const oldCompDetails = oldDetails.compDetails;
        const newCompDetails = newDetails.compDetails;

        // if different Cell Renderer, then do nothing, as renderer will be recreated
        if (oldCompDetails.componentClass != newCompDetails.componentClass) {
            return;
        }

        // if no refresh method, do nothing
        if (cellRendererRef.current?.refresh == null) {
            return;
        }

        const result = cellRendererRef.current.refresh(newCompDetails.params);
        if (result != true) {
            // increasing the render key forces the refresh. this is undocumented (for React users,
            // we don't document the refresh method, instead we tell them to act on new params).
            // however the GroupCellRenderer has this logic in it and would need a small refactor
            // to get it working without using refresh() returning false. so this hack staying in,
            // in React if refresh() is implemented and returns false (or undefined), we force a refresh
            setRenderKey((prev) => prev + 1);
        }
    }, [renderDetails]);

    useLayoutEffect(() => {
        const doingJsEditor = editDetails && !editDetails.compDetails.componentFromFramework;
        if (!doingJsEditor) {
            return;
        }

        const compDetails = editDetails!.compDetails;
        const isPopup = editDetails!.popup === true;

        const cellEditorPromise = compDetails.newAgStackInstance();

        cellEditorPromise.then((cellEditor: ICellEditorComp) => {
            if (!cellEditor) {
                return;
            }

            const compGui = cellEditor.getGui();

            setCellEditorRef(cellEditor);

            if (!isPopup) {
                const parentEl = (forceWrapper ? eCellWrapper : eGui).current;
                parentEl?.appendChild(compGui);

                cellEditor.afterGuiAttached && cellEditor.afterGuiAttached();
            }

            setJsEditorComp(cellEditor);
        });

        return () => {
            cellEditorPromise.then((cellEditor) => {
                const compGui = cellEditor.getGui();
                context.destroyBean(cellEditor);
                setCellEditorRef(undefined);
                setJsEditorComp(undefined);

                compGui?.parentElement?.removeChild(compGui);
            });
        };
    }, [editDetails]);

    // tool widgets effect
    const setCellWrapperRef = useCallback(
        (ref: HTMLDivElement) => {
            eCellWrapper.current = ref;

            if (!eCellWrapper.current) {
                cellWrapperDestroyFuncs.current.forEach((f) => f());
                cellWrapperDestroyFuncs.current = [];
                return;
            }

            const addComp = (comp: Component | undefined) => {
                if (comp) {
                    const eGui = comp.getGui();
                    eCellWrapper.current?.insertAdjacentElement('afterbegin', eGui);
                    cellWrapperDestroyFuncs.current.push(() => {
                        context.destroyBean(comp);
                        _removeFromParent(eGui);
                    });
                }
                return comp;
            };

            if (includeSelection) {
                const checkboxSelectionComp = cellCtrl.createSelectionCheckbox();
                addComp(checkboxSelectionComp);
            }

            if (includeDndSource) {
                addComp(cellCtrl.createDndSource());
            }

            if (includeRowDrag) {
                addComp(cellCtrl.createRowDragComp());
            }
        },
        [cellCtrl, context, includeDndSource, includeRowDrag, includeSelection]
    );

    const setRef = useCallback((ref: HTMLDivElement | null) => {
        eGui.current = ref;
        if (!eGui.current || !cellCtrl) {
            // We do NOT add a check for if the cellCtrl is destroyed as when there are lots of updates React
            // can get behind our internal state and call this function after the cellCtrl has been destroyed.
            // If we were to shortcut here then cell values will flash in the first column of the grid as they will
            // not have the correct cell position / styles applied as that is set via setComp.
<<<<<<< HEAD
            cellCtrl?.unSetComp();
=======
            cellCtrl?.unsetComp();
>>>>>>> 16d16f6c
            return;
        }

        const compProxy: ICellComp = {
            addOrRemoveCssClass: (name, on) => cssClassManager.current!.addOrRemoveCssClass(name, on),
            setUserStyles: (styles: CellStyle) => setUserStyles(styles),
            getFocusableElement: () => eGui.current!,

            getCellEditor: () => cellEditorRef.current || null,
            getCellRenderer: () => cellRendererRef.current ?? jsCellRendererRef.current,
            getParentOfValue: () => eCellValue.current ?? eCellWrapper.current ?? eGui.current,

            setRenderDetails: (compDetails, value, force) => {
                setRenderDetails((prev) => {
                    if (prev?.compDetails !== compDetails || prev?.value !== value || prev?.force !== force) {
                        return {
                            value,
                            compDetails,
                            force,
                        };
                    } else {
                        return prev;
                    }
                });
            },

            setEditDetails: (compDetails, popup, popupPosition, reactiveCustomComponents) => {
                if (compDetails) {
                    let compProxy = undefined;
                    if (reactiveCustomComponents) {
                        compProxy = new CellEditorComponentProxy(compDetails.params!, () =>
                            setRenderKey((prev) => prev + 1)
                        );
                    } else if (compDetails.componentFromFramework) {
                        warnReactiveCustomComponents();
                    }
                    // start editing
                    setEditDetails({
                        compDetails: compDetails!,
                        popup,
                        popupPosition,
                        compProxy,
                    });
                    if (!popup) {
                        setRenderDetails(undefined);
                    }
                } else {
                    // stop editing
                    setEditDetails((editDetails) => {
                        if (editDetails?.compProxy) {
                            // if we're using the proxy, we have to manually clear the ref
                            cellEditorRef.current = undefined;
                        }
                        return undefined;
                    });
                }
            },
        };

        const cellWrapperOrUndefined = eCellWrapper.current || undefined;
        cellCtrl.setComp(compProxy, eGui.current, cellWrapperOrUndefined, printLayout, editingRow);
    }, []);

    const reactCellRendererStateless = useMemo(() => {
        const res =
            renderDetails?.compDetails?.componentFromFramework &&
            isComponentStateless(renderDetails.compDetails.componentClass);

        return !!res;
    }, [renderDetails]);

    useLayoutEffect(() => {
        if (!eGui.current) {
            return;
        }
        cssClassManager.current!.addOrRemoveCssClass('ag-cell-value', !showCellWrapper);
        cssClassManager.current!.addOrRemoveCssClass('ag-cell-inline-editing', !!editDetails && !editDetails.popup);
        cssClassManager.current!.addOrRemoveCssClass('ag-cell-popup-editing', !!editDetails && !!editDetails.popup);
        cssClassManager.current!.addOrRemoveCssClass('ag-cell-not-inline-editing', !editDetails || !!editDetails.popup);
        cellCtrl.getRowCtrl()?.setInlineEditingCss();

        if (cellCtrl.shouldRestoreFocus() && !cellCtrl.isEditing()) {
            // Restore focus to the cell if it was focused before and not editing.
            // If it is editing then it is likely the focus was moved to the editor and we should not move it back.
            eGui.current.focus({ preventScroll: true });
        }
    });

    const showContents = () => (
        <>
            {renderDetails != null &&
                jsxShowValue(
                    renderDetails,
                    renderKey,
                    instanceId,
                    cellRendererRef,
                    showCellWrapper,
                    reactCellRendererStateless,
                    setCellValueRef
                )}
            {editDetails != null && jsxEditValue(editDetails, setCellEditorRef, eGui.current!, cellCtrl, jsEditorComp)}
        </>
    );

    const onBlur = useCallback(() => cellCtrl.onFocusOut(), []);

    return (
        <div ref={setRef} style={userStyles} role={cellAriaRole} col-id={colIdSanitised} onBlur={onBlur}>
            {showCellWrapper ? (
                <div className="ag-cell-wrapper" role="presentation" ref={setCellWrapperRef}>
                    {showContents()}
                </div>
            ) : (
                showContents()
            )}
        </div>
    );
};

export default memo(CellComp);<|MERGE_RESOLUTION|>--- conflicted
+++ resolved
@@ -371,11 +371,7 @@
             // can get behind our internal state and call this function after the cellCtrl has been destroyed.
             // If we were to shortcut here then cell values will flash in the first column of the grid as they will
             // not have the correct cell position / styles applied as that is set via setComp.
-<<<<<<< HEAD
-            cellCtrl?.unSetComp();
-=======
             cellCtrl?.unsetComp();
->>>>>>> 16d16f6c
             return;
         }
 
