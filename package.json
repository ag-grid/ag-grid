--- conflicted
+++ resolved
@@ -8,44 +8,6 @@
     "bootstrap": "YARN_REGISTRY=\"http://52.50.158.57:4873\" yarn"
   },
   "private": true,
-<<<<<<< HEAD
-  "scripts": {
-    "initSubModules": "sh ./scripts/initialiseSubModules.sh",
-    "initLatest": "npm run initSubModules && sh ./scripts/switchToBranch.sh latest",
-    "initLatestEssential": "npm run initSubModules && sh ./scripts/switchToBranch.sh latest && npm run updateAndRebuild",
-    "initIntelliJ": "cp .idea/workspace.xml.default .idea/workspace.xml",
-    "init": "npm run initLatest && npm run updateAndRebuild",
-    "init-prod": "npm run initLatest && npm run updateAndRebuildProd",
-    "updateSubModules": "sh ./scripts/updateSubModules.sh",
-    "clean": "npx lerna run clean && npx lerna clean --yes",
-    "bootstrap-npm": "node scripts/patchLerna.js && node customise.js && npx lerna bootstrap --no-ci",
-    "bootstrap": "node scripts/patchLerna.js && npx lerna bootstrap --no-ci --registry http://52.50.158.57:4873 && node customise.js",
-    "update-charts-deps": "sh ./scripts/updateChartsDeps.sh",
-    "ci-bootstrap-if-necessary": "./scripts/bootstrapBasedOnChangeset.sh",
-    "bootstrap-single-thread": "npx lerna bootstrap --no-ci --concurrency 1",
-    "clean-build-core": "npm run build-core -- --skip-nx-cache",
-    "build-core": "nx run-many --target=build --exclude=ag-grid-documentation --exclude=\"*-example\"",
-    "build": "npx lerna run build",
-    "build-prod": "npx lerna run build-prod",
-    "package-core": "nx run-many --target=package --exclude=ag-grid-documentation --exclude=\"*-example\"",
-    "clean-package-core": "npm run package-core -- --skip-nx-cache",
-    "package-1": "npx lerna run package --parallel --ignore \"'{ag-grid-community,ag-grid-enterprise,ag-grid-documentation}'\"",
-    "package-2": "npx lerna run package --scope \"'{ag-grid-community,ag-grid-enterprise,ag-grid-charts-enterprise}'\"",
-    "package-3": "npx lerna run package --scope \"'{ag-grid-documentation}'\"",
-    "package": "npm run package-1 && npm run package-2 && npm run package-3",
-    "test": "npx lerna run test --stream",
-    "test:e2e": "npx lerna run test:e2e",
-    "docs": "cd grid-packages/ag-grid-docs && npm run start-new",
-    "docs-core-only": "cd grid-packages/ag-grid-docs && npm run serve-core-only-new",
-    "docs-react-only": "cd grid-packages/ag-grid-docs && export AG_SERVE_FRAMEWORK=react && npm run serve-framework-only-new",
-    "docs-angular-only": "cd grid-packages/ag-grid-docs && export AG_SERVE_FRAMEWORK=angular && npm run serve-framework-only-new",
-    "docs-serve-website-only": "cd grid-packages/ag-grid-docs && npm run serve-website-only",
-    "docs-clean": "cd grid-packages/ag-grid-docs/documentation && npm run clean",
-    "docsWithFormatting": "cd grid-packages/ag-grid-docs && npm run serve-with-formatting",
-    "updateAndRebuild": "npm i && npm run bootstrap && npm run build",
-    "updateAndRebuildProd": "npm i && npm run bootstrap && npm run build-prod",
-    "cleanAndRebuild": "npm run clean && npm run updateAndRebuild"
-=======
   "engines": {
     "node": "^20.10.0",
     "yarn": "^1.22.21"
@@ -53,7 +15,6 @@
   "dependencies": {
     "fs-extra": "^11.2.0",
     "tslib": "^2.3.0"
->>>>>>> e6733541
   },
   "devDependencies": {
     "@nx/devkit": "17.2.8",
