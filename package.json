{
  "name": "ag-grid-community",
  "version": "23.1.1",
  "description": "Advanced Data Grid / Data Table supporting Javascript / React / AngularJS / Web Components",
  "main": "./dist/ag-grid-community.cjs.js",
  "typings": "./main.d.ts",
  "repository": {
    "type": "git",
    "url": "https://github.com/ag-grid/ag-grid.git"
  },
  "scripts": {
    "initSubModules": "sh ./scripts/initialiseSubModules.sh",
    "initLatest": "npm run initSubModules && sh ./scripts/switchToBranch.sh latest",
    "initMarketing": "git checkout marketing && npm run updateCoreDependencies && npm run buildCore",
    "initMaster": "npm run initSubModules && sh ./scripts/switchToBranch.sh master",
    "initIntelliJ": "cp .idea/workspace.xml.default .idea/workspace.xml",
    "init": "npm run initLatest && npm run updateAndRebuild",
    "updateSubModules": "sh ./scripts/updateSubModules.sh",
    "clean": "npx lerna run clean && npx lerna clean --yes",
    "bootstrap": "npx lerna bootstrap --no-ci --ignore ag-grid-charts-example",
<<<<<<< HEAD
    "build": "npx lerna run build --ignore ag-grid-polymer-example --ignore ag-grid-charts-example",
    "package": "npx lerna run package --parallel --ignore ag-grid-polymer-example --ignore ag-grid-charts-example && npx lerna run package --scope ag-grid-community --scope ag-grid-enterprise",
=======
    "build": "npx lerna run build --ignore '{ag-grid-polymer-example,ag-grid-charts-example}'",
    "package": "npx lerna run package --parallel --ignore '{ag-grid-polymer-example,ag-grid-charts-example}' && npx lerna run package --scope '{ag-grid-community,ag-grid-enterprise}'",
>>>>>>> 27f95722
    "test": "npx lerna run test --stream",
    "cleanCoreDependencies": "npx lerna clean --yes --scope '{ag-grid-angular,ag-grid-react,ag-grid-vue,ag-grid-docs}'",
    "bootstrapCoreDependencies": "npx lerna bootstrap --scope '{ag-grid-angular,ag-grid-react,ag-grid-vue,ag-grid-docs}'",
    "buildCoreDependencies": "npx lerna run build --scope '{ag-grid-angular,ag-grid-react,ag-grid-vue,ag-grid-docs}'",
    "cleanCommunityModules": "node -e 'require(\"./scripts/modules/lernaModules.js\").cleanCommunityModules()'",
    "cleanEnterpriseModules": "node -e 'require(\"./scripts/modules/lernaModules.js\").cleanEnterpriseModules()'",
    "cleanModules": "node -e 'require(\"./scripts/modules/lernaModules.js\").cleanModules()'",
    "bootstrapCommunityModules": "node -e 'require(\"./scripts/modules/lernaModules.js\").bootstrapCommunityModules()'",
    "bootstrapEnterpriseModules": "node -e 'require(\"./scripts/modules/lernaModules.js\").bootstrapEnterpriseModules()'",
    "bootstrapModules": "node -e 'require(\"./scripts/modules/lernaModules.js\").bootstrapModules()'",
    "buildCommunityModules": "node -e 'require(\"./scripts/modules/lernaModules.js\").buildCommunityModules()'",
    "buildEnterpriseModules": "node -e 'require(\"./scripts/modules/lernaModules.js\").buildEnterpriseModules()'",
    "buildModules": "node -e 'require(\"./scripts/modules/lernaModules.js\").buildModules()'",
    "buildChartsModules": "node -e 'require(\"./scripts/modules/lernaModules.js\").buildChartsModules()'",
    "testCommunityModules": "node -e 'require(\"./scripts/modules/lernaModules.js\").testCommunityModules()'",
    "testEnterpriseModules": "node -e 'require(\"./scripts/modules/lernaModules.js\").testEnterpriseModules()'",
    "testModules": "node -e 'require(\"./scripts/modules/lernaModules.js\").testModules()'",
    "buildFrameworkExamples": "npx lerna run build --scope '{ag-grid-angular-cli-example,ag-grid-react-example,ag-grid-vue-example}'",
    "cleanLegacy": "npx lerna clean --scope '{ag-grid-community,ag-grid-enterprise}'",
    "bootstrapLegacy": "npx lerna bootstrap --scope '{ag-grid-community,ag-grid-enterprise}'",
    "buildLegacy": "npx lerna run build --scope '{ag-grid-community,ag-grid-enterprise}'",
    "buildAngular": "npx lerna run build --scope '{@ag-grid-community/core,ag-grid-angular}'",
    "buildVue": "npx lerna run build --scope '{@ag-grid-community/core,ag-grid-vue}'",
    "buildReact": "npx lerna run build --scope '{@ag-grid-community/core,ag-grid-react}'",
    "docs": "cd grid-packages/ag-grid-docs && npm start",
    "updateAndRebuild": "npm i && npm run bootstrap && npm run build",
    "cleanAndRebuild": "npm run clean && npm run updateAndRebuild",
    "ciBuildAndTest": "cd grid-packages/ag-grid-docs && node -e 'require(\"./lernaOperations.js\").rebuildPackagesBasedOnChangeState()'",
    "ciUpdateRebuildAndTest": "npm i && npm run bootstrap && npm run ciBuildAndTest"
  },
  "devDependencies": {
    "archiver": "^3.0.0",
    "command-line-args": "^5.1.1",
    "glob": "^7.1.6",
    "inquirer": "^7.0.0",
    "lerna": "^3.18.3",
    "lighthouse": "^5.4.0",
    "rollup": "^1.21.2",
    "rollup-plugin-node-resolve": "^5.2.0",
    "rollup-plugin-replace": "^2.2.0",
    "terser": "^4.3.9",
    "typescript": "~3.6.5",
    "walk": "^2.3.14"
  },
  "dependencies": {}
}<|MERGE_RESOLUTION|>--- conflicted
+++ resolved
@@ -1,6 +1,6 @@
 {
   "name": "ag-grid-community",
-  "version": "23.1.1",
+  "version": "23.2.0",
   "description": "Advanced Data Grid / Data Table supporting Javascript / React / AngularJS / Web Components",
   "main": "./dist/ag-grid-community.cjs.js",
   "typings": "./main.d.ts",
@@ -18,13 +18,8 @@
     "updateSubModules": "sh ./scripts/updateSubModules.sh",
     "clean": "npx lerna run clean && npx lerna clean --yes",
     "bootstrap": "npx lerna bootstrap --no-ci --ignore ag-grid-charts-example",
-<<<<<<< HEAD
-    "build": "npx lerna run build --ignore ag-grid-polymer-example --ignore ag-grid-charts-example",
-    "package": "npx lerna run package --parallel --ignore ag-grid-polymer-example --ignore ag-grid-charts-example && npx lerna run package --scope ag-grid-community --scope ag-grid-enterprise",
-=======
     "build": "npx lerna run build --ignore '{ag-grid-polymer-example,ag-grid-charts-example}'",
     "package": "npx lerna run package --parallel --ignore '{ag-grid-polymer-example,ag-grid-charts-example}' && npx lerna run package --scope '{ag-grid-community,ag-grid-enterprise}'",
->>>>>>> 27f95722
     "test": "npx lerna run test --stream",
     "cleanCoreDependencies": "npx lerna clean --yes --scope '{ag-grid-angular,ag-grid-react,ag-grid-vue,ag-grid-docs}'",
     "bootstrapCoreDependencies": "npx lerna bootstrap --scope '{ag-grid-angular,ag-grid-react,ag-grid-vue,ag-grid-docs}'",
