--- conflicted
+++ resolved
@@ -1,11 +1,6 @@
 {
-<<<<<<< HEAD
   "name": "tf-ag-grid",
-  "version": "13.1.2-3",
-=======
-  "name": "ag-grid",
   "version": "13.3.1",
->>>>>>> 64700ac1
   "description": "Advanced Data Grid / Data Table supporting Javascript / React / AngularJS / Web Components",
   "main": "./main.js",
   "scripts": {
